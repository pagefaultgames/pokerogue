import { globalScene } from "#app/global-scene";
import type { TurnCommand } from "#app/battle";
import { BattleType } from "#app/battle";
import type { EncoreTag } from "#app/data/battler-tags";
import { TrappedTag } from "#app/data/battler-tags";
import type { MoveTargetSet } from "#app/data/move";
import { getMoveTargets } from "#app/data/move";
import { speciesStarterCosts } from "#app/data/balance/starters";
import { Abilities } from "#app/enums/abilities";
import { BattlerTagType } from "#app/enums/battler-tag-type";
import { Biome } from "#app/enums/biome";
import { Moves } from "#app/enums/moves";
import { PokeballType } from "#enums/pokeball";
import type { PlayerPokemon, TurnMove } from "#app/field/pokemon";
import { FieldPosition } from "#app/field/pokemon";
import { getPokemonNameWithAffix } from "#app/messages";
import { Command } from "#app/ui/command-ui-handler";
import { Mode } from "#app/ui/ui";
import i18next from "i18next";
import { FieldPhase } from "./field-phase";
import { SelectTargetPhase } from "./select-target-phase";
import { MysteryEncounterMode } from "#enums/mystery-encounter-mode";
import { isNullOrUndefined } from "#app/utils";
import { ArenaTagSide } from "#app/data/arena-tag";
import { ArenaTagType } from "#app/enums/arena-tag-type";

export class CommandPhase extends FieldPhase {
  protected fieldIndex: number;

<<<<<<< HEAD
  constructor(scene: BattleScene, fieldIndex: number) {
    super(scene);
=======
  constructor(fieldIndex: number) {
    super();
>>>>>>> a941533a

    this.fieldIndex = fieldIndex;
  }

  start() {
    super.start();

    globalScene.updateGameInfo();

    const commandUiHandler = globalScene.ui.handlers[Mode.COMMAND];

    // If one of these conditions is true, we always reset the cursor to Command.FIGHT
    const cursorResetEvent = globalScene.currentBattle.battleType === BattleType.MYSTERY_ENCOUNTER ||
                              globalScene.currentBattle.battleType === BattleType.TRAINER ||
                              globalScene.arena.biomeType === Biome.END;

    if (commandUiHandler) {
      if ((globalScene.currentBattle.turn === 1 && (!globalScene.commandCursorMemory || cursorResetEvent)) || commandUiHandler.getCursor() === Command.POKEMON) {
        commandUiHandler.setCursor(Command.FIGHT);
      } else {
        commandUiHandler.setCursor(commandUiHandler.getCursor());
      }
    }

    if (this.fieldIndex) {
      // If we somehow are attempting to check the right pokemon but there's only one pokemon out
      // Switch back to the center pokemon. This can happen rarely in double battles with mid turn switching
      if (globalScene.getPlayerField().filter(p => p.isActive()).length === 1) {
        this.fieldIndex = FieldPosition.CENTER;
      } else {
        const allyCommand = globalScene.currentBattle.turnCommands[this.fieldIndex - 1];
        if (allyCommand?.command === Command.BALL || allyCommand?.command === Command.RUN) {
          globalScene.currentBattle.turnCommands[this.fieldIndex] = { command: allyCommand?.command, skip: true };
        }
      }
    }

    // If the Pokemon has applied Commander's effects to its ally, skip this command
    if (globalScene.currentBattle?.double && this.getPokemon().getAlly()?.getTag(BattlerTagType.COMMANDED)?.getSourcePokemon() === this.getPokemon()) {
      globalScene.currentBattle.turnCommands[this.fieldIndex] = { command: Command.FIGHT, move: { move: Moves.NONE, targets: []}, skip: true };
    }

    // Checks if the Pokemon is under the effects of Encore. If so, Encore can end early if the encored move has no more PP.
    const encoreTag = this.getPokemon().getTag(BattlerTagType.ENCORE) as EncoreTag;
    if (encoreTag) {
      this.getPokemon().lapseTag(BattlerTagType.ENCORE);
    }

    if (globalScene.currentBattle.turnCommands[this.fieldIndex]?.skip) {
      return this.end();
    }

    const playerPokemon = globalScene.getPlayerField()[this.fieldIndex];

    const moveQueue = playerPokemon.getMoveQueue();

    while (moveQueue.length && moveQueue[0]
        && moveQueue[0].move && !moveQueue[0].virtual && (!playerPokemon.getMoveset().find(m => m?.moveId === moveQueue[0].move)
          || !playerPokemon.getMoveset()[playerPokemon.getMoveset().findIndex(m => m?.moveId === moveQueue[0].move)]!.isUsable(playerPokemon, moveQueue[0].ignorePP))) { // TODO: is the bang correct?
      moveQueue.shift();
    }

    if (moveQueue.length > 0) {
      const queuedMove = moveQueue[0];
      if (!queuedMove.move) {
        this.handleCommand(Command.FIGHT, -1);
      } else {
        const moveIndex = playerPokemon.getMoveset().findIndex(m => m?.moveId === queuedMove.move);
        if ((moveIndex > -1 && playerPokemon.getMoveset()[moveIndex]!.isUsable(playerPokemon, queuedMove.ignorePP)) || queuedMove.virtual) { // TODO: is the bang correct?
          this.handleCommand(Command.FIGHT, moveIndex, queuedMove.ignorePP, queuedMove);
        } else {
          globalScene.ui.setMode(Mode.COMMAND, this.fieldIndex);
        }
      }
    } else {
      if (globalScene.currentBattle.isBattleMysteryEncounter() && globalScene.currentBattle.mysteryEncounter?.skipToFightInput) {
        globalScene.ui.clearText();
        globalScene.ui.setMode(Mode.FIGHT, this.fieldIndex);
      } else {
        globalScene.ui.setMode(Mode.COMMAND, this.fieldIndex);
      }
    }
  }

  handleCommand(command: Command, cursor: number, ...args: any[]): boolean {
<<<<<<< HEAD
    const playerPokemon = this.scene.getPlayerField()[this.fieldIndex];
=======
    const playerPokemon = globalScene.getPlayerField()[this.fieldIndex];
>>>>>>> a941533a
    let success: boolean = false;

    switch (command) {
      case Command.FIGHT:
        let useStruggle = false;
        const turnMove: TurnMove | undefined = (args.length === 2 ? (args[1] as TurnMove) : undefined);
        if (cursor === -1 ||
            playerPokemon.trySelectMove(cursor, args[0] as boolean) ||
            (useStruggle = cursor > -1 && !playerPokemon.getMoveset().filter(m => m?.isUsable(playerPokemon)).length)) {

          let moveId: Moves;
          if (useStruggle) {
            moveId = Moves.STRUGGLE;
          } else if (turnMove !== undefined) {
            moveId = turnMove.move;
          } else if (cursor > -1) {
            moveId = playerPokemon.getMoveset()[cursor]!.moveId;
          } else {
            moveId = Moves.NONE;
          }

          const turnCommand: TurnCommand = { command: Command.FIGHT, cursor: cursor, move: { move: moveId, targets: [], ignorePP: args[0] }, args: args };
          const moveTargets: MoveTargetSet = turnMove === undefined ? getMoveTargets(playerPokemon, moveId) : { targets: turnMove.targets, multiple: turnMove.targets.length > 1 };
          if (!moveId) {
            turnCommand.targets = [ this.fieldIndex ];
          }
          console.log(moveTargets, getPokemonNameWithAffix(playerPokemon));
          if (moveTargets.targets.length > 1 && moveTargets.multiple) {
            globalScene.unshiftPhase(new SelectTargetPhase(this.fieldIndex));
          }
          if (moveTargets.targets.length <= 1 || moveTargets.multiple) {
            turnCommand.move!.targets = moveTargets.targets; //TODO: is the bang correct here?
          } else if (playerPokemon.getTag(BattlerTagType.CHARGING) && playerPokemon.getMoveQueue().length >= 1) {
            turnCommand.move!.targets = playerPokemon.getMoveQueue()[0].targets; //TODO: is the bang correct here?
          } else {
            globalScene.unshiftPhase(new SelectTargetPhase(this.fieldIndex));
          }
          globalScene.currentBattle.turnCommands[this.fieldIndex] = turnCommand;
          success = true;
        } else if (cursor < playerPokemon.getMoveset().length) {
          const move = playerPokemon.getMoveset()[cursor]!; //TODO: is this bang correct?
          globalScene.ui.setMode(Mode.MESSAGE);

          // Decides between a Disabled, Not Implemented, or No PP translation message
          const errorMessage =
          playerPokemon.isMoveRestricted(move.moveId, playerPokemon)
            ? playerPokemon.getRestrictingTag(move.moveId, playerPokemon)!.selectionDeniedText(playerPokemon, move.moveId)
            : move.getName().endsWith(" (N)") ? "battle:moveNotImplemented" : "battle:moveNoPP";
          const moveName = move.getName().replace(" (N)", ""); // Trims off the indicator

          globalScene.ui.showText(i18next.t(errorMessage, { moveName: moveName }), null, () => {
            globalScene.ui.clearText();
            globalScene.ui.setMode(Mode.FIGHT, this.fieldIndex);
          }, null, true);
        }
        break;
      case Command.BALL:
        const notInDex = (globalScene.getEnemyField().filter(p => p.isActive(true)).some(p => !globalScene.gameData.dexData[p.species.speciesId].caughtAttr) && globalScene.gameData.getStarterCount(d => !!d.caughtAttr) < Object.keys(speciesStarterCosts).length - 1);
        if (globalScene.arena.biomeType === Biome.END && (!globalScene.gameMode.isClassic || globalScene.gameMode.isFreshStartChallenge() || notInDex )) {
          globalScene.ui.setMode(Mode.COMMAND, this.fieldIndex);
          globalScene.ui.setMode(Mode.MESSAGE);
          globalScene.ui.showText(i18next.t("battle:noPokeballForce"), null, () => {
            globalScene.ui.showText("", 0);
            globalScene.ui.setMode(Mode.COMMAND, this.fieldIndex);
          }, null, true);
        } else if (globalScene.currentBattle.battleType === BattleType.TRAINER) {
          globalScene.ui.setMode(Mode.COMMAND, this.fieldIndex);
          globalScene.ui.setMode(Mode.MESSAGE);
          globalScene.ui.showText(i18next.t("battle:noPokeballTrainer"), null, () => {
            globalScene.ui.showText("", 0);
            globalScene.ui.setMode(Mode.COMMAND, this.fieldIndex);
          }, null, true);
        } else if (globalScene.currentBattle.isBattleMysteryEncounter() && !globalScene.currentBattle.mysteryEncounter!.catchAllowed) {
          globalScene.ui.setMode(Mode.COMMAND, this.fieldIndex);
          globalScene.ui.setMode(Mode.MESSAGE);
          globalScene.ui.showText(i18next.t("battle:noPokeballMysteryEncounter"), null, () => {
            globalScene.ui.showText("", 0);
            globalScene.ui.setMode(Mode.COMMAND, this.fieldIndex);
          }, null, true);
        } else {
          const targets = globalScene.getEnemyField().filter(p => p.isActive(true)).map(p => p.getBattlerIndex());
          if (targets.length > 1) {
            globalScene.ui.setMode(Mode.COMMAND, this.fieldIndex);
            globalScene.ui.setMode(Mode.MESSAGE);
            globalScene.ui.showText(i18next.t("battle:noPokeballMulti"), null, () => {
              globalScene.ui.showText("", 0);
              globalScene.ui.setMode(Mode.COMMAND, this.fieldIndex);
            }, null, true);
          } else if (cursor < 5) {
            const targetPokemon = globalScene.getEnemyField().find(p => p.isActive(true));
            if (targetPokemon?.isBoss() && targetPokemon?.bossSegmentIndex >= 1 && !targetPokemon?.hasAbility(Abilities.WONDER_GUARD, false, true) && cursor < PokeballType.MASTER_BALL) {
              globalScene.ui.setMode(Mode.COMMAND, this.fieldIndex);
              globalScene.ui.setMode(Mode.MESSAGE);
              globalScene.ui.showText(i18next.t("battle:noPokeballStrong"), null, () => {
                globalScene.ui.showText("", 0);
                globalScene.ui.setMode(Mode.COMMAND, this.fieldIndex);
              }, null, true);
            } else {
              globalScene.currentBattle.turnCommands[this.fieldIndex] = { command: Command.BALL, cursor: cursor };
              globalScene.currentBattle.turnCommands[this.fieldIndex]!.targets = targets;
              if (this.fieldIndex) {
                globalScene.currentBattle.turnCommands[this.fieldIndex - 1]!.skip = true;
              }
              success = true;
            }
          }
        }
        break;
      case Command.POKEMON:
      case Command.RUN:
        const isSwitch = command === Command.POKEMON;
        const { currentBattle, arena } = globalScene;
        const mysteryEncounterFleeAllowed = currentBattle.mysteryEncounter?.fleeAllowed;
        if (!isSwitch && (arena.biomeType === Biome.END || (!isNullOrUndefined(mysteryEncounterFleeAllowed) && !mysteryEncounterFleeAllowed))) {
          globalScene.ui.setMode(Mode.COMMAND, this.fieldIndex);
          globalScene.ui.setMode(Mode.MESSAGE);
          globalScene.ui.showText(i18next.t("battle:noEscapeForce"), null, () => {
            globalScene.ui.showText("", 0);
            globalScene.ui.setMode(Mode.COMMAND, this.fieldIndex);
          }, null, true);
        } else if (!isSwitch && (currentBattle.battleType === BattleType.TRAINER || currentBattle.mysteryEncounter?.encounterMode === MysteryEncounterMode.TRAINER_BATTLE)) {
          globalScene.ui.setMode(Mode.COMMAND, this.fieldIndex);
          globalScene.ui.setMode(Mode.MESSAGE);
          globalScene.ui.showText(i18next.t("battle:noEscapeTrainer"), null, () => {
            globalScene.ui.showText("", 0);
            globalScene.ui.setMode(Mode.COMMAND, this.fieldIndex);
          }, null, true);
        } else {
          const batonPass = isSwitch && args[0] as boolean;
          const trappedAbMessages: string[] = [];
          if (batonPass || !playerPokemon.isTrapped(trappedAbMessages)) {
            currentBattle.turnCommands[this.fieldIndex] = isSwitch
              ? { command: Command.POKEMON, cursor: cursor, args: args }
              : { command: Command.RUN };
            success = true;
            if (!isSwitch && this.fieldIndex) {
            currentBattle.turnCommands[this.fieldIndex - 1]!.skip = true;
            }
          } else if (trappedAbMessages.length > 0) {
            if (!isSwitch) {
              globalScene.ui.setMode(Mode.MESSAGE);
            }
            globalScene.ui.showText(trappedAbMessages[0], null, () => {
              globalScene.ui.showText("", 0);
              if (!isSwitch) {
                globalScene.ui.setMode(Mode.COMMAND, this.fieldIndex);
              }
            }, null, true);
          } else {
            const trapTag = playerPokemon.getTag(TrappedTag);
            const fairyLockTag = globalScene.arena.getTagOnSide(ArenaTagType.FAIRY_LOCK, ArenaTagSide.PLAYER);

            if (!trapTag && !fairyLockTag) {
              i18next.t(`battle:noEscape${isSwitch ? "Switch" : "Flee"}`);
              break;
            }
            if (!isSwitch) {
              globalScene.ui.setMode(Mode.COMMAND, this.fieldIndex);
              globalScene.ui.setMode(Mode.MESSAGE);
            }
            const showNoEscapeText = (tag: any) => {
              globalScene.ui.showText(
                i18next.t("battle:noEscapePokemon", {
                  pokemonName: tag.sourceId && globalScene.getPokemonById(tag.sourceId) ? getPokemonNameWithAffix(globalScene.getPokemonById(tag.sourceId)!) : "",
                  moveName: tag.getMoveName(),
                  escapeVerb: isSwitch ? i18next.t("battle:escapeVerbSwitch") : i18next.t("battle:escapeVerbFlee")
                }),
                null,
                () => {
                  globalScene.ui.showText("", 0);
                  if (!isSwitch) {
                    globalScene.ui.setMode(Mode.COMMAND, this.fieldIndex);
                  }
                },
                null,
                true
              );
            };

            if (trapTag) {
              showNoEscapeText(trapTag);
            } else if (fairyLockTag) {
              showNoEscapeText(fairyLockTag);
            }
          }
        }
        break;
    }

    if (success) {
      this.end();
    }

    return success;
  }

  cancel() {
    if (this.fieldIndex) {
      globalScene.unshiftPhase(new CommandPhase(0));
      globalScene.unshiftPhase(new CommandPhase(1));
      this.end();
    }
  }

  getFieldIndex(): number {
    return this.fieldIndex;
  }

  getPokemon(): PlayerPokemon {
    return globalScene.getPlayerField()[this.fieldIndex];
  }

  end() {
    globalScene.ui.setMode(Mode.MESSAGE).then(() => super.end());
  }
}<|MERGE_RESOLUTION|>--- conflicted
+++ resolved
@@ -27,13 +27,8 @@
 export class CommandPhase extends FieldPhase {
   protected fieldIndex: number;
 
-<<<<<<< HEAD
-  constructor(scene: BattleScene, fieldIndex: number) {
-    super(scene);
-=======
   constructor(fieldIndex: number) {
     super();
->>>>>>> a941533a
 
     this.fieldIndex = fieldIndex;
   }
@@ -119,11 +114,7 @@
   }
 
   handleCommand(command: Command, cursor: number, ...args: any[]): boolean {
-<<<<<<< HEAD
-    const playerPokemon = this.scene.getPlayerField()[this.fieldIndex];
-=======
     const playerPokemon = globalScene.getPlayerField()[this.fieldIndex];
->>>>>>> a941533a
     let success: boolean = false;
 
     switch (command) {
