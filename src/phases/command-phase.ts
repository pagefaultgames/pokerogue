import { globalScene } from "#app/global-scene";
import { TurnCommand, BattleType } from "#app/battle";
import { TrappedTag, EncoreTag } from "#app/data/battler-tags";
import { MoveTargetSet, getMoveTargets } from "#app/data/move";
import { speciesStarterCosts } from "#app/data/balance/starters";
import { Abilities } from "#app/enums/abilities";
import { BattlerTagType } from "#app/enums/battler-tag-type";
import { Biome } from "#app/enums/biome";
import { Moves } from "#app/enums/moves";
import { PokeballType } from "#enums/pokeball";
import { FieldPosition, PlayerPokemon } from "#app/field/pokemon";
import { getPokemonNameWithAffix } from "#app/messages";
import { Command } from "#app/ui/command-ui-handler";
import { Mode } from "#app/ui/ui";
import i18next from "i18next";
import { FieldPhase } from "./field-phase";
import { SelectTargetPhase } from "./select-target-phase";
import { MysteryEncounterMode } from "#enums/mystery-encounter-mode";
import { isNullOrUndefined } from "#app/utils";
import { ArenaTagSide } from "#app/data/arena-tag";
import { ArenaTagType } from "#app/enums/arena-tag-type";

export class CommandPhase extends FieldPhase {
  protected fieldIndex: integer;

  constructor(fieldIndex: integer) {
    super();

    this.fieldIndex = fieldIndex;
  }

  start() {
    super.start();

    globalScene.updateGameInfo();

<<<<<<< HEAD
    const commandUiHandler = globalScene.ui.handlers[Mode.COMMAND];
    if (commandUiHandler) {
      if (globalScene.currentBattle.turn === 1 || commandUiHandler.getCursor() === Command.POKEMON) {
=======
    const commandUiHandler = this.scene.ui.handlers[Mode.COMMAND];

    // If one of these conditions is true, we always reset the cursor to Command.FIGHT
    const cursorResetEvent = this.scene.currentBattle.battleType === BattleType.MYSTERY_ENCOUNTER ||
                              this.scene.currentBattle.battleType === BattleType.TRAINER ||
                              this.scene.arena.biomeType === Biome.END;

    if (commandUiHandler) {
      if ((this.scene.currentBattle.turn === 1 && (!this.scene.commandCursorMemory || cursorResetEvent)) || commandUiHandler.getCursor() === Command.POKEMON) {
>>>>>>> d0db6a35
        commandUiHandler.setCursor(Command.FIGHT);
      } else {
        commandUiHandler.setCursor(commandUiHandler.getCursor());
      }
    }

    if (this.fieldIndex) {
      // If we somehow are attempting to check the right pokemon but there's only one pokemon out
      // Switch back to the center pokemon. This can happen rarely in double battles with mid turn switching
      if (globalScene.getPlayerField().filter(p => p.isActive()).length === 1) {
        this.fieldIndex = FieldPosition.CENTER;
      } else {
        const allyCommand = globalScene.currentBattle.turnCommands[this.fieldIndex - 1];
        if (allyCommand?.command === Command.BALL || allyCommand?.command === Command.RUN) {
          globalScene.currentBattle.turnCommands[this.fieldIndex] = { command: allyCommand?.command, skip: true };
        }
      }
    }

    // If the Pokemon has applied Commander's effects to its ally, skip this command
    if (globalScene.currentBattle?.double && this.getPokemon().getAlly()?.getTag(BattlerTagType.COMMANDED)?.getSourcePokemon() === this.getPokemon()) {
      globalScene.currentBattle.turnCommands[this.fieldIndex] = { command: Command.FIGHT, move: { move: Moves.NONE, targets: []}, skip: true };
    }

    // Checks if the Pokemon is under the effects of Encore. If so, Encore can end early if the encored move has no more PP.
    const encoreTag = this.getPokemon().getTag(BattlerTagType.ENCORE) as EncoreTag;
    if (encoreTag) {
      this.getPokemon().lapseTag(BattlerTagType.ENCORE);
    }

    if (globalScene.currentBattle.turnCommands[this.fieldIndex]?.skip) {
      return this.end();
    }

    const playerPokemon = globalScene.getPlayerField()[this.fieldIndex];

    const moveQueue = playerPokemon.getMoveQueue();

    while (moveQueue.length && moveQueue[0]
        && moveQueue[0].move && (!playerPokemon.getMoveset().find(m => m?.moveId === moveQueue[0].move)
          || !playerPokemon.getMoveset()[playerPokemon.getMoveset().findIndex(m => m?.moveId === moveQueue[0].move)]!.isUsable(playerPokemon, moveQueue[0].ignorePP))) { // TODO: is the bang correct?
      moveQueue.shift();
    }

    if (moveQueue.length) {
      const queuedMove = moveQueue[0];
      if (!queuedMove.move) {
        this.handleCommand(Command.FIGHT, -1, false);
      } else {
        const moveIndex = playerPokemon.getMoveset().findIndex(m => m?.moveId === queuedMove.move);
        if (moveIndex > -1 && playerPokemon.getMoveset()[moveIndex]!.isUsable(playerPokemon, queuedMove.ignorePP)) { // TODO: is the bang correct?
          this.handleCommand(Command.FIGHT, moveIndex, queuedMove.ignorePP, { targets: queuedMove.targets, multiple: queuedMove.targets.length > 1 });
        } else {
          globalScene.ui.setMode(Mode.COMMAND, this.fieldIndex);
        }
      }
    } else {
      if (globalScene.currentBattle.isBattleMysteryEncounter() && globalScene.currentBattle.mysteryEncounter?.skipToFightInput) {
        globalScene.ui.clearText();
        globalScene.ui.setMode(Mode.FIGHT, this.fieldIndex);
      } else {
        globalScene.ui.setMode(Mode.COMMAND, this.fieldIndex);
      }
    }
  }

  handleCommand(command: Command, cursor: integer, ...args: any[]): boolean {
    const playerPokemon = globalScene.getPlayerField()[this.fieldIndex];
    let success: boolean = false;

    switch (command) {
      case Command.FIGHT:
        let useStruggle = false;
        if (cursor === -1 ||
            playerPokemon.trySelectMove(cursor, args[0] as boolean) ||
            (useStruggle = cursor > -1 && !playerPokemon.getMoveset().filter(m => m?.isUsable(playerPokemon)).length)) {
          const moveId = !useStruggle ? cursor > -1 ? playerPokemon.getMoveset()[cursor]!.moveId : Moves.NONE : Moves.STRUGGLE; // TODO: is the bang correct?
          const turnCommand: TurnCommand = { command: Command.FIGHT, cursor: cursor, move: { move: moveId, targets: [], ignorePP: args[0] }, args: args };
          const moveTargets: MoveTargetSet = args.length < 3 ? getMoveTargets(playerPokemon, moveId) : args[2];
          if (!moveId) {
            turnCommand.targets = [ this.fieldIndex ];
          }
          console.log(moveTargets, getPokemonNameWithAffix(playerPokemon));
          if (moveTargets.targets.length > 1 && moveTargets.multiple) {
            globalScene.unshiftPhase(new SelectTargetPhase(this.fieldIndex));
          }
          if (moveTargets.targets.length <= 1 || moveTargets.multiple) {
            turnCommand.move!.targets = moveTargets.targets; //TODO: is the bang correct here?
          } else if (playerPokemon.getTag(BattlerTagType.CHARGING) && playerPokemon.getMoveQueue().length >= 1) {
            turnCommand.move!.targets = playerPokemon.getMoveQueue()[0].targets; //TODO: is the bang correct here?
          } else {
            globalScene.unshiftPhase(new SelectTargetPhase(this.fieldIndex));
          }
          globalScene.currentBattle.turnCommands[this.fieldIndex] = turnCommand;
          success = true;
        } else if (cursor < playerPokemon.getMoveset().length) {
          const move = playerPokemon.getMoveset()[cursor]!; //TODO: is this bang correct?
          globalScene.ui.setMode(Mode.MESSAGE);

          // Decides between a Disabled, Not Implemented, or No PP translation message
          const errorMessage =
          playerPokemon.isMoveRestricted(move.moveId, playerPokemon)
            ? playerPokemon.getRestrictingTag(move.moveId, playerPokemon)!.selectionDeniedText(playerPokemon, move.moveId)
            : move.getName().endsWith(" (N)") ? "battle:moveNotImplemented" : "battle:moveNoPP";
          const moveName = move.getName().replace(" (N)", ""); // Trims off the indicator

          globalScene.ui.showText(i18next.t(errorMessage, { moveName: moveName }), null, () => {
            globalScene.ui.clearText();
            globalScene.ui.setMode(Mode.FIGHT, this.fieldIndex);
          }, null, true);
        }
        break;
      case Command.BALL:
        const notInDex = (globalScene.getEnemyField().filter(p => p.isActive(true)).some(p => !globalScene.gameData.dexData[p.species.speciesId].caughtAttr) && globalScene.gameData.getStarterCount(d => !!d.caughtAttr) < Object.keys(speciesStarterCosts).length - 1);
        if (globalScene.arena.biomeType === Biome.END && (!globalScene.gameMode.isClassic || globalScene.gameMode.isFreshStartChallenge() || notInDex )) {
          globalScene.ui.setMode(Mode.COMMAND, this.fieldIndex);
          globalScene.ui.setMode(Mode.MESSAGE);
          globalScene.ui.showText(i18next.t("battle:noPokeballForce"), null, () => {
            globalScene.ui.showText("", 0);
            globalScene.ui.setMode(Mode.COMMAND, this.fieldIndex);
          }, null, true);
        } else if (globalScene.currentBattle.battleType === BattleType.TRAINER) {
          globalScene.ui.setMode(Mode.COMMAND, this.fieldIndex);
          globalScene.ui.setMode(Mode.MESSAGE);
          globalScene.ui.showText(i18next.t("battle:noPokeballTrainer"), null, () => {
            globalScene.ui.showText("", 0);
            globalScene.ui.setMode(Mode.COMMAND, this.fieldIndex);
          }, null, true);
        } else if (globalScene.currentBattle.isBattleMysteryEncounter() && !globalScene.currentBattle.mysteryEncounter!.catchAllowed) {
          globalScene.ui.setMode(Mode.COMMAND, this.fieldIndex);
          globalScene.ui.setMode(Mode.MESSAGE);
          globalScene.ui.showText(i18next.t("battle:noPokeballMysteryEncounter"), null, () => {
            globalScene.ui.showText("", 0);
            globalScene.ui.setMode(Mode.COMMAND, this.fieldIndex);
          }, null, true);
        } else {
          const targets = globalScene.getEnemyField().filter(p => p.isActive(true)).map(p => p.getBattlerIndex());
          if (targets.length > 1) {
            globalScene.ui.setMode(Mode.COMMAND, this.fieldIndex);
            globalScene.ui.setMode(Mode.MESSAGE);
            globalScene.ui.showText(i18next.t("battle:noPokeballMulti"), null, () => {
              globalScene.ui.showText("", 0);
              globalScene.ui.setMode(Mode.COMMAND, this.fieldIndex);
            }, null, true);
          } else if (cursor < 5) {
            const targetPokemon = globalScene.getEnemyField().find(p => p.isActive(true));
            if (targetPokemon?.isBoss() && targetPokemon?.bossSegmentIndex >= 1 && !targetPokemon?.hasAbility(Abilities.WONDER_GUARD, false, true) && cursor < PokeballType.MASTER_BALL) {
              globalScene.ui.setMode(Mode.COMMAND, this.fieldIndex);
              globalScene.ui.setMode(Mode.MESSAGE);
              globalScene.ui.showText(i18next.t("battle:noPokeballStrong"), null, () => {
                globalScene.ui.showText("", 0);
                globalScene.ui.setMode(Mode.COMMAND, this.fieldIndex);
              }, null, true);
            } else {
              globalScene.currentBattle.turnCommands[this.fieldIndex] = { command: Command.BALL, cursor: cursor };
              globalScene.currentBattle.turnCommands[this.fieldIndex]!.targets = targets;
              if (this.fieldIndex) {
                globalScene.currentBattle.turnCommands[this.fieldIndex - 1]!.skip = true;
              }
              success = true;
            }
          }
        }
        break;
      case Command.POKEMON:
      case Command.RUN:
        const isSwitch = command === Command.POKEMON;
        const { currentBattle, arena } = globalScene;
        const mysteryEncounterFleeAllowed = currentBattle.mysteryEncounter?.fleeAllowed;
        if (!isSwitch && (arena.biomeType === Biome.END || (!isNullOrUndefined(mysteryEncounterFleeAllowed) && !mysteryEncounterFleeAllowed))) {
          globalScene.ui.setMode(Mode.COMMAND, this.fieldIndex);
          globalScene.ui.setMode(Mode.MESSAGE);
          globalScene.ui.showText(i18next.t("battle:noEscapeForce"), null, () => {
            globalScene.ui.showText("", 0);
            globalScene.ui.setMode(Mode.COMMAND, this.fieldIndex);
          }, null, true);
        } else if (!isSwitch && (currentBattle.battleType === BattleType.TRAINER || currentBattle.mysteryEncounter?.encounterMode === MysteryEncounterMode.TRAINER_BATTLE)) {
          globalScene.ui.setMode(Mode.COMMAND, this.fieldIndex);
          globalScene.ui.setMode(Mode.MESSAGE);
          globalScene.ui.showText(i18next.t("battle:noEscapeTrainer"), null, () => {
            globalScene.ui.showText("", 0);
            globalScene.ui.setMode(Mode.COMMAND, this.fieldIndex);
          }, null, true);
        } else {
          const batonPass = isSwitch && args[0] as boolean;
          const trappedAbMessages: string[] = [];
          if (batonPass || !playerPokemon.isTrapped(trappedAbMessages)) {
            currentBattle.turnCommands[this.fieldIndex] = isSwitch
              ? { command: Command.POKEMON, cursor: cursor, args: args }
              : { command: Command.RUN };
            success = true;
            if (!isSwitch && this.fieldIndex) {
            currentBattle.turnCommands[this.fieldIndex - 1]!.skip = true;
            }
          } else if (trappedAbMessages.length > 0) {
            if (!isSwitch) {
              globalScene.ui.setMode(Mode.MESSAGE);
            }
            globalScene.ui.showText(trappedAbMessages[0], null, () => {
              globalScene.ui.showText("", 0);
              if (!isSwitch) {
                globalScene.ui.setMode(Mode.COMMAND, this.fieldIndex);
              }
            }, null, true);
          } else {
            const trapTag = playerPokemon.getTag(TrappedTag);
            const fairyLockTag = globalScene.arena.getTagOnSide(ArenaTagType.FAIRY_LOCK, ArenaTagSide.PLAYER);

            if (!trapTag && !fairyLockTag) {
              i18next.t(`battle:noEscape${isSwitch ? "Switch" : "Flee"}`);
              break;
            }
            if (!isSwitch) {
              globalScene.ui.setMode(Mode.COMMAND, this.fieldIndex);
              globalScene.ui.setMode(Mode.MESSAGE);
            }
            const showNoEscapeText = (tag: any) => {
              globalScene.ui.showText(
                i18next.t("battle:noEscapePokemon", {
                  pokemonName: tag.sourceId && globalScene.getPokemonById(tag.sourceId) ? getPokemonNameWithAffix(globalScene.getPokemonById(tag.sourceId)!) : "",
                  moveName: tag.getMoveName(),
                  escapeVerb: isSwitch ? i18next.t("battle:escapeVerbSwitch") : i18next.t("battle:escapeVerbFlee")
                }),
                null,
                () => {
                  globalScene.ui.showText("", 0);
                  if (!isSwitch) {
                    globalScene.ui.setMode(Mode.COMMAND, this.fieldIndex);
                  }
                },
                null,
                true
              );
            };

            if (trapTag) {
              showNoEscapeText(trapTag);
            } else if (fairyLockTag) {
              showNoEscapeText(fairyLockTag);
            }
          }
        }
        break;
    }

    if (success) {
      this.end();
    }

    return success;
  }

  cancel() {
    if (this.fieldIndex) {
      globalScene.unshiftPhase(new CommandPhase(0));
      globalScene.unshiftPhase(new CommandPhase(1));
      this.end();
    }
  }

  getFieldIndex(): integer {
    return this.fieldIndex;
  }

  getPokemon(): PlayerPokemon {
    return globalScene.getPlayerField()[this.fieldIndex];
  }

  end() {
    globalScene.ui.setMode(Mode.MESSAGE).then(() => super.end());
  }
}<|MERGE_RESOLUTION|>--- conflicted
+++ resolved
@@ -34,12 +34,7 @@
 
     globalScene.updateGameInfo();
 
-<<<<<<< HEAD
     const commandUiHandler = globalScene.ui.handlers[Mode.COMMAND];
-    if (commandUiHandler) {
-      if (globalScene.currentBattle.turn === 1 || commandUiHandler.getCursor() === Command.POKEMON) {
-=======
-    const commandUiHandler = this.scene.ui.handlers[Mode.COMMAND];
 
     // If one of these conditions is true, we always reset the cursor to Command.FIGHT
     const cursorResetEvent = this.scene.currentBattle.battleType === BattleType.MYSTERY_ENCOUNTER ||
@@ -47,8 +42,7 @@
                               this.scene.arena.biomeType === Biome.END;
 
     if (commandUiHandler) {
-      if ((this.scene.currentBattle.turn === 1 && (!this.scene.commandCursorMemory || cursorResetEvent)) || commandUiHandler.getCursor() === Command.POKEMON) {
->>>>>>> d0db6a35
+      if ((globalScene.currentBattle.turn === 1 && (!globalScene.commandCursorMemory || cursorResetEvent)) || commandUiHandler.getCursor() === Command.POKEMON) {
         commandUiHandler.setCursor(Command.FIGHT);
       } else {
         commandUiHandler.setCursor(commandUiHandler.getCursor());
