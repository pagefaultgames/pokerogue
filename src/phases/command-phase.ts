import { globalScene } from "#app/global-scene";
import type { TurnCommand } from "#app/battle";
import { BattleType } from "#app/battle";
import type { EncoreTag } from "#app/data/battler-tags";
import { TrappedTag } from "#app/data/battler-tags";
import type { MoveTargetSet } from "#app/data/move";
import { getMoveTargets } from "#app/data/move";
import { speciesStarterCosts } from "#app/data/balance/starters";
import { Abilities } from "#app/enums/abilities";
import { BattlerTagType } from "#app/enums/battler-tag-type";
import { Biome } from "#app/enums/biome";
import { Moves } from "#app/enums/moves";
import { PokeballType } from "#enums/pokeball";
import type { PlayerPokemon, TurnMove } from "#app/field/pokemon";
import { FieldPosition } from "#app/field/pokemon";
import { getPokemonNameWithAffix } from "#app/messages";
import { Command } from "#app/ui/command-ui-handler";
import { Mode } from "#app/ui/ui";
import i18next from "i18next";
import { FieldPhase } from "./field-phase";
import { SelectTargetPhase } from "./select-target-phase";
import { MysteryEncounterMode } from "#enums/mystery-encounter-mode";
import { isNullOrUndefined } from "#app/utils";
import { ArenaTagSide } from "#app/data/arena-tag";
import { ArenaTagType } from "#app/enums/arena-tag-type";

export class CommandPhase extends FieldPhase {
  protected fieldIndex: number;

  constructor(fieldIndex: number) {
    super();

    this.fieldIndex = fieldIndex;
  }

  start() {
    super.start();

    globalScene.updateGameInfo();

    const commandUiHandler = globalScene.ui.handlers[Mode.COMMAND];

    // If one of these conditions is true, we always reset the cursor to Command.FIGHT
    const cursorResetEvent = globalScene.currentBattle.battleType === BattleType.MYSTERY_ENCOUNTER ||
                              globalScene.currentBattle.battleType === BattleType.TRAINER ||
                              globalScene.arena.biomeType === Biome.END;

    if (commandUiHandler) {
      if ((globalScene.currentBattle.turn === 1 && (!globalScene.commandCursorMemory || cursorResetEvent)) || commandUiHandler.getCursor() === Command.POKEMON) {
        commandUiHandler.setCursor(Command.FIGHT);
      } else {
        commandUiHandler.setCursor(commandUiHandler.getCursor());
      }
    }

    if (this.fieldIndex) {
      // If we somehow are attempting to check the right pokemon but there's only one pokemon out
      // Switch back to the center pokemon. This can happen rarely in double battles with mid turn switching
      if (globalScene.getPlayerField().filter(p => p.isActive()).length === 1) {
        this.fieldIndex = FieldPosition.CENTER;
      } else {
        const allyCommand = globalScene.currentBattle.turnCommands[this.fieldIndex - 1];
        if (allyCommand?.command === Command.BALL || allyCommand?.command === Command.RUN) {
          globalScene.currentBattle.turnCommands[this.fieldIndex] = { command: allyCommand?.command, skip: true };
        }
      }
    }

    // If the Pokemon has applied Commander's effects to its ally, skip this command
    if (globalScene.currentBattle?.double && this.getPokemon().getAlly()?.getTag(BattlerTagType.COMMANDED)?.getSourcePokemon() === this.getPokemon()) {
      globalScene.currentBattle.turnCommands[this.fieldIndex] = { command: Command.FIGHT, move: { move: Moves.NONE, targets: []}, skip: true };
    }

    // Checks if the Pokemon is under the effects of Encore. If so, Encore can end early if the encored move has no more PP.
    const encoreTag = this.getPokemon().getTag(BattlerTagType.ENCORE) as EncoreTag;
    if (encoreTag) {
      this.getPokemon().lapseTag(BattlerTagType.ENCORE);
    }

    if (globalScene.currentBattle.turnCommands[this.fieldIndex]?.skip) {
      return this.end();
    }

    const playerPokemon = globalScene.getPlayerField()[this.fieldIndex];

    const moveQueue = playerPokemon.getMoveQueue();

    while (moveQueue.length && moveQueue[0]
<<<<<<< HEAD
        && moveQueue[0].move && (!playerPokemon.getMoveset().find(m => m.moveId === moveQueue[0].move)
          || !playerPokemon.getMoveset()[playerPokemon.getMoveset().findIndex(m => m.moveId === moveQueue[0].move)].isUsable(playerPokemon, moveQueue[0].ignorePP))) {
=======
        && moveQueue[0].move && !moveQueue[0].virtual && (!playerPokemon.getMoveset().find(m => m?.moveId === moveQueue[0].move)
          || !playerPokemon.getMoveset()[playerPokemon.getMoveset().findIndex(m => m?.moveId === moveQueue[0].move)]!.isUsable(playerPokemon, moveQueue[0].ignorePP))) { // TODO: is the bang correct?
>>>>>>> 612e6a25
      moveQueue.shift();
    }

    if (moveQueue.length > 0) {
      const queuedMove = moveQueue[0];
      if (!queuedMove.move) {
        this.handleCommand(Command.FIGHT, -1);
      } else {
<<<<<<< HEAD
        const moveIndex = playerPokemon.getMoveset().findIndex(m => m.moveId === queuedMove.move);
        if (moveIndex > -1 && playerPokemon.getMoveset()[moveIndex].isUsable(playerPokemon, queuedMove.ignorePP)) {
          this.handleCommand(Command.FIGHT, moveIndex, queuedMove.ignorePP, { targets: queuedMove.targets, multiple: queuedMove.targets.length > 1 });
=======
        const moveIndex = playerPokemon.getMoveset().findIndex(m => m?.moveId === queuedMove.move);
        if ((moveIndex > -1 && playerPokemon.getMoveset()[moveIndex]!.isUsable(playerPokemon, queuedMove.ignorePP)) || queuedMove.virtual) { // TODO: is the bang correct?
          this.handleCommand(Command.FIGHT, moveIndex, queuedMove.ignorePP, queuedMove);
>>>>>>> 612e6a25
        } else {
          globalScene.ui.setMode(Mode.COMMAND, this.fieldIndex);
        }
      }
    } else {
      if (globalScene.currentBattle.isBattleMysteryEncounter() && globalScene.currentBattle.mysteryEncounter?.skipToFightInput) {
        globalScene.ui.clearText();
        globalScene.ui.setMode(Mode.FIGHT, this.fieldIndex);
      } else {
        globalScene.ui.setMode(Mode.COMMAND, this.fieldIndex);
      }
    }
  }

  handleCommand(command: Command, cursor: number, ...args: any[]): boolean {
    const playerPokemon = globalScene.getPlayerField()[this.fieldIndex];
    let success: boolean = false;

    switch (command) {
      case Command.FIGHT:
        let useStruggle = false;
        const turnMove: TurnMove | undefined = (args.length === 2 ? (args[1] as TurnMove) : undefined);
        if (cursor === -1 ||
            playerPokemon.trySelectMove(cursor, args[0] as boolean) ||
<<<<<<< HEAD
            (useStruggle = cursor > -1 && !playerPokemon.getMoveset().filter(m => m.isUsable(playerPokemon)).length)) {
          const moveId = !useStruggle ? cursor > -1 ? playerPokemon.getMoveset()[cursor].moveId : Moves.NONE : Moves.STRUGGLE;
=======
            (useStruggle = cursor > -1 && !playerPokemon.getMoveset().filter(m => m?.isUsable(playerPokemon)).length)) {

          let moveId: Moves;
          if (useStruggle) {
            moveId = Moves.STRUGGLE;
          } else if (turnMove !== undefined) {
            moveId = turnMove.move;
          } else if (cursor > -1) {
            moveId = playerPokemon.getMoveset()[cursor]!.moveId;
          } else {
            moveId = Moves.NONE;
          }

>>>>>>> 612e6a25
          const turnCommand: TurnCommand = { command: Command.FIGHT, cursor: cursor, move: { move: moveId, targets: [], ignorePP: args[0] }, args: args };
          const moveTargets: MoveTargetSet = turnMove === undefined ? getMoveTargets(playerPokemon, moveId) : { targets: turnMove.targets, multiple: turnMove.targets.length > 1 };
          if (!moveId) {
            turnCommand.targets = [ this.fieldIndex ];
          }
          console.log(moveTargets, getPokemonNameWithAffix(playerPokemon));
          if (moveTargets.targets.length > 1 && moveTargets.multiple) {
            globalScene.unshiftPhase(new SelectTargetPhase(this.fieldIndex));
          }
          if (turnCommand.move && (moveTargets.targets.length <= 1 || moveTargets.multiple)) {
            turnCommand.move.targets = moveTargets.targets;
          } else if (turnCommand.move && playerPokemon.getTag(BattlerTagType.CHARGING) && playerPokemon.getMoveQueue().length >= 1) {
            turnCommand.move.targets = playerPokemon.getMoveQueue()[0].targets;
          } else {
            globalScene.unshiftPhase(new SelectTargetPhase(this.fieldIndex));
          }
          globalScene.currentBattle.turnCommands[this.fieldIndex] = turnCommand;
          success = true;
        } else if (cursor < playerPokemon.getMoveset().length) {
<<<<<<< HEAD
          const move = playerPokemon.getMoveset()[cursor];
          this.scene.ui.setMode(Mode.MESSAGE);
=======
          const move = playerPokemon.getMoveset()[cursor]!; //TODO: is this bang correct?
          globalScene.ui.setMode(Mode.MESSAGE);
>>>>>>> 612e6a25

          // Decides between a Disabled, Not Implemented, or No PP translation message
          const errorMessage =
          playerPokemon.isMoveRestricted(move.moveId, playerPokemon)
            ? playerPokemon.getRestrictingTag(move.moveId, playerPokemon)!.selectionDeniedText(playerPokemon, move.moveId)
            : move.getName().endsWith(" (N)") ? "battle:moveNotImplemented" : "battle:moveNoPP";
          const moveName = move.getName().replace(" (N)", ""); // Trims off the indicator

          globalScene.ui.showText(i18next.t(errorMessage, { moveName: moveName }), null, () => {
            globalScene.ui.clearText();
            globalScene.ui.setMode(Mode.FIGHT, this.fieldIndex);
          }, null, true);
        }
        break;
      case Command.BALL:
        const notInDex = (globalScene.getEnemyField().filter(p => p.isActive(true)).some(p => !globalScene.gameData.dexData[p.species.speciesId].caughtAttr) && globalScene.gameData.getStarterCount(d => !!d.caughtAttr) < Object.keys(speciesStarterCosts).length - 1);
        if (globalScene.arena.biomeType === Biome.END && (!globalScene.gameMode.isClassic || globalScene.gameMode.isFreshStartChallenge() || notInDex )) {
          globalScene.ui.setMode(Mode.COMMAND, this.fieldIndex);
          globalScene.ui.setMode(Mode.MESSAGE);
          globalScene.ui.showText(i18next.t("battle:noPokeballForce"), null, () => {
            globalScene.ui.showText("", 0);
            globalScene.ui.setMode(Mode.COMMAND, this.fieldIndex);
          }, null, true);
        } else if (globalScene.currentBattle.battleType === BattleType.TRAINER) {
          globalScene.ui.setMode(Mode.COMMAND, this.fieldIndex);
          globalScene.ui.setMode(Mode.MESSAGE);
          globalScene.ui.showText(i18next.t("battle:noPokeballTrainer"), null, () => {
            globalScene.ui.showText("", 0);
            globalScene.ui.setMode(Mode.COMMAND, this.fieldIndex);
          }, null, true);
        } else if (globalScene.currentBattle.isBattleMysteryEncounter() && !globalScene.currentBattle.mysteryEncounter!.catchAllowed) {
          globalScene.ui.setMode(Mode.COMMAND, this.fieldIndex);
          globalScene.ui.setMode(Mode.MESSAGE);
          globalScene.ui.showText(i18next.t("battle:noPokeballMysteryEncounter"), null, () => {
            globalScene.ui.showText("", 0);
            globalScene.ui.setMode(Mode.COMMAND, this.fieldIndex);
          }, null, true);
        } else {
          const targets = globalScene.getEnemyField().filter(p => p.isActive(true)).map(p => p.getBattlerIndex());
          if (targets.length > 1) {
            globalScene.ui.setMode(Mode.COMMAND, this.fieldIndex);
            globalScene.ui.setMode(Mode.MESSAGE);
            globalScene.ui.showText(i18next.t("battle:noPokeballMulti"), null, () => {
              globalScene.ui.showText("", 0);
              globalScene.ui.setMode(Mode.COMMAND, this.fieldIndex);
            }, null, true);
          } else if (cursor < 5) {
            const targetPokemon = globalScene.getEnemyField().find(p => p.isActive(true));
            if (targetPokemon?.isBoss() && targetPokemon?.bossSegmentIndex >= 1 && !targetPokemon?.hasAbility(Abilities.WONDER_GUARD, false, true) && cursor < PokeballType.MASTER_BALL) {
              globalScene.ui.setMode(Mode.COMMAND, this.fieldIndex);
              globalScene.ui.setMode(Mode.MESSAGE);
              globalScene.ui.showText(i18next.t("battle:noPokeballStrong"), null, () => {
                globalScene.ui.showText("", 0);
                globalScene.ui.setMode(Mode.COMMAND, this.fieldIndex);
              }, null, true);
            } else {
              globalScene.currentBattle.turnCommands[this.fieldIndex] = { command: Command.BALL, cursor: cursor };
              globalScene.currentBattle.turnCommands[this.fieldIndex]!.targets = targets;
              if (this.fieldIndex) {
                globalScene.currentBattle.turnCommands[this.fieldIndex - 1]!.skip = true;
              }
              success = true;
            }
          }
        }
        break;
      case Command.POKEMON:
      case Command.RUN:
        const isSwitch = command === Command.POKEMON;
        const { currentBattle, arena } = globalScene;
        const mysteryEncounterFleeAllowed = currentBattle.mysteryEncounter?.fleeAllowed;
        if (!isSwitch && (arena.biomeType === Biome.END || (!isNullOrUndefined(mysteryEncounterFleeAllowed) && !mysteryEncounterFleeAllowed))) {
          globalScene.ui.setMode(Mode.COMMAND, this.fieldIndex);
          globalScene.ui.setMode(Mode.MESSAGE);
          globalScene.ui.showText(i18next.t("battle:noEscapeForce"), null, () => {
            globalScene.ui.showText("", 0);
            globalScene.ui.setMode(Mode.COMMAND, this.fieldIndex);
          }, null, true);
        } else if (!isSwitch && (currentBattle.battleType === BattleType.TRAINER || currentBattle.mysteryEncounter?.encounterMode === MysteryEncounterMode.TRAINER_BATTLE)) {
          globalScene.ui.setMode(Mode.COMMAND, this.fieldIndex);
          globalScene.ui.setMode(Mode.MESSAGE);
          globalScene.ui.showText(i18next.t("battle:noEscapeTrainer"), null, () => {
            globalScene.ui.showText("", 0);
            globalScene.ui.setMode(Mode.COMMAND, this.fieldIndex);
          }, null, true);
        } else {
          const batonPass = isSwitch && args[0] as boolean;
          const trappedAbMessages: string[] = [];
          if (batonPass || !playerPokemon.isTrapped(trappedAbMessages)) {
            currentBattle.turnCommands[this.fieldIndex] = isSwitch
              ? { command: Command.POKEMON, cursor: cursor, args: args }
              : { command: Command.RUN };
            success = true;
            if (!isSwitch && this.fieldIndex) {
            currentBattle.turnCommands[this.fieldIndex - 1]!.skip = true;
            }
          } else if (trappedAbMessages.length > 0) {
            if (!isSwitch) {
              globalScene.ui.setMode(Mode.MESSAGE);
            }
            globalScene.ui.showText(trappedAbMessages[0], null, () => {
              globalScene.ui.showText("", 0);
              if (!isSwitch) {
                globalScene.ui.setMode(Mode.COMMAND, this.fieldIndex);
              }
            }, null, true);
          } else {
            const trapTag = playerPokemon.getTag(TrappedTag);
            const fairyLockTag = globalScene.arena.getTagOnSide(ArenaTagType.FAIRY_LOCK, ArenaTagSide.PLAYER);

            if (!trapTag && !fairyLockTag) {
              i18next.t(`battle:noEscape${isSwitch ? "Switch" : "Flee"}`);
              break;
            }
            if (!isSwitch) {
              globalScene.ui.setMode(Mode.COMMAND, this.fieldIndex);
              globalScene.ui.setMode(Mode.MESSAGE);
            }
            const showNoEscapeText = (tag: any) => {
              globalScene.ui.showText(
                i18next.t("battle:noEscapePokemon", {
                  pokemonName: tag.sourceId && globalScene.getPokemonById(tag.sourceId) ? getPokemonNameWithAffix(globalScene.getPokemonById(tag.sourceId)!) : "",
                  moveName: tag.getMoveName(),
                  escapeVerb: isSwitch ? i18next.t("battle:escapeVerbSwitch") : i18next.t("battle:escapeVerbFlee")
                }),
                null,
                () => {
                  globalScene.ui.showText("", 0);
                  if (!isSwitch) {
                    globalScene.ui.setMode(Mode.COMMAND, this.fieldIndex);
                  }
                },
                null,
                true
              );
            };

            if (trapTag) {
              showNoEscapeText(trapTag);
            } else if (fairyLockTag) {
              showNoEscapeText(fairyLockTag);
            }
          }
        }
        break;
    }

    if (success) {
      this.end();
    }

    return success;
  }

  cancel() {
    if (this.fieldIndex) {
      globalScene.unshiftPhase(new CommandPhase(0));
      globalScene.unshiftPhase(new CommandPhase(1));
      this.end();
    }
  }

  getFieldIndex(): number {
    return this.fieldIndex;
  }

  getPokemon(): PlayerPokemon {
    return globalScene.getPlayerField()[this.fieldIndex];
  }

  end() {
    globalScene.ui.setMode(Mode.MESSAGE).then(() => super.end());
  }
}<|MERGE_RESOLUTION|>--- conflicted
+++ resolved
@@ -86,13 +86,8 @@
     const moveQueue = playerPokemon.getMoveQueue();
 
     while (moveQueue.length && moveQueue[0]
-<<<<<<< HEAD
-        && moveQueue[0].move && (!playerPokemon.getMoveset().find(m => m.moveId === moveQueue[0].move)
+        && moveQueue[0].move && !moveQueue[0].virtual && (!playerPokemon.getMoveset().find(m => m.moveId === moveQueue[0].move)
           || !playerPokemon.getMoveset()[playerPokemon.getMoveset().findIndex(m => m.moveId === moveQueue[0].move)].isUsable(playerPokemon, moveQueue[0].ignorePP))) {
-=======
-        && moveQueue[0].move && !moveQueue[0].virtual && (!playerPokemon.getMoveset().find(m => m?.moveId === moveQueue[0].move)
-          || !playerPokemon.getMoveset()[playerPokemon.getMoveset().findIndex(m => m?.moveId === moveQueue[0].move)]!.isUsable(playerPokemon, moveQueue[0].ignorePP))) { // TODO: is the bang correct?
->>>>>>> 612e6a25
       moveQueue.shift();
     }
 
@@ -101,15 +96,9 @@
       if (!queuedMove.move) {
         this.handleCommand(Command.FIGHT, -1);
       } else {
-<<<<<<< HEAD
         const moveIndex = playerPokemon.getMoveset().findIndex(m => m.moveId === queuedMove.move);
-        if (moveIndex > -1 && playerPokemon.getMoveset()[moveIndex].isUsable(playerPokemon, queuedMove.ignorePP)) {
-          this.handleCommand(Command.FIGHT, moveIndex, queuedMove.ignorePP, { targets: queuedMove.targets, multiple: queuedMove.targets.length > 1 });
-=======
-        const moveIndex = playerPokemon.getMoveset().findIndex(m => m?.moveId === queuedMove.move);
-        if ((moveIndex > -1 && playerPokemon.getMoveset()[moveIndex]!.isUsable(playerPokemon, queuedMove.ignorePP)) || queuedMove.virtual) { // TODO: is the bang correct?
+        if ((moveIndex > -1 && playerPokemon.getMoveset()[moveIndex].isUsable(playerPokemon, queuedMove.ignorePP)) || queuedMove.virtual) {
           this.handleCommand(Command.FIGHT, moveIndex, queuedMove.ignorePP, queuedMove);
->>>>>>> 612e6a25
         } else {
           globalScene.ui.setMode(Mode.COMMAND, this.fieldIndex);
         }
@@ -134,11 +123,7 @@
         const turnMove: TurnMove | undefined = (args.length === 2 ? (args[1] as TurnMove) : undefined);
         if (cursor === -1 ||
             playerPokemon.trySelectMove(cursor, args[0] as boolean) ||
-<<<<<<< HEAD
             (useStruggle = cursor > -1 && !playerPokemon.getMoveset().filter(m => m.isUsable(playerPokemon)).length)) {
-          const moveId = !useStruggle ? cursor > -1 ? playerPokemon.getMoveset()[cursor].moveId : Moves.NONE : Moves.STRUGGLE;
-=======
-            (useStruggle = cursor > -1 && !playerPokemon.getMoveset().filter(m => m?.isUsable(playerPokemon)).length)) {
 
           let moveId: Moves;
           if (useStruggle) {
@@ -146,12 +131,11 @@
           } else if (turnMove !== undefined) {
             moveId = turnMove.move;
           } else if (cursor > -1) {
-            moveId = playerPokemon.getMoveset()[cursor]!.moveId;
+            moveId = playerPokemon.getMoveset()[cursor].moveId;
           } else {
             moveId = Moves.NONE;
           }
 
->>>>>>> 612e6a25
           const turnCommand: TurnCommand = { command: Command.FIGHT, cursor: cursor, move: { move: moveId, targets: [], ignorePP: args[0] }, args: args };
           const moveTargets: MoveTargetSet = turnMove === undefined ? getMoveTargets(playerPokemon, moveId) : { targets: turnMove.targets, multiple: turnMove.targets.length > 1 };
           if (!moveId) {
@@ -171,13 +155,8 @@
           globalScene.currentBattle.turnCommands[this.fieldIndex] = turnCommand;
           success = true;
         } else if (cursor < playerPokemon.getMoveset().length) {
-<<<<<<< HEAD
           const move = playerPokemon.getMoveset()[cursor];
-          this.scene.ui.setMode(Mode.MESSAGE);
-=======
-          const move = playerPokemon.getMoveset()[cursor]!; //TODO: is this bang correct?
-          globalScene.ui.setMode(Mode.MESSAGE);
->>>>>>> 612e6a25
+          globalScene.ui.setMode(Mode.MESSAGE);
 
           // Decides between a Disabled, Not Implemented, or No PP translation message
           const errorMessage =
