--- conflicted
+++ resolved
@@ -64,13 +64,8 @@
             const index = trainer.getNextSummonIndex(enemyPokemon.trainerSlot, partyMemberScores);
 
             battle.turnCommands[this.fieldIndex + BattlerIndex.ENEMY] =
-<<<<<<< HEAD
-              { command: Command.POKEMON, cursor: index, args: [false] };
-            console.log(enemyPokemon.name + " selects:", "Switch to " + this.scene.getEnemyParty()[index].name)
-=======
                 { command: Command.POKEMON, cursor: index, args: [false], skip: this.skipTurn };
-
->>>>>>> 9f31e36d
+            console.log(enemyPokemon.name + " selects:", "Switch to " + this.scene.getEnemyParty()[index].name);
             battle.enemySwitchCounter++;
 
             LoggerTools.enemyPlan[this.fieldIndex*2] = "Switching out"
@@ -91,8 +86,7 @@
     const mv = new PokemonMove(nextMove.move)
 
     this.scene.currentBattle.turnCommands[this.fieldIndex + BattlerIndex.ENEMY] =
-<<<<<<< HEAD
-      { command: Command.FIGHT, move: nextMove };
+      { command: Command.FIGHT, move: nextMove, skip: this.skipTurn };
     const targetLabels = ["Counter", "[PLAYER L]", "[PLAYER R]", "[ENEMY L]", "[ENEMY R]"]
     this.scene.getParty().forEach((v, i, a) => {
       if (v.isActive() && v.name) {
@@ -115,10 +109,6 @@
       targetLabels[2] += " (R)"
     }
     console.log(enemyPokemon.name + " selects:", mv.getName() + " → " + nextMove.targets.map((m) => targetLabels[m + 1]))
-=======
-        { command: Command.FIGHT, move: nextMove, skip: this.skipTurn };
-
->>>>>>> 9f31e36d
     this.scene.currentBattle.enemySwitchCounter = Math.max(this.scene.currentBattle.enemySwitchCounter - 1, 0);
 
     LoggerTools.enemyPlan[this.fieldIndex*2] = mv.getName()
