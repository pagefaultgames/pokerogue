--- conflicted
+++ resolved
@@ -18,13 +18,8 @@
   protected fieldIndex: number;
   protected skipTurn: boolean = false;
 
-<<<<<<< HEAD
-  constructor(scene: BattleScene, fieldIndex: number) {
-    super(scene);
-=======
   constructor(fieldIndex: number) {
     super();
->>>>>>> a941533a
 
     this.fieldIndex = fieldIndex;
     if (globalScene.currentBattle.mysteryEncounter?.skipEnemyBattleTurns) {
