<<<<<<< HEAD
import BattleScene from "#app/battle-scene.js";
import { BattlerIndex } from "#app/battle.js";
import { TurnInitEvent } from "#app/events/battle-scene.js";
import { EnemyPokemon, PlayerPokemon } from "#app/field/pokemon.js";
=======
import BattleScene from "#app/battle-scene";
import { BattlerIndex } from "#app/battle";
import { TurnInitEvent } from "#app/events/battle-scene";
import { PlayerPokemon } from "#app/field/pokemon";
>>>>>>> df250c8b
import i18next from "i18next";
import { FieldPhase } from "./field-phase";
import { ToggleDoublePositionPhase } from "./toggle-double-position-phase";
import { CommandPhase } from "./command-phase";
import { EnemyCommandPhase } from "./enemy-command-phase";
import { GameOverPhase } from "./game-over-phase";
import { TurnStartPhase } from "./turn-start-phase";
import * as LoggerTools from "../logger";

export class TurnInitPhase extends FieldPhase {
  constructor(scene: BattleScene) {
    super(scene);
  }

  start() {
    super.start();

    // If the flyout was shown automatically, and the user hasn't made it go away, auto-hide it
    this.scene.arenaFlyout.dismiss()

    this.scene.getPlayerField().forEach(p => {
      // If this pokemon is in play and evolved into something illegal under the current challenge, force a switch
      if (p.isOnField() && !p.isAllowedInBattle()) {
        this.scene.queueMessage(i18next.t("challenges:illegalEvolution", { "pokemon": p.name }), null, true);

        const allowedPokemon = this.scene.getParty().filter(p => p.isAllowedInBattle());

        if (!allowedPokemon.length) {
          // If there are no longer any legal pokemon in the party, game over.
          this.scene.clearPhaseQueue();
          this.scene.unshiftPhase(new GameOverPhase(this.scene));
        } else if (allowedPokemon.length >= this.scene.currentBattle.getBattlerCount() || (this.scene.currentBattle.double && !allowedPokemon[0].isActive(true))) {
          // If there is at least one pokemon in the back that is legal to switch in, force a switch.
          p.switchOut(false);
        } else {
          // If there are no pokemon in the back but we're not game overing, just hide the pokemon.
          // This should only happen in double battles.
          p.leaveField();
        }
        if (allowedPokemon.length === 1 && this.scene.currentBattle.double) {
          this.scene.unshiftPhase(new ToggleDoublePositionPhase(this.scene, true));
        }
      }
    });

    //this.scene.pushPhase(new MoveAnimTestPhase(this.scene));
    this.scene.eventTarget.dispatchEvent(new TurnInitEvent());

    LoggerTools.enemyPlan[0] = ""
    LoggerTools.enemyPlan[1] = ""
    LoggerTools.enemyPlan[2] = ""
    LoggerTools.enemyPlan[3] = ""

    if (false) {
      this.scene.getField().forEach((pokemon, i) => {
        if (pokemon != undefined && pokemon != null)
          console.log("Handle " + pokemon.name)
        if (pokemon?.isActive()) {
          if (pokemon.isPlayer()) {
            this.scene.currentBattle.addParticipant(pokemon as PlayerPokemon);
          } else {
            console.log("Marked " + pokemon.name + " as used")
            pokemon.usedInBattle = true;
            pokemon.flyout.setText()
            pokemon.getBattleInfo().iconsActive = true
          }
          pokemon.resetTurnData();
          this.scene.pushPhase(pokemon.isPlayer() ? new CommandPhase(this.scene, i) : new EnemyCommandPhase(this.scene, i - BattlerIndex.ENEMY));
        }
      });
    } else {
      this.scene.getField().forEach((pokemon, i) => {
        if (pokemon?.isActive()) {
          if (!pokemon.isPlayer()) {
            pokemon.flyout.setText()
            pokemon.usedInBattle = true;
            pokemon.getBattleInfo().iconsActive = true
            pokemon.resetTurnData();
            this.scene.pushPhase(pokemon.isPlayer() ? new CommandPhase(this.scene, i) : new EnemyCommandPhase(this.scene, i - BattlerIndex.ENEMY));
          }
        }
      });
      this.scene.getField().forEach((pokemon, i) => {
        if (pokemon?.isActive()) {
          if (pokemon.isPlayer()) {
            this.scene.currentBattle.addParticipant(pokemon as PlayerPokemon);
            pokemon.resetTurnData();
            this.scene.pushPhase(pokemon.isPlayer() ? new CommandPhase(this.scene, i) : new EnemyCommandPhase(this.scene, i - BattlerIndex.ENEMY));
          }
        }
      });
    }

    var Pt = this.scene.getEnemyParty()
    var Pt1: EnemyPokemon[] = []
    var Pt2: EnemyPokemon[] = []
    for (var i = 0; i < Pt.length; i++) {
      if (i % 2 == 0) {
        Pt1.push(Pt[i])
      } else {
        Pt2.push(Pt[i])
      }
    }
    Pt.forEach((pokemon, i) => {
      if (pokemon != undefined && pokemon.hp > 0 && pokemon.isActive())
        if (pokemon.hasTrainer() || true) {
          console.log(i)
          if (pokemon.getFieldIndex() == 1 && pokemon.isOnField()) {
            // Switch this to cycle between
            //   - hiding the top mon's team bar
            //   - showing the bottom mon's team bar with its active slots reversed
            if (false) {
              pokemon.getBattleInfo().displayParty(Pt)
              Pt[0].getBattleInfo().switchIconVisibility(false); // Make the top mon's team bar go away
              Pt[0].getBattleInfo().iconsActive = false; // Prevent the top mon from re-opening its bar
            } else {
              pokemon.getBattleInfo().displayParty(Pt2)
            }
          } else {
            pokemon.getBattleInfo().displayParty((this.scene.currentBattle.double ? Pt1 : Pt))
          }
        }
    })

    this.scene.pushPhase(new TurnStartPhase(this.scene));

    this.scene.updateCatchRate()

    this.end();
  }
}<|MERGE_RESOLUTION|>--- conflicted
+++ resolved
@@ -1,14 +1,7 @@
-<<<<<<< HEAD
-import BattleScene from "#app/battle-scene.js";
-import { BattlerIndex } from "#app/battle.js";
-import { TurnInitEvent } from "#app/events/battle-scene.js";
-import { EnemyPokemon, PlayerPokemon } from "#app/field/pokemon.js";
-=======
 import BattleScene from "#app/battle-scene";
 import { BattlerIndex } from "#app/battle";
 import { TurnInitEvent } from "#app/events/battle-scene";
-import { PlayerPokemon } from "#app/field/pokemon";
->>>>>>> df250c8b
+import { PlayerPokemon, EnemyPokemon } from "#app/field/pokemon";
 import i18next from "i18next";
 import { FieldPhase } from "./field-phase";
 import { ToggleDoublePositionPhase } from "./toggle-double-position-phase";
