import { BattlerIndex } from "#app/battle";
import BattleScene from "#app/battle-scene";
import { PLAYER_PARTY_MAX_SIZE } from "#app/constants";
import { SubstituteTag } from "#app/data/battler-tags";
import { doPokeballBounceAnim, getPokeballAtlasKey, getPokeballCatchMultiplier, getPokeballTintColor, getCriticalCaptureChance } from "#app/data/pokeball";
import { getStatusEffectCatchRateMultiplier } from "#app/data/status-effect";
import { addPokeballCaptureStars, addPokeballOpenParticles } from "#app/field/anims";
import { EnemyPokemon } from "#app/field/pokemon";
import { getPokemonNameWithAffix } from "#app/messages";
import { PokemonHeldItemModifier } from "#app/modifier/modifier";
import { PokemonPhase } from "#app/phases/pokemon-phase";
import { VictoryPhase } from "#app/phases/victory-phase";
import { achvs } from "#app/system/achv";
import { PartyOption, PartyUiMode } from "#app/ui/party-ui-handler";
import { SummaryUiMode } from "#app/ui/summary-ui-handler";
import { Mode } from "#app/ui/ui";
import { PokeballType } from "#enums/pokeball";
import { StatusEffect } from "#enums/status-effect";
import i18next from "i18next";
<<<<<<< HEAD
import { PokemonPhase } from "./pokemon-phase";
import { VictoryPhase } from "./victory-phase";
import { SubstituteTag } from "#app/data/battler-tags";
import { globalScene } from "#app/battle-scene";
=======
>>>>>>> f2a2281f

export class AttemptCapturePhase extends PokemonPhase {
  private pokeballType: PokeballType;
  private pokeball: Phaser.GameObjects.Sprite;
  private originalY: number;

  constructor(targetIndex: integer, pokeballType: PokeballType) {
    super(BattlerIndex.ENEMY + targetIndex);

    this.pokeballType = pokeballType;
  }

  start() {
    super.start();

    const pokemon = this.getPokemon() as EnemyPokemon;

    if (!pokemon?.hp) {
      return this.end();
    }

    const substitute = pokemon.getTag(SubstituteTag);
    if (substitute) {
      substitute.sprite.setVisible(false);
    }

    globalScene.pokeballCounts[this.pokeballType]--;

    this.originalY = pokemon.y;

    const _3m = 3 * pokemon.getMaxHp();
    const _2h = 2 * pokemon.hp;
    const catchRate = pokemon.species.catchRate;
    const pokeballMultiplier = getPokeballCatchMultiplier(this.pokeballType);
    const statusMultiplier = pokemon.status ? getStatusEffectCatchRateMultiplier(pokemon.status.effect) : 1;
    const modifiedCatchRate = Math.round((((_3m - _2h) * catchRate * pokeballMultiplier) / _3m) * statusMultiplier);
    const shakeProbability = Math.round(65536 / Math.pow((255 / modifiedCatchRate), 0.1875)); // Formula taken from gen 6
    const criticalCaptureChance = getCriticalCaptureChance(this.scene, modifiedCatchRate);
    const isCritical = pokemon.randSeedInt(256) < criticalCaptureChance;
    const fpOffset = pokemon.getFieldPositionOffset();

    const pokeballAtlasKey = getPokeballAtlasKey(this.pokeballType);
    this.pokeball = globalScene.addFieldSprite(16, 80, "pb", pokeballAtlasKey);
    this.pokeball.setOrigin(0.5, 0.625);
    globalScene.field.add(this.pokeball);

<<<<<<< HEAD
    globalScene.playSound("se/pb_throw");
    globalScene.time.delayedCall(300, () => {
      globalScene.field.moveBelow(this.pokeball as Phaser.GameObjects.GameObject, pokemon);
    });

    globalScene.tweens.add({
=======
    this.scene.playSound("se/pb_throw", isCritical ? { rate: 0.2 } : undefined); // Crit catch throws are higher pitched
    this.scene.time.delayedCall(300, () => {
      this.scene.field.moveBelow(this.pokeball as Phaser.GameObjects.GameObject, pokemon);
    });

    this.scene.tweens.add({
      // Throw animation
>>>>>>> f2a2281f
      targets: this.pokeball,
      x: { value: 236 + fpOffset[0], ease: "Linear" },
      y: { value: 16 + fpOffset[1], ease: "Cubic.easeOut" },
      duration: 500,
      onComplete: () => {
        // Ball opens
        this.pokeball.setTexture("pb", `${pokeballAtlasKey}_opening`);
        globalScene.time.delayedCall(17, () => this.pokeball.setTexture("pb", `${pokeballAtlasKey}_open`));
        globalScene.playSound("se/pb_rel");
        pokemon.tint(getPokeballTintColor(this.pokeballType));

        addPokeballOpenParticles(this.pokeball.x, this.pokeball.y, this.pokeballType);

<<<<<<< HEAD
        globalScene.tweens.add({
=======
        this.scene.tweens.add({
          // Mon enters ball
>>>>>>> f2a2281f
          targets: pokemon,
          duration: 500,
          ease: "Sine.easeIn",
          scale: 0.25,
          y: 20,
          onComplete: () => {
            // Ball closes
            this.pokeball.setTexture("pb", `${pokeballAtlasKey}_opening`);
            pokemon.setVisible(false);
            globalScene.playSound("se/pb_catch");
            globalScene.time.delayedCall(17, () => this.pokeball.setTexture("pb", `${pokeballAtlasKey}`));

            const doShake = () => {
              // After the overall catch rate check, the game does 3 shake checks before confirming the catch.
              let shakeCount = 0;
              const pbX = this.pokeball.x;
              const shakeCounter = globalScene.tweens.addCounter({
                from: 0,
                to: 1,
                repeat: isCritical ? 2 : 4, // Critical captures only perform 1 shake check
                yoyo: true,
                ease: "Cubic.easeOut",
                duration: 250,
                repeatDelay: 500,
                onUpdate: t => {
                  if (shakeCount && shakeCount < (isCritical ? 2 : 4)) {
                    const value = t.getValue();
                    const directionMultiplier = shakeCount % 2 === 1 ? 1 : -1;
                    this.pokeball.setX(pbX + value * 4 * directionMultiplier);
                    this.pokeball.setAngle(value * 27.5 * directionMultiplier);
                  }
                },
                onRepeat: () => {
                  if (!pokemon.species.isObtainable()) {
                    shakeCounter.stop();
                    this.failCatch(shakeCount);
<<<<<<< HEAD
                  } else if (shakeCount++ < 3) {
                    if (pokeballMultiplier === -1 || pokemon.randSeedInt(65536) < y) {
                      globalScene.playSound("se/pb_move");
=======
                  } else if (shakeCount++ < (isCritical ? 1 : 3)) {
                    // Shake check (skip check for critical or guaranteed captures, but still play the sound)
                    if (pokeballMultiplier === -1 || isCritical || modifiedCatchRate >= 255 || pokemon.randSeedInt(65536) < shakeProbability) {
                      this.scene.playSound("se/pb_move");
>>>>>>> f2a2281f
                    } else {
                      shakeCounter.stop();
                      this.failCatch(shakeCount);
                    }
                  } else if (isCritical && pokemon.randSeedInt(65536) >= shakeProbability) {
                    // Above, perform the one shake check for critical captures after the ball shakes once
                    shakeCounter.stop();
                    this.failCatch(shakeCount);
                  } else {
                    globalScene.playSound("se/pb_lock");
                    addPokeballCaptureStars(this.pokeball);

                    const pbTint = globalScene.add.sprite(this.pokeball.x, this.pokeball.y, "pb", "pb");
                    pbTint.setOrigin(this.pokeball.originX, this.pokeball.originY);
                    pbTint.setTintFill(0);
                    pbTint.setAlpha(0);
                    globalScene.field.add(pbTint);
                    globalScene.tweens.add({
                      targets: pbTint,
                      alpha: 0.375,
                      duration: 200,
                      easing: "Sine.easeOut",
                      onComplete: () => {
                        globalScene.tweens.add({
                          targets: pbTint,
                          alpha: 0,
                          duration: 200,
                          easing: "Sine.easeIn",
                          onComplete: () => pbTint.destroy()
                        });
                      }
                    });
                  }
                },
                onComplete: () => {
                  this.catch();
                }
              });
            };

<<<<<<< HEAD
            globalScene.time.delayedCall(250, () => doPokeballBounceAnim(this.pokeball, 16, 72, 350, doShake));
=======
            // Ball bounces (handled in pokemon.ts)
            this.scene.time.delayedCall(250, () => doPokeballBounceAnim(this.scene, this.pokeball, 16, 72, 350, doShake, isCritical));
>>>>>>> f2a2281f
          }
        });
      }
    });
  }

  failCatch(shakeCount: integer) {
    const pokemon = this.getPokemon();

    globalScene.playSound("se/pb_rel");
    pokemon.setY(this.originalY);
    if (pokemon.status?.effect !== StatusEffect.SLEEP) {
      pokemon.cry(pokemon.getHpRatio() > 0.25 ? undefined : { rate: 0.85 });
    }
    pokemon.tint(getPokeballTintColor(this.pokeballType));
    pokemon.setVisible(true);
    pokemon.untint(250, "Sine.easeOut");

    const substitute = pokemon.getTag(SubstituteTag);
    if (substitute) {
      substitute.sprite.setVisible(true);
    }

    const pokeballAtlasKey = getPokeballAtlasKey(this.pokeballType);
    this.pokeball.setTexture("pb", `${pokeballAtlasKey}_opening`);
    globalScene.time.delayedCall(17, () => this.pokeball.setTexture("pb", `${pokeballAtlasKey}_open`));

    globalScene.tweens.add({
      targets: pokemon,
      duration: 250,
      ease: "Sine.easeOut",
      scale: 1
    });

    globalScene.currentBattle.lastUsedPokeball = this.pokeballType;
    this.removePb();
    this.end();
  }

  catch() {
    const pokemon = this.getPokemon() as EnemyPokemon;

    const speciesForm = !pokemon.fusionSpecies ? pokemon.getSpeciesForm() : pokemon.getFusionSpeciesForm();

    if (speciesForm.abilityHidden && (pokemon.fusionSpecies ? pokemon.fusionAbilityIndex : pokemon.abilityIndex) === speciesForm.getAbilityCount() - 1) {
      globalScene.validateAchv(achvs.HIDDEN_ABILITY);
    }

    if (pokemon.species.subLegendary) {
      globalScene.validateAchv(achvs.CATCH_SUB_LEGENDARY);
    }

    if (pokemon.species.legendary) {
      globalScene.validateAchv(achvs.CATCH_LEGENDARY);
    }

    if (pokemon.species.mythical) {
      globalScene.validateAchv(achvs.CATCH_MYTHICAL);
    }

    globalScene.pokemonInfoContainer.show(pokemon, true);

    globalScene.gameData.updateSpeciesDexIvs(pokemon.species.getRootSpeciesId(true), pokemon.ivs);

    globalScene.ui.showText(i18next.t("battle:pokemonCaught", { pokemonName: getPokemonNameWithAffix(pokemon) }), null, () => {
      const end = () => {
        globalScene.unshiftPhase(new VictoryPhase(this.battlerIndex));
        globalScene.pokemonInfoContainer.hide();
        this.removePb();
        this.end();
      };
      const removePokemon = () => {
        globalScene.addFaintedEnemyScore(pokemon);
        globalScene.getPlayerField().filter(p => p.isActive(true)).forEach(playerPokemon => playerPokemon.removeTagsBySourceId(pokemon.id));
        pokemon.hp = 0;
        pokemon.trySetStatus(StatusEffect.FAINT);
        globalScene.clearEnemyHeldItemModifiers();
        globalScene.field.remove(pokemon, true);
      };
      const addToParty = (slotIndex?: number) => {
        const newPokemon = pokemon.addToParty(this.pokeballType, slotIndex);
<<<<<<< HEAD
        const modifiers = globalScene.findModifiers(m => m instanceof PokemonHeldItemModifier, false);
        if (globalScene.getParty().filter(p => p.isShiny()).length === 6) {
          globalScene.validateAchv(achvs.SHINY_PARTY);
=======
        const modifiers = this.scene.findModifiers(m => m instanceof PokemonHeldItemModifier, false);
        if (this.scene.getPlayerParty().filter(p => p.isShiny()).length === PLAYER_PARTY_MAX_SIZE) {
          this.scene.validateAchv(achvs.SHINY_PARTY);
>>>>>>> f2a2281f
        }
        Promise.all(modifiers.map(m => globalScene.addModifier(m, true))).then(() => {
          globalScene.updateModifiers(true);
          removePokemon();
          if (newPokemon) {
            newPokemon.loadAssets().then(end);
          } else {
            end();
          }
        });
      };
<<<<<<< HEAD
      Promise.all([ pokemon.hideInfo(), globalScene.gameData.setPokemonCaught(pokemon) ]).then(() => {
        if (globalScene.getParty().length === 6) {
=======
      Promise.all([ pokemon.hideInfo(), this.scene.gameData.setPokemonCaught(pokemon) ]).then(() => {
        if (this.scene.getPlayerParty().length === PLAYER_PARTY_MAX_SIZE) {
>>>>>>> f2a2281f
          const promptRelease = () => {
            globalScene.ui.showText(i18next.t("battle:partyFull", { pokemonName: pokemon.getNameToRender() }), null, () => {
              globalScene.pokemonInfoContainer.makeRoomForConfirmUi(1, true);
              globalScene.ui.setMode(Mode.CONFIRM, () => {
                const newPokemon = globalScene.addPlayerPokemon(pokemon.species, pokemon.level, pokemon.abilityIndex, pokemon.formIndex, pokemon.gender, pokemon.shiny, pokemon.variant, pokemon.ivs, pokemon.nature, pokemon);
                globalScene.ui.setMode(Mode.SUMMARY, newPokemon, 0, SummaryUiMode.DEFAULT, () => {
                  globalScene.ui.setMode(Mode.MESSAGE).then(() => {
                    promptRelease();
                  });
                }, false);
              }, () => {
                globalScene.ui.setMode(Mode.PARTY, PartyUiMode.RELEASE, this.fieldIndex, (slotIndex: integer, _option: PartyOption) => {
                  globalScene.ui.setMode(Mode.MESSAGE).then(() => {
                    if (slotIndex < 6) {
                      addToParty(slotIndex);
                    } else {
                      promptRelease();
                    }
                  });
                });
              }, () => {
                globalScene.ui.setMode(Mode.MESSAGE).then(() => {
                  removePokemon();
                  end();
                });
              }, "fullParty");
            });
          };
          promptRelease();
        } else {
          addToParty();
        }
      });
    }, 0, true);
  }

  removePb() {
    globalScene.tweens.add({
      targets: this.pokeball,
      duration: 250,
      delay: 250,
      ease: "Sine.easeIn",
      alpha: 0,
      onComplete: () => this.pokeball.destroy()
    });
  }
}<|MERGE_RESOLUTION|>--- conflicted
+++ resolved
@@ -1,5 +1,4 @@
 import { BattlerIndex } from "#app/battle";
-import BattleScene from "#app/battle-scene";
 import { PLAYER_PARTY_MAX_SIZE } from "#app/constants";
 import { SubstituteTag } from "#app/data/battler-tags";
 import { doPokeballBounceAnim, getPokeballAtlasKey, getPokeballCatchMultiplier, getPokeballTintColor, getCriticalCaptureChance } from "#app/data/pokeball";
@@ -17,13 +16,7 @@
 import { PokeballType } from "#enums/pokeball";
 import { StatusEffect } from "#enums/status-effect";
 import i18next from "i18next";
-<<<<<<< HEAD
-import { PokemonPhase } from "./pokemon-phase";
-import { VictoryPhase } from "./victory-phase";
-import { SubstituteTag } from "#app/data/battler-tags";
 import { globalScene } from "#app/battle-scene";
-=======
->>>>>>> f2a2281f
 
 export class AttemptCapturePhase extends PokemonPhase {
   private pokeballType: PokeballType;
@@ -61,7 +54,7 @@
     const statusMultiplier = pokemon.status ? getStatusEffectCatchRateMultiplier(pokemon.status.effect) : 1;
     const modifiedCatchRate = Math.round((((_3m - _2h) * catchRate * pokeballMultiplier) / _3m) * statusMultiplier);
     const shakeProbability = Math.round(65536 / Math.pow((255 / modifiedCatchRate), 0.1875)); // Formula taken from gen 6
-    const criticalCaptureChance = getCriticalCaptureChance(this.scene, modifiedCatchRate);
+    const criticalCaptureChance = getCriticalCaptureChance(modifiedCatchRate);
     const isCritical = pokemon.randSeedInt(256) < criticalCaptureChance;
     const fpOffset = pokemon.getFieldPositionOffset();
 
@@ -70,22 +63,13 @@
     this.pokeball.setOrigin(0.5, 0.625);
     globalScene.field.add(this.pokeball);
 
-<<<<<<< HEAD
-    globalScene.playSound("se/pb_throw");
+    globalScene.playSound("se/pb_throw", isCritical ? { rate: 0.2 } : undefined); // Crit catch throws are higher pitched
     globalScene.time.delayedCall(300, () => {
       globalScene.field.moveBelow(this.pokeball as Phaser.GameObjects.GameObject, pokemon);
     });
 
     globalScene.tweens.add({
-=======
-    this.scene.playSound("se/pb_throw", isCritical ? { rate: 0.2 } : undefined); // Crit catch throws are higher pitched
-    this.scene.time.delayedCall(300, () => {
-      this.scene.field.moveBelow(this.pokeball as Phaser.GameObjects.GameObject, pokemon);
-    });
-
-    this.scene.tweens.add({
       // Throw animation
->>>>>>> f2a2281f
       targets: this.pokeball,
       x: { value: 236 + fpOffset[0], ease: "Linear" },
       y: { value: 16 + fpOffset[1], ease: "Cubic.easeOut" },
@@ -99,12 +83,8 @@
 
         addPokeballOpenParticles(this.pokeball.x, this.pokeball.y, this.pokeballType);
 
-<<<<<<< HEAD
         globalScene.tweens.add({
-=======
-        this.scene.tweens.add({
           // Mon enters ball
->>>>>>> f2a2281f
           targets: pokemon,
           duration: 500,
           ease: "Sine.easeIn",
@@ -141,16 +121,10 @@
                   if (!pokemon.species.isObtainable()) {
                     shakeCounter.stop();
                     this.failCatch(shakeCount);
-<<<<<<< HEAD
-                  } else if (shakeCount++ < 3) {
-                    if (pokeballMultiplier === -1 || pokemon.randSeedInt(65536) < y) {
-                      globalScene.playSound("se/pb_move");
-=======
                   } else if (shakeCount++ < (isCritical ? 1 : 3)) {
                     // Shake check (skip check for critical or guaranteed captures, but still play the sound)
                     if (pokeballMultiplier === -1 || isCritical || modifiedCatchRate >= 255 || pokemon.randSeedInt(65536) < shakeProbability) {
-                      this.scene.playSound("se/pb_move");
->>>>>>> f2a2281f
+                      globalScene.playSound("se/pb_move");
                     } else {
                       shakeCounter.stop();
                       this.failCatch(shakeCount);
@@ -191,12 +165,8 @@
               });
             };
 
-<<<<<<< HEAD
-            globalScene.time.delayedCall(250, () => doPokeballBounceAnim(this.pokeball, 16, 72, 350, doShake));
-=======
             // Ball bounces (handled in pokemon.ts)
-            this.scene.time.delayedCall(250, () => doPokeballBounceAnim(this.scene, this.pokeball, 16, 72, 350, doShake, isCritical));
->>>>>>> f2a2281f
+            globalScene.time.delayedCall(250, () => doPokeballBounceAnim(this.pokeball, 16, 72, 350, doShake, isCritical));
           }
         });
       }
@@ -278,15 +248,9 @@
       };
       const addToParty = (slotIndex?: number) => {
         const newPokemon = pokemon.addToParty(this.pokeballType, slotIndex);
-<<<<<<< HEAD
         const modifiers = globalScene.findModifiers(m => m instanceof PokemonHeldItemModifier, false);
-        if (globalScene.getParty().filter(p => p.isShiny()).length === 6) {
+        if (globalScene.getPlayerParty().filter(p => p.isShiny()).length === PLAYER_PARTY_MAX_SIZE) {
           globalScene.validateAchv(achvs.SHINY_PARTY);
-=======
-        const modifiers = this.scene.findModifiers(m => m instanceof PokemonHeldItemModifier, false);
-        if (this.scene.getPlayerParty().filter(p => p.isShiny()).length === PLAYER_PARTY_MAX_SIZE) {
-          this.scene.validateAchv(achvs.SHINY_PARTY);
->>>>>>> f2a2281f
         }
         Promise.all(modifiers.map(m => globalScene.addModifier(m, true))).then(() => {
           globalScene.updateModifiers(true);
@@ -298,13 +262,8 @@
           }
         });
       };
-<<<<<<< HEAD
       Promise.all([ pokemon.hideInfo(), globalScene.gameData.setPokemonCaught(pokemon) ]).then(() => {
-        if (globalScene.getParty().length === 6) {
-=======
-      Promise.all([ pokemon.hideInfo(), this.scene.gameData.setPokemonCaught(pokemon) ]).then(() => {
-        if (this.scene.getPlayerParty().length === PLAYER_PARTY_MAX_SIZE) {
->>>>>>> f2a2281f
+        if (globalScene.getPlayerParty().length === PLAYER_PARTY_MAX_SIZE) {
           const promptRelease = () => {
             globalScene.ui.showText(i18next.t("battle:partyFull", { pokemonName: pokemon.getNameToRender() }), null, () => {
               globalScene.pokemonInfoContainer.makeRoomForConfirmUi(1, true);
