--- conflicted
+++ resolved
@@ -9,30 +9,14 @@
   getPokeballAtlasKey,
   getPokeballCatchMultiplier,
   getPokeballTintColor,
-<<<<<<< HEAD
-  getCriticalCaptureChance,
-} from "#app/data/pokeball";
-import { getStatusEffectCatchRateMultiplier } from "#app/data/status-effect";
-import { addPokeballCaptureStars, addPokeballOpenParticles } from "#app/field/anims";
-import type { EnemyPokemon } from "#app/field/pokemon";
-import { getPokemonNameWithAffix } from "#app/messages";
-import { PokemonPhase } from "#app/phases/pokemon-phase";
-import { achvs } from "#app/system/achv";
-import type { PartyOption } from "#app/ui/party-ui-handler";
-import { PartyUiMode } from "#app/ui/party-ui-handler";
-import { SummaryUiMode } from "#app/ui/summary-ui-handler";
-import { UiMode } from "#enums/ui-mode";
-=======
 } from "#data/pokeball";
 import { getStatusEffectCatchRateMultiplier } from "#data/status-effect";
 import { BattlerIndex } from "#enums/battler-index";
->>>>>>> 8cf1b9f7
 import type { PokeballType } from "#enums/pokeball";
 import { StatusEffect } from "#enums/status-effect";
 import { UiMode } from "#enums/ui-mode";
 import { addPokeballCaptureStars, addPokeballOpenParticles } from "#field/anims";
 import type { EnemyPokemon } from "#field/pokemon";
-import { PokemonHeldItemModifier } from "#modifiers/modifier";
 import { PokemonPhase } from "#phases/pokemon-phase";
 import { achvs } from "#system/achv";
 import type { PartyOption } from "#ui/party-ui-handler";
