--- conflicted
+++ resolved
@@ -273,26 +273,14 @@
           if (globalScene.getPlayerParty().filter(p => p.isShiny()).length === PLAYER_PARTY_MAX_SIZE) {
             globalScene.validateAchv(achvs.SHINY_PARTY);
           }
-<<<<<<< HEAD
           globalScene.updateItems(true);
           removePokemon();
           if (newPokemon) {
+            newPokemon.leaveField(true, true, false);
             newPokemon.loadAssets().then(end);
           } else {
             end();
           }
-=======
-          Promise.all(modifiers.map(m => globalScene.addModifier(m, true))).then(() => {
-            globalScene.updateModifiers(true);
-            removePokemon();
-            if (newPokemon) {
-              newPokemon.leaveField(true, true, false);
-              newPokemon.loadAssets().then(end);
-            } else {
-              end();
-            }
-          });
->>>>>>> 8a2b8889
         };
         Promise.all([pokemon.hideInfo(), globalScene.gameData.setPokemonCaught(pokemon)]).then(() => {
           if (globalScene.getPlayerParty().length === PLAYER_PARTY_MAX_SIZE) {
