import { PLAYER_PARTY_MAX_SIZE } from "#app/constants";
import { globalScene } from "#app/global-scene";
import { getPokemonNameWithAffix } from "#app/messages";
import { SubstituteTag } from "#data/battler-tags";
import { Gender } from "#data/gender";
import {
  doPokeballBounceAnim,
  getCriticalCaptureChance,
  getPokeballAtlasKey,
  getPokeballCatchMultiplier,
  getPokeballTintColor,
} from "#data/pokeball";
import { getStatusEffectCatchRateMultiplier } from "#data/status-effect";
import { BattlerIndex } from "#enums/battler-index";
import type { PokeballType } from "#enums/pokeball";
import { StatusEffect } from "#enums/status-effect";
import { UiMode } from "#enums/ui-mode";
import { addPokeballCaptureStars, addPokeballOpenParticles } from "#field/anims";
import type { EnemyPokemon } from "#field/pokemon";
import { PokemonHeldItemModifier } from "#modifiers/modifier";
import { PokemonPhase } from "#phases/pokemon-phase";
import { achvs } from "#system/achv";
import type { PartyOption } from "#ui/party-ui-handler";
import { PartyUiMode } from "#ui/party-ui-handler";
import { SummaryUiMode } from "#ui/summary-ui-handler";
import i18next from "i18next";
<<<<<<< HEAD
import { globalScene } from "#app/global-scene";
import { Gender } from "#app/data/gender";
import { BooleanHolder } from "#app/utils/common";
import { applyChallenges } from "#app/data/challenge";
import { ChallengeType } from "#enums/challenge-type";
=======
>>>>>>> b3f4005a

// TODO: Refactor and split up to allow for overriding capture chance
export class AttemptCapturePhase extends PokemonPhase {
  public readonly phaseName = "AttemptCapturePhase";
  private pokeballType: PokeballType;
  private pokeball: Phaser.GameObjects.Sprite;
  private originalY: number;

  constructor(targetIndex: number, pokeballType: PokeballType) {
    super(BattlerIndex.ENEMY + targetIndex);

    this.pokeballType = pokeballType;
  }

  start() {
    super.start();

    const pokemon = this.getPokemon() as EnemyPokemon;

    if (!pokemon?.hp) {
      return this.end();
    }

    const substitute = pokemon.getTag(SubstituteTag);
    if (substitute) {
      substitute.sprite.setVisible(false);
    }

    globalScene.pokeballCounts[this.pokeballType]--;

    this.originalY = pokemon.y;

    const _3m = 3 * pokemon.getMaxHp();
    const _2h = 2 * pokemon.hp;
    const catchRate = pokemon.species.catchRate;
    const pokeballMultiplier = getPokeballCatchMultiplier(this.pokeballType);
    const statusMultiplier = pokemon.status ? getStatusEffectCatchRateMultiplier(pokemon.status.effect) : 1;
    const modifiedCatchRate = Math.round((((_3m - _2h) * catchRate * pokeballMultiplier) / _3m) * statusMultiplier);
    const shakeProbability = Math.round(65536 / Math.pow(255 / modifiedCatchRate, 0.1875)); // Formula taken from gen 6
    const criticalCaptureChance = getCriticalCaptureChance(modifiedCatchRate);
    const isCritical = pokemon.randBattleSeedInt(256) < criticalCaptureChance;
    const fpOffset = pokemon.getFieldPositionOffset();

    const pokeballAtlasKey = getPokeballAtlasKey(this.pokeballType);
    this.pokeball = globalScene.addFieldSprite(16, 80, "pb", pokeballAtlasKey);
    this.pokeball.setOrigin(0.5, 0.625);
    globalScene.field.add(this.pokeball);

    globalScene.playSound(isCritical ? "se/crit_throw" : "se/pb_throw");
    globalScene.time.delayedCall(300, () => {
      globalScene.field.moveBelow(this.pokeball as Phaser.GameObjects.GameObject, pokemon);
    });

    globalScene.tweens.add({
      // Throw animation
      targets: this.pokeball,
      x: { value: 236 + fpOffset[0], ease: "Linear" },
      y: { value: 16 + fpOffset[1], ease: "Cubic.easeOut" },
      duration: 500,
      onComplete: () => {
        // Ball opens
        this.pokeball.setTexture("pb", `${pokeballAtlasKey}_opening`);
        globalScene.time.delayedCall(17, () => this.pokeball.setTexture("pb", `${pokeballAtlasKey}_open`));
        globalScene.playSound("se/pb_rel");
        pokemon.tint(getPokeballTintColor(this.pokeballType));

        addPokeballOpenParticles(this.pokeball.x, this.pokeball.y, this.pokeballType);

        globalScene.tweens.add({
          // Mon enters ball
          targets: pokemon,
          duration: 500,
          ease: "Sine.easeIn",
          scale: 0.25,
          y: 20,
          onComplete: () => {
            // Ball closes
            this.pokeball.setTexture("pb", `${pokeballAtlasKey}_opening`);
            pokemon.setVisible(false);
            globalScene.playSound("se/pb_catch");
            globalScene.time.delayedCall(17, () => this.pokeball.setTexture("pb", `${pokeballAtlasKey}`));

            const doShake = () => {
              // After the overall catch rate check, the game does 3 shake checks before confirming the catch.
              let shakeCount = 0;
              const pbX = this.pokeball.x;
              const shakeCounter = globalScene.tweens.addCounter({
                from: 0,
                to: 1,
                repeat: isCritical ? 2 : 4, // Critical captures only perform 1 shake check
                yoyo: true,
                ease: "Cubic.easeOut",
                duration: 250,
                repeatDelay: 500,
                onUpdate: t => {
                  if (shakeCount && shakeCount < (isCritical ? 2 : 4)) {
                    const value = t.getValue();
                    const directionMultiplier = shakeCount % 2 === 1 ? 1 : -1;
                    this.pokeball.setX(pbX + value * 4 * directionMultiplier);
                    this.pokeball.setAngle(value * 27.5 * directionMultiplier);
                  }
                },
                onRepeat: () => {
                  if (!pokemon.species.isObtainable()) {
                    shakeCounter.stop();
                    this.failCatch(shakeCount);
                  } else if (shakeCount++ < (isCritical ? 1 : 3)) {
                    // Shake check (skip check for critical or guaranteed captures, but still play the sound)
                    if (
                      pokeballMultiplier === -1 ||
                      isCritical ||
                      modifiedCatchRate >= 255 ||
                      pokemon.randBattleSeedInt(65536) < shakeProbability
                    ) {
                      globalScene.playSound("se/pb_move");
                    } else {
                      shakeCounter.stop();
                      this.failCatch(shakeCount);
                    }
                  } else if (isCritical && pokemon.randBattleSeedInt(65536) >= shakeProbability) {
                    // Above, perform the one shake check for critical captures after the ball shakes once
                    shakeCounter.stop();
                    this.failCatch(shakeCount);
                  } else {
                    globalScene.playSound("se/pb_lock");
                    addPokeballCaptureStars(this.pokeball);

                    const pbTint = globalScene.add.sprite(this.pokeball.x, this.pokeball.y, "pb", "pb");
                    pbTint.setOrigin(this.pokeball.originX, this.pokeball.originY);
                    pbTint.setTintFill(0);
                    pbTint.setAlpha(0);
                    globalScene.field.add(pbTint);
                    globalScene.tweens.add({
                      targets: pbTint,
                      alpha: 0.375,
                      duration: 200,
                      easing: "Sine.easeOut",
                      onComplete: () => {
                        globalScene.tweens.add({
                          targets: pbTint,
                          alpha: 0,
                          duration: 200,
                          easing: "Sine.easeIn",
                          onComplete: () => pbTint.destroy(),
                        });
                      },
                    });
                  }
                },
                onComplete: () => {
                  this.catch();
                },
              });
            };

            // Ball bounces (handled in pokemon.ts)
            globalScene.time.delayedCall(250, () =>
              doPokeballBounceAnim(this.pokeball, 16, 72, 350, doShake, isCritical),
            );
          },
        });
      },
    });
  }

  failCatch(_shakeCount: number) {
    const pokemon = this.getPokemon();

    globalScene.playSound("se/pb_rel");
    pokemon.setY(this.originalY);
    if (pokemon.status?.effect !== StatusEffect.SLEEP) {
      pokemon.cry(pokemon.getHpRatio() > 0.25 ? undefined : { rate: 0.85 });
    }
    pokemon.tint(getPokeballTintColor(this.pokeballType));
    pokemon.setVisible(true);
    pokemon.untint(250, "Sine.easeOut");

    const substitute = pokemon.getTag(SubstituteTag);
    if (substitute) {
      substitute.sprite.setVisible(true);
    }

    const pokeballAtlasKey = getPokeballAtlasKey(this.pokeballType);
    this.pokeball.setTexture("pb", `${pokeballAtlasKey}_opening`);
    globalScene.time.delayedCall(17, () => this.pokeball.setTexture("pb", `${pokeballAtlasKey}_open`));

    globalScene.tweens.add({
      targets: pokemon,
      duration: 250,
      ease: "Sine.easeOut",
      scale: 1,
    });

    globalScene.currentBattle.lastUsedPokeball = this.pokeballType;
    this.removePb();
    this.end();
  }

  catch() {
    const pokemon = this.getPokemon() as EnemyPokemon;

    const speciesForm = !pokemon.fusionSpecies ? pokemon.getSpeciesForm() : pokemon.getFusionSpeciesForm();

    if (
      speciesForm.abilityHidden &&
      (pokemon.fusionSpecies ? pokemon.fusionAbilityIndex : pokemon.abilityIndex) === speciesForm.getAbilityCount() - 1
    ) {
      globalScene.validateAchv(achvs.HIDDEN_ABILITY);
    }

    if (pokemon.species.subLegendary) {
      globalScene.validateAchv(achvs.CATCH_SUB_LEGENDARY);
    }

    if (pokemon.species.legendary) {
      globalScene.validateAchv(achvs.CATCH_LEGENDARY);
    }

    if (pokemon.species.mythical) {
      globalScene.validateAchv(achvs.CATCH_MYTHICAL);
    }

    globalScene.pokemonInfoContainer.show(pokemon, true);

    globalScene.gameData.updateSpeciesDexIvs(pokemon.species.getRootSpeciesId(true), pokemon.ivs);

    globalScene.ui.showText(
      i18next.t("battle:pokemonCaught", {
        pokemonName: getPokemonNameWithAffix(pokemon),
      }),
      null,
      () => {
        const end = () => {
          globalScene.phaseManager.unshiftNew("VictoryPhase", this.battlerIndex);
          globalScene.pokemonInfoContainer.hide();
          this.removePb();
          this.end();
        };
        const removePokemon = () => {
          globalScene.addFaintedEnemyScore(pokemon);
          pokemon.hp = 0;
          pokemon.trySetStatus(StatusEffect.FAINT);
          globalScene.clearEnemyHeldItemModifiers();
          pokemon.leaveField(true, true, true);
        };
        const addToParty = (slotIndex?: number) => {
          const newPokemon = pokemon.addToParty(this.pokeballType, slotIndex);
          const modifiers = globalScene.findModifiers(m => m instanceof PokemonHeldItemModifier, false);
          if (globalScene.getPlayerParty().filter(p => p.isShiny()).length === PLAYER_PARTY_MAX_SIZE) {
            globalScene.validateAchv(achvs.SHINY_PARTY);
          }
          Promise.all(modifiers.map(m => globalScene.addModifier(m, true))).then(() => {
            globalScene.updateModifiers(true);
            removePokemon();
            if (newPokemon) {
              newPokemon.loadAssets().then(end);
            } else {
              end();
            }
          });
        };
        Promise.all([pokemon.hideInfo(), globalScene.gameData.setPokemonCaught(pokemon)]).then(() => {
          const challengeCanAddToParty = new BooleanHolder(true);
          applyChallenges(
            ChallengeType.ADD_POKEMON_TO_PARTY,
            globalScene.currentBattle.waveIndex,
            challengeCanAddToParty,
          );
          if (!challengeCanAddToParty.value) {
            removePokemon();
            end();
            return;
          }
          if (globalScene.getPlayerParty().length === PLAYER_PARTY_MAX_SIZE) {
            const promptRelease = () => {
              globalScene.ui.showText(
                i18next.t("battle:partyFull", {
                  pokemonName: pokemon.getNameToRender(),
                }),
                null,
                () => {
                  globalScene.pokemonInfoContainer.makeRoomForConfirmUi(1, true);
                  globalScene.ui.setMode(
                    UiMode.CONFIRM,
                    () => {
                      const newPokemon = globalScene.addPlayerPokemon(
                        pokemon.species,
                        pokemon.level,
                        pokemon.abilityIndex,
                        pokemon.formIndex,
                        pokemon.gender,
                        pokemon.shiny,
                        pokemon.variant,
                        pokemon.ivs,
                        pokemon.nature,
                        pokemon,
                      );
                      globalScene.ui.setMode(
                        UiMode.SUMMARY,
                        newPokemon,
                        0,
                        SummaryUiMode.DEFAULT,
                        () => {
                          globalScene.ui.setMode(UiMode.MESSAGE).then(() => {
                            promptRelease();
                          });
                        },
                        false,
                      );
                    },
                    () => {
                      const attributes = {
                        shiny: pokemon.shiny,
                        variant: pokemon.variant,
                        form: pokemon.formIndex,
                        female: pokemon.gender === Gender.FEMALE,
                      };
                      globalScene.ui.setOverlayMode(
                        UiMode.POKEDEX_PAGE,
                        pokemon.species,
                        attributes,
                        null,
                        null,
                        () => {
                          globalScene.ui.setMode(UiMode.MESSAGE).then(() => {
                            promptRelease();
                          });
                        },
                      );
                    },
                    () => {
                      globalScene.ui.setMode(
                        UiMode.PARTY,
                        PartyUiMode.RELEASE,
                        this.fieldIndex,
                        (slotIndex: number, _option: PartyOption) => {
                          globalScene.ui.setMode(UiMode.MESSAGE).then(() => {
                            if (slotIndex < 6) {
                              addToParty(slotIndex);
                            } else {
                              promptRelease();
                            }
                          });
                        },
                      );
                    },
                    () => {
                      globalScene.ui.setMode(UiMode.MESSAGE).then(() => {
                        removePokemon();
                        end();
                      });
                    },
                    "fullParty",
                  );
                },
              );
            };
            promptRelease();
          } else {
            addToParty();
          }
        });
      },
      0,
      true,
    );
  }

  removePb() {
    globalScene.tweens.add({
      targets: this.pokeball,
      duration: 250,
      delay: 250,
      ease: "Sine.easeIn",
      alpha: 0,
      onComplete: () => this.pokeball.destroy(),
    });
  }
}<|MERGE_RESOLUTION|>--- conflicted
+++ resolved
@@ -2,6 +2,7 @@
 import { globalScene } from "#app/global-scene";
 import { getPokemonNameWithAffix } from "#app/messages";
 import { SubstituteTag } from "#data/battler-tags";
+import { applyChallenges } from "#data/challenge";
 import { Gender } from "#data/gender";
 import {
   doPokeballBounceAnim,
@@ -12,6 +13,7 @@
 } from "#data/pokeball";
 import { getStatusEffectCatchRateMultiplier } from "#data/status-effect";
 import { BattlerIndex } from "#enums/battler-index";
+import { ChallengeType } from "#enums/challenge-type";
 import type { PokeballType } from "#enums/pokeball";
 import { StatusEffect } from "#enums/status-effect";
 import { UiMode } from "#enums/ui-mode";
@@ -23,15 +25,8 @@
 import type { PartyOption } from "#ui/party-ui-handler";
 import { PartyUiMode } from "#ui/party-ui-handler";
 import { SummaryUiMode } from "#ui/summary-ui-handler";
+import { BooleanHolder } from "#utils/common";
 import i18next from "i18next";
-<<<<<<< HEAD
-import { globalScene } from "#app/global-scene";
-import { Gender } from "#app/data/gender";
-import { BooleanHolder } from "#app/utils/common";
-import { applyChallenges } from "#app/data/challenge";
-import { ChallengeType } from "#enums/challenge-type";
-=======
->>>>>>> b3f4005a
 
 // TODO: Refactor and split up to allow for overriding capture chance
 export class AttemptCapturePhase extends PokemonPhase {
