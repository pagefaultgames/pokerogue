import { PostTurnStatusEffectPhase } from "#app/phases/post-turn-status-effect-phase";
import { Phase } from "#app/phase";
import type { BattlerIndex } from "#app/battle";
import { globalScene } from "#app/global-scene";

export class CheckStatusEffectPhase extends Phase {
<<<<<<< HEAD
  private order: BattlerIndex[];
  constructor(scene: BattleScene, order: BattlerIndex[]) {
    super(scene);
=======
  private order : BattlerIndex[];
  constructor(order : BattlerIndex[]) {
    super();
>>>>>>> a941533a
    this.order = order;
  }

  start() {
    const field = globalScene.getField();
    for (const o of this.order) {
      if (field[o].status && field[o].status.isPostTurn()) {
        globalScene.unshiftPhase(new PostTurnStatusEffectPhase(o));
      }
    }
    this.end();
  }
}<|MERGE_RESOLUTION|>--- conflicted
+++ resolved
@@ -4,15 +4,9 @@
 import { globalScene } from "#app/global-scene";
 
 export class CheckStatusEffectPhase extends Phase {
-<<<<<<< HEAD
   private order: BattlerIndex[];
-  constructor(scene: BattleScene, order: BattlerIndex[]) {
-    super(scene);
-=======
-  private order : BattlerIndex[];
-  constructor(order : BattlerIndex[]) {
+  constructor(order: BattlerIndex[]) {
     super();
->>>>>>> a941533a
     this.order = order;
   }
 
