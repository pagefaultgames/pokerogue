--- conflicted
+++ resolved
@@ -18,13 +18,8 @@
   /** If true, indicates that the phase is intended for EXP purposes only, and not to continue a battle to next phase */
   isExpOnly: boolean;
 
-<<<<<<< HEAD
-  constructor(scene: BattleScene, battlerIndex: BattlerIndex | number, isExpOnly: boolean = false) {
-    super(scene, battlerIndex);
-=======
   constructor(battlerIndex: BattlerIndex | number, isExpOnly: boolean = false) {
     super(battlerIndex);
->>>>>>> a941533a
 
     this.isExpOnly = isExpOnly;
   }
