import { applyAbAttrs, RunSuccessAbAttr } from "#app/data/ability";
import { Stat } from "#app/enums/stat";
import { StatusEffect } from "#app/enums/status-effect";
import Pokemon, { PlayerPokemon, EnemyPokemon } from "#app/field/pokemon";
import i18next from "i18next";
import * as Utils from "#app/utils";
import { BattleEndPhase } from "./battle-end-phase";
import { NewBattlePhase } from "./new-battle-phase";
import { PokemonPhase } from "./pokemon-phase";
import { globalScene } from "#app/global-scene";

export class AttemptRunPhase extends PokemonPhase {

  /** For testing purposes: this is to force the pokemon to fail and escape */
  public forceFailEscape = false;

  constructor(fieldIndex: number) {
    super(fieldIndex);
  }

  start() {
    super.start();

    const playerField = globalScene.getPlayerField();
    const enemyField = globalScene.getEnemyField();

    const playerPokemon = this.getPokemon();

    const escapeChance = new Utils.NumberHolder(0);

    this.attemptRunAway(playerField, enemyField, escapeChance);

    applyAbAttrs(RunSuccessAbAttr, playerPokemon, null, false, escapeChance);

    if (playerPokemon.randSeedInt(100) < escapeChance.value && !this.forceFailEscape) {
      globalScene.playSound("se/flee");
      globalScene.queueMessage(i18next.t("battle:runAwaySuccess"), null, true, 500);

      globalScene.tweens.add({
        targets: [ globalScene.arenaEnemy, enemyField ].flat(),
        alpha: 0,
        duration: 250,
        ease: "Sine.easeIn",
        onComplete: () => enemyField.forEach(enemyPokemon => enemyPokemon.destroy())
      });

      globalScene.clearEnemyHeldItemModifiers();

      enemyField.forEach(enemyPokemon => {
        enemyPokemon.hideInfo().then(() => enemyPokemon.destroy());
        enemyPokemon.hp = 0;
        enemyPokemon.trySetStatus(StatusEffect.FAINT);
      });

<<<<<<< HEAD
      globalScene.pushPhase(new BattleEndPhase());
      globalScene.pushPhase(new NewBattlePhase());
=======
      this.scene.pushPhase(new BattleEndPhase(this.scene, false));
      this.scene.pushPhase(new NewBattlePhase(this.scene));
>>>>>>> e930536e
    } else {
      playerPokemon.turnData.failedRunAway = true;
      globalScene.queueMessage(i18next.t("battle:runAwayCannotEscape"), null, true, 500);
    }

    this.end();
  }

  attemptRunAway(playerField: PlayerPokemon[], enemyField: EnemyPokemon[], escapeChance: Utils.NumberHolder) {
    /** Sum of the speed of all enemy pokemon on the field */
    const enemySpeed = enemyField.reduce((total: number, enemyPokemon: Pokemon) => total + enemyPokemon.getStat(Stat.SPD), 0);
    /** Sum of the speed of all player pokemon on the field */
    const playerSpeed = playerField.reduce((total: number, playerPokemon: Pokemon) => total + playerPokemon.getStat(Stat.SPD), 0);

    /*  The way the escape chance works is by looking at the difference between your speed and the enemy field's average speed as a ratio. The higher this ratio, the higher your chance of success.
     *  However, there is a cap for the ratio of your speed vs enemy speed which beyond that point, you won't gain any advantage. It also looks at how many times you've tried to escape.
     *  Again, the more times you've tried to escape, the higher your odds of escaping. Bosses and non-bosses are calculated differently - bosses are harder to escape from vs non-bosses
     *  Finally, there's a minimum and maximum escape chance as well so that escapes aren't guaranteed, yet they are never 0 either.
     *  The percentage chance to escape from a pokemon for both bosses and non bosses is linear and based on the minimum and maximum chances, and the speed ratio cap.
     *
     *  At the time of writing, these conditions should be met:
     *   - The minimum escape chance should be 5% for bosses and non bosses
     *   - Bosses should have a maximum escape chance of 25%, whereas non-bosses should be 95%
     *   - The bonus per previous escape attempt should be 2% for bosses and 10% for non-bosses
     *   - The speed ratio cap should be 6x for bosses and 4x for non-bosses
     *   - The "default" escape chance when your speed equals the enemy speed should be 8.33% for bosses and 27.5% for non-bosses
     *
     *  From the above, we can calculate the below values
     */

    let isBoss = false;
    for (let e = 0; e < enemyField.length; e++) {
      isBoss = isBoss || enemyField[e].isBoss(); // this line checks if any of the enemy pokemon on the field are bosses; if so, the calculation for escaping is different
    }

    /** The ratio between the speed of your active pokemon and the speed of the enemy field */
    const speedRatio = playerSpeed / enemySpeed;
    /** The max ratio before escape chance stops increasing. Increased if there is a boss on the field */
    const speedCap = isBoss ? 6 : 4;
    /** Minimum percent chance to escape */
    const minChance = 5;
    /** Maximum percent chance to escape. Decreased if a boss is on the field */
    const maxChance = isBoss ? 25 : 95;
    /** How much each escape attempt increases the chance of the next attempt. Decreased if a boss is on the field */
    const escapeBonus = isBoss ? 2 : 10;
    /** Slope of the escape chance curve */
    const escapeSlope = (maxChance - minChance) / speedCap;

    // This will calculate the escape chance given all of the above and clamp it to the range of [`minChance`, `maxChance`]
    escapeChance.value = Phaser.Math.Clamp(Math.round((escapeSlope * speedRatio) + minChance + (escapeBonus * globalScene.currentBattle.escapeAttempts++)), minChance, maxChance);
  }
}<|MERGE_RESOLUTION|>--- conflicted
+++ resolved
@@ -52,13 +52,8 @@
         enemyPokemon.trySetStatus(StatusEffect.FAINT);
       });
 
-<<<<<<< HEAD
-      globalScene.pushPhase(new BattleEndPhase());
+      globalScene.pushPhase(new BattleEndPhase(false));
       globalScene.pushPhase(new NewBattlePhase());
-=======
-      this.scene.pushPhase(new BattleEndPhase(this.scene, false));
-      this.scene.pushPhase(new NewBattlePhase(this.scene));
->>>>>>> e930536e
     } else {
       playerPokemon.turnData.failedRunAway = true;
       globalScene.queueMessage(i18next.t("battle:runAwayCannotEscape"), null, true, 500);
