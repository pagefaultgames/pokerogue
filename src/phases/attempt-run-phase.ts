import BattleScene from "#app/battle-scene";
import { applyAbAttrs, RunSuccessAbAttr } from "#app/data/ability";
import { Stat } from "#app/enums/stat";
import { StatusEffect } from "#app/enums/status-effect";
import Pokemon, { PlayerPokemon, EnemyPokemon } from "#app/field/pokemon";
import i18next from "i18next";
import * as Utils from "#app/utils";
import { BattleEndPhase } from "./battle-end-phase";
import { NewBattlePhase } from "./new-battle-phase";
import { PokemonPhase } from "./pokemon-phase";
import * as LoggerTools from "../logger";

export class AttemptRunPhase extends PokemonPhase {
  constructor(scene: BattleScene, fieldIndex: number) {
    super(scene, fieldIndex);
  }

  start() {
    super.start();

    const playerField = this.scene.getPlayerField();
    const enemyField = this.scene.getEnemyField();

    const playerPokemon = this.getPokemon();

    const escapeChance = new Utils.NumberHolder(0);

    this.attemptRunAway(playerField, enemyField, escapeChance);

    applyAbAttrs(RunSuccessAbAttr, playerPokemon, null, false, escapeChance);

<<<<<<< HEAD
    if (playerPokemon.randSeedInt(256, undefined, "Run attempt") < escapeChance.value) {
=======
    if (playerPokemon.randSeedInt(100) < escapeChance.value) {
>>>>>>> df250c8b
      this.scene.playSound("se/flee");
      LoggerTools.logShop(this.scene, this.scene.currentBattle.waveIndex, "Fled")
      this.scene.queueMessage(i18next.t("battle:runAwaySuccess"), null, true, 500);

      this.scene.tweens.add({
        targets: [this.scene.arenaEnemy, enemyField].flat(),
        alpha: 0,
        duration: 250,
        ease: "Sine.easeIn",
        onComplete: () => enemyField.forEach(enemyPokemon => enemyPokemon.destroy())
      });

      this.scene.clearEnemyHeldItemModifiers();

      enemyField.forEach(enemyPokemon => {
        enemyPokemon.hideInfo().then(() => enemyPokemon.destroy());
        enemyPokemon.hp = 0;
        enemyPokemon.trySetStatus(StatusEffect.FAINT);
      });

      this.scene.pushPhase(new BattleEndPhase(this.scene));
      this.scene.pushPhase(new NewBattlePhase(this.scene));
    } else {
      this.scene.queueMessage(i18next.t("battle:runAwayCannotEscape"), null, true, 500);
    }

    this.end();
  }

  attemptRunAway(playerField: PlayerPokemon[], enemyField: EnemyPokemon[], escapeChance: Utils.NumberHolder) {
    /** Sum of the speed of all enemy pokemon on the field */
    const enemySpeed = enemyField.reduce((total: number, enemyPokemon: Pokemon) => total + enemyPokemon.getStat(Stat.SPD), 0);
    /** Sum of the speed of all player pokemon on the field */
    const playerSpeed = playerField.reduce((total: number, playerPokemon: Pokemon) => total + playerPokemon.getStat(Stat.SPD), 0);

    /*  The way the escape chance works is by looking at the difference between your speed and the enemy field's average speed as a ratio. The higher this ratio, the higher your chance of success.
     *  However, there is a cap for the ratio of your speed vs enemy speed which beyond that point, you won't gain any advantage. It also looks at how many times you've tried to escape.
     *  Again, the more times you've tried to escape, the higher your odds of escaping. Bosses and non-bosses are calculated differently - bosses are harder to escape from vs non-bosses
     *  Finally, there's a minimum and maximum escape chance as well so that escapes aren't guaranteed, yet they are never 0 either.
     *  The percentage chance to escape from a pokemon for both bosses and non bosses is linear and based on the minimum and maximum chances, and the speed ratio cap.
     *
     *  At the time of writing, these conditions should be met:
     *   - The minimum escape chance should be 5% for bosses and non bosses
     *   - Bosses should have a maximum escape chance of 25%, whereas non-bosses should be 95%
     *   - The bonus per previous escape attempt should be 2% for bosses and 10% for non-bosses
     *   - The speed ratio cap should be 6x for bosses and 4x for non-bosses
     *   - The "default" escape chance when your speed equals the enemy speed should be 8.33% for bosses and 27.5% for non-bosses
     *
     *  From the above, we can calculate the below values
     */

    let isBoss = false;
    for (let e = 0; e < enemyField.length; e++) {
      isBoss = isBoss || enemyField[e].isBoss(); // this line checks if any of the enemy pokemon on the field are bosses; if so, the calculation for escaping is different
    }

    /** The ratio between the speed of your active pokemon and the speed of the enemy field */
    const speedRatio = playerSpeed / enemySpeed;
    /** The max ratio before escape chance stops increasing. Increased if there is a boss on the field */
    const speedCap = isBoss ? 6 : 4;
    /** Minimum percent chance to escape */
    const minChance = 5;
    /** Maximum percent chance to escape. Decreased if a boss is on the field */
    const maxChance = isBoss ? 25 : 95;
    /** How much each escape attempt increases the chance of the next attempt. Decreased if a boss is on the field */
    const escapeBonus = isBoss ? 2 : 10;
    /** Slope of the escape chance curve */
    const escapeSlope = (maxChance - minChance) / speedCap;

    // This will calculate the escape chance given all of the above and clamp it to the range of [`minChance`, `maxChance`]
    escapeChance.value = Phaser.Math.Clamp(Math.round((escapeSlope * speedRatio) + minChance + (escapeBonus * this.scene.currentBattle.escapeAttempts++)), minChance, maxChance);
  }
}<|MERGE_RESOLUTION|>--- conflicted
+++ resolved
@@ -29,11 +29,7 @@
 
     applyAbAttrs(RunSuccessAbAttr, playerPokemon, null, false, escapeChance);
 
-<<<<<<< HEAD
-    if (playerPokemon.randSeedInt(256, undefined, "Run attempt") < escapeChance.value) {
-=======
-    if (playerPokemon.randSeedInt(100) < escapeChance.value) {
->>>>>>> df250c8b
+    if (playerPokemon.randSeedInt(100, undefined, "Run attempt") < escapeChance.value) {
       this.scene.playSound("se/flee");
       LoggerTools.logShop(this.scene, this.scene.currentBattle.waveIndex, "Fled")
       this.scene.queueMessage(i18next.t("battle:runAwaySuccess"), null, true, 500);
