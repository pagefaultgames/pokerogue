--- conflicted
+++ resolved
@@ -6,13 +6,7 @@
 import { Stat } from "#enums/stat";
 import { StatusEffect } from "#enums/status-effect";
 import i18next from "i18next";
-<<<<<<< HEAD
-import { NumberHolder } from "#app/utils/common";
-import { PokemonPhase } from "./pokemon-phase";
-import { globalScene } from "#app/global-scene";
 import { ArenaTagType } from "#enums/arena-tag-type";
-=======
->>>>>>> bff8cffe
 
 export class AttemptRunPhase extends FieldPhase {
   public readonly phaseName = "AttemptRunPhase";
@@ -49,13 +43,10 @@
 
       globalScene.clearEnemyHeldItemModifiers();
 
-<<<<<<< HEAD
       // clear all queued delayed attacks (e.g. from Future Sight)
+      // TODO: review if this is necessary
       globalScene.arena.removeTag(ArenaTagType.DELAYED_ATTACK);
-
-      // biome-ignore lint/complexity/noForEach: TODO
-=======
->>>>>>> bff8cffe
+      
       enemyField.forEach(enemyPokemon => {
         enemyPokemon.hideInfo().then(() => enemyPokemon.destroy());
         enemyPokemon.hp = 0;
