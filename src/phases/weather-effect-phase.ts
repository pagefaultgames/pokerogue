--- conflicted
+++ resolved
@@ -41,12 +41,7 @@
     this.setAnimation(CommonAnim.SUNNY + (this.weather.weatherType - 1));
 
     if (this.weather.isDamaging()) {
-<<<<<<< HEAD
-
       const cancelled = new BooleanHolder(false);
-=======
-      const cancelled = new Utils.BooleanHolder(false);
->>>>>>> 420c2e37
 
       this.executeForAll((pokemon: Pokemon) =>
         applyPreWeatherEffectAbAttrs(SuppressWeatherEffectAbAttr, pokemon, this.weather, cancelled),
@@ -69,13 +64,8 @@
 
           const damage = toDmgValue(pokemon.getMaxHp() / 16);
 
-<<<<<<< HEAD
           globalScene.queueMessage(getWeatherDamageMessage(this.weather!.weatherType, pokemon) ?? "");
-          pokemon.damageAndUpdate(damage, HitResult.EFFECTIVE, false, false, true);
-=======
-          globalScene.queueMessage(getWeatherDamageMessage(this.weather?.weatherType!, pokemon)!); // TODO: are those bangs correct?
           pokemon.damageAndUpdate(damage, { result: HitResult.INDIRECT, ignoreSegments: true });
->>>>>>> 420c2e37
         };
 
         this.executeForAll((pokemon: Pokemon) => {
