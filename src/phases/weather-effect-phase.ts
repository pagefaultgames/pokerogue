--- conflicted
+++ resolved
@@ -59,17 +59,12 @@
       }
     }
 
-<<<<<<< HEAD
-    globalScene.ui.showText(getWeatherLapseMessage(this.weather.weatherType)!, null, () => { // TODO: is this bang correct?
-      this.executeForAll((pokemon: Pokemon) => applyPostWeatherLapseAbAttrs(PostWeatherLapseAbAttr, pokemon, this.weather));
-=======
-    this.scene.ui.showText(getWeatherLapseMessage(this.weather.weatherType) ?? "", null, () => {
+    globalScene.ui.showText(getWeatherLapseMessage(this.weather.weatherType) ?? "", null, () => {
       this.executeForAll((pokemon: Pokemon) => {
         if (!pokemon.switchOutStatus) {
           applyPostWeatherLapseAbAttrs(PostWeatherLapseAbAttr, pokemon, this.weather);
         }
       });
->>>>>>> e930536e
 
       super.start();
     });
