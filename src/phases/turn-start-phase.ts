<<<<<<< HEAD
import BattleScene from "#app/battle-scene.js";
import { applyAbAttrs, BypassSpeedChanceAbAttr, PreventBypassSpeedChanceAbAttr, ChangeMovePriorityAbAttr } from "#app/data/ability.js";
import { allMoves, applyMoveAttrs, IncrementMovePriorityAttr, MoveHeaderAttr } from "#app/data/move.js";
import { Abilities } from "#app/enums/abilities.js";
import { Stat } from "#app/enums/stat.js";
import Pokemon, { PokemonMove } from "#app/field/pokemon.js";
import { BypassSpeedChanceModifier } from "#app/modifier/modifier.js";
import { Command } from "#app/ui/command-ui-handler.js";
import * as Utils from "#app/utils.js";
=======
import BattleScene from "#app/battle-scene";
import { applyAbAttrs, BypassSpeedChanceAbAttr, PreventBypassSpeedChanceAbAttr, ChangeMovePriorityAbAttr } from "#app/data/ability";
import { allMoves, applyMoveAttrs, IncrementMovePriorityAttr, MoveHeaderAttr } from "#app/data/move";
import { Abilities } from "#app/enums/abilities";
import { Stat } from "#app/enums/stat";
import Pokemon, { PokemonMove } from "#app/field/pokemon";
import { BypassSpeedChanceModifier } from "#app/modifier/modifier";
import { Command } from "#app/ui/command-ui-handler";
import * as Utils from "#app/utils";
>>>>>>> 8edb9ca6
import { AttemptCapturePhase } from "./attempt-capture-phase";
import { AttemptRunPhase } from "./attempt-run-phase";
import { BerryPhase } from "./berry-phase";
import { FieldPhase } from "./field-phase";
import { MoveHeaderPhase } from "./move-header-phase";
import { MovePhase } from "./move-phase";
import { PostTurnStatusEffectPhase } from "./post-turn-status-effect-phase";
import { SwitchSummonPhase } from "./switch-summon-phase";
import { TurnEndPhase } from "./turn-end-phase";
import { WeatherEffectPhase } from "./weather-effect-phase";
<<<<<<< HEAD
import * as LoggerTools from "../logger";
import { BattlerIndex } from "#app/battle.js";
=======
import { BattlerIndex } from "#app/battle";
import { TrickRoomTag } from "#app/data/arena-tag";
>>>>>>> 8edb9ca6

export class TurnStartPhase extends FieldPhase {
  constructor(scene: BattleScene) {
    super(scene);
  }

<<<<<<< HEAD
  generateTargString(t: BattlerIndex[]) {
    var targets = ['Self']
    for (var i = 0; i < this.scene.getField().length; i++) {
      if (this.scene.getField()[i] != null)
      targets[this.scene.getField()[i].getBattlerIndex() + 1] = this.scene.getField()[i].name
    }
    for (var i = 0; i < this.scene.getEnemyField().length; i++) {
      if (this.scene.getEnemyField()[i] != null)
      targets[this.scene.getEnemyField()[i].getBattlerIndex() + 1] = this.scene.getEnemyField()[i].name
    }
    var targetFull: string[] = []
    for (var i = 0; i < t.length; i++) {
      targetFull.push(targets[t[i] + 1])
    }
    if (targetFull.join(", ") == targets.join(", ")) return ""
    return " → " + targetFull.join(", ")
  }

  getBattlers(user: Pokemon): Pokemon[] {
    var battlers: Pokemon[] = []
    battlers[0] = this.scene.getField()[0]
    battlers[1] = this.scene.getField()[1]
    battlers[2] = this.scene.getEnemyField()[0]
    battlers[3] = this.scene.getEnemyField()[1]
    battlers.unshift(user)
    return battlers;
  }

  start() {
    super.start();
=======
  /**
   * This orders the active Pokemon on the field by speed into an BattlerIndex array and returns that array.
   * It also checks for Trick Room and reverses the array if it is present.
   * @returns {@linkcode BattlerIndex[]} the battle indices of all pokemon on the field ordered by speed
   */
  getSpeedOrder(): BattlerIndex[] {
    const playerField = this.scene.getPlayerField().filter(p => p.isActive()) as Pokemon[];
    const enemyField = this.scene.getEnemyField().filter(p => p.isActive()) as Pokemon[];

    // We shuffle the list before sorting so speed ties produce random results
    let orderedTargets: Pokemon[] = playerField.concat(enemyField);
    // We seed it with the current turn to prevent an inconsistency where it
    // was varying based on how long since you last reloaded
    this.scene.executeWithSeedOffset(() => {
      orderedTargets = Utils.randSeedShuffle(orderedTargets);
    }, this.scene.currentBattle.turn, this.scene.waveSeed);

    orderedTargets.sort((a: Pokemon, b: Pokemon) => {
      const aSpeed = a?.getBattleStat(Stat.SPD) || 0;
      const bSpeed = b?.getBattleStat(Stat.SPD) || 0;

      return bSpeed - aSpeed;
    });
>>>>>>> 8edb9ca6

    // Next, a check for Trick Room is applied. If Trick Room is present, the order is reversed.
    const speedReversed = new Utils.BooleanHolder(false);
    this.scene.arena.applyTags(TrickRoomTag, speedReversed);

    if (speedReversed.value) {
      orderedTargets = orderedTargets.reverse();
    }

    return orderedTargets.map(t => t.getFieldIndex() + (!t.isPlayer() ? BattlerIndex.ENEMY : BattlerIndex.PLAYER));
  }

  /**
   * This takes the result of getSpeedOrder and applies priority / bypass speed attributes to it.
   * This also considers the priority levels of various commands and changes the result of getSpeedOrder based on such.
   * @returns {@linkcode BattlerIndex[]} the final sequence of commands for this turn
   */
  getCommandOrder(): BattlerIndex[] {
    let moveOrder = this.getSpeedOrder();
    // The creation of the battlerBypassSpeed object contains checks for the ability Quick Draw and the held item Quick Claw
    // The ability Mycelium Might disables Quick Claw's activation when using a status move
    // This occurs before the main loop because of battles with more than two Pokemon
    const battlerBypassSpeed = {};

    const playerActions: string[] = []

    const moveOrder = order.slice(0);

    while (LoggerTools.Actions.length > 0) {
      LoggerTools.Actions.pop()
    }

    for (const o of moveOrder) {

      const pokemon = field[o];
      const turnCommand = this.scene.currentBattle.turnCommands[o];

      if (turnCommand?.skip || !pokemon.isPlayer()) {
        continue;
      }

      switch (turnCommand?.command) {
      case Command.FIGHT:
        const queuedMove = turnCommand.move;
        if (!queuedMove) {
          continue;
        }
        LoggerTools.Actions[pokemon.getBattlerIndex()] = `[[ ${new PokemonMove(queuedMove.move).getName()} unknown target ]]`
        break;
      case Command.BALL:
        var ballNames = [
          "Poké Ball",
          "Great Ball",
          "Ultra Ball",
          "Rogue Ball",
          "Master Ball",
          "Luxury Ball"
        ]
        LoggerTools.Actions[pokemon.getBattlerIndex()] = ballNames[turnCommand.cursor!]
        playerActions.push(ballNames[turnCommand.cursor!])
        //this.scene.unshiftPhase(new AttemptCapturePhase(this.scene, turnCommand.targets[0] % 2, turnCommand.cursor));
        break;
      case Command.POKEMON:
        break;
      case Command.RUN:
        LoggerTools.Actions[pokemon.getBattlerIndex()] = "Run"
        playerActions.push("Run")
        break;
      }
    }
    //LoggerTools.logActions(this.scene, this.scene.currentBattle.waveIndex, playerActions.join(" | "))

    this.scene.getField(true).filter(p => p.summonData).map(p => {
      const bypassSpeed = new Utils.BooleanHolder(false);
      const canCheckHeldItems = new Utils.BooleanHolder(true);
      applyAbAttrs(BypassSpeedChanceAbAttr, p, null, false, bypassSpeed);
      applyAbAttrs(PreventBypassSpeedChanceAbAttr, p, null, false, bypassSpeed, canCheckHeldItems);
      if (canCheckHeldItems.value) {
        this.scene.applyModifiers(BypassSpeedChanceModifier, p.isPlayer(), p, bypassSpeed);
      }
      battlerBypassSpeed[p.getBattlerIndex()] = bypassSpeed;
    });

<<<<<<< HEAD
=======
    // The function begins sorting orderedTargets based on command priority, move priority, and possible speed bypasses.
    // Non-FIGHT commands (SWITCH, BALL, RUN) have a higher command priority and will always occur before any FIGHT commands.
    moveOrder = moveOrder.slice(0);
>>>>>>> 8edb9ca6
    moveOrder.sort((a, b) => {
      const aCommand = this.scene.currentBattle.turnCommands[a];
      const bCommand = this.scene.currentBattle.turnCommands[b];

      if (aCommand?.command !== bCommand?.command) {
        if (aCommand?.command === Command.FIGHT) {
          return 1;
        } else if (bCommand?.command === Command.FIGHT) {
          return -1;
        }
      } else if (aCommand?.command === Command.FIGHT) {
        const aMove = allMoves[aCommand.move!.move];
        const bMove = allMoves[bCommand!.move!.move];

        // The game now considers priority and applies the relevant move and ability attributes
        const aPriority = new Utils.IntegerHolder(aMove.priority);
        const bPriority = new Utils.IntegerHolder(bMove.priority);

        applyMoveAttrs(IncrementMovePriorityAttr, this.scene.getField().find(p => p?.isActive() && p.getBattlerIndex() === a)!, null, aMove, aPriority);
        applyMoveAttrs(IncrementMovePriorityAttr, this.scene.getField().find(p => p?.isActive() && p.getBattlerIndex() === b)!, null, bMove, bPriority);

        applyAbAttrs(ChangeMovePriorityAbAttr, this.scene.getField().find(p => p?.isActive() && p.getBattlerIndex() === a)!, null, false, aMove, aPriority);
        applyAbAttrs(ChangeMovePriorityAbAttr, this.scene.getField().find(p => p?.isActive() && p.getBattlerIndex() === b)!, null, false, bMove, bPriority);

        // The game now checks for differences in priority levels.
        // If the moves share the same original priority bracket, it can check for differences in battlerBypassSpeed and return the result.
        // This conditional is used to ensure that Quick Claw can still activate with abilities like Stall and Mycelium Might (attack moves only)
        // Otherwise, the game returns the user of the move with the highest priority.
        const isSameBracket = Math.ceil(aPriority.value) - Math.ceil(bPriority.value) === 0;
        if (aPriority.value !== bPriority.value) {
          if (isSameBracket && battlerBypassSpeed[a].value !== battlerBypassSpeed[b].value) {
            return battlerBypassSpeed[a].value ? -1 : 1;
          }
          return aPriority.value < bPriority.value ? 1 : -1;
        }
      }

      // If there is no difference between the move's calculated priorities, the game checks for differences in battlerBypassSpeed and returns the result.
      if (battlerBypassSpeed[a].value !== battlerBypassSpeed[b].value) {
        return battlerBypassSpeed[a].value ? -1 : 1;
      }

      const aIndex = moveOrder.indexOf(a);
      const bIndex = moveOrder.indexOf(b);

      return aIndex < bIndex ? -1 : aIndex > bIndex ? 1 : 0;
    });
    return moveOrder;
  }

  start() {
    super.start();

    const field = this.scene.getField();
    const moveOrder = this.getCommandOrder();

    let orderIndex = 0;

    for (const o of moveOrder) {

      const pokemon = field[o];
      const turnCommand = this.scene.currentBattle.turnCommands[o];

      if (turnCommand?.skip) {
        continue;
      }

      switch (turnCommand?.command) {
      case Command.FIGHT:
        const queuedMove = turnCommand.move;
        pokemon.turnData.order = orderIndex++;
        if (!queuedMove) {
          continue;
        }
        const move = pokemon.getMoveset().find(m => m?.moveId === queuedMove.move) || new PokemonMove(queuedMove.move);
        if (move.getMove().hasAttr(MoveHeaderAttr)) {
          this.scene.unshiftPhase(new MoveHeaderPhase(this.scene, pokemon, move));
        }
        if (pokemon.isPlayer()) {
          if (turnCommand.cursor === -1) {
            //console.log("turncommand cursor was -1 -- running TOP block")
            this.scene.pushPhase(new MovePhase(this.scene, pokemon, turnCommand.targets || turnCommand.move!.targets, move));//TODO: is the bang correct here?
            var targets = turnCommand.targets || turnCommand.move!.targets
            var mv = move
            if (pokemon.isPlayer()) {
              console.log(turnCommand.targets, turnCommand.move!.targets)
              LoggerTools.Actions[pokemon.getBattlerIndex()] = mv.getName()
              if (this.scene.currentBattle.double) {
                var targIDs = ["Self", "Self", "Ally", "L", "R"]
                if (pokemon.getBattlerIndex() == 1) targIDs = ["Self", "Ally", "Self", "L", "R"]
                LoggerTools.Actions[pokemon.getBattlerIndex()] += " → " + targets.map(v => targIDs[v+1])
              } else {
                var targIDs = ["Self", "", "", "", ""]
                var myField = this.scene.getField()
                if (myField[0])
                  targIDs[1] = myField[0].name
                if (myField[1])
                  targIDs[2] = myField[1].name
                var eField = this.scene.getEnemyField()
                if (eField[0])
                  targIDs[3] = eField[0].name
                if (eField[1])
                  targIDs[4] = eField[1].name
                //LoggerTools.Actions[pokemon.getBattlerIndex()] += " → " + targets.map(v => targIDs[v+1])
              }
              console.log(mv.getName(), targets)
            }
          } else {
            //console.log("turncommand = ", turnCommand, " -- running BOTTOM block")
            const playerPhase = new MovePhase(this.scene, pokemon, turnCommand.targets || turnCommand.move!.targets, move, false, queuedMove.ignorePP);//TODO: is the bang correct here?
            var targets = turnCommand.targets || turnCommand.move!.targets
            var mv = move
            if (pokemon.isPlayer()) {
              console.log(turnCommand.targets, turnCommand.move!.targets)
              if (turnCommand.args && turnCommand.args[1] && turnCommand.args[1].isContinuing != undefined) {
                console.log(mv.getName(), targets)
              } else {
                LoggerTools.Actions[pokemon.getBattlerIndex()] = mv.getName()
                if (this.scene.currentBattle.double) {
                  var targIDs = ["Self", "Self", "Ally", "L", "R"]
                  if (pokemon.getBattlerIndex() == 1) targIDs = ["Self", "Ally", "Self", "L", "R"]
                  LoggerTools.Actions[pokemon.getBattlerIndex()] += " → " + targets.map(v => targIDs[v+1])
                } else {
                  var targIDs = ["Self", "", "", "", ""]
                  var myField = this.scene.getField()
                  if (myField[0])
                    targIDs[1] = myField[0].name
                  if (myField[1])
                    targIDs[2] = myField[1].name
                  var eField = this.scene.getEnemyField()
                  if (eField[0])
                    targIDs[3] = eField[0].name
                  if (eField[1])
                    targIDs[4] = eField[1].name
                  //LoggerTools.Actions[pokemon.getBattlerIndex()] += " → " + targets.map(v => targIDs[v+1])
                }
                console.log(mv.getName(), targets)
              }
            }
            this.scene.pushPhase(playerPhase);
          }
        } else {
          this.scene.pushPhase(new MovePhase(this.scene, pokemon, turnCommand.targets || turnCommand.move!.targets, move, false, queuedMove.ignorePP));//TODO: is the bang correct here?
          var targets = turnCommand.targets || turnCommand.move!.targets
          var mv = new PokemonMove(queuedMove.move)
        }
        break;
      case Command.BALL:
        this.scene.unshiftPhase(new AttemptCapturePhase(this.scene, turnCommand.targets![0] % 2, turnCommand.cursor!));//TODO: is the bang correct here?
        break;
      case Command.POKEMON:
        if (pokemon.isPlayer()) {
          //  " " + LoggerTools.playerPokeName(this.scene, pokemon) + 
          LoggerTools.Actions[pokemon.getBattlerIndex()] = ((turnCommand.args![0] as boolean) ? "Baton" : "Switch") + " to " + LoggerTools.playerPokeName(this.scene, turnCommand.cursor!)
        }
        this.scene.unshiftPhase(new SwitchSummonPhase(this.scene, pokemon.getFieldIndex(), turnCommand.cursor!, true, turnCommand.args![0] as boolean, pokemon.isPlayer()));//TODO: is the bang correct here?
        break;
      case Command.RUN:
        let runningPokemon = pokemon;
        if (this.scene.currentBattle.double) {
          const playerActivePokemon = field.filter(pokemon => {
            if (!!pokemon) {
              return pokemon.isPlayer() && pokemon.isActive();
            } else {
              return;
            }
          });
            // if only one pokemon is alive, use that one
          if (playerActivePokemon.length > 1) {
            // find which active pokemon has faster speed
            const fasterPokemon = playerActivePokemon[0].getStat(Stat.SPD) > playerActivePokemon[1].getStat(Stat.SPD) ? playerActivePokemon[0] : playerActivePokemon[1];
            // check if either active pokemon has the ability "Run Away"
            const hasRunAway = playerActivePokemon.find(p => p.hasAbility(Abilities.RUN_AWAY));
            runningPokemon = hasRunAway !== undefined ? hasRunAway : fasterPokemon;
          }
        }
        this.scene.unshiftPhase(new AttemptRunPhase(this.scene, runningPokemon.getFieldIndex()));
        break;
      }
    }

    this.scene.pushPhase(new WeatherEffectPhase(this.scene));

    for (const o of moveOrder) {
      if (field[o].status && field[o].status.isPostTurn()) {
        this.scene.pushPhase(new PostTurnStatusEffectPhase(this.scene, o));
      }
    }

    this.scene.pushPhase(new BerryPhase(this.scene));
    this.scene.pushPhase(new TurnEndPhase(this.scene));

    this.scene.arenaFlyout.updateFieldText()
    
    if (LoggerTools.Actions.length > 1 && !this.scene.currentBattle.double) {
      LoggerTools.Actions.pop() // If this is a single battle, but we somehow have two actions, delete the second
    }
    if (LoggerTools.Actions.length > 1 && (LoggerTools.Actions[0] == "" || LoggerTools.Actions[0] == undefined || LoggerTools.Actions[0] == null))
      LoggerTools.Actions.shift() // If the left slot isn't doing anything, delete its entry
    LoggerTools.logActions(this.scene, this.scene.currentBattle.waveIndex, LoggerTools.Actions.join(" & "))

    /**
     * this.end() will call shiftPhase(), which dumps everything from PrependQueue (aka everything that is unshifted()) to the front
     * of the queue and dequeues to start the next phase
     * this is important since stuff like SwitchSummon, AttemptRun, AttemptCapture Phases break the "flow" and should take precedence
     */
    this.end();
  }
}<|MERGE_RESOLUTION|>--- conflicted
+++ resolved
@@ -1,14 +1,3 @@
-<<<<<<< HEAD
-import BattleScene from "#app/battle-scene.js";
-import { applyAbAttrs, BypassSpeedChanceAbAttr, PreventBypassSpeedChanceAbAttr, ChangeMovePriorityAbAttr } from "#app/data/ability.js";
-import { allMoves, applyMoveAttrs, IncrementMovePriorityAttr, MoveHeaderAttr } from "#app/data/move.js";
-import { Abilities } from "#app/enums/abilities.js";
-import { Stat } from "#app/enums/stat.js";
-import Pokemon, { PokemonMove } from "#app/field/pokemon.js";
-import { BypassSpeedChanceModifier } from "#app/modifier/modifier.js";
-import { Command } from "#app/ui/command-ui-handler.js";
-import * as Utils from "#app/utils.js";
-=======
 import BattleScene from "#app/battle-scene";
 import { applyAbAttrs, BypassSpeedChanceAbAttr, PreventBypassSpeedChanceAbAttr, ChangeMovePriorityAbAttr } from "#app/data/ability";
 import { allMoves, applyMoveAttrs, IncrementMovePriorityAttr, MoveHeaderAttr } from "#app/data/move";
@@ -18,7 +7,6 @@
 import { BypassSpeedChanceModifier } from "#app/modifier/modifier";
 import { Command } from "#app/ui/command-ui-handler";
 import * as Utils from "#app/utils";
->>>>>>> 8edb9ca6
 import { AttemptCapturePhase } from "./attempt-capture-phase";
 import { AttemptRunPhase } from "./attempt-run-phase";
 import { BerryPhase } from "./berry-phase";
@@ -29,146 +17,22 @@
 import { SwitchSummonPhase } from "./switch-summon-phase";
 import { TurnEndPhase } from "./turn-end-phase";
 import { WeatherEffectPhase } from "./weather-effect-phase";
-<<<<<<< HEAD
-import * as LoggerTools from "../logger";
-import { BattlerIndex } from "#app/battle.js";
-=======
 import { BattlerIndex } from "#app/battle";
 import { TrickRoomTag } from "#app/data/arena-tag";
->>>>>>> 8edb9ca6
+import * as LoggerTools from "../logger";
 
 export class TurnStartPhase extends FieldPhase {
   constructor(scene: BattleScene) {
     super(scene);
   }
 
-<<<<<<< HEAD
-  generateTargString(t: BattlerIndex[]) {
-    var targets = ['Self']
-    for (var i = 0; i < this.scene.getField().length; i++) {
-      if (this.scene.getField()[i] != null)
-      targets[this.scene.getField()[i].getBattlerIndex() + 1] = this.scene.getField()[i].name
-    }
-    for (var i = 0; i < this.scene.getEnemyField().length; i++) {
-      if (this.scene.getEnemyField()[i] != null)
-      targets[this.scene.getEnemyField()[i].getBattlerIndex() + 1] = this.scene.getEnemyField()[i].name
-    }
-    var targetFull: string[] = []
-    for (var i = 0; i < t.length; i++) {
-      targetFull.push(targets[t[i] + 1])
-    }
-    if (targetFull.join(", ") == targets.join(", ")) return ""
-    return " → " + targetFull.join(", ")
-  }
-
-  getBattlers(user: Pokemon): Pokemon[] {
-    var battlers: Pokemon[] = []
-    battlers[0] = this.scene.getField()[0]
-    battlers[1] = this.scene.getField()[1]
-    battlers[2] = this.scene.getEnemyField()[0]
-    battlers[3] = this.scene.getEnemyField()[1]
-    battlers.unshift(user)
-    return battlers;
-  }
-
   start() {
     super.start();
-=======
-  /**
-   * This orders the active Pokemon on the field by speed into an BattlerIndex array and returns that array.
-   * It also checks for Trick Room and reverses the array if it is present.
-   * @returns {@linkcode BattlerIndex[]} the battle indices of all pokemon on the field ordered by speed
-   */
-  getSpeedOrder(): BattlerIndex[] {
-    const playerField = this.scene.getPlayerField().filter(p => p.isActive()) as Pokemon[];
-    const enemyField = this.scene.getEnemyField().filter(p => p.isActive()) as Pokemon[];
-
-    // We shuffle the list before sorting so speed ties produce random results
-    let orderedTargets: Pokemon[] = playerField.concat(enemyField);
-    // We seed it with the current turn to prevent an inconsistency where it
-    // was varying based on how long since you last reloaded
-    this.scene.executeWithSeedOffset(() => {
-      orderedTargets = Utils.randSeedShuffle(orderedTargets);
-    }, this.scene.currentBattle.turn, this.scene.waveSeed);
-
-    orderedTargets.sort((a: Pokemon, b: Pokemon) => {
-      const aSpeed = a?.getBattleStat(Stat.SPD) || 0;
-      const bSpeed = b?.getBattleStat(Stat.SPD) || 0;
-
-      return bSpeed - aSpeed;
-    });
->>>>>>> 8edb9ca6
-
-    // Next, a check for Trick Room is applied. If Trick Room is present, the order is reversed.
-    const speedReversed = new Utils.BooleanHolder(false);
-    this.scene.arena.applyTags(TrickRoomTag, speedReversed);
-
-    if (speedReversed.value) {
-      orderedTargets = orderedTargets.reverse();
-    }
-
-    return orderedTargets.map(t => t.getFieldIndex() + (!t.isPlayer() ? BattlerIndex.ENEMY : BattlerIndex.PLAYER));
-  }
-
-  /**
-   * This takes the result of getSpeedOrder and applies priority / bypass speed attributes to it.
-   * This also considers the priority levels of various commands and changes the result of getSpeedOrder based on such.
-   * @returns {@linkcode BattlerIndex[]} the final sequence of commands for this turn
-   */
-  getCommandOrder(): BattlerIndex[] {
-    let moveOrder = this.getSpeedOrder();
-    // The creation of the battlerBypassSpeed object contains checks for the ability Quick Draw and the held item Quick Claw
-    // The ability Mycelium Might disables Quick Claw's activation when using a status move
-    // This occurs before the main loop because of battles with more than two Pokemon
+
+    const field = this.scene.getField();
+    const order = this.getOrder();
+
     const battlerBypassSpeed = {};
-
-    const playerActions: string[] = []
-
-    const moveOrder = order.slice(0);
-
-    while (LoggerTools.Actions.length > 0) {
-      LoggerTools.Actions.pop()
-    }
-
-    for (const o of moveOrder) {
-
-      const pokemon = field[o];
-      const turnCommand = this.scene.currentBattle.turnCommands[o];
-
-      if (turnCommand?.skip || !pokemon.isPlayer()) {
-        continue;
-      }
-
-      switch (turnCommand?.command) {
-      case Command.FIGHT:
-        const queuedMove = turnCommand.move;
-        if (!queuedMove) {
-          continue;
-        }
-        LoggerTools.Actions[pokemon.getBattlerIndex()] = `[[ ${new PokemonMove(queuedMove.move).getName()} unknown target ]]`
-        break;
-      case Command.BALL:
-        var ballNames = [
-          "Poké Ball",
-          "Great Ball",
-          "Ultra Ball",
-          "Rogue Ball",
-          "Master Ball",
-          "Luxury Ball"
-        ]
-        LoggerTools.Actions[pokemon.getBattlerIndex()] = ballNames[turnCommand.cursor!]
-        playerActions.push(ballNames[turnCommand.cursor!])
-        //this.scene.unshiftPhase(new AttemptCapturePhase(this.scene, turnCommand.targets[0] % 2, turnCommand.cursor));
-        break;
-      case Command.POKEMON:
-        break;
-      case Command.RUN:
-        LoggerTools.Actions[pokemon.getBattlerIndex()] = "Run"
-        playerActions.push("Run")
-        break;
-      }
-    }
-    //LoggerTools.logActions(this.scene, this.scene.currentBattle.waveIndex, playerActions.join(" | "))
 
     this.scene.getField(true).filter(p => p.summonData).map(p => {
       const bypassSpeed = new Utils.BooleanHolder(false);
@@ -181,12 +45,8 @@
       battlerBypassSpeed[p.getBattlerIndex()] = bypassSpeed;
     });
 
-<<<<<<< HEAD
-=======
-    // The function begins sorting orderedTargets based on command priority, move priority, and possible speed bypasses.
-    // Non-FIGHT commands (SWITCH, BALL, RUN) have a higher command priority and will always occur before any FIGHT commands.
-    moveOrder = moveOrder.slice(0);
->>>>>>> 8edb9ca6
+    const moveOrder = order.slice(0);
+
     moveOrder.sort((a, b) => {
       const aCommand = this.scene.currentBattle.turnCommands[a];
       const bCommand = this.scene.currentBattle.turnCommands[b];
@@ -198,50 +58,183 @@
           return -1;
         }
       } else if (aCommand?.command === Command.FIGHT) {
-        const aMove = allMoves[aCommand.move!.move];
-        const bMove = allMoves[bCommand!.move!.move];
-
-        // The game now considers priority and applies the relevant move and ability attributes
+        const aMove = allMoves[aCommand.move!.move];//TODO: is the bang correct here?
+        const bMove = allMoves[bCommand!.move!.move];//TODO: is the bang correct here?
+
         const aPriority = new Utils.IntegerHolder(aMove.priority);
         const bPriority = new Utils.IntegerHolder(bMove.priority);
 
-        applyMoveAttrs(IncrementMovePriorityAttr, this.scene.getField().find(p => p?.isActive() && p.getBattlerIndex() === a)!, null, aMove, aPriority);
-        applyMoveAttrs(IncrementMovePriorityAttr, this.scene.getField().find(p => p?.isActive() && p.getBattlerIndex() === b)!, null, bMove, bPriority);
-
-        applyAbAttrs(ChangeMovePriorityAbAttr, this.scene.getField().find(p => p?.isActive() && p.getBattlerIndex() === a)!, null, false, aMove, aPriority);
-        applyAbAttrs(ChangeMovePriorityAbAttr, this.scene.getField().find(p => p?.isActive() && p.getBattlerIndex() === b)!, null, false, bMove, bPriority);
-
-        // The game now checks for differences in priority levels.
-        // If the moves share the same original priority bracket, it can check for differences in battlerBypassSpeed and return the result.
-        // This conditional is used to ensure that Quick Claw can still activate with abilities like Stall and Mycelium Might (attack moves only)
-        // Otherwise, the game returns the user of the move with the highest priority.
-        const isSameBracket = Math.ceil(aPriority.value) - Math.ceil(bPriority.value) === 0;
+        applyMoveAttrs(IncrementMovePriorityAttr, this.scene.getField().find(p => p?.isActive() && p.getBattlerIndex() === a)!, null, aMove, aPriority); //TODO: is the bang correct here?
+        applyMoveAttrs(IncrementMovePriorityAttr, this.scene.getField().find(p => p?.isActive() && p.getBattlerIndex() === b)!, null, bMove, bPriority); //TODO: is the bang correct here?
+
+        applyAbAttrs(ChangeMovePriorityAbAttr, this.scene.getField().find(p => p?.isActive() && p.getBattlerIndex() === a)!, null, false, aMove, aPriority); //TODO: is the bang correct here?
+        applyAbAttrs(ChangeMovePriorityAbAttr, this.scene.getField().find(p => p?.isActive() && p.getBattlerIndex() === b)!, null, false, bMove, bPriority); //TODO: is the bang correct here?
+
         if (aPriority.value !== bPriority.value) {
-          if (isSameBracket && battlerBypassSpeed[a].value !== battlerBypassSpeed[b].value) {
+          const bracketDifference = Math.ceil(aPriority.value) - Math.ceil(bPriority.value);
+          const hasSpeedDifference = battlerBypassSpeed[a].value !== battlerBypassSpeed[b].value;
+          if (bracketDifference === 0 && hasSpeedDifference) {
             return battlerBypassSpeed[a].value ? -1 : 1;
           }
           return aPriority.value < bPriority.value ? 1 : -1;
         }
       }
 
-      // If there is no difference between the move's calculated priorities, the game checks for differences in battlerBypassSpeed and returns the result.
       if (battlerBypassSpeed[a].value !== battlerBypassSpeed[b].value) {
         return battlerBypassSpeed[a].value ? -1 : 1;
       }
 
-      const aIndex = moveOrder.indexOf(a);
-      const bIndex = moveOrder.indexOf(b);
+      const aIndex = order.indexOf(a);
+      const bIndex = order.indexOf(b);
 
       return aIndex < bIndex ? -1 : aIndex > bIndex ? 1 : 0;
     });
-    return moveOrder;
+
+    let orderIndex = 0;
+
+    for (const o of moveOrder) {
+
+      const pokemon = field[o];
+      const turnCommand = this.scene.currentBattle.turnCommands[o];
+
+      if (turnCommand?.skip) {
+        continue;
+      }
+
+      switch (turnCommand?.command) {
+      case Command.FIGHT:
+        const queuedMove = turnCommand.move;
+        pokemon.turnData.order = orderIndex++;
+        if (!queuedMove) {
+          continue;
+        }
+        const move = pokemon.getMoveset().find(m => m?.moveId === queuedMove.move) || new PokemonMove(queuedMove.move);
+        if (move.getMove().hasAttr(MoveHeaderAttr)) {
+          this.scene.unshiftPhase(new MoveHeaderPhase(this.scene, pokemon, move));
+        }
+        if (pokemon.isPlayer()) {
+          if (turnCommand.cursor === -1) {
+            this.scene.pushPhase(new MovePhase(this.scene, pokemon, turnCommand.targets || turnCommand.move!.targets, move));//TODO: is the bang correct here?
+            var targets = turnCommand.targets || turnCommand.move!.targets
+            var mv = move
+            console.log(turnCommand.targets, turnCommand.move!.targets)
+              LoggerTools.Actions[pokemon.getBattlerIndex()] = mv.getName()
+              if (this.scene.currentBattle.double) {
+                var targIDs = ["Self", "Self", "Ally", "L", "R"]
+                if (pokemon.getBattlerIndex() == 1) targIDs = ["Self", "Ally", "Self", "L", "R"]
+                LoggerTools.Actions[pokemon.getBattlerIndex()] += " → " + targets.map(v => targIDs[v+1])
+              } else {
+                var targIDs = ["Self", "", "", "", ""]
+                var myField = this.scene.getField()
+                if (myField[0])
+                  targIDs[1] = myField[0].name
+                if (myField[1])
+                  targIDs[2] = myField[1].name
+                var eField = this.scene.getEnemyField()
+                if (eField[0])
+                  targIDs[3] = eField[0].name
+                if (eField[1])
+                  targIDs[4] = eField[1].name
+                //LoggerTools.Actions[pokemon.getBattlerIndex()] += " → " + targets.map(v => targIDs[v+1])
+              }
+              console.log(mv.getName(), targets)
+          } else {
+            const playerPhase = new MovePhase(this.scene, pokemon, turnCommand.targets || turnCommand.move!.targets, move, false, queuedMove.ignorePP);//TODO: is the bang correct here?
+            var targets = turnCommand.targets || turnCommand.move!.targets
+            var mv = move
+            if (pokemon.isPlayer()) {
+              console.log(turnCommand.targets, turnCommand.move!.targets)
+              if (turnCommand.args && turnCommand.args[1] && turnCommand.args[1].isContinuing != undefined) {
+                console.log(mv.getName(), targets)
+              } else {
+                LoggerTools.Actions[pokemon.getBattlerIndex()] = mv.getName()
+                if (this.scene.currentBattle.double) {
+                  var targIDs = ["Self", "Self", "Ally", "L", "R"]
+                  if (pokemon.getBattlerIndex() == 1) targIDs = ["Self", "Ally", "Self", "L", "R"]
+                  LoggerTools.Actions[pokemon.getBattlerIndex()] += " → " + targets.map(v => targIDs[v+1])
+                } else {
+                  var targIDs = ["Self", "", "", "", ""]
+                  var myField = this.scene.getField()
+                  if (myField[0])
+                    targIDs[1] = myField[0].name
+                  if (myField[1])
+                    targIDs[2] = myField[1].name
+                  var eField = this.scene.getEnemyField()
+                  if (eField[0])
+                    targIDs[3] = eField[0].name
+                  if (eField[1])
+                    targIDs[4] = eField[1].name
+                  //LoggerTools.Actions[pokemon.getBattlerIndex()] += " → " + targets.map(v => targIDs[v+1])
+                }
+                console.log(mv.getName(), targets)
+              }
+            }
+            this.scene.pushPhase(playerPhase);
+          }
+        } else {
+          this.scene.pushPhase(new MovePhase(this.scene, pokemon, turnCommand.targets || turnCommand.move!.targets, move, false, queuedMove.ignorePP));//TODO: is the bang correct here?
+        }
+        break;
+      case Command.BALL:
+        this.scene.unshiftPhase(new AttemptCapturePhase(this.scene, turnCommand.targets![0] % 2, turnCommand.cursor!));//TODO: is the bang correct here?
+        break;
+      case Command.POKEMON:
+        if (pokemon.isPlayer()) {
+          //  " " + LoggerTools.playerPokeName(this.scene, pokemon) + 
+          LoggerTools.Actions[pokemon.getBattlerIndex()] = ((turnCommand.args![0] as boolean) ? "Baton" : "Switch") + " to " + LoggerTools.playerPokeName(this.scene, turnCommand.cursor!)
+        }
+        this.scene.unshiftPhase(new SwitchSummonPhase(this.scene, pokemon.getFieldIndex(), turnCommand.cursor!, true, turnCommand.args![0] as boolean, pokemon.isPlayer()));//TODO: is the bang correct here?
+        break;
+      case Command.RUN:
+        let runningPokemon = pokemon;
+        if (this.scene.currentBattle.double) {
+          const playerActivePokemon = field.filter(pokemon => {
+            if (!!pokemon) {
+              return pokemon.isPlayer() && pokemon.isActive();
+            } else {
+              return;
+            }
+          });
+          // if only one pokemon is alive, use that one
+          if (playerActivePokemon.length > 1) {
+            // find which active pokemon has faster speed
+            const fasterPokemon = playerActivePokemon[0].getStat(Stat.SPD) > playerActivePokemon[1].getStat(Stat.SPD) ? playerActivePokemon[0] : playerActivePokemon[1];
+            // check if either active pokemon has the ability "Run Away"
+            const hasRunAway = playerActivePokemon.find(p => p.hasAbility(Abilities.RUN_AWAY));
+            runningPokemon = hasRunAway !== undefined ? hasRunAway : fasterPokemon;
+          }
+        }
+        this.scene.unshiftPhase(new AttemptRunPhase(this.scene, runningPokemon.getFieldIndex()));
+        break;
+      }
+    }
+
+
+    this.scene.pushPhase(new WeatherEffectPhase(this.scene));
+
+    for (const o of order) {
+      if (field[o].status && field[o].status.isPostTurn()) {
+        this.scene.pushPhase(new PostTurnStatusEffectPhase(this.scene, o));
+      }
+    }
+
+    this.scene.pushPhase(new BerryPhase(this.scene));
+    this.scene.pushPhase(new TurnEndPhase(this.scene));
+
+    /**
+       * this.end() will call shiftPhase(), which dumps everything from PrependQueue (aka everything that is unshifted()) to the front
+       * of the queue and dequeues to start the next phase
+       * this is important since stuff like SwitchSummon, AttemptRun, AttemptCapture Phases break the "flow" and should take precedence
+       */
+    this.end();
   }
 
+  /*
   start() {
     super.start();
 
     const field = this.scene.getField();
-    const moveOrder = this.getCommandOrder();
+    const order = this.getOrder();
 
     let orderIndex = 0;
 
@@ -393,6 +386,8 @@
      * of the queue and dequeues to start the next phase
      * this is important since stuff like SwitchSummon, AttemptRun, AttemptCapture Phases break the "flow" and should take precedence
      */
+  /*
     this.end();
   }
+  */
 }