import { applyAbAttrs, BypassSpeedChanceAbAttr, PreventBypassSpeedChanceAbAttr } from "#app/data/abilities/ability";
import { allMoves } from "#app/data/data-lists";
import { AbilityId } from "#enums/ability-id";
import { Stat } from "#app/enums/stat";
import type Pokemon from "#app/field/pokemon";
import { PokemonMove } from "#app/data/moves/pokemon-move";
import { BypassSpeedChanceModifier } from "#app/modifier/modifier";
import { Command } from "#enums/command";
import { randSeedShuffle, BooleanHolder } from "#app/utils/common";
import { FieldPhase } from "./field-phase";
import { BattlerIndex } from "#enums/battler-index";
import { TrickRoomTag } from "#app/data/arena-tag";
import { SwitchType } from "#enums/switch-type";
import { globalScene } from "#app/global-scene";

export class TurnStartPhase extends FieldPhase {
  public readonly phaseName = "TurnStartPhase";
  /**
   * This orders the active Pokemon on the field by speed into an BattlerIndex array and returns that array.
   * It also checks for Trick Room and reverses the array if it is present.
   * @returns {@linkcode BattlerIndex[]} the battle indices of all pokemon on the field ordered by speed
   */
  getSpeedOrder(): BattlerIndex[] {
    const playerField = globalScene.getPlayerField().filter(p => p.isActive()) as Pokemon[];
    const enemyField = globalScene.getEnemyField().filter(p => p.isActive()) as Pokemon[];

    // We shuffle the list before sorting so speed ties produce random results
    let orderedTargets: Pokemon[] = playerField.concat(enemyField);
    // We seed it with the current turn to prevent an inconsistency where it
    // was varying based on how long since you last reloaded
    globalScene.executeWithSeedOffset(
      () => {
        orderedTargets = randSeedShuffle(orderedTargets);
      },
      globalScene.currentBattle.turn,
      globalScene.waveSeed,
    );

    // Next, a check for Trick Room is applied to determine sort order.
    const speedReversed = new BooleanHolder(false);
    globalScene.arena.applyTags(TrickRoomTag, false, speedReversed);

    // Adjust the sort function based on whether Trick Room is active.
    orderedTargets.sort((a: Pokemon, b: Pokemon) => {
      const aSpeed = a?.getEffectiveStat(Stat.SPD) ?? 0;
      const bSpeed = b?.getEffectiveStat(Stat.SPD) ?? 0;

      return speedReversed.value ? aSpeed - bSpeed : bSpeed - aSpeed;
    });

    return orderedTargets.map(t => t.getFieldIndex() + (!t.isPlayer() ? BattlerIndex.ENEMY : BattlerIndex.PLAYER));
  }

  /**
   * This takes the result of getSpeedOrder and applies priority / bypass speed attributes to it.
   * This also considers the priority levels of various commands and changes the result of getSpeedOrder based on such.
   * @returns {@linkcode BattlerIndex[]} the final sequence of commands for this turn
   */
  getCommandOrder(): BattlerIndex[] {
    let moveOrder = this.getSpeedOrder();
    // The creation of the battlerBypassSpeed object contains checks for the ability Quick Draw and the held item Quick Claw
    // The ability Mycelium Might disables Quick Claw's activation when using a status move
    // This occurs before the main loop because of battles with more than two Pokemon
    const battlerBypassSpeed = {};

    globalScene.getField(true).forEach(p => {
      const bypassSpeed = new BooleanHolder(false);
      const canCheckHeldItems = new BooleanHolder(true);
      applyAbAttrs(BypassSpeedChanceAbAttr, p, null, false, bypassSpeed);
      applyAbAttrs(PreventBypassSpeedChanceAbAttr, p, null, false, bypassSpeed, canCheckHeldItems);
      if (canCheckHeldItems.value) {
        globalScene.applyModifiers(BypassSpeedChanceModifier, p.isPlayer(), p, bypassSpeed);
      }
      battlerBypassSpeed[p.getBattlerIndex()] = bypassSpeed;
    });

    // The function begins sorting orderedTargets based on command priority, move priority, and possible speed bypasses.
    // Non-FIGHT commands (SWITCH, BALL, RUN) have a higher command priority and will always occur before any FIGHT commands.
    moveOrder = moveOrder.slice(0);
    moveOrder.sort((a, b) => {
      const aCommand = globalScene.currentBattle.turnCommands[a];
      const bCommand = globalScene.currentBattle.turnCommands[b];

      if (aCommand?.command !== bCommand?.command) {
        if (aCommand?.command === Command.FIGHT) {
          return 1;
        }
        if (bCommand?.command === Command.FIGHT) {
          return -1;
        }
      } else if (aCommand?.command === Command.FIGHT) {
        const aMove = allMoves[aCommand.move!.move];
        const bMove = allMoves[bCommand!.move!.move];

        const aUser = globalScene.getField(true).find(p => p.getBattlerIndex() === a)!;
        const bUser = globalScene.getField(true).find(p => p.getBattlerIndex() === b)!;

        const aPriority = aMove.getPriority(aUser, false);
        const bPriority = bMove.getPriority(bUser, false);

        // The game now checks for differences in priority levels.
        // If the moves share the same original priority bracket, it can check for differences in battlerBypassSpeed and return the result.
        // This conditional is used to ensure that Quick Claw can still activate with abilities like Stall and Mycelium Might (attack moves only)
        // Otherwise, the game returns the user of the move with the highest priority.
        const isSameBracket = Math.ceil(aPriority) - Math.ceil(bPriority) === 0;
        if (aPriority !== bPriority) {
          if (isSameBracket && battlerBypassSpeed[a].value !== battlerBypassSpeed[b].value) {
            return battlerBypassSpeed[a].value ? -1 : 1;
          }
          return aPriority < bPriority ? 1 : -1;
        }
      }

      // If there is no difference between the move's calculated priorities, the game checks for differences in battlerBypassSpeed and returns the result.
      if (battlerBypassSpeed[a].value !== battlerBypassSpeed[b].value) {
        return battlerBypassSpeed[a].value ? -1 : 1;
      }

      const aIndex = moveOrder.indexOf(a);
      const bIndex = moveOrder.indexOf(b);

      return aIndex < bIndex ? -1 : aIndex > bIndex ? 1 : 0;
    });
    return moveOrder;
  }

  // TODO: Refactor this alongside `CommandPhase.handleCommand` to use SEPARATE METHODS
  // Also need a clearer distinction between "turn command" and queued moves
  start() {
    super.start();

    const field = globalScene.getField();
    const moveOrder = this.getCommandOrder();

    let orderIndex = 0;

    for (const o of this.getSpeedOrder()) {
      const pokemon = field[o];
      const preTurnCommand = globalScene.currentBattle.preTurnCommands[o];

      if (preTurnCommand?.skip) {
        continue;
      }

      switch (preTurnCommand?.command) {
        case Command.TERA:
          globalScene.phaseManager.pushNew("TeraPhase", pokemon);
      }
    }

    const phaseManager = globalScene.phaseManager;

    for (const o of moveOrder) {
      const pokemon = field[o];
      const turnCommand = globalScene.currentBattle.turnCommands[o];

      if (turnCommand?.skip) {
        continue;
      }

      switch (turnCommand?.command) {
        case Command.FIGHT:
<<<<<<< HEAD
          const queuedMove = turnCommand.move;
          pokemon.turnData.order = orderIndex++;
          if (!queuedMove) {
            continue;
          }
          const move =
            pokemon.getMoveset().find(m => m.moveId === queuedMove.move && m.ppUsed < m.getMovePp()) ??
            new PokemonMove(queuedMove.move);
          if (move.getMove().hasAttr(MoveHeaderAttr)) {
            phaseManager.unshiftNew("MoveHeaderPhase", pokemon, move);
          }

          if (pokemon.isPlayer() && turnCommand.cursor === -1) {
            phaseManager.pushNew("MovePhase", pokemon, turnCommand.targets || turnCommand.move!.targets, move, turnCommand.move!.useMode); //TODO: is the bang correct here?
          } else {
            phaseManager.pushNew("MovePhase", pokemon, turnCommand.targets || turnCommand.move!.targets, move, queuedMove.useMode); // TODO: is the bang correct here?
=======
          {
            const queuedMove = turnCommand.move;
            pokemon.turnData.order = orderIndex++;
            if (!queuedMove) {
              continue;
            }
            const move =
              pokemon.getMoveset().find(m => m.moveId === queuedMove.move && m.ppUsed < m.getMovePp()) ||
              new PokemonMove(queuedMove.move);
            if (move.getMove().hasAttr("MoveHeaderAttr")) {
              phaseManager.unshiftNew("MoveHeaderPhase", pokemon, move);
            }
            if (pokemon.isPlayer()) {
              if (turnCommand.cursor === -1) {
                phaseManager.pushNew("MovePhase", pokemon, turnCommand.targets || turnCommand.move!.targets, move);
              } else {
                phaseManager.pushNew(
                  "MovePhase",
                  pokemon,
                  turnCommand.targets || turnCommand.move!.targets, // TODO: is the bang correct here?
                  move,
                  false,
                  queuedMove.ignorePP,
                );
              }
            } else {
              phaseManager.pushNew(
                "MovePhase",
                pokemon,
                turnCommand.targets || turnCommand.move!.targets,
                move,
                false,
                queuedMove.ignorePP,
              );
            }
>>>>>>> 48e911e0
          }
          break;
        case Command.BALL:
          phaseManager.unshiftNew("AttemptCapturePhase", turnCommand.targets![0] % 2, turnCommand.cursor!); //TODO: is the bang correct here?
          break;
        case Command.POKEMON:
          {
            const switchType = turnCommand.args?.[0] ? SwitchType.BATON_PASS : SwitchType.SWITCH;
            phaseManager.unshiftNew(
              "SwitchSummonPhase",
              switchType,
              pokemon.getFieldIndex(),
              turnCommand.cursor!,
              true,
              pokemon.isPlayer(),
            );
          }
          break;
        case Command.RUN:
          {
            let runningPokemon = pokemon;
            if (globalScene.currentBattle.double) {
              const playerActivePokemon = field.filter(pokemon => {
                if (pokemon) {
                  return pokemon.isPlayer() && pokemon.isActive();
                }
                return;
              });
              // if only one pokemon is alive, use that one
              if (playerActivePokemon.length > 1) {
                // find which active pokemon has faster speed
                const fasterPokemon =
                  playerActivePokemon[0].getStat(Stat.SPD) > playerActivePokemon[1].getStat(Stat.SPD)
                    ? playerActivePokemon[0]
                    : playerActivePokemon[1];
                // check if either active pokemon has the ability "Run Away"
                const hasRunAway = playerActivePokemon.find(p => p.hasAbility(AbilityId.RUN_AWAY));
                runningPokemon = hasRunAway !== undefined ? hasRunAway : fasterPokemon;
              }
            }
            phaseManager.unshiftNew("AttemptRunPhase", runningPokemon.getFieldIndex());
          }
          break;
      }
    }

    phaseManager.pushNew("WeatherEffectPhase");
    phaseManager.pushNew("BerryPhase");

    /** Add a new phase to check who should be taking status damage */
    phaseManager.pushNew("CheckStatusEffectPhase", moveOrder);

    phaseManager.pushNew("TurnEndPhase");

    /**
     * this.end() will call shiftPhase(), which dumps everything from PrependQueue (aka everything that is unshifted()) to the front
     * of the queue and dequeues to start the next phase
     * this is important since stuff like SwitchSummon, AttemptRun, AttemptCapture Phases break the "flow" and should take precedence
     */
    this.end();
  }
}<|MERGE_RESOLUTION|>--- conflicted
+++ resolved
@@ -160,7 +160,6 @@
 
       switch (turnCommand?.command) {
         case Command.FIGHT:
-<<<<<<< HEAD
           const queuedMove = turnCommand.move;
           pokemon.turnData.order = orderIndex++;
           if (!queuedMove) {
@@ -169,7 +168,7 @@
           const move =
             pokemon.getMoveset().find(m => m.moveId === queuedMove.move && m.ppUsed < m.getMovePp()) ??
             new PokemonMove(queuedMove.move);
-          if (move.getMove().hasAttr(MoveHeaderAttr)) {
+          if (move.getMove().hasAttr("MoveHeaderAttr")) {
             phaseManager.unshiftNew("MoveHeaderPhase", pokemon, move);
           }
 
@@ -177,43 +176,6 @@
             phaseManager.pushNew("MovePhase", pokemon, turnCommand.targets || turnCommand.move!.targets, move, turnCommand.move!.useMode); //TODO: is the bang correct here?
           } else {
             phaseManager.pushNew("MovePhase", pokemon, turnCommand.targets || turnCommand.move!.targets, move, queuedMove.useMode); // TODO: is the bang correct here?
-=======
-          {
-            const queuedMove = turnCommand.move;
-            pokemon.turnData.order = orderIndex++;
-            if (!queuedMove) {
-              continue;
-            }
-            const move =
-              pokemon.getMoveset().find(m => m.moveId === queuedMove.move && m.ppUsed < m.getMovePp()) ||
-              new PokemonMove(queuedMove.move);
-            if (move.getMove().hasAttr("MoveHeaderAttr")) {
-              phaseManager.unshiftNew("MoveHeaderPhase", pokemon, move);
-            }
-            if (pokemon.isPlayer()) {
-              if (turnCommand.cursor === -1) {
-                phaseManager.pushNew("MovePhase", pokemon, turnCommand.targets || turnCommand.move!.targets, move);
-              } else {
-                phaseManager.pushNew(
-                  "MovePhase",
-                  pokemon,
-                  turnCommand.targets || turnCommand.move!.targets, // TODO: is the bang correct here?
-                  move,
-                  false,
-                  queuedMove.ignorePP,
-                );
-              }
-            } else {
-              phaseManager.pushNew(
-                "MovePhase",
-                pokemon,
-                turnCommand.targets || turnCommand.move!.targets,
-                move,
-                false,
-                queuedMove.ignorePP,
-              );
-            }
->>>>>>> 48e911e0
           }
           break;
         case Command.BALL:
