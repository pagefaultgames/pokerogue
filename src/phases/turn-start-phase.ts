--- conflicted
+++ resolved
@@ -177,13 +177,7 @@
           if (!queuedMove) {
             continue;
           }
-<<<<<<< HEAD
           const move = pokemon.getMoveset().find(m => m.moveId === queuedMove.move && m.ppUsed < m.getMovePp()) || new PokemonMove(queuedMove.move);
-=======
-          const move =
-            pokemon.getMoveset().find(m => m?.moveId === queuedMove.move && m?.ppUsed < m?.getMovePp()) ||
-            new PokemonMove(queuedMove.move);
->>>>>>> 02ae7952
           if (move.getMove().hasAttr(MoveHeaderAttr)) {
             globalScene.unshiftPhase(new MoveHeaderPhase(pokemon, move));
           }
