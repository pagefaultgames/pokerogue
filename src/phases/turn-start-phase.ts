<<<<<<< HEAD
import { applyAbAttrs } from "#app/data/abilities/apply-ab-attrs";
import { allMoves } from "#app/data/data-lists";
import { Stat } from "#app/enums/stat";
import type Pokemon from "#app/field/pokemon";
import { PokemonMove } from "#app/data/moves/pokemon-move";
import { Command } from "#enums/command";
import { randSeedShuffle, BooleanHolder } from "#app/utils/common";
import { FieldPhase } from "./field-phase";
=======
import { applyAbAttrs } from "#abilities/apply-ab-attrs";
import { globalScene } from "#app/global-scene";
import { TrickRoomTag } from "#data/arena-tag";
import { allMoves } from "#data/data-lists";
>>>>>>> 8cf1b9f7
import { BattlerIndex } from "#enums/battler-index";
import { Command } from "#enums/command";
import { Stat } from "#enums/stat";
import { SwitchType } from "#enums/switch-type";
<<<<<<< HEAD
import { globalScene } from "#app/global-scene";
import { HeldItemEffect } from "#app/items/held-item";
import { applyHeldItems } from "#app/items/all-held-items";
=======
import type { Pokemon } from "#field/pokemon";
import { BypassSpeedChanceModifier } from "#modifiers/modifier";
import { PokemonMove } from "#moves/pokemon-move";
import { FieldPhase } from "#phases/field-phase";
import { BooleanHolder, randSeedShuffle } from "#utils/common";
>>>>>>> 8cf1b9f7

export class TurnStartPhase extends FieldPhase {
  public readonly phaseName = "TurnStartPhase";
  /**
   * This orders the active Pokemon on the field by speed into an BattlerIndex array and returns that array.
   * It also checks for Trick Room and reverses the array if it is present.
   * @returns {@linkcode BattlerIndex[]} the battle indices of all pokemon on the field ordered by speed
   */
  getSpeedOrder(): BattlerIndex[] {
    const playerField = globalScene.getPlayerField().filter(p => p.isActive()) as Pokemon[];
    const enemyField = globalScene.getEnemyField().filter(p => p.isActive()) as Pokemon[];

    // We shuffle the list before sorting so speed ties produce random results
    let orderedTargets: Pokemon[] = playerField.concat(enemyField);
    // We seed it with the current turn to prevent an inconsistency where it
    // was varying based on how long since you last reloaded
    globalScene.executeWithSeedOffset(
      () => {
        orderedTargets = randSeedShuffle(orderedTargets);
      },
      globalScene.currentBattle.turn,
      globalScene.waveSeed,
    );

    // Next, a check for Trick Room is applied to determine sort order.
    const speedReversed = new BooleanHolder(false);
    globalScene.arena.applyTags(TrickRoomTag, false, speedReversed);

    // Adjust the sort function based on whether Trick Room is active.
    orderedTargets.sort((a: Pokemon, b: Pokemon) => {
      const aSpeed = a?.getEffectiveStat(Stat.SPD) ?? 0;
      const bSpeed = b?.getEffectiveStat(Stat.SPD) ?? 0;

      return speedReversed.value ? aSpeed - bSpeed : bSpeed - aSpeed;
    });

    return orderedTargets.map(t => t.getFieldIndex() + (!t.isPlayer() ? BattlerIndex.ENEMY : BattlerIndex.PLAYER));
  }

  /**
   * This takes the result of getSpeedOrder and applies priority / bypass speed attributes to it.
   * This also considers the priority levels of various commands and changes the result of getSpeedOrder based on such.
   * @returns {@linkcode BattlerIndex[]} the final sequence of commands for this turn
   */
  getCommandOrder(): BattlerIndex[] {
    let moveOrder = this.getSpeedOrder();
    // The creation of the battlerBypassSpeed object contains checks for the ability Quick Draw and the held item Quick Claw
    // The ability Mycelium Might disables Quick Claw's activation when using a status move
    // This occurs before the main loop because of battles with more than two Pokemon
    const battlerBypassSpeed = {};

    globalScene.getField(true).forEach(p => {
      const bypassSpeed = new BooleanHolder(false);
      const canCheckHeldItems = new BooleanHolder(true);
      applyAbAttrs("BypassSpeedChanceAbAttr", { pokemon: p, bypass: bypassSpeed });
      applyAbAttrs("PreventBypassSpeedChanceAbAttr", {
        pokemon: p,
        bypass: bypassSpeed,
        canCheckHeldItems: canCheckHeldItems,
      });
      if (canCheckHeldItems.value) {
        applyHeldItems(HeldItemEffect.BYPASS_SPEED_CHANCE, { pokemon: p, doBypassSpeed: bypassSpeed });
      }
      battlerBypassSpeed[p.getBattlerIndex()] = bypassSpeed;
    });

    // The function begins sorting orderedTargets based on command priority, move priority, and possible speed bypasses.
    // Non-FIGHT commands (SWITCH, BALL, RUN) have a higher command priority and will always occur before any FIGHT commands.
    moveOrder = moveOrder.slice(0);
    moveOrder.sort((a, b) => {
      const aCommand = globalScene.currentBattle.turnCommands[a];
      const bCommand = globalScene.currentBattle.turnCommands[b];

      if (aCommand?.command !== bCommand?.command) {
        if (aCommand?.command === Command.FIGHT) {
          return 1;
        }
        if (bCommand?.command === Command.FIGHT) {
          return -1;
        }
      } else if (aCommand?.command === Command.FIGHT) {
        const aMove = allMoves[aCommand.move!.move];
        const bMove = allMoves[bCommand!.move!.move];

        const aUser = globalScene.getField(true).find(p => p.getBattlerIndex() === a)!;
        const bUser = globalScene.getField(true).find(p => p.getBattlerIndex() === b)!;

        const aPriority = aMove.getPriority(aUser, false);
        const bPriority = bMove.getPriority(bUser, false);

        // The game now checks for differences in priority levels.
        // If the moves share the same original priority bracket, it can check for differences in battlerBypassSpeed and return the result.
        // This conditional is used to ensure that Quick Claw can still activate with abilities like Stall and Mycelium Might (attack moves only)
        // Otherwise, the game returns the user of the move with the highest priority.
        const isSameBracket = Math.ceil(aPriority) - Math.ceil(bPriority) === 0;
        if (aPriority !== bPriority) {
          if (isSameBracket && battlerBypassSpeed[a].value !== battlerBypassSpeed[b].value) {
            return battlerBypassSpeed[a].value ? -1 : 1;
          }
          return aPriority < bPriority ? 1 : -1;
        }
      }

      // If there is no difference between the move's calculated priorities, the game checks for differences in battlerBypassSpeed and returns the result.
      if (battlerBypassSpeed[a].value !== battlerBypassSpeed[b].value) {
        return battlerBypassSpeed[a].value ? -1 : 1;
      }

      const aIndex = moveOrder.indexOf(a);
      const bIndex = moveOrder.indexOf(b);

      return aIndex < bIndex ? -1 : aIndex > bIndex ? 1 : 0;
    });
    return moveOrder;
  }

  // TODO: Refactor this alongside `CommandPhase.handleCommand` to use SEPARATE METHODS
  // Also need a clearer distinction between "turn command" and queued moves
  start() {
    super.start();

    const field = globalScene.getField();
    const moveOrder = this.getCommandOrder();

    let orderIndex = 0;

    for (const o of this.getSpeedOrder()) {
      const pokemon = field[o];
      const preTurnCommand = globalScene.currentBattle.preTurnCommands[o];

      if (preTurnCommand?.skip) {
        continue;
      }

      switch (preTurnCommand?.command) {
        case Command.TERA:
          globalScene.phaseManager.pushNew("TeraPhase", pokemon);
      }
    }

    const phaseManager = globalScene.phaseManager;

    for (const o of moveOrder) {
      const pokemon = field[o];
      const turnCommand = globalScene.currentBattle.turnCommands[o];

      if (turnCommand?.skip) {
        continue;
      }

      switch (turnCommand?.command) {
        case Command.FIGHT: {
          const queuedMove = turnCommand.move;
          pokemon.turnData.order = orderIndex++;
          if (!queuedMove) {
            continue;
          }
          const move =
            pokemon.getMoveset().find(m => m.moveId === queuedMove.move && m.ppUsed < m.getMovePp()) ??
            new PokemonMove(queuedMove.move);
          if (move.getMove().hasAttr("MoveHeaderAttr")) {
            phaseManager.unshiftNew("MoveHeaderPhase", pokemon, move);
          }

          if (pokemon.isPlayer() && turnCommand.cursor === -1) {
            phaseManager.pushNew(
              "MovePhase",
              pokemon,
              turnCommand.targets || turnCommand.move!.targets,
              move,
              turnCommand.move!.useMode,
            ); //TODO: is the bang correct here?
          } else {
            phaseManager.pushNew(
              "MovePhase",
              pokemon,
              turnCommand.targets || turnCommand.move!.targets,
              move,
              queuedMove.useMode,
            ); // TODO: is the bang correct here?
          }
          break;
        }
        case Command.BALL:
          phaseManager.unshiftNew("AttemptCapturePhase", turnCommand.targets![0] % 2, turnCommand.cursor!); //TODO: is the bang correct here?
          break;
        case Command.POKEMON:
          {
            const switchType = turnCommand.args?.[0] ? SwitchType.BATON_PASS : SwitchType.SWITCH;
            phaseManager.unshiftNew(
              "SwitchSummonPhase",
              switchType,
              pokemon.getFieldIndex(),
              turnCommand.cursor!,
              true,
              pokemon.isPlayer(),
            );
          }
          break;
        case Command.RUN:
          {
            // Running (like ball throwing) is a team action taking up both Pokemon's turns.
            phaseManager.unshiftNew("AttemptRunPhase");
          }
          break;
      }
    }

    phaseManager.pushNew("WeatherEffectPhase");
    phaseManager.pushNew("BerryPhase");

    /** Add a new phase to check who should be taking status damage */
    phaseManager.pushNew("CheckStatusEffectPhase", moveOrder);

    phaseManager.pushNew("TurnEndPhase");

    /**
     * this.end() will call shiftPhase(), which dumps everything from PrependQueue (aka everything that is unshifted()) to the front
     * of the queue and dequeues to start the next phase
     * this is important since stuff like SwitchSummon, AttemptRun, AttemptCapture Phases break the "flow" and should take precedence
     */
    this.end();
  }
}<|MERGE_RESOLUTION|>--- conflicted
+++ resolved
@@ -1,33 +1,17 @@
-<<<<<<< HEAD
-import { applyAbAttrs } from "#app/data/abilities/apply-ab-attrs";
-import { allMoves } from "#app/data/data-lists";
-import { Stat } from "#app/enums/stat";
-import type Pokemon from "#app/field/pokemon";
-import { PokemonMove } from "#app/data/moves/pokemon-move";
-import { Command } from "#enums/command";
-import { randSeedShuffle, BooleanHolder } from "#app/utils/common";
-import { FieldPhase } from "./field-phase";
-=======
 import { applyAbAttrs } from "#abilities/apply-ab-attrs";
 import { globalScene } from "#app/global-scene";
+import { applyHeldItems } from "#app/items/all-held-items";
+import { HeldItemEffect } from "#app/items/held-item";
 import { TrickRoomTag } from "#data/arena-tag";
 import { allMoves } from "#data/data-lists";
->>>>>>> 8cf1b9f7
 import { BattlerIndex } from "#enums/battler-index";
 import { Command } from "#enums/command";
 import { Stat } from "#enums/stat";
 import { SwitchType } from "#enums/switch-type";
-<<<<<<< HEAD
-import { globalScene } from "#app/global-scene";
-import { HeldItemEffect } from "#app/items/held-item";
-import { applyHeldItems } from "#app/items/all-held-items";
-=======
 import type { Pokemon } from "#field/pokemon";
-import { BypassSpeedChanceModifier } from "#modifiers/modifier";
 import { PokemonMove } from "#moves/pokemon-move";
 import { FieldPhase } from "#phases/field-phase";
 import { BooleanHolder, randSeedShuffle } from "#utils/common";
->>>>>>> 8cf1b9f7
 
 export class TurnStartPhase extends FieldPhase {
   public readonly phaseName = "TurnStartPhase";
