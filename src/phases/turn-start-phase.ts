import { applyAbAttrs } from "#app/data/abilities/apply-ab-attrs";
import { allMoves } from "#app/data/data-lists";
import { Stat } from "#app/enums/stat";
import type Pokemon from "#app/field/pokemon";
import { PokemonMove } from "#app/data/moves/pokemon-move";
import { BypassSpeedChanceModifier } from "#app/modifier/modifier";
import { Command } from "#enums/command";
import { randSeedShuffle, BooleanHolder } from "#app/utils/common";
import { FieldPhase } from "./field-phase";
import { BattlerIndex } from "#enums/battler-index";
import { TrickRoomTag } from "#app/data/arena-tag";
import { SwitchType } from "#enums/switch-type";
import { globalScene } from "#app/global-scene";
import type { TurnCommand } from "#app/battle";

export class TurnStartPhase extends FieldPhase {
  public readonly phaseName = "TurnStartPhase";

  /**
   * This orders the active Pokemon on the field by speed into an BattlerIndex array and returns that array.
   * It also checks for Trick Room and reverses the array if it is present.
   * @returns An array of {@linkcode BattlerIndex}es containing all on-field Pokemon sorted in speed order.
   */
  getSpeedOrder(): BattlerIndex[] {
    const playerField = globalScene.getPlayerField().filter(p => p.isActive());
    const enemyField = globalScene.getEnemyField().filter(p => p.isActive());

    // Shuffle the list before sorting so speed ties produce random results
    // This is seeded with the current turn to prevent turn order varying
    // based on how long since you last reloaded.
    let orderedTargets = (playerField as Pokemon[]).concat(enemyField);
    globalScene.executeWithSeedOffset(
      () => {
        orderedTargets = randSeedShuffle(orderedTargets);
      },
      globalScene.currentBattle.turn,
      globalScene.waveSeed,
    );

    // Check for Trick Room and reverse sort order if active.
    // Notably, Pokerogue does NOT have the "outspeed trick room" glitch at >1809 spd.
    const speedReversed = new BooleanHolder(false);
    globalScene.arena.applyTags(TrickRoomTag, false, speedReversed);

    orderedTargets.sort((a: Pokemon, b: Pokemon) => {
      const aSpeed = a.getEffectiveStat(Stat.SPD);
      const bSpeed = b.getEffectiveStat(Stat.SPD);

      return speedReversed.value ? aSpeed - bSpeed : bSpeed - aSpeed;
    });

    return orderedTargets.map(t => t.getFieldIndex() + (t.isEnemy() ? BattlerIndex.ENEMY : BattlerIndex.PLAYER));
  }

  /**
   * This takes the result of getSpeedOrder and applies priority / bypass speed attributes to it.
   * This also considers the priority levels of various commands and changes the result of `getSpeedOrder` based on such.
   * @returns An array of {@linkcode BattlerIndex}es containing all on-field Pokemon sorted in action order.
   */
  getCommandOrder(): BattlerIndex[] {
    let moveOrder = this.getSpeedOrder();
    // The creation of the battlerBypassSpeed object contains checks for the ability Quick Draw and the held item Quick Claw
    // The ability Mycelium Might disables Quick Claw's activation when using a status move
    // This occurs before the main loop because of battles with more than two Pokemon
    const battlerBypassSpeed = {};

    globalScene.getField(true).forEach(p => {
      const bypassSpeed = new BooleanHolder(false);
      const canCheckHeldItems = new BooleanHolder(true);
      applyAbAttrs("BypassSpeedChanceAbAttr", { pokemon: p, bypass: bypassSpeed });
      applyAbAttrs("PreventBypassSpeedChanceAbAttr", {
        pokemon: p,
        bypass: bypassSpeed,
        canCheckHeldItems: canCheckHeldItems,
      });
      if (canCheckHeldItems.value) {
        globalScene.applyModifiers(BypassSpeedChanceModifier, p.isPlayer(), p, bypassSpeed);
      }
      battlerBypassSpeed[p.getBattlerIndex()] = bypassSpeed;
    });

    // The function begins sorting orderedTargets based on command priority, move priority, and possible speed bypasses.
    // Non-FIGHT commands (SWITCH, BALL, RUN) have a higher command priority and will always occur before any FIGHT commands.
    moveOrder = moveOrder.slice(0);
    moveOrder.sort((a, b) => {
      const aCommand = globalScene.currentBattle.turnCommands[a];
      const bCommand = globalScene.currentBattle.turnCommands[b];

      if (aCommand?.command !== bCommand?.command) {
        if (aCommand?.command === Command.FIGHT) {
          return 1;
        }
        if (bCommand?.command === Command.FIGHT) {
          return -1;
        }
      } else if (aCommand?.command === Command.FIGHT) {
        const aMove = allMoves[aCommand.move!.move];
        const bMove = allMoves[bCommand!.move!.move];

        const aUser = globalScene.getField(true).find(p => p.getBattlerIndex() === a)!;
        const bUser = globalScene.getField(true).find(p => p.getBattlerIndex() === b)!;

        const aPriority = aMove.getPriority(aUser, false);
        const bPriority = bMove.getPriority(bUser, false);

        // The game now checks for differences in priority levels.
        // If the moves share the same original priority bracket, it can check for differences in battlerBypassSpeed and return the result.
        // This conditional is used to ensure that Quick Claw can still activate with abilities like Stall and Mycelium Might (attack moves only)
        // Otherwise, the game returns the user of the move with the highest priority.
        const isSameBracket = Math.ceil(aPriority) - Math.ceil(bPriority) === 0;
        if (aPriority !== bPriority) {
          if (isSameBracket && battlerBypassSpeed[a].value !== battlerBypassSpeed[b].value) {
            return battlerBypassSpeed[a].value ? -1 : 1;
          }
          return aPriority < bPriority ? 1 : -1;
        }
      }

      // If there is no difference between the move's calculated priorities,
      // check for differences in battlerBypassSpeed and returns the result.
      if (battlerBypassSpeed[a].value !== battlerBypassSpeed[b].value) {
        return battlerBypassSpeed[a].value ? -1 : 1;
      }

      const aIndex = moveOrder.indexOf(a);
      const bIndex = moveOrder.indexOf(b);

      return aIndex < bIndex ? -1 : aIndex > bIndex ? 1 : 0;
    });
    return moveOrder;
  }

  // TODO: Refactor this alongside `CommandPhase.handleCommand` to use SEPARATE METHODS
  // Also need a clearer distinction between "turn command" and queued moves
  start() {
    super.start();

    const field = globalScene.getField();
    const moveOrder = this.getCommandOrder();

    for (const o of this.getSpeedOrder()) {
      const pokemon = field[o];
      const preTurnCommand = globalScene.currentBattle.preTurnCommands[o];

      if (preTurnCommand?.skip) {
        continue;
      }

      switch (preTurnCommand?.command) {
        case Command.TERA:
          globalScene.phaseManager.pushNew("TeraPhase", pokemon);
      }
    }

    const phaseManager = globalScene.phaseManager;

    moveOrder.forEach((o, index) => {
      const pokemon = field[o];
      const turnCommand = globalScene.currentBattle.turnCommands[o];

      if (!turnCommand || turnCommand.skip) {
        return;
      }

<<<<<<< HEAD
      // TODO: Remove `turnData.order` -
      // it is used exclusively for Fusion Flare/Bolt
      // and uses a really jank implementation
      if (turnCommand.command === Command.FIGHT) {
        pokemon.turnData.order = index;
=======
      switch (turnCommand?.command) {
        case Command.FIGHT: {
          const queuedMove = turnCommand.move;
          pokemon.turnData.order = orderIndex++;
          if (!queuedMove) {
            continue;
          }
          const move =
            pokemon.getMoveset().find(m => m.moveId === queuedMove.move && m.ppUsed < m.getMovePp()) ??
            new PokemonMove(queuedMove.move);
          if (move.getMove().hasAttr("MoveHeaderAttr")) {
            phaseManager.unshiftNew("MoveHeaderPhase", pokemon, move);
          }

          if (pokemon.isPlayer() && turnCommand.cursor === -1) {
            phaseManager.pushNew(
              "MovePhase",
              pokemon,
              turnCommand.targets || turnCommand.move!.targets,
              move,
              turnCommand.move!.useMode,
            ); //TODO: is the bang correct here?
          } else {
            phaseManager.pushNew(
              "MovePhase",
              pokemon,
              turnCommand.targets || turnCommand.move!.targets,
              move,
              queuedMove.useMode,
            ); // TODO: is the bang correct here?
          }
          break;
        }
        case Command.BALL:
          phaseManager.unshiftNew("AttemptCapturePhase", turnCommand.targets![0] % 2, turnCommand.cursor!); //TODO: is the bang correct here?
          break;
        case Command.POKEMON:
          {
            const switchType = turnCommand.args?.[0] ? SwitchType.BATON_PASS : SwitchType.SWITCH;
            phaseManager.unshiftNew(
              "SwitchSummonPhase",
              switchType,
              pokemon.getFieldIndex(),
              turnCommand.cursor!,
              true,
              pokemon.isPlayer(),
            );
          }
          break;
        case Command.RUN:
          {
            // Running (like ball throwing) is a team action taking up both Pokemon's turns.
            phaseManager.unshiftNew("AttemptRunPhase");
          }
          break;
>>>>>>> 8f0c8645
      }
      this.handleTurnCommand(turnCommand, pokemon);
    });

    phaseManager.pushNew("WeatherEffectPhase");
    phaseManager.pushNew("BerryPhase");

    /** Add a new phase to check who should be taking status damage */
    phaseManager.pushNew("CheckStatusEffectPhase", moveOrder);

    phaseManager.pushNew("TurnEndPhase");

    /**
     * this.end() will call shiftPhase(), which dumps everything from PrependQueue (aka everything that is unshifted()) to the front
     * of the queue and dequeues to start the next phase
     * this is important since stuff like SwitchSummon, AttemptRun, AttemptCapture Phases break the "flow" and should take precedence
     */
    this.end();
  }

  private handleTurnCommand(turnCommand: TurnCommand, pokemon: Pokemon) {
    switch (turnCommand?.command) {
      case Command.FIGHT:
        this.handleFightCommand(turnCommand, pokemon);
        break;
      case Command.BALL:
        globalScene.phaseManager.unshiftNew("AttemptCapturePhase", turnCommand.targets![0] % 2, turnCommand.cursor!); //TODO: is the bang correct here?
        break;
      case Command.POKEMON:
        globalScene.phaseManager.unshiftNew(
          "SwitchSummonPhase",
          turnCommand.args?.[0] ? SwitchType.BATON_PASS : SwitchType.SWITCH,
          pokemon.getFieldIndex(),
          turnCommand.cursor!, // TODO: Is this bang correct?
          true,
          pokemon.isPlayer(),
        );
        break;
      case Command.RUN:
        {
          const playerActivePokemon = globalScene.getPokemonAllowedInBattle();
          if (!globalScene.currentBattle.double || playerActivePokemon.length === 1) {
            // If not in doubles, attempt to run with the currently active Pokemon.
            globalScene.phaseManager.unshiftNew("AttemptRunPhase", pokemon.getFieldIndex());
            return;
          }

          // Use the fastest first pokemon we find with Run Away, or else the faster of the 2 player pokemon.
          // This intentionally does not check for Trick Room.
          // TODO: This phase should not take a pokemon at all
          const sortedPkmn = playerActivePokemon.sort((p1, p2) => p1.getStat(Stat.SPD) - p2.getStat(Stat.SPD));
          const runningPokemon = sortedPkmn.find(p => p.hasAbility(AbilityId.RUN_AWAY)) ?? sortedPkmn[0];

          globalScene.phaseManager.unshiftNew("AttemptRunPhase", runningPokemon.getFieldIndex());
        }
        break;
    }
  }

  private handleFightCommand(turnCommand: TurnCommand, pokemon: Pokemon) {
    const queuedMove = turnCommand.move;
    if (!queuedMove) {
      return;
    }

    // TODO: This seems somewhat dubious
    const move =
      pokemon.getMoveset().find(m => m.moveId === queuedMove.move && m.ppUsed < m.getMovePp()) ??
      new PokemonMove(queuedMove.move);

    if (move.getMove().hasAttr("MoveHeaderAttr")) {
      globalScene.phaseManager.unshiftNew("MoveHeaderPhase", pokemon, move);
    }

    globalScene.phaseManager.pushNew(
      "MovePhase",
      pokemon,
      turnCommand.targets ?? queuedMove.targets,
      move,
      queuedMove.useMode,
    );
  }
}<|MERGE_RESOLUTION|>--- conflicted
+++ resolved
@@ -162,69 +162,11 @@
         return;
       }
 
-<<<<<<< HEAD
       // TODO: Remove `turnData.order` -
       // it is used exclusively for Fusion Flare/Bolt
       // and uses a really jank implementation
       if (turnCommand.command === Command.FIGHT) {
         pokemon.turnData.order = index;
-=======
-      switch (turnCommand?.command) {
-        case Command.FIGHT: {
-          const queuedMove = turnCommand.move;
-          pokemon.turnData.order = orderIndex++;
-          if (!queuedMove) {
-            continue;
-          }
-          const move =
-            pokemon.getMoveset().find(m => m.moveId === queuedMove.move && m.ppUsed < m.getMovePp()) ??
-            new PokemonMove(queuedMove.move);
-          if (move.getMove().hasAttr("MoveHeaderAttr")) {
-            phaseManager.unshiftNew("MoveHeaderPhase", pokemon, move);
-          }
-
-          if (pokemon.isPlayer() && turnCommand.cursor === -1) {
-            phaseManager.pushNew(
-              "MovePhase",
-              pokemon,
-              turnCommand.targets || turnCommand.move!.targets,
-              move,
-              turnCommand.move!.useMode,
-            ); //TODO: is the bang correct here?
-          } else {
-            phaseManager.pushNew(
-              "MovePhase",
-              pokemon,
-              turnCommand.targets || turnCommand.move!.targets,
-              move,
-              queuedMove.useMode,
-            ); // TODO: is the bang correct here?
-          }
-          break;
-        }
-        case Command.BALL:
-          phaseManager.unshiftNew("AttemptCapturePhase", turnCommand.targets![0] % 2, turnCommand.cursor!); //TODO: is the bang correct here?
-          break;
-        case Command.POKEMON:
-          {
-            const switchType = turnCommand.args?.[0] ? SwitchType.BATON_PASS : SwitchType.SWITCH;
-            phaseManager.unshiftNew(
-              "SwitchSummonPhase",
-              switchType,
-              pokemon.getFieldIndex(),
-              turnCommand.cursor!,
-              true,
-              pokemon.isPlayer(),
-            );
-          }
-          break;
-        case Command.RUN:
-          {
-            // Running (like ball throwing) is a team action taking up both Pokemon's turns.
-            phaseManager.unshiftNew("AttemptRunPhase");
-          }
-          break;
->>>>>>> 8f0c8645
       }
       this.handleTurnCommand(turnCommand, pokemon);
     });
@@ -264,22 +206,7 @@
         );
         break;
       case Command.RUN:
-        {
-          const playerActivePokemon = globalScene.getPokemonAllowedInBattle();
-          if (!globalScene.currentBattle.double || playerActivePokemon.length === 1) {
-            // If not in doubles, attempt to run with the currently active Pokemon.
-            globalScene.phaseManager.unshiftNew("AttemptRunPhase", pokemon.getFieldIndex());
-            return;
-          }
-
-          // Use the fastest first pokemon we find with Run Away, or else the faster of the 2 player pokemon.
-          // This intentionally does not check for Trick Room.
-          // TODO: This phase should not take a pokemon at all
-          const sortedPkmn = playerActivePokemon.sort((p1, p2) => p1.getStat(Stat.SPD) - p2.getStat(Stat.SPD));
-          const runningPokemon = sortedPkmn.find(p => p.hasAbility(AbilityId.RUN_AWAY)) ?? sortedPkmn[0];
-
-          globalScene.phaseManager.unshiftNew("AttemptRunPhase", runningPokemon.getFieldIndex());
-        }
+        globalScene.phaseManager.unshiftNew("AttemptRunPhase");
         break;
     }
   }
