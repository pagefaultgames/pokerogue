--- conflicted
+++ resolved
@@ -1,11 +1,5 @@
-<<<<<<< HEAD
-import { applyAbAttrs, BypassSpeedChanceAbAttr, PreventBypassSpeedChanceAbAttr, ChangeMovePriorityAbAttr } from "#app/data/ability";
-import { allMoves, applyMoveAttrs, IncrementMovePriorityAttr, MoveHeaderAttr } from "#app/data/move";
-=======
-import BattleScene from "#app/battle-scene";
 import { applyAbAttrs, BypassSpeedChanceAbAttr, PreventBypassSpeedChanceAbAttr } from "#app/data/ability";
 import { allMoves, MoveHeaderAttr } from "#app/data/move";
->>>>>>> f2a2281f
 import { Abilities } from "#app/enums/abilities";
 import { Stat } from "#app/enums/stat";
 import Pokemon, { PokemonMove } from "#app/field/pokemon";
@@ -104,19 +98,11 @@
         const aMove = allMoves[aCommand.move!.move];
         const bMove = allMoves[bCommand!.move!.move];
 
-        const aUser = this.scene.getField(true).find(p => p.getBattlerIndex() === a)!;
-        const bUser = this.scene.getField(true).find(p => p.getBattlerIndex() === b)!;
-
-<<<<<<< HEAD
-        applyMoveAttrs(IncrementMovePriorityAttr, globalScene.getField().find(p => p?.isActive() && p.getBattlerIndex() === a)!, null, aMove, aPriority);
-        applyMoveAttrs(IncrementMovePriorityAttr, globalScene.getField().find(p => p?.isActive() && p.getBattlerIndex() === b)!, null, bMove, bPriority);
-
-        applyAbAttrs(ChangeMovePriorityAbAttr, globalScene.getField().find(p => p?.isActive() && p.getBattlerIndex() === a)!, null, false, aMove, aPriority);
-        applyAbAttrs(ChangeMovePriorityAbAttr, globalScene.getField().find(p => p?.isActive() && p.getBattlerIndex() === b)!, null, false, bMove, bPriority);
-=======
+        const aUser = globalScene.getField(true).find(p => p.getBattlerIndex() === a)!;
+        const bUser = globalScene.getField(true).find(p => p.getBattlerIndex() === b)!;
+
         const aPriority = aMove.getPriority(aUser, false);
         const bPriority = bMove.getPriority(bUser, false);
->>>>>>> f2a2281f
 
         // The game now checks for differences in priority levels.
         // If the moves share the same original priority bracket, it can check for differences in battlerBypassSpeed and return the result.
