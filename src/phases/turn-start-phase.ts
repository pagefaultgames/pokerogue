import { applyAbAttrs, BypassSpeedChanceAbAttr, PreventBypassSpeedChanceAbAttr } from "#app/data/abilities/ability";
import { MoveHeaderAttr } from "#app/data/moves/move";
import { allMoves } from "#app/data/data-lists";
import { AbilityId } from "#enums/ability-id";
import { Stat } from "#app/enums/stat";
import type Pokemon from "#app/field/pokemon";
import { PokemonMove } from "#app/field/pokemon";
import { Command } from "#app/ui/command-ui-handler";
import { randSeedShuffle, BooleanHolder } from "#app/utils/common";
import { FieldPhase } from "./field-phase";
import { BattlerIndex } from "#app/battle";
import { TrickRoomTag } from "#app/data/arena-tag";
import { SwitchType } from "#enums/switch-type";
import { globalScene } from "#app/global-scene";
<<<<<<< HEAD
import { TeraPhase } from "./tera-phase";
import { ITEM_EFFECT } from "#app/items/held-item";
import { applyHeldItems } from "#app/items/all-held-items";
=======
>>>>>>> 1c4edabd

export class TurnStartPhase extends FieldPhase {
  public readonly phaseName = "TurnStartPhase";
  /**
   * This orders the active Pokemon on the field by speed into an BattlerIndex array and returns that array.
   * It also checks for Trick Room and reverses the array if it is present.
   * @returns {@linkcode BattlerIndex[]} the battle indices of all pokemon on the field ordered by speed
   */
  getSpeedOrder(): BattlerIndex[] {
    const playerField = globalScene.getPlayerField().filter(p => p.isActive()) as Pokemon[];
    const enemyField = globalScene.getEnemyField().filter(p => p.isActive()) as Pokemon[];

    // We shuffle the list before sorting so speed ties produce random results
    let orderedTargets: Pokemon[] = playerField.concat(enemyField);
    // We seed it with the current turn to prevent an inconsistency where it
    // was varying based on how long since you last reloaded
    globalScene.executeWithSeedOffset(
      () => {
        orderedTargets = randSeedShuffle(orderedTargets);
      },
      globalScene.currentBattle.turn,
      globalScene.waveSeed,
    );

    // Next, a check for Trick Room is applied to determine sort order.
    const speedReversed = new BooleanHolder(false);
    globalScene.arena.applyTags(TrickRoomTag, false, speedReversed);

    // Adjust the sort function based on whether Trick Room is active.
    orderedTargets.sort((a: Pokemon, b: Pokemon) => {
      const aSpeed = a?.getEffectiveStat(Stat.SPD) ?? 0;
      const bSpeed = b?.getEffectiveStat(Stat.SPD) ?? 0;

      return speedReversed.value ? aSpeed - bSpeed : bSpeed - aSpeed;
    });

    return orderedTargets.map(t => t.getFieldIndex() + (!t.isPlayer() ? BattlerIndex.ENEMY : BattlerIndex.PLAYER));
  }

  /**
   * This takes the result of getSpeedOrder and applies priority / bypass speed attributes to it.
   * This also considers the priority levels of various commands and changes the result of getSpeedOrder based on such.
   * @returns {@linkcode BattlerIndex[]} the final sequence of commands for this turn
   */
  getCommandOrder(): BattlerIndex[] {
    let moveOrder = this.getSpeedOrder();
    // The creation of the battlerBypassSpeed object contains checks for the ability Quick Draw and the held item Quick Claw
    // The ability Mycelium Might disables Quick Claw's activation when using a status move
    // This occurs before the main loop because of battles with more than two Pokemon
    const battlerBypassSpeed = {};

    globalScene.getField(true).map(p => {
      const bypassSpeed = new BooleanHolder(false);
      const canCheckHeldItems = new BooleanHolder(true);
      applyAbAttrs(BypassSpeedChanceAbAttr, p, null, false, bypassSpeed);
      applyAbAttrs(PreventBypassSpeedChanceAbAttr, p, null, false, bypassSpeed, canCheckHeldItems);
      if (canCheckHeldItems.value) {
        applyHeldItems(ITEM_EFFECT.BYPASS_SPEED_CHANCE, { pokemon: p, doBypassSpeed: bypassSpeed });
      }
      battlerBypassSpeed[p.getBattlerIndex()] = bypassSpeed;
    });

    // The function begins sorting orderedTargets based on command priority, move priority, and possible speed bypasses.
    // Non-FIGHT commands (SWITCH, BALL, RUN) have a higher command priority and will always occur before any FIGHT commands.
    moveOrder = moveOrder.slice(0);
    moveOrder.sort((a, b) => {
      const aCommand = globalScene.currentBattle.turnCommands[a];
      const bCommand = globalScene.currentBattle.turnCommands[b];

      if (aCommand?.command !== bCommand?.command) {
        if (aCommand?.command === Command.FIGHT) {
          return 1;
        }
        if (bCommand?.command === Command.FIGHT) {
          return -1;
        }
      } else if (aCommand?.command === Command.FIGHT) {
        const aMove = allMoves[aCommand.move!.move];
        const bMove = allMoves[bCommand!.move!.move];

        const aUser = globalScene.getField(true).find(p => p.getBattlerIndex() === a)!;
        const bUser = globalScene.getField(true).find(p => p.getBattlerIndex() === b)!;

        const aPriority = aMove.getPriority(aUser, false);
        const bPriority = bMove.getPriority(bUser, false);

        // The game now checks for differences in priority levels.
        // If the moves share the same original priority bracket, it can check for differences in battlerBypassSpeed and return the result.
        // This conditional is used to ensure that Quick Claw can still activate with abilities like Stall and Mycelium Might (attack moves only)
        // Otherwise, the game returns the user of the move with the highest priority.
        const isSameBracket = Math.ceil(aPriority) - Math.ceil(bPriority) === 0;
        if (aPriority !== bPriority) {
          if (isSameBracket && battlerBypassSpeed[a].value !== battlerBypassSpeed[b].value) {
            return battlerBypassSpeed[a].value ? -1 : 1;
          }
          return aPriority < bPriority ? 1 : -1;
        }
      }

      // If there is no difference between the move's calculated priorities, the game checks for differences in battlerBypassSpeed and returns the result.
      if (battlerBypassSpeed[a].value !== battlerBypassSpeed[b].value) {
        return battlerBypassSpeed[a].value ? -1 : 1;
      }

      const aIndex = moveOrder.indexOf(a);
      const bIndex = moveOrder.indexOf(b);

      return aIndex < bIndex ? -1 : aIndex > bIndex ? 1 : 0;
    });
    return moveOrder;
  }

  start() {
    super.start();

    const field = globalScene.getField();
    const moveOrder = this.getCommandOrder();

    let orderIndex = 0;

    for (const o of this.getSpeedOrder()) {
      const pokemon = field[o];
      const preTurnCommand = globalScene.currentBattle.preTurnCommands[o];

      if (preTurnCommand?.skip) {
        continue;
      }

      switch (preTurnCommand?.command) {
        case Command.TERA:
          globalScene.phaseManager.pushNew("TeraPhase", pokemon);
      }
    }

    const phaseManager = globalScene.phaseManager;

    for (const o of moveOrder) {
      const pokemon = field[o];
      const turnCommand = globalScene.currentBattle.turnCommands[o];

      if (turnCommand?.skip) {
        continue;
      }

      switch (turnCommand?.command) {
        case Command.FIGHT:
          {
            const queuedMove = turnCommand.move;
            pokemon.turnData.order = orderIndex++;
            if (!queuedMove) {
              continue;
            }
            const move =
              pokemon.getMoveset().find(m => m.moveId === queuedMove.move && m.ppUsed < m.getMovePp()) ||
              new PokemonMove(queuedMove.move);
            if (move.getMove().hasAttr(MoveHeaderAttr)) {
              phaseManager.unshiftNew("MoveHeaderPhase", pokemon, move);
            }
            if (pokemon.isPlayer()) {
              if (turnCommand.cursor === -1) {
                phaseManager.pushNew("MovePhase", pokemon, turnCommand.targets || turnCommand.move!.targets, move);
              } else {
                phaseManager.pushNew(
                  "MovePhase",
                  pokemon,
                  turnCommand.targets || turnCommand.move!.targets, // TODO: is the bang correct here?
                  move,
                  false,
                  queuedMove.ignorePP,
                );
              }
            } else {
              phaseManager.pushNew(
                "MovePhase",
                pokemon,
                turnCommand.targets || turnCommand.move!.targets,
                move,
                false,
                queuedMove.ignorePP,
              );
            }
          }
          break;
        case Command.BALL:
          phaseManager.unshiftNew("AttemptCapturePhase", turnCommand.targets![0] % 2, turnCommand.cursor!); //TODO: is the bang correct here?
          break;
        case Command.POKEMON:
          {
            const switchType = turnCommand.args?.[0] ? SwitchType.BATON_PASS : SwitchType.SWITCH;
            phaseManager.unshiftNew(
              "SwitchSummonPhase",
              switchType,
              pokemon.getFieldIndex(),
              turnCommand.cursor!,
              true,
              pokemon.isPlayer(),
            );
          }
          break;
        case Command.RUN:
          {
            let runningPokemon = pokemon;
            if (globalScene.currentBattle.double) {
              const playerActivePokemon = field.filter(pokemon => {
                if (pokemon) {
                  return pokemon.isPlayer() && pokemon.isActive();
                }
                return;
              });
              // if only one pokemon is alive, use that one
              if (playerActivePokemon.length > 1) {
                // find which active pokemon has faster speed
                const fasterPokemon =
                  playerActivePokemon[0].getStat(Stat.SPD) > playerActivePokemon[1].getStat(Stat.SPD)
                    ? playerActivePokemon[0]
                    : playerActivePokemon[1];
                // check if either active pokemon has the ability "Run Away"
                const hasRunAway = playerActivePokemon.find(p => p.hasAbility(AbilityId.RUN_AWAY));
                runningPokemon = hasRunAway !== undefined ? hasRunAway : fasterPokemon;
              }
            }
            phaseManager.unshiftNew("AttemptRunPhase", runningPokemon.getFieldIndex());
          }
          break;
      }
    }

    phaseManager.pushNew("WeatherEffectPhase");
    phaseManager.pushNew("BerryPhase");

    /** Add a new phase to check who should be taking status damage */
    phaseManager.pushNew("CheckStatusEffectPhase", moveOrder);

    phaseManager.pushNew("TurnEndPhase");

    /**
     * this.end() will call shiftPhase(), which dumps everything from PrependQueue (aka everything that is unshifted()) to the front
     * of the queue and dequeues to start the next phase
     * this is important since stuff like SwitchSummon, AttemptRun, AttemptCapture Phases break the "flow" and should take precedence
     */
    this.end();
  }
}<|MERGE_RESOLUTION|>--- conflicted
+++ resolved
@@ -12,12 +12,8 @@
 import { TrickRoomTag } from "#app/data/arena-tag";
 import { SwitchType } from "#enums/switch-type";
 import { globalScene } from "#app/global-scene";
-<<<<<<< HEAD
-import { TeraPhase } from "./tera-phase";
 import { ITEM_EFFECT } from "#app/items/held-item";
 import { applyHeldItems } from "#app/items/all-held-items";
-=======
->>>>>>> 1c4edabd
 
 export class TurnStartPhase extends FieldPhase {
   public readonly phaseName = "TurnStartPhase";
