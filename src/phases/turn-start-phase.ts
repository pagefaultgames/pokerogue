--- conflicted
+++ resolved
@@ -98,14 +98,8 @@
         const aMove = allMoves[aCommand.move!.move];
         const bMove = allMoves[bCommand!.move!.move];
 
-<<<<<<< HEAD
-        // The game now considers priority and applies the relevant move and ability attributes
-        const aPriority = new Utils.NumberHolder(aMove.priority);
-        const bPriority = new Utils.NumberHolder(bMove.priority);
-=======
         const aUser = this.scene.getField(true).find(p => p.getBattlerIndex() === a)!;
         const bUser = this.scene.getField(true).find(p => p.getBattlerIndex() === b)!;
->>>>>>> 00f7fd47
 
         const aPriority = aMove.getPriority(aUser, false);
         const bPriority = bMove.getPriority(bUser, false);
