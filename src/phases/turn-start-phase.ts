--- conflicted
+++ resolved
@@ -41,19 +41,13 @@
     let orderedTargets: Pokemon[] = playerField.concat(enemyField);
     // We seed it with the current turn to prevent an inconsistency where it
     // was varying based on how long since you last reloaded
-<<<<<<< HEAD
-    globalScene.executeWithSeedOffset(() => {
-      orderedTargets = randSeedShuffle(orderedTargets);
-    }, globalScene.currentBattle.turn, globalScene.waveSeed);
-=======
     globalScene.executeWithSeedOffset(
       () => {
-        orderedTargets = Utils.randSeedShuffle(orderedTargets);
+        orderedTargets = randSeedShuffle(orderedTargets);
       },
       globalScene.currentBattle.turn,
       globalScene.waveSeed,
     );
->>>>>>> 420c2e37
 
     // Next, a check for Trick Room is applied to determine sort order.
     const speedReversed = new BooleanHolder(false);
@@ -82,24 +76,12 @@
     // This occurs before the main loop because of battles with more than two Pokemon
     const battlerBypassSpeed = {};
 
-<<<<<<< HEAD
-    globalScene.getField(true).filter(p => p.summonData).map(p => {
-      const bypassSpeed = new BooleanHolder(false);
-      const canCheckHeldItems = new BooleanHolder(true);
-      applyAbAttrs(BypassSpeedChanceAbAttr, p, null, false, bypassSpeed);
-      applyAbAttrs(PreventBypassSpeedChanceAbAttr, p, null, false, bypassSpeed, canCheckHeldItems);
-      if (canCheckHeldItems.value) {
-        globalScene.applyModifiers(BypassSpeedChanceModifier, p.isPlayer(), p, bypassSpeed);
-      }
-      battlerBypassSpeed[p.getBattlerIndex()] = bypassSpeed;
-    });
-=======
     globalScene
       .getField(true)
       .filter(p => p.summonData)
       .map(p => {
-        const bypassSpeed = new Utils.BooleanHolder(false);
-        const canCheckHeldItems = new Utils.BooleanHolder(true);
+        const bypassSpeed = new BooleanHolder(false);
+        const canCheckHeldItems = new BooleanHolder(true);
         applyAbAttrs(BypassSpeedChanceAbAttr, p, null, false, bypassSpeed);
         applyAbAttrs(PreventBypassSpeedChanceAbAttr, p, null, false, bypassSpeed, canCheckHeldItems);
         if (canCheckHeldItems.value) {
@@ -107,7 +89,6 @@
         }
         battlerBypassSpeed[p.getBattlerIndex()] = bypassSpeed;
       });
->>>>>>> 420c2e37
 
     // The function begins sorting orderedTargets based on command priority, move priority, and possible speed bypasses.
     // Non-FIGHT commands (SWITCH, BALL, RUN) have a higher command priority and will always occur before any FIGHT commands.
