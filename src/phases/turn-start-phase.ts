<<<<<<< HEAD
import { AbilityId } from "#enums/ability-id";
=======
import { applyAbAttrs } from "#app/data/abilities/apply-ab-attrs";
import { allMoves } from "#app/data/data-lists";
>>>>>>> 9926a6e7
import { Stat } from "#app/enums/stat";
import { PokemonMove } from "#app/data/moves/pokemon-move";
import { Command } from "#enums/command";
import { FieldPhase } from "./field-phase";
import type { BattlerIndex } from "#enums/battler-index";
import { SwitchType } from "#enums/switch-type";
import { globalScene } from "#app/global-scene";
import { applyInSpeedOrder } from "#app/utils/speed-order";
import type Pokemon from "#app/field/pokemon";
import { applyAbAttrs } from "#app/data/abilities/apply-ab-attrs";
import { BypassSpeedChanceModifier } from "#app/modifier/modifier";

export class TurnStartPhase extends FieldPhase {
  public readonly phaseName = "TurnStartPhase";
  /**
   * Returns an ordering of the current field based on command priority
   * @returns {@linkcode BattlerIndex[]} the sequence of commands for this turn
   */
  getCommandOrder(): BattlerIndex[] {
<<<<<<< HEAD
    const playerField = globalScene
      .getPlayerField()
      .filter(p => p.isActive())
      .map(p => p.getBattlerIndex());
    const enemyField = globalScene
      .getEnemyField()
      .filter(p => p.isActive())
      .map(p => p.getBattlerIndex());
    const orderedTargets: BattlerIndex[] = playerField.concat(enemyField);
=======
    let moveOrder = this.getSpeedOrder();
    // The creation of the battlerBypassSpeed object contains checks for the ability Quick Draw and the held item Quick Claw
    // The ability Mycelium Might disables Quick Claw's activation when using a status move
    // This occurs before the main loop because of battles with more than two Pokemon
    const battlerBypassSpeed = {};

    globalScene.getField(true).forEach(p => {
      const bypassSpeed = new BooleanHolder(false);
      const canCheckHeldItems = new BooleanHolder(true);
      applyAbAttrs("BypassSpeedChanceAbAttr", { pokemon: p, bypass: bypassSpeed });
      applyAbAttrs("PreventBypassSpeedChanceAbAttr", {
        pokemon: p,
        bypass: bypassSpeed,
        canCheckHeldItems: canCheckHeldItems,
      });
      if (canCheckHeldItems.value) {
        globalScene.applyModifiers(BypassSpeedChanceModifier, p.isPlayer(), p, bypassSpeed);
      }
      battlerBypassSpeed[p.getBattlerIndex()] = bypassSpeed;
    });
>>>>>>> 9926a6e7

    // The function begins sorting orderedTargets based on command priority, move priority, and possible speed bypasses.
    // Non-FIGHT commands (SWITCH, BALL, RUN) have a higher command priority and will always occur before any FIGHT commands.
    orderedTargets.sort((a, b) => {
      const aCommand = globalScene.currentBattle.turnCommands[a];
      const bCommand = globalScene.currentBattle.turnCommands[b];

      if (aCommand?.command !== bCommand?.command) {
        if (aCommand?.command === Command.FIGHT) {
          return 1;
        }
        if (bCommand?.command === Command.FIGHT) {
          return -1;
        }
      }

      const aIndex = orderedTargets.indexOf(a);
      const bIndex = orderedTargets.indexOf(b);

      return aIndex < bIndex ? -1 : aIndex > bIndex ? 1 : 0;
    });
    return orderedTargets;
  }

  // TODO: Refactor this alongside `CommandPhase.handleCommand` to use SEPARATE METHODS
  // Also need a clearer distinction between "turn command" and queued moves
  start() {
    super.start();

    const field = globalScene.getField();
    const activeField = globalScene.getField(true);
    const moveOrder = this.getCommandOrder();

    applyInSpeedOrder(activeField, (p: Pokemon) => {
      const preTurnCommand = globalScene.currentBattle.preTurnCommands[p.getBattlerIndex()];

      if (preTurnCommand?.skip) {
        return;
      }

      switch (preTurnCommand?.command) {
        case Command.TERA:
          globalScene.phaseManager.pushNew("TeraPhase", p);
      }
    });

    const phaseManager = globalScene.phaseManager;
    applyInSpeedOrder(activeField, (p: Pokemon) => {
      applyAbAttrs("BypassSpeedChanceAbAttr", p, null);
      globalScene.applyModifiers(BypassSpeedChanceModifier, p.isPlayer(), p);
    });

    for (const o of moveOrder) {
      const pokemon = field[o];
      const turnCommand = globalScene.currentBattle.turnCommands[o];

      if (turnCommand?.skip) {
        continue;
      }

      switch (turnCommand?.command) {
        case Command.FIGHT: {
          const queuedMove = turnCommand.move;
          if (!queuedMove) {
            continue;
          }
          const move =
            pokemon.getMoveset().find(m => m.moveId === queuedMove.move && m.ppUsed < m.getMovePp()) ??
            new PokemonMove(queuedMove.move);
          if (move.getMove().hasAttr("MoveHeaderAttr")) {
            phaseManager.pushNew("MoveHeaderPhase", pokemon.getBattlerIndex(), move);
          }

          if (pokemon.isPlayer() && turnCommand.cursor === -1) {
            phaseManager.pushNew(
              "MovePhase",
              pokemon,
              turnCommand.targets || turnCommand.move!.targets,
              move,
              turnCommand.move!.useMode,
            ); //TODO: is the bang correct here?
          } else {
            phaseManager.pushNew(
              "MovePhase",
              pokemon,
              turnCommand.targets || turnCommand.move!.targets,
              move,
              queuedMove.useMode,
            ); // TODO: is the bang correct here?
          }
          break;
        }
        case Command.BALL:
          phaseManager.unshiftNew("AttemptCapturePhase", turnCommand.targets![0] % 2, turnCommand.cursor!); //TODO: is the bang correct here?
          break;
        case Command.POKEMON:
          {
            const switchType = turnCommand.args?.[0] ? SwitchType.BATON_PASS : SwitchType.SWITCH;
            phaseManager.pushNew(
              "SwitchSummonPhase",
              switchType,
              pokemon.getFieldIndex(),
              turnCommand.cursor!,
              true,
              pokemon.isPlayer(),
            );
          }
          break;
        case Command.RUN:
          {
            // Running (like ball throwing) is a team action taking up both Pokemon's turns.
            phaseManager.unshiftNew("AttemptRunPhase");
          }
          break;
      }
    }

    /**
     * this.end() will call shiftPhase(), which dumps everything from PrependQueue (aka everything that is unshifted()) to the front
     * of the queue and dequeues to start the next phase
     * this is important since stuff like SwitchSummon, AttemptRun, AttemptCapture Phases break the "flow" and should take precedence
     */
    this.end();
  }
}<|MERGE_RESOLUTION|>--- conflicted
+++ resolved
@@ -1,9 +1,3 @@
-<<<<<<< HEAD
-import { AbilityId } from "#enums/ability-id";
-=======
-import { applyAbAttrs } from "#app/data/abilities/apply-ab-attrs";
-import { allMoves } from "#app/data/data-lists";
->>>>>>> 9926a6e7
 import { Stat } from "#app/enums/stat";
 import { PokemonMove } from "#app/data/moves/pokemon-move";
 import { Command } from "#enums/command";
@@ -23,7 +17,6 @@
    * @returns {@linkcode BattlerIndex[]} the sequence of commands for this turn
    */
   getCommandOrder(): BattlerIndex[] {
-<<<<<<< HEAD
     const playerField = globalScene
       .getPlayerField()
       .filter(p => p.isActive())
@@ -33,28 +26,6 @@
       .filter(p => p.isActive())
       .map(p => p.getBattlerIndex());
     const orderedTargets: BattlerIndex[] = playerField.concat(enemyField);
-=======
-    let moveOrder = this.getSpeedOrder();
-    // The creation of the battlerBypassSpeed object contains checks for the ability Quick Draw and the held item Quick Claw
-    // The ability Mycelium Might disables Quick Claw's activation when using a status move
-    // This occurs before the main loop because of battles with more than two Pokemon
-    const battlerBypassSpeed = {};
-
-    globalScene.getField(true).forEach(p => {
-      const bypassSpeed = new BooleanHolder(false);
-      const canCheckHeldItems = new BooleanHolder(true);
-      applyAbAttrs("BypassSpeedChanceAbAttr", { pokemon: p, bypass: bypassSpeed });
-      applyAbAttrs("PreventBypassSpeedChanceAbAttr", {
-        pokemon: p,
-        bypass: bypassSpeed,
-        canCheckHeldItems: canCheckHeldItems,
-      });
-      if (canCheckHeldItems.value) {
-        globalScene.applyModifiers(BypassSpeedChanceModifier, p.isPlayer(), p, bypassSpeed);
-      }
-      battlerBypassSpeed[p.getBattlerIndex()] = bypassSpeed;
-    });
->>>>>>> 9926a6e7
 
     // The function begins sorting orderedTargets based on command priority, move priority, and possible speed bypasses.
     // Non-FIGHT commands (SWITCH, BALL, RUN) have a higher command priority and will always occur before any FIGHT commands.
