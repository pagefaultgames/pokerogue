--- conflicted
+++ resolved
@@ -19,11 +19,8 @@
 import { WeatherEffectPhase } from "./weather-effect-phase";
 import { BattlerIndex, TurnCommand } from "#app/battle";
 import { TrickRoomTag } from "#app/data/arena-tag";
-<<<<<<< HEAD
 import * as LoggerTools from "../logger";
-=======
 import { SwitchType } from "#enums/switch-type";
->>>>>>> 9f31e36d
 
 export class TurnStartPhase extends FieldPhase {
   constructor(scene: BattleScene) {
@@ -196,7 +193,6 @@
         if (!queuedMove) {
           continue;
         }
-        LoggerTools.Actions[pokemon.getBattlerIndex()] = `[[ ${new PokemonMove(queuedMove.move).getName()} unknown target ]]`
         const move = pokemon.getMoveset().find(m => m?.moveId === queuedMove.move) || new PokemonMove(queuedMove.move);
         if (move.getMove().hasAttr(MoveHeaderAttr)) {
           this.scene.unshiftPhase(new MoveHeaderPhase(this.scene, pokemon, move));
@@ -218,19 +214,10 @@
         this.scene.unshiftPhase(new AttemptCapturePhase(this.scene, turnCommand.targets![0] % 2, turnCommand.cursor!));//TODO: is the bang correct here?
         break;
       case Command.POKEMON:
-<<<<<<< HEAD
-        this.scene.unshiftPhase(new SwitchSummonPhase(this.scene, pokemon.getFieldIndex(), turnCommand.cursor!, true, turnCommand.args![0] as boolean, pokemon.isPlayer()));//TODO: is the bang correct here?
-        if (pokemon.isPlayer()) {
-          //  " " + LoggerTools.playerPokeName(this.scene, pokemon) + 
-          LoggerTools.Actions[pokemon.getBattlerIndex()] = ((turnCommand.args![0] as boolean) ? "Baton" : "Switch") + " to " + LoggerTools.playerPokeName(this.scene, turnCommand.cursor!)
-        }
-=======
         const switchType = turnCommand.args?.[0] ? SwitchType.BATON_PASS : SwitchType.SWITCH;
         this.scene.unshiftPhase(new SwitchSummonPhase(this.scene, switchType, pokemon.getFieldIndex(), turnCommand.cursor!, true, pokemon.isPlayer()));
->>>>>>> 9f31e36d
         break;
       case Command.RUN:
-        LoggerTools.Actions[pokemon.getBattlerIndex()] = "Run from battle"
         let runningPokemon = pokemon;
         if (this.scene.currentBattle.double) {
           const playerActivePokemon = field.filter(pokemon => {
@@ -272,6 +259,8 @@
     }
     if (LoggerTools.Actions.length > 1 && (LoggerTools.Actions[0] == "" || LoggerTools.Actions[0] == undefined || LoggerTools.Actions[0] == null))
       LoggerTools.Actions.shift() // If the left slot isn't doing anything, delete its entry
+    if (LoggerTools.Actions.length > 1 && (LoggerTools.Actions[1] == "" || LoggerTools.Actions[1] == undefined || LoggerTools.Actions[1] == null))
+      LoggerTools.Actions.pop() // If the right slot isn't doing anything, delete its entry
     LoggerTools.logActions(this.scene, this.scene.currentBattle.waveIndex, LoggerTools.Actions.join(" & "))
 
     /**
