--- conflicted
+++ resolved
@@ -19,11 +19,8 @@
 import { WeatherEffectPhase } from "./weather-effect-phase";
 import { BattlerIndex } from "#app/battle";
 import { TrickRoomTag } from "#app/data/arena-tag";
-<<<<<<< HEAD
+import { SwitchType } from "#enums/switch-type";
 import { applyChallenges, ChallengeType } from "#app/data/challenge";
-=======
-import { SwitchType } from "#enums/switch-type";
->>>>>>> a6a61b29
 
 export class TurnStartPhase extends FieldPhase {
   constructor(scene: BattleScene) {
