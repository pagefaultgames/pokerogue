import { updateUserInfo } from "#app/account";
import { bypassLogin } from "#app/battle-scene";
import { globalScene } from "#app/global-scene";
import { Phase } from "#app/phase";
import { handleTutorial, Tutorial } from "#app/tutorial";
import { Mode } from "#app/ui/ui";
import i18next, { t } from "i18next";
import { getCookie, sessionIdKey, executeIf, removeCookie } from "#app/utils";
import { SelectGenderPhase } from "./select-gender-phase";
import { UnavailablePhase } from "./unavailable-phase";

export class LoginPhase extends Phase {
  private showText: boolean;

  constructor(showText: boolean = true) {
    super();

    this.showText = showText;
  }

  start(): void {
    super.start();

    const hasSession = !!getCookie(sessionIdKey);

<<<<<<< HEAD
    globalScene.ui.setMode(Mode.LOADING, { buttonActions: []});
    executeIf(bypassLogin || hasSession, updateUserInfo).then(response => {
=======
    globalScene.ui.setMode(Mode.LOADING, { buttonActions: [] });
    Utils.executeIf(bypassLogin || hasSession, updateUserInfo).then(response => {
>>>>>>> 420c2e37
      const success = response ? response[0] : false;
      const statusCode = response ? response[1] : null;
      if (!success) {
        if (!statusCode || statusCode === 400) {
          if (this.showText) {
            globalScene.ui.showText(i18next.t("menu:logInOrCreateAccount"));
          }

          globalScene.playSound("menu_open");

          const loadData = () => {
            updateUserInfo().then(success => {
              if (!success[0]) {
                removeCookie(sessionIdKey);
                globalScene.reset(true, true);
                return;
              }
              globalScene.gameData.loadSystem().then(() => this.end());
            });
          };

          globalScene.ui.setMode(Mode.LOGIN_FORM, {
            buttonActions: [
              () => {
                globalScene.ui.playSelect();
                loadData();
              },
              () => {
                globalScene.playSound("menu_open");
                globalScene.ui.setMode(Mode.REGISTRATION_FORM, {
                  buttonActions: [
                    () => {
                      globalScene.ui.playSelect();
                      updateUserInfo().then(success => {
                        if (!success[0]) {
                          removeCookie(sessionIdKey);
                          globalScene.reset(true, true);
                          return;
                        }
                        this.end();
                      });
                    },
                    () => {
                      globalScene.unshiftPhase(new LoginPhase(false));
                      this.end();
                    },
                  ],
                });
              },
              () => {
                const redirectUri = encodeURIComponent(`${import.meta.env.VITE_SERVER_URL}/auth/discord/callback`);
                const discordId = import.meta.env.VITE_DISCORD_CLIENT_ID;
                const discordUrl = `https://discord.com/api/oauth2/authorize?client_id=${discordId}&redirect_uri=${redirectUri}&response_type=code&scope=identify&prompt=none`;
                window.open(discordUrl, "_self");
              },
              () => {
                const redirectUri = encodeURIComponent(`${import.meta.env.VITE_SERVER_URL}/auth/google/callback`);
                const googleId = import.meta.env.VITE_GOOGLE_CLIENT_ID;
                const googleUrl = `https://accounts.google.com/o/oauth2/auth?client_id=${googleId}&redirect_uri=${redirectUri}&response_type=code&scope=openid`;
                window.open(googleUrl, "_self");
              },
            ],
          });
        } else if (statusCode === 401) {
          removeCookie(sessionIdKey);
          globalScene.reset(true, true);
        } else {
          globalScene.unshiftPhase(new UnavailablePhase());
          super.end();
        }
        return null;
      }
      globalScene.gameData.loadSystem().then(success => {
        if (success || bypassLogin) {
          this.end();
        } else {
          globalScene.ui.setMode(Mode.MESSAGE);
          globalScene.ui.showText(t("menu:failedToLoadSaveData"));
        }
      });
    });
  }

  end(): void {
    globalScene.ui.setMode(Mode.MESSAGE);

    if (!globalScene.gameData.gender) {
      globalScene.unshiftPhase(new SelectGenderPhase());
    }

    handleTutorial(Tutorial.Intro).then(() => super.end());
  }
}<|MERGE_RESOLUTION|>--- conflicted
+++ resolved
@@ -23,13 +23,8 @@
 
     const hasSession = !!getCookie(sessionIdKey);
 
-<<<<<<< HEAD
-    globalScene.ui.setMode(Mode.LOADING, { buttonActions: []});
+    globalScene.ui.setMode(Mode.LOADING, { buttonActions: [] });
     executeIf(bypassLogin || hasSession, updateUserInfo).then(response => {
-=======
-    globalScene.ui.setMode(Mode.LOADING, { buttonActions: [] });
-    Utils.executeIf(bypassLogin || hasSession, updateUserInfo).then(response => {
->>>>>>> 420c2e37
       const success = response ? response[0] : false;
       const statusCode = response ? response[1] : null;
       if (!success) {
