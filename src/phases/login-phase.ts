import { updateUserInfo } from "#app/account";
import { bypassLogin } from "#app/battle-scene";
import { globalScene } from "#app/global-scene";
import { Phase } from "#app/phase";
import { handleTutorial, Tutorial } from "#app/tutorial";
import { Mode } from "#app/ui/ui";
import i18next, { t } from "i18next";
import { getCookie, sessionIdKey, executeIf, removeCookie } from "#app/utils";
import { SelectGenderPhase } from "./select-gender-phase";
import { UnavailablePhase } from "./unavailable-phase";

export class LoginPhase extends Phase {
  private showText: boolean;

<<<<<<< HEAD
  constructor(scene: BattleScene, showText: boolean = true) {
    super(scene);
=======
  constructor(showText?: boolean) {
    super();
>>>>>>> a941533a

    this.showText = showText;
  }

  start(): void {
    super.start();

    const hasSession = !!getCookie(sessionIdKey);

<<<<<<< HEAD
    this.scene.ui.setMode(Mode.LOADING, { buttonActions: []});
    executeIf(bypassLogin || hasSession, updateUserInfo).then(response => {
=======
    globalScene.ui.setMode(Mode.LOADING, { buttonActions: []});
    Utils.executeIf(bypassLogin || hasSession, updateUserInfo).then(response => {
>>>>>>> a941533a
      const success = response ? response[0] : false;
      const statusCode = response ? response[1] : null;
      if (!success) {
        if (!statusCode || statusCode === 400) {
          if (this.showText) {
            globalScene.ui.showText(i18next.t("menu:logInOrCreateAccount"));
          }

          globalScene.playSound("menu_open");

          const loadData = () => {
            updateUserInfo().then(success => {
              if (!success[0]) {
<<<<<<< HEAD
                removeCookie(sessionIdKey);
                this.scene.reset(true, true);
=======
                Utils.removeCookie(Utils.sessionIdKey);
                globalScene.reset(true, true);
>>>>>>> a941533a
                return;
              }
              globalScene.gameData.loadSystem().then(() => this.end());
            });
          };

          globalScene.ui.setMode(Mode.LOGIN_FORM, {
            buttonActions: [
              () => {
                globalScene.ui.playSelect();
                loadData();
              }, () => {
                globalScene.playSound("menu_open");
                globalScene.ui.setMode(Mode.REGISTRATION_FORM, {
                  buttonActions: [
                    () => {
                      globalScene.ui.playSelect();
                      updateUserInfo().then(success => {
                        if (!success[0]) {
<<<<<<< HEAD
                          removeCookie(sessionIdKey);
                          this.scene.reset(true, true);
=======
                          Utils.removeCookie(Utils.sessionIdKey);
                          globalScene.reset(true, true);
>>>>>>> a941533a
                          return;
                        }
                        this.end();
                      } );
                    }, () => {
                      globalScene.unshiftPhase(new LoginPhase(false));
                      this.end();
                    }
                  ]
                });
              }, () => {
                const redirectUri = encodeURIComponent(`${import.meta.env.VITE_SERVER_URL}/auth/discord/callback`);
                const discordId = import.meta.env.VITE_DISCORD_CLIENT_ID;
                const discordUrl = `https://discord.com/api/oauth2/authorize?client_id=${discordId}&redirect_uri=${redirectUri}&response_type=code&scope=identify&prompt=none`;
                window.open(discordUrl, "_self");
              }, () => {
                const redirectUri = encodeURIComponent(`${import.meta.env.VITE_SERVER_URL}/auth/google/callback`);
                const googleId = import.meta.env.VITE_GOOGLE_CLIENT_ID;
                const googleUrl = `https://accounts.google.com/o/oauth2/auth?client_id=${googleId}&redirect_uri=${redirectUri}&response_type=code&scope=openid`;
                window.open(googleUrl, "_self");
              }
            ]
          });
        } else if (statusCode === 401) {
<<<<<<< HEAD
          removeCookie(sessionIdKey);
          this.scene.reset(true, true);
=======
          Utils.removeCookie(Utils.sessionIdKey);
          globalScene.reset(true, true);
>>>>>>> a941533a
        } else {
          globalScene.unshiftPhase(new UnavailablePhase());
          super.end();
        }
        return null;
      } else {
        globalScene.gameData.loadSystem().then(success => {
          if (success || bypassLogin) {
            this.end();
          } else {
            globalScene.ui.setMode(Mode.MESSAGE);
            globalScene.ui.showText(t("menu:failedToLoadSaveData"));
          }
        });
      }
    });
  }

  end(): void {
    globalScene.ui.setMode(Mode.MESSAGE);

    if (!globalScene.gameData.gender) {
      globalScene.unshiftPhase(new SelectGenderPhase());
    }

    handleTutorial(Tutorial.Intro).then(() => super.end());
  }
}<|MERGE_RESOLUTION|>--- conflicted
+++ resolved
@@ -12,13 +12,8 @@
 export class LoginPhase extends Phase {
   private showText: boolean;
 
-<<<<<<< HEAD
-  constructor(scene: BattleScene, showText: boolean = true) {
-    super(scene);
-=======
-  constructor(showText?: boolean) {
+  constructor(showText: boolean = true) {
     super();
->>>>>>> a941533a
 
     this.showText = showText;
   }
@@ -28,13 +23,8 @@
 
     const hasSession = !!getCookie(sessionIdKey);
 
-<<<<<<< HEAD
-    this.scene.ui.setMode(Mode.LOADING, { buttonActions: []});
+    globalScene.ui.setMode(Mode.LOADING, { buttonActions: []});
     executeIf(bypassLogin || hasSession, updateUserInfo).then(response => {
-=======
-    globalScene.ui.setMode(Mode.LOADING, { buttonActions: []});
-    Utils.executeIf(bypassLogin || hasSession, updateUserInfo).then(response => {
->>>>>>> a941533a
       const success = response ? response[0] : false;
       const statusCode = response ? response[1] : null;
       if (!success) {
@@ -48,13 +38,8 @@
           const loadData = () => {
             updateUserInfo().then(success => {
               if (!success[0]) {
-<<<<<<< HEAD
                 removeCookie(sessionIdKey);
-                this.scene.reset(true, true);
-=======
-                Utils.removeCookie(Utils.sessionIdKey);
                 globalScene.reset(true, true);
->>>>>>> a941533a
                 return;
               }
               globalScene.gameData.loadSystem().then(() => this.end());
@@ -74,13 +59,8 @@
                       globalScene.ui.playSelect();
                       updateUserInfo().then(success => {
                         if (!success[0]) {
-<<<<<<< HEAD
                           removeCookie(sessionIdKey);
-                          this.scene.reset(true, true);
-=======
-                          Utils.removeCookie(Utils.sessionIdKey);
                           globalScene.reset(true, true);
->>>>>>> a941533a
                           return;
                         }
                         this.end();
@@ -105,13 +85,8 @@
             ]
           });
         } else if (statusCode === 401) {
-<<<<<<< HEAD
           removeCookie(sessionIdKey);
-          this.scene.reset(true, true);
-=======
-          Utils.removeCookie(Utils.sessionIdKey);
           globalScene.reset(true, true);
->>>>>>> a941533a
         } else {
           globalScene.unshiftPhase(new UnavailablePhase());
           super.end();
