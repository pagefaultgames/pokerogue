--- conflicted
+++ resolved
@@ -1,23 +1,5 @@
 import { applyAbAttrs } from "#abilities/apply-ab-attrs";
 import { globalScene } from "#app/global-scene";
-<<<<<<< HEAD
-import { applyAbAttrs } from "#app/data/abilities/apply-ab-attrs";
-import { CommonAnim } from "#enums/move-anims-common";
-import { CenterOfAttentionTag } from "#app/data/battler-tags";
-import { BattlerTagLapseType } from "#enums/battler-tag-lapse-type";
-import { applyMoveAttrs } from "#app/data/moves/apply-attrs";
-import { allMoves } from "#app/data/data-lists";
-import { MoveFlags } from "#enums/MoveFlags";
-import { SpeciesFormChangePreMoveTrigger } from "#app/data/pokemon-forms/form-change-triggers";
-import { getStatusEffectActivationText, getStatusEffectHealText } from "#app/data/status-effect";
-import { PokemonType } from "#enums/pokemon-type";
-import { getWeatherBlockMessage } from "#app/data/weather";
-import { MoveUsedEvent } from "#app/events/battle-scene";
-import type { PokemonMove } from "#app/data/moves/pokemon-move";
-import type Pokemon from "#app/field/pokemon";
-import { MoveResult } from "#enums/move-result";
-=======
->>>>>>> a81e1871
 import { getPokemonNameWithAffix } from "#app/messages";
 import Overrides from "#app/overrides";
 import type { DelayedAttackTag } from "#data/arena-tag";
@@ -27,12 +9,9 @@
 import { getTerrainBlockMessage } from "#data/terrain";
 import { getWeatherBlockMessage } from "#data/weather";
 import { AbilityId } from "#enums/ability-id";
-<<<<<<< HEAD
-=======
 import { ArenaTagType } from "#enums/arena-tag-type";
 import { BattlerIndex } from "#enums/battler-index";
 import { BattlerTagLapseType } from "#enums/battler-tag-lapse-type";
->>>>>>> a81e1871
 import { BattlerTagType } from "#enums/battler-tag-type";
 import { MoveFlags } from "#enums/MoveFlags";
 import { CommonAnim } from "#enums/move-anims-common";
@@ -318,30 +297,6 @@
     // form changes happen even before we know that the move wll execute.
     globalScene.triggerPokemonFormChange(this.pokemon, SpeciesFormChangePreMoveTrigger);
 
-<<<<<<< HEAD
-    let success = true;
-    // Check if there are any attributes that can interrupt the move, overriding the fail message.
-    for (const move of this.move.getMove().getAttrs("PreUseInterruptAttr")) {
-      if (move.apply(this.pokemon, targets[0], this.move.getMove())) {
-        success = false;
-        break;
-=======
-    // Check the player side arena if another delayed attack is active and hitting the same slot.
-    if (move.hasAttr("DelayedAttackAttr")) {
-      const currentTargetIndex = targets[0].getBattlerIndex();
-      const delayedAttackHittingSameSlot = globalScene.arena.tags.some(
-        tag =>
-          (tag.tagType === ArenaTagType.FUTURE_SIGHT || tag.tagType === ArenaTagType.DOOM_DESIRE) &&
-          (tag as DelayedAttackTag).targetIndex === currentTargetIndex,
-      );
-
-      if (delayedAttackHittingSameSlot) {
-        this.failMove(true);
-        return;
->>>>>>> a81e1871
-      }
-    }
-
     // Check if the move has any attributes that can interrupt its own use **before** displaying text.
     // TODO: This should not rely on direct return values
     let failed = move.getAttrs("PreUseInterruptAttr").some(attr => attr.apply(this.pokemon, targets[0], move));
