import { BattlerIndex } from "#app/battle";
<<<<<<< HEAD
import { globalScene } from "#app/battle-scene";
import { applyAbAttrs, applyPostMoveUsedAbAttrs, applyPreAttackAbAttrs, BlockRedirectAbAttr, IncreasePpAbAttr, PokemonTypeChangeAbAttr, PostMoveUsedAbAttr, RedirectMoveAbAttr, ReduceStatusEffectDurationAbAttr } from "#app/data/ability";
=======
import BattleScene from "#app/battle-scene";
import {
  applyAbAttrs,
  applyPostMoveUsedAbAttrs,
  applyPreAttackAbAttrs,
  BlockRedirectAbAttr,
  IncreasePpAbAttr,
  PokemonTypeChangeAbAttr,
  PostMoveUsedAbAttr,
  RedirectMoveAbAttr,
  ReduceStatusEffectDurationAbAttr
} from "#app/data/ability";
import { DelayedAttackTag } from "#app/data/arena-tag";
>>>>>>> f2a2281f
import { CommonAnim } from "#app/data/battle-anims";
import { BattlerTagLapseType, CenterOfAttentionTag } from "#app/data/battler-tags";
import {
  allMoves,
  applyMoveAttrs,
  BypassRedirectAttr,
  BypassSleepAttr,
  CopyMoveAttr,
  DelayedAttackAttr,
  frenzyMissFunc,
  HealStatusEffectAttr,
  MoveFlags,
  PreMoveMessageAttr
} from "#app/data/move";
import { SpeciesFormChangePreMoveTrigger } from "#app/data/pokemon-forms";
import { getStatusEffectActivationText, getStatusEffectHealText } from "#app/data/status-effect";
import { Type } from "#enums/type";
import { getTerrainBlockMessage } from "#app/data/weather";
import { MoveUsedEvent } from "#app/events/battle-scene";
import Pokemon, { MoveResult, PokemonMove } from "#app/field/pokemon";
import { getPokemonNameWithAffix } from "#app/messages";
import Overrides from "#app/overrides";
import { BattlePhase } from "#app/phases/battle-phase";
import { CommonAnimPhase } from "#app/phases/common-anim-phase";
import { MoveChargePhase } from "#app/phases/move-charge-phase";
import { MoveEffectPhase } from "#app/phases/move-effect-phase";
import { MoveEndPhase } from "#app/phases/move-end-phase";
import { ShowAbilityPhase } from "#app/phases/show-ability-phase";
import { BooleanHolder, NumberHolder } from "#app/utils";
import { Abilities } from "#enums/abilities";
import { ArenaTagType } from "#enums/arena-tag-type";
import { BattlerTagType } from "#enums/battler-tag-type";
import { Moves } from "#enums/moves";
import { StatusEffect } from "#enums/status-effect";
import i18next from "i18next";

export class MovePhase extends BattlePhase {
  protected _pokemon: Pokemon;
  protected _move: PokemonMove;
  protected _targets: BattlerIndex[];
  protected followUp: boolean;
  protected ignorePp: boolean;
  protected failed: boolean = false;
  protected cancelled: boolean = false;

  public get pokemon(): Pokemon {
    return this._pokemon;
  }

  protected set pokemon(pokemon: Pokemon) {
    this._pokemon = pokemon;
  }

  public get move(): PokemonMove {
    return this._move;
  }

  protected set move(move: PokemonMove) {
    this._move = move;
  }

  public get targets(): BattlerIndex[] {
    return this._targets;
  }

  protected set targets(targets: BattlerIndex[]) {
    this._targets = targets;
  }

  /**
   * @param followUp Indicates that the move being uses is a "follow-up" - for example, a move being used by Metronome or Dancer.
   *                 Follow-ups bypass a few failure conditions, including flinches, sleep/paralysis/freeze and volatile status checks, etc.
   */
  constructor(pokemon: Pokemon, targets: BattlerIndex[], move: PokemonMove, followUp: boolean = false, ignorePp: boolean = false) {
    super();

    this.pokemon = pokemon;
    this.targets = targets;
    this.move = move;
    this.followUp = followUp;
    this.ignorePp = ignorePp;
  }

  /**
   * Checks if the pokemon is active, if the move is usable, and that the move is targetting something.
   * @param ignoreDisableTags `true` to not check if the move is disabled
   * @returns `true` if all the checks pass
   */
  public canMove(ignoreDisableTags: boolean = false): boolean {
    return this.pokemon.isActive(true) && this.move.isUsable(this.pokemon, this.ignorePp, ignoreDisableTags) && !!this.targets.length;
  }

  /**Signifies the current move should fail but still use PP */
  public fail(): void {
    this.failed = true;
  }

  /**Signifies the current move should cancel and retain PP */
  public cancel(): void {
    this.cancelled = true;
  }

  public start(): void {
    super.start();

    console.log(Moves[this.move.moveId]);

    // Check if move is unusable (e.g. because it's out of PP due to a mid-turn Spite).
    if (!this.canMove(true)) {
      if (this.pokemon.isActive(true) && this.move.ppUsed >= this.move.getMovePp()) {
        this.fail();
        this.showMoveText();
        this.showFailedText();
      }

      return this.end();
    }

    this.pokemon.turnData.acted = true;

    // Reset hit-related turn data when starting follow-up moves (e.g. Metronomed moves, Dancer repeats)
    if (this.followUp) {
      this.pokemon.turnData.hitsLeft = -1;
      this.pokemon.turnData.hitCount = 0;
    }

    // Check move to see if arena.ignoreAbilities should be true.
    if (!this.followUp) {
      if (this.move.getMove().checkFlag(MoveFlags.IGNORE_ABILITIES, this.pokemon, null)) {
        globalScene.arena.setIgnoreAbilities(true, this.pokemon.getBattlerIndex());
      }
    }

    this.resolveRedirectTarget();

    this.resolveCounterAttackTarget();

    this.resolvePreMoveStatusEffects();

    this.lapsePreMoveAndMoveTags();

    if (!(this.failed || this.cancelled)) {
      this.resolveFinalPreMoveCancellationChecks();
    }

    if (this.cancelled || this.failed) {
      this.handlePreMoveFailures();
    } else if (this.move.getMove().isChargingMove() && !this.pokemon.getTag(BattlerTagType.CHARGING)) {
      this.chargeMove();
    } else {
      this.useMove();
    }

    this.end();
  }

  /** Check for cancellation edge cases - no targets remaining, or {@linkcode Moves.NONE} is in the queue */
  protected resolveFinalPreMoveCancellationChecks(): void {
    const targets = this.getActiveTargetPokemon();
    const moveQueue = this.pokemon.getMoveQueue();

    if (targets.length === 0 || (moveQueue.length && moveQueue[0].move === Moves.NONE)) {
      this.showMoveText();
      this.showFailedText();
      this.cancel();
    }
  }

  public getActiveTargetPokemon(): Pokemon[] {
    return globalScene.getField(true).filter(p => this.targets.includes(p.getBattlerIndex()));
  }

  /**
   * Handles {@link StatusEffect.SLEEP Sleep}/{@link StatusEffect.PARALYSIS Paralysis}/{@link StatusEffect.FREEZE Freeze} rolls and side effects.
   */
  protected resolvePreMoveStatusEffects(): void {
    if (!this.followUp && this.pokemon.status && !this.pokemon.status.isPostTurn()) {
      this.pokemon.status.incrementTurn();
      let activated = false;
      let healed = false;

      switch (this.pokemon.status.effect) {
        case StatusEffect.PARALYSIS:
          activated = (!this.pokemon.randSeedInt(4) || Overrides.STATUS_ACTIVATION_OVERRIDE === true) && Overrides.STATUS_ACTIVATION_OVERRIDE !== false;
          break;
        case StatusEffect.SLEEP:
          applyMoveAttrs(BypassSleepAttr, this.pokemon, null, this.move.getMove());
          const turnsRemaining = new NumberHolder(this.pokemon.status.sleepTurnsRemaining ?? 0);
          applyAbAttrs(ReduceStatusEffectDurationAbAttr, this.pokemon, null, false, this.pokemon.status.effect, turnsRemaining);
          this.pokemon.status.sleepTurnsRemaining = turnsRemaining.value;
          healed = this.pokemon.status.sleepTurnsRemaining <= 0;
          activated = !healed && !this.pokemon.getTag(BattlerTagType.BYPASS_SLEEP);
          break;
        case StatusEffect.FREEZE:
          healed =
            !!this.move.getMove().findAttr((attr) =>
              attr instanceof HealStatusEffectAttr
              && attr.selfTarget
              && attr.isOfEffect(StatusEffect.FREEZE))
            || (!this.pokemon.randSeedInt(5) && Overrides.STATUS_ACTIVATION_OVERRIDE !== true)
            || Overrides.STATUS_ACTIVATION_OVERRIDE === false;

          activated = !healed;
          break;
      }

      if (activated) {
        this.cancel();
        globalScene.queueMessage(getStatusEffectActivationText(this.pokemon.status.effect, getPokemonNameWithAffix(this.pokemon)));
        globalScene.unshiftPhase(new CommonAnimPhase(this.pokemon.getBattlerIndex(), undefined, CommonAnim.POISON + (this.pokemon.status.effect - 1)));
      } else if (healed) {
        globalScene.queueMessage(getStatusEffectHealText(this.pokemon.status.effect, getPokemonNameWithAffix(this.pokemon)));
        this.pokemon.resetStatus();
        this.pokemon.updateInfo();
      }
    }
  }

  /**
   * Lapse {@linkcode BattlerTagLapseType.PRE_MOVE PRE_MOVE} tags that trigger before a move is used, regardless of whether or not it failed.
   * Also lapse {@linkcode BattlerTagLapseType.MOVE MOVE} tags if the move should be successful.
   */
  protected lapsePreMoveAndMoveTags(): void {
    this.pokemon.lapseTags(BattlerTagLapseType.PRE_MOVE);

    // TODO: does this intentionally happen before the no targets/Moves.NONE on queue cancellation case is checked?
    if (!this.followUp && this.canMove() && !this.cancelled) {
      this.pokemon.lapseTags(BattlerTagLapseType.MOVE);
    }
  }

  protected useMove(): void {
    const targets = this.getActiveTargetPokemon();
    const moveQueue = this.pokemon.getMoveQueue();

    // form changes happen even before we know that the move wll execute.
    globalScene.triggerPokemonFormChange(this.pokemon, SpeciesFormChangePreMoveTrigger);

    const isDelayedAttack = this.move.getMove().hasAttr(DelayedAttackAttr);
    if (isDelayedAttack) {
      // Check the player side arena if future sight is active
      const futureSightTags = this.scene.arena.findTags(t => t.tagType ===  ArenaTagType.FUTURE_SIGHT);
      const doomDesireTags = this.scene.arena.findTags(t => t.tagType === ArenaTagType.DOOM_DESIRE);
      let fail = false;
      const currentTargetIndex = targets[0].getBattlerIndex();
      for (const tag of futureSightTags) {
        if ((tag as DelayedAttackTag).targetIndex === currentTargetIndex) {
          fail = true;
          break;
        }
      }
      for (const tag of doomDesireTags) {
        if ((tag as DelayedAttackTag).targetIndex === currentTargetIndex) {
          fail = true;
          break;
        }
      }
      if (fail) {
        this.showMoveText();
        this.showFailedText();
        return this.end();
      }
    }

    this.showMoveText();

    if (moveQueue.length > 0) {
      // Using .shift here clears out two turn moves once they've been used
      this.ignorePp = moveQueue.shift()?.ignorePP ?? false;
    }

    if (this.pokemon.getTag(BattlerTagType.CHARGING)?.sourceMove === this.move.moveId) {
      this.pokemon.lapseTag(BattlerTagType.CHARGING);
    }

    // "commit" to using the move, deducting PP.
    if (!this.ignorePp) {
      const ppUsed = 1 + this.getPpIncreaseFromPressure(targets);

      this.move.usePp(ppUsed);
      globalScene.eventTarget.dispatchEvent(new MoveUsedEvent(this.pokemon?.id, this.move.getMove(), this.move.ppUsed));
    }

    // Update the battle's "last move" pointer, unless we're currently mimicking a move.
    if (!allMoves[this.move.moveId].hasAttr(CopyMoveAttr)) {
      globalScene.currentBattle.lastMove = this.move.moveId;
    }

    /**
     * Determine if the move is successful (meaning that its damage/effects can be attempted)
     * by checking that all of the following are true:
     * - Conditional attributes of the move are all met
     * - The target's `ForceSwitchOutImmunityAbAttr` is not triggered (see {@linkcode Move.prototype.applyConditions})
     * - Weather does not block the move
     * - Terrain does not block the move
     *
     * TODO: These steps are straightforward, but the implementation below is extremely convoluted.
     */

    const move = this.move.getMove();

    /**
     * Move conditions assume the move has a single target
     * TODO: is this sustainable?
     */
    const passesConditions = move.applyConditions(this.pokemon, targets[0], move);
    const failedDueToWeather: boolean = globalScene.arena.isMoveWeatherCancelled(this.pokemon, move);
    const failedDueToTerrain: boolean = globalScene.arena.isMoveTerrainCancelled(this.pokemon, this.targets, move);

    const success = passesConditions && !failedDueToWeather && !failedDueToTerrain;

    /**
     * If the move has not failed, trigger ability-based user type changes and then execute it.
     *
     * Notably, Roar, Whirlwind, Trick-or-Treat, and Forest's Curse will trigger these type changes even
     * if the move fails.
     */
    if (success) {
      applyPreAttackAbAttrs(PokemonTypeChangeAbAttr, this.pokemon, null, this.move.getMove());
      globalScene.unshiftPhase(new MoveEffectPhase(this.pokemon.getBattlerIndex(), this.targets, this.move));

    } else {
      if ([ Moves.ROAR, Moves.WHIRLWIND, Moves.TRICK_OR_TREAT, Moves.FORESTS_CURSE ].includes(this.move.moveId)) {
        applyPreAttackAbAttrs(PokemonTypeChangeAbAttr, this.pokemon, null, this.move.getMove());
      }

      this.pokemon.pushMoveHistory({ move: this.move.moveId, targets: this.targets, result: MoveResult.FAIL, virtual: this.move.virtual });

      let failedText: string | undefined;
      const failureMessage = move.getFailedText(this.pokemon, targets[0], move, new BooleanHolder(false));

      if (failureMessage) {
        failedText = failureMessage;
      } else if (failedDueToTerrain) {
        failedText = getTerrainBlockMessage(this.pokemon, globalScene.arena.getTerrainType());
      }

      this.showFailedText(failedText);

      // Remove the user from its semi-invulnerable state (if applicable)
      this.pokemon.lapseTags(BattlerTagLapseType.MOVE_EFFECT);
    }

    // Handle Dancer, which triggers immediately after a move is used (rather than waiting on `this.end()`).
    // Note that the `!this.followUp` check here prevents an infinite Dancer loop.
    if (this.move.getMove().hasFlag(MoveFlags.DANCE_MOVE) && !this.followUp) {
      globalScene.getField(true).forEach(pokemon => {
        applyPostMoveUsedAbAttrs(PostMoveUsedAbAttr, pokemon, this.move, this.pokemon, this.targets);
      });
    }
  }

  /** Queues a {@linkcode MoveChargePhase} for this phase's invoked move. */
  protected chargeMove() {
    const move = this.move.getMove();
    const targets = this.getActiveTargetPokemon();

    if (move.applyConditions(this.pokemon, targets[0], move)) {
      // Protean and Libero apply on the charging turn of charge moves
      applyPreAttackAbAttrs(PokemonTypeChangeAbAttr, this.pokemon, null, this.move.getMove());

      this.showMoveText();
      globalScene.unshiftPhase(new MoveChargePhase(this.pokemon.getBattlerIndex(), this.targets[0], this.move));
    } else {
      this.pokemon.pushMoveHistory({ move: this.move.moveId, targets: this.targets, result: MoveResult.FAIL, virtual: this.move.virtual });

      let failedText: string | undefined;
      const failureMessage = move.getFailedText(this.pokemon, targets[0], move, new BooleanHolder(false));

      if (failureMessage) {
        failedText = failureMessage;
      }

      this.showMoveText();
      this.showFailedText(failedText);

      // Remove the user from its semi-invulnerable state (if applicable)
      this.pokemon.lapseTags(BattlerTagLapseType.MOVE_EFFECT);
    }
  }

  /**
   * Queues a {@linkcode MoveEndPhase} if the move wasn't a {@linkcode followUp} and {@linkcode canMove()} returns `true`,
   * then ends the phase.
   */
  public end(): void {
    if (!this.followUp && this.canMove()) {
      globalScene.unshiftPhase(new MoveEndPhase(this.pokemon.getBattlerIndex()));
    }

    super.end();
  }

  /**
   * Applies PP increasing abilities (currently only {@link Abilities.PRESSURE Pressure}) if they exist on the target pokemon.
   * Note that targets must include only active pokemon.
   *
   * TODO: This hardcodes the PP increase at 1 per opponent, rather than deferring to the ability.
   */
  public getPpIncreaseFromPressure(targets: Pokemon[]): number {
    const foesWithPressure = this.pokemon.getOpponents().filter(o => targets.includes(o) && o.isActive(true) && o.hasAbilityWithAttr(IncreasePpAbAttr));
    return foesWithPressure.length;
  }

  /**
   * Modifies `this.targets` in place, based upon:
   * - Move redirection abilities, effects, etc.
   * - Counterattacks, which pass a special value into the `targets` constructor param (`[`{@linkcode BattlerIndex.ATTACKER}`]`).
   */
  protected resolveRedirectTarget(): void {
    if (this.targets.length === 1) {
      const currentTarget = this.targets[0];
      const redirectTarget = new NumberHolder(currentTarget);

      // check move redirection abilities of every pokemon *except* the user.
      globalScene.getField(true).filter(p => p !== this.pokemon).forEach(p => applyAbAttrs(RedirectMoveAbAttr, p, null, false, this.move.moveId, redirectTarget));

      /** `true` if an Ability is responsible for redirecting the move to another target; `false` otherwise */
      let redirectedByAbility = (currentTarget !== redirectTarget.value);

      // check for center-of-attention tags (note that this will override redirect abilities)
      this.pokemon.getOpponents().forEach(p => {
        const redirectTag = p.getTag(CenterOfAttentionTag);

        // TODO: don't hardcode this interaction.
        // Handle interaction between the rage powder center-of-attention tag and moves used by grass types/overcoat-havers (which are immune to RP's redirect)
        if (redirectTag && (!redirectTag.powder || (!this.pokemon.isOfType(Type.GRASS) && !this.pokemon.hasAbility(Abilities.OVERCOAT)))) {
          redirectTarget.value = p.getBattlerIndex();
          redirectedByAbility = false;
        }
      });

      if (currentTarget !== redirectTarget.value) {
        const bypassRedirectAttrs = this.move.getMove().getAttrs(BypassRedirectAttr);
        bypassRedirectAttrs.forEach((attr) => {
          if (!attr.abilitiesOnly || redirectedByAbility) {
            redirectTarget.value = currentTarget;
          }
        });

        if (this.pokemon.hasAbilityWithAttr(BlockRedirectAbAttr)) {
          redirectTarget.value = currentTarget;
          globalScene.unshiftPhase(new ShowAbilityPhase(this.pokemon.getBattlerIndex(), this.pokemon.getPassiveAbility().hasAttr(BlockRedirectAbAttr)));
        }

        this.targets[0] = redirectTarget.value;
      }
    }
  }

  /**
   * Counter-attacking moves pass in `[`{@linkcode BattlerIndex.ATTACKER}`]` into the constructor's `targets` param.
   * This function modifies `this.targets` to reflect the actual battler index of the user's last
   * attacker.
   *
   * If there is no last attacker, or they are no longer on the field, a message is displayed and the
   * move is marked for failure.
   */
  protected resolveCounterAttackTarget(): void {
    if (this.targets.length === 1 && this.targets[0] === BattlerIndex.ATTACKER) {
      if (this.pokemon.turnData.attacksReceived.length) {
        this.targets[0] = this.pokemon.turnData.attacksReceived[0].sourceBattlerIndex;

        // account for metal burst and comeuppance hitting remaining targets in double battles
        // counterattack will redirect to remaining ally if original attacker faints
        if (globalScene.currentBattle.double && this.move.getMove().hasFlag(MoveFlags.REDIRECT_COUNTER)) {
          if (globalScene.getField()[this.targets[0]].hp === 0) {
            const opposingField = this.pokemon.isPlayer() ? globalScene.getEnemyField() : globalScene.getPlayerField();
            this.targets[0] = opposingField.find(p => p.hp > 0)?.getBattlerIndex() ?? BattlerIndex.ATTACKER;
          }
        }
      }

      if (this.targets[0] === BattlerIndex.ATTACKER) {
        this.fail();
        this.showMoveText();
        this.showFailedText();
      }
    }
  }

  /**
   * Handles the case where the move was cancelled or failed:
   * - Uses PP if the move failed (not cancelled) and should use PP (failed moves are not affected by {@link Abilities.PRESSURE Pressure})
   * - Records a cancelled OR failed move in move history, so abilities like {@link Abilities.TRUANT Truant} don't trigger on the
   *   next turn and soft-lock.
   * - Lapses `MOVE_EFFECT` tags:
   *   - Semi-invulnerable battler tags (Fly/Dive/etc.) are intended to lapse on move effects, but also need
   *     to lapse on move failure/cancellation.
   *
   *     TODO: ...this seems weird.
   * - Lapses `AFTER_MOVE` tags:
   *   - This handles the effects of {@link Moves.SUBSTITUTE Substitute}
   * - Removes the second turn of charge moves
   */
  protected handlePreMoveFailures(): void {
    if (this.cancelled || this.failed) {
      if (this.failed) {
        const ppUsed = this.ignorePp ? 0 : 1;

        if (ppUsed) {
          this.move.usePp();
        }

        globalScene.eventTarget.dispatchEvent(new MoveUsedEvent(this.pokemon?.id, this.move.getMove(), ppUsed));
      }

      if (this.cancelled && this.pokemon.summonData?.tags?.find(t => t.tagType === BattlerTagType.FRENZY)) {
        frenzyMissFunc(this.pokemon, this.move.getMove());
      }

      this.pokemon.pushMoveHistory({ move: Moves.NONE, result: MoveResult.FAIL });

      this.pokemon.lapseTags(BattlerTagLapseType.MOVE_EFFECT);
      this.pokemon.lapseTags(BattlerTagLapseType.AFTER_MOVE);

      this.pokemon.getMoveQueue().shift();
    }
  }

  /**
   * Displays the move's usage text to the player, unless it's a charge turn (ie: {@link Moves.SOLAR_BEAM Solar Beam}),
   * the pokemon is on a recharge turn (ie: {@link Moves.HYPER_BEAM Hyper Beam}), or a 2-turn move was interrupted (ie: {@link Moves.FLY Fly}).
   */
  protected showMoveText(): void {
    if (this.move.moveId === Moves.NONE) {
      return;
    }

    if (this.pokemon.getTag(BattlerTagType.RECHARGING) || this.pokemon.getTag(BattlerTagType.INTERRUPTED)) {
      return;
    }

    globalScene.queueMessage(i18next.t("battle:useMove", {
      pokemonNameWithAffix: getPokemonNameWithAffix(this.pokemon),
      moveName: this.move.getName()
    }), 500);
    applyMoveAttrs(PreMoveMessageAttr, this.pokemon, this.pokemon.getOpponents()[0], this.move.getMove());
  }

  protected showFailedText(failedText?: string): void {
    globalScene.queueMessage(failedText ?? i18next.t("battle:attackFailed"));
  }
}<|MERGE_RESOLUTION|>--- conflicted
+++ resolved
@@ -1,9 +1,5 @@
 import { BattlerIndex } from "#app/battle";
-<<<<<<< HEAD
 import { globalScene } from "#app/battle-scene";
-import { applyAbAttrs, applyPostMoveUsedAbAttrs, applyPreAttackAbAttrs, BlockRedirectAbAttr, IncreasePpAbAttr, PokemonTypeChangeAbAttr, PostMoveUsedAbAttr, RedirectMoveAbAttr, ReduceStatusEffectDurationAbAttr } from "#app/data/ability";
-=======
-import BattleScene from "#app/battle-scene";
 import {
   applyAbAttrs,
   applyPostMoveUsedAbAttrs,
@@ -16,7 +12,6 @@
   ReduceStatusEffectDurationAbAttr
 } from "#app/data/ability";
 import { DelayedAttackTag } from "#app/data/arena-tag";
->>>>>>> f2a2281f
 import { CommonAnim } from "#app/data/battle-anims";
 import { BattlerTagLapseType, CenterOfAttentionTag } from "#app/data/battler-tags";
 import {
@@ -258,8 +253,8 @@
     const isDelayedAttack = this.move.getMove().hasAttr(DelayedAttackAttr);
     if (isDelayedAttack) {
       // Check the player side arena if future sight is active
-      const futureSightTags = this.scene.arena.findTags(t => t.tagType ===  ArenaTagType.FUTURE_SIGHT);
-      const doomDesireTags = this.scene.arena.findTags(t => t.tagType === ArenaTagType.DOOM_DESIRE);
+      const futureSightTags = globalScene.arena.findTags(t => t.tagType ===  ArenaTagType.FUTURE_SIGHT);
+      const doomDesireTags = globalScene.arena.findTags(t => t.tagType === ArenaTagType.DOOM_DESIRE);
       let fail = false;
       const currentTargetIndex = targets[0].getBattlerIndex();
       for (const tag of futureSightTags) {
