import { BattlerIndex } from "#app/battle";
import { globalScene } from "#app/global-scene";
import {
  applyAbAttrs,
  applyPostMoveUsedAbAttrs,
  applyPreAttackAbAttrs,
  BlockRedirectAbAttr,
  IncreasePpAbAttr,
  PokemonTypeChangeAbAttr,
  PostMoveUsedAbAttr,
  RedirectMoveAbAttr,
  ReduceStatusEffectDurationAbAttr,
} from "#app/data/ability";
import type { DelayedAttackTag } from "#app/data/arena-tag";
import { CommonAnim } from "#app/data/battle-anims";
import { BattlerTagLapseType, CenterOfAttentionTag } from "#app/data/battler-tags";
import {
  AddArenaTrapTagAttr,
  allMoves,
  applyMoveAttrs,
  BypassRedirectAttr,
  BypassSleepAttr,
  CopyMoveAttr,
  DelayedAttackAttr,
  frenzyMissFunc,
  HealStatusEffectAttr,
  PreMoveMessageAttr,
  PreUseInterruptAttr,
} from "#app/data/moves/move";
import { MoveFlags } from "#enums/MoveFlags";
import { SpeciesFormChangePreMoveTrigger } from "#app/data/pokemon-forms";
import { getStatusEffectActivationText, getStatusEffectHealText } from "#app/data/status-effect";
import { PokemonType } from "#enums/pokemon-type";
import { getTerrainBlockMessage, getWeatherBlockMessage } from "#app/data/weather";
import { MoveUsedEvent } from "#app/events/battle-scene";
import type { PokemonMove } from "#app/field/pokemon";
import type Pokemon from "#app/field/pokemon";
import { MoveResult } from "#app/field/pokemon";
import { getPokemonNameWithAffix } from "#app/messages";
import Overrides from "#app/overrides";
import { BattlePhase } from "#app/phases/battle-phase";
import { CommonAnimPhase } from "#app/phases/common-anim-phase";
import { MoveChargePhase } from "#app/phases/move-charge-phase";
import { MoveEffectPhase } from "#app/phases/move-effect-phase";
import { MoveEndPhase } from "#app/phases/move-end-phase";
import { NumberHolder } from "#app/utils";
import { Abilities } from "#enums/abilities";
import { ArenaTagType } from "#enums/arena-tag-type";
import { BattlerTagType } from "#enums/battler-tag-type";
import { Moves } from "#enums/moves";
import { StatusEffect } from "#enums/status-effect";
import i18next from "i18next";

export class MovePhase extends BattlePhase {
  protected _pokemon: Pokemon;
  protected _move: PokemonMove;
  protected _targets: BattlerIndex[];
  protected followUp: boolean;
  protected ignorePp: boolean;
  protected forcedLast: boolean;
  protected failed = false;
  protected cancelled = false;
  protected reflected = false;

  public get pokemon(): Pokemon {
    return this._pokemon;
  }

  protected set pokemon(pokemon: Pokemon) {
    this._pokemon = pokemon;
  }

  public get move(): PokemonMove {
    return this._move;
  }

  protected set move(move: PokemonMove) {
    this._move = move;
  }

  public get targets(): BattlerIndex[] {
    return this._targets;
  }

  protected set targets(targets: BattlerIndex[]) {
    this._targets = targets;
  }

  /**
   * @param followUp Indicates that the move being used is a "follow-up" - for example, a move being used by Metronome or Dancer.
   *                 Follow-ups bypass a few failure conditions, including flinches, sleep/paralysis/freeze and volatile status checks, etc.
   * @param reflected Indicates that the move was reflected by Magic Coat or Magic Bounce.
   *                  Reflected moves cannot be reflected again and will not trigger Dancer.
   */

  constructor(
    pokemon: Pokemon,
    targets: BattlerIndex[],
    move: PokemonMove,
    followUp = false,
    ignorePp = false,
    reflected = false,
    forcedLast = false,
  ) {
    super();

    this.pokemon = pokemon;
    this.targets = targets;
    this.move = move;
    this.followUp = followUp;
    this.ignorePp = ignorePp;
    this.reflected = reflected;
    this.forcedLast = forcedLast;
  }

  /**
   * Checks if the pokemon is active, if the move is usable, and that the move is targetting something.
   * @param ignoreDisableTags `true` to not check if the move is disabled
   * @returns `true` if all the checks pass
   */
  public canMove(ignoreDisableTags = false): boolean {
    return (
      this.pokemon.isActive(true) &&
      this.move.isUsable(this.pokemon, this.ignorePp, ignoreDisableTags) &&
      !!this.targets.length
    );
  }

  /**Signifies the current move should fail but still use PP */
  public fail(): void {
    this.failed = true;
  }

  /**Signifies the current move should cancel and retain PP */
  public cancel(): void {
    this.cancelled = true;
  }

  /**
   * Shows whether the current move has been forced to the end of the turn
   * Needed for speed order, see {@linkcode Moves.QUASH}
   * */
  public isForcedLast(): boolean {
    return this.forcedLast;
  }

  public start(): void {
    super.start();

    console.log(Moves[this.move.moveId]);

    // Check if move is unusable (e.g. because it's out of PP due to a mid-turn Spite).
    if (!this.canMove(true)) {
      if (this.pokemon.isActive(true)) {
        this.fail();
        this.showMoveText();
        this.showFailedText();
      }
      return this.end();
    }

    this.pokemon.turnData.acted = true;

    // Reset hit-related turn data when starting follow-up moves (e.g. Metronomed moves, Dancer repeats)
    if (this.followUp) {
      this.pokemon.turnData.hitsLeft = -1;
      this.pokemon.turnData.hitCount = 0;
    }

    // Check move to see if arena.ignoreAbilities should be true.
    if (!this.followUp || this.reflected) {
      if (this.move.getMove().doesFlagEffectApply({ flag: MoveFlags.IGNORE_ABILITIES, user: this.pokemon, isFollowUp: this.followUp })) {
        globalScene.arena.setIgnoreAbilities(true, this.pokemon.getBattlerIndex());
      }
    }

    this.resolveRedirectTarget();

    this.resolveCounterAttackTarget();

    this.resolvePreMoveStatusEffects();

    this.lapsePreMoveAndMoveTags();

    if (!(this.failed || this.cancelled)) {
      this.resolveFinalPreMoveCancellationChecks();
    }

    if (this.cancelled || this.failed) {
      this.handlePreMoveFailures();
    } else if (this.move.getMove().isChargingMove() && !this.pokemon.getTag(BattlerTagType.CHARGING)) {
      this.chargeMove();
    } else {
      this.useMove();
    }

    this.end();
  }

  /** Check for cancellation edge cases - no targets remaining, or {@linkcode Moves.NONE} is in the queue */
  protected resolveFinalPreMoveCancellationChecks(): void {
    const targets = this.getActiveTargetPokemon();
    const moveQueue = this.pokemon.getMoveQueue();

    if (
      (targets.length === 0 && !this.move.getMove().hasAttr(AddArenaTrapTagAttr)) ||
      (moveQueue.length && moveQueue[0].move === Moves.NONE)
    ) {
      this.showMoveText();
      this.showFailedText();
      this.cancel();
    }
  }

  public getActiveTargetPokemon(): Pokemon[] {
    return globalScene.getField(true).filter(p => this.targets.includes(p.getBattlerIndex()));
  }

  /**
   * Handles {@link StatusEffect.SLEEP Sleep}/{@link StatusEffect.PARALYSIS Paralysis}/{@link StatusEffect.FREEZE Freeze} rolls and side effects.
   */
  protected resolvePreMoveStatusEffects(): void {
    if (!this.followUp && this.pokemon.status && !this.pokemon.status.isPostTurn()) {
      this.pokemon.status.incrementTurn();
      let activated = false;
      let healed = false;

      switch (this.pokemon.status.effect) {
        case StatusEffect.PARALYSIS:
          activated =
            (!this.pokemon.randSeedInt(4) || Overrides.STATUS_ACTIVATION_OVERRIDE === true) &&
            Overrides.STATUS_ACTIVATION_OVERRIDE !== false;
          break;
        case StatusEffect.SLEEP: {
          applyMoveAttrs(BypassSleepAttr, this.pokemon, null, this.move.getMove());
          const turnsRemaining = new NumberHolder(this.pokemon.status.sleepTurnsRemaining ?? 0);
          applyAbAttrs(
            ReduceStatusEffectDurationAbAttr,
            this.pokemon,
            null,
            false,
            this.pokemon.status.effect,
            turnsRemaining,
          );
          this.pokemon.status.sleepTurnsRemaining = turnsRemaining.value;
          healed = this.pokemon.status.sleepTurnsRemaining <= 0;
          activated = !healed && !this.pokemon.getTag(BattlerTagType.BYPASS_SLEEP);
          break;
        }
        case StatusEffect.FREEZE:
          healed =
            !!this.move
              .getMove()
              .findAttr(
                attr => attr instanceof HealStatusEffectAttr && attr.selfTarget && attr.isOfEffect(StatusEffect.FREEZE),
              ) ||
            (!this.pokemon.randSeedInt(5) && Overrides.STATUS_ACTIVATION_OVERRIDE !== true) ||
            Overrides.STATUS_ACTIVATION_OVERRIDE === false;

          activated = !healed;
          break;
      }

      if (activated) {
        this.cancel();
        globalScene.queueMessage(
          getStatusEffectActivationText(this.pokemon.status.effect, getPokemonNameWithAffix(this.pokemon)),
        );
        globalScene.unshiftPhase(
          new CommonAnimPhase(
            this.pokemon.getBattlerIndex(),
            undefined,
            CommonAnim.POISON + (this.pokemon.status.effect - 1),
          ),
        );
      } else if (healed) {
        globalScene.queueMessage(
          getStatusEffectHealText(this.pokemon.status.effect, getPokemonNameWithAffix(this.pokemon)),
        );
        this.pokemon.resetStatus();
        this.pokemon.updateInfo();
      }
    }
  }

  /**
   * Lapse {@linkcode BattlerTagLapseType.PRE_MOVE PRE_MOVE} tags that trigger before a move is used, regardless of whether or not it failed.
   * Also lapse {@linkcode BattlerTagLapseType.MOVE MOVE} tags if the move should be successful.
   */
  protected lapsePreMoveAndMoveTags(): void {
    this.pokemon.lapseTags(BattlerTagLapseType.PRE_MOVE);

    // TODO: does this intentionally happen before the no targets/Moves.NONE on queue cancellation case is checked?
    if (!this.followUp && this.canMove() && !this.cancelled) {
      this.pokemon.lapseTags(BattlerTagLapseType.MOVE);
    }
  }

  protected useMove(): void {
    const targets = this.getActiveTargetPokemon();
    const moveQueue = this.pokemon.getMoveQueue();

    // form changes happen even before we know that the move wll execute.
    globalScene.triggerPokemonFormChange(this.pokemon, SpeciesFormChangePreMoveTrigger);

    const isDelayedAttack = this.move.getMove().hasAttr(DelayedAttackAttr);
    if (isDelayedAttack) {
      // Check the player side arena if future sight is active
      const futureSightTags = globalScene.arena.findTags(t => t.tagType === ArenaTagType.FUTURE_SIGHT);
      const doomDesireTags = globalScene.arena.findTags(t => t.tagType === ArenaTagType.DOOM_DESIRE);
      let fail = false;
      const currentTargetIndex = targets[0].getBattlerIndex();
      for (const tag of futureSightTags) {
        if ((tag as DelayedAttackTag).targetIndex === currentTargetIndex) {
          fail = true;
          break;
        }
      }
      for (const tag of doomDesireTags) {
        if ((tag as DelayedAttackTag).targetIndex === currentTargetIndex) {
          fail = true;
          break;
        }
      }
      if (fail) {
        this.showMoveText();
        this.showFailedText();
        return this.end();
      }
    }

    let success = true;
    // Check if there are any attributes that can interrupt the move, overriding the fail message.
    for (const move of this.move.getMove().getAttrs(PreUseInterruptAttr)) {
      if (move.apply(this.pokemon, targets[0], this.move.getMove())) {
        success = false;
        break;
      }
    }

    if (success) {
      this.showMoveText();
    }

    if (moveQueue.length > 0) {
      // Using .shift here clears out two turn moves once they've been used
      this.ignorePp = moveQueue.shift()?.ignorePP ?? false;
    }

    if (this.pokemon.getTag(BattlerTagType.CHARGING)?.sourceMove === this.move.moveId) {
      this.pokemon.lapseTag(BattlerTagType.CHARGING);
    }

    // "commit" to using the move, deducting PP.
    if (!this.ignorePp) {
      const ppUsed = 1 + this.getPpIncreaseFromPressure(targets);

      this.move.usePp(ppUsed);
      globalScene.eventTarget.dispatchEvent(new MoveUsedEvent(this.pokemon?.id, this.move.getMove(), this.move.ppUsed));
    }

    /**
     * Determine if the move is successful (meaning that its damage/effects can be attempted)
     * by checking that all of the following are true:
     * - Conditional attributes of the move are all met
     * - The target's `ForceSwitchOutImmunityAbAttr` is not triggered (see {@linkcode Move.prototype.applyConditions})
     * - Weather does not block the move
     * - Terrain does not block the move
     *
     * TODO: These steps are straightforward, but the implementation below is extremely convoluted.
     */

    const move = this.move.getMove();

    /**
     * Move conditions assume the move has a single target
     * TODO: is this sustainable?
     */
    let failedDueToTerrain = false;
    let failedDueToWeather = false;
    if (success) {
      const passesConditions = move.applyConditions(this.pokemon, targets[0], move);
      failedDueToWeather = globalScene.arena.isMoveWeatherCancelled(this.pokemon, move);
      failedDueToTerrain = globalScene.arena.isMoveTerrainCancelled(this.pokemon, this.targets, move);
      success = passesConditions && !failedDueToWeather && !failedDueToTerrain;
    }

    // Update the battle's "last move" pointer, unless we're currently mimicking a move.
    if (!allMoves[this.move.moveId].hasAttr(CopyMoveAttr)) {
      // The last move used is unaffected by moves that fail
      if (success) {
        globalScene.currentBattle.lastMove = this.move.moveId;
      }
    }

    /**
     * If the move has not failed, trigger ability-based user type changes and then execute it.
     *
     * Notably, Roar, Whirlwind, Trick-or-Treat, and Forest's Curse will trigger these type changes even
     * if the move fails.
     */
    if (success) {
      applyPreAttackAbAttrs(PokemonTypeChangeAbAttr, this.pokemon, null, this.move.getMove());
      globalScene.unshiftPhase(
        new MoveEffectPhase(this.pokemon.getBattlerIndex(), this.targets, this.move, this.reflected),
      );
    } else {
      if ([Moves.ROAR, Moves.WHIRLWIND, Moves.TRICK_OR_TREAT, Moves.FORESTS_CURSE].includes(this.move.moveId)) {
        applyPreAttackAbAttrs(PokemonTypeChangeAbAttr, this.pokemon, null, this.move.getMove());
      }

      this.pokemon.pushMoveHistory({
        move: this.move.moveId,
        targets: this.targets,
        result: MoveResult.FAIL,
        virtual: this.move.virtual,
      });

      const failureMessage = move.getFailedText(this.pokemon, targets[0], move);
      let failedText: string | undefined;
      if (failureMessage) {
        failedText = failureMessage;
      } else if (failedDueToTerrain) {
        failedText = getTerrainBlockMessage(targets[0], globalScene.arena.getTerrainType());
      } else if (failedDueToWeather) {
        failedText = getWeatherBlockMessage(globalScene.arena.getWeatherType());
      }

      this.showFailedText(failedText);

      // Remove the user from its semi-invulnerable state (if applicable)
      this.pokemon.lapseTags(BattlerTagLapseType.MOVE_EFFECT);
    }

    // Handle Dancer, which triggers immediately after a move is used (rather than waiting on `this.end()`).
    // Note that the `!this.followUp` check here prevents an infinite Dancer loop.
    if (this.move.getMove().hasFlag(MoveFlags.DANCE_MOVE) && !this.followUp) {
      globalScene.getField(true).forEach(pokemon => {
        applyPostMoveUsedAbAttrs(PostMoveUsedAbAttr, pokemon, this.move, this.pokemon, this.targets);
      });
    }
  }

  /** Queues a {@linkcode MoveChargePhase} for this phase's invoked move. */
  protected chargeMove() {
    const move = this.move.getMove();
    const targets = this.getActiveTargetPokemon();

    if (move.applyConditions(this.pokemon, targets[0], move)) {
      // Protean and Libero apply on the charging turn of charge moves
      applyPreAttackAbAttrs(PokemonTypeChangeAbAttr, this.pokemon, null, this.move.getMove());

      this.showMoveText();
      globalScene.unshiftPhase(new MoveChargePhase(this.pokemon.getBattlerIndex(), this.targets[0], this.move));
    } else {
      this.pokemon.pushMoveHistory({
        move: this.move.moveId,
        targets: this.targets,
        result: MoveResult.FAIL,
        virtual: this.move.virtual,
      });

      const failureMessage = move.getFailedText(this.pokemon, targets[0], move);
      this.showMoveText();
      this.showFailedText(failureMessage ?? undefined);

      // Remove the user from its semi-invulnerable state (if applicable)
      this.pokemon.lapseTags(BattlerTagLapseType.MOVE_EFFECT);
    }
  }

  /**
   * Queues a {@linkcode MoveEndPhase} and then ends the phase
   */
  public end(): void {
<<<<<<< HEAD
    if (!this.followUp && this.canMove()) {
      globalScene.unshiftPhase(new MoveEndPhase(this.pokemon.getBattlerIndex(), this.getActiveTargetPokemon()));
    }
=======
    globalScene.unshiftPhase(new MoveEndPhase(this.pokemon.getBattlerIndex(), this.followUp));
>>>>>>> 1b79d1f8

    super.end();
  }

  /**
   * Applies PP increasing abilities (currently only {@link Abilities.PRESSURE Pressure}) if they exist on the target pokemon.
   * Note that targets must include only active pokemon.
   *
   * TODO: This hardcodes the PP increase at 1 per opponent, rather than deferring to the ability.
   */
  public getPpIncreaseFromPressure(targets: Pokemon[]): number {
    const foesWithPressure = this.pokemon
      .getOpponents()
      .filter(o => targets.includes(o) && o.isActive(true) && o.hasAbilityWithAttr(IncreasePpAbAttr));
    return foesWithPressure.length;
  }

  /**
   * Modifies `this.targets` in place, based upon:
   * - Move redirection abilities, effects, etc.
   * - Counterattacks, which pass a special value into the `targets` constructor param (`[`{@linkcode BattlerIndex.ATTACKER}`]`).
   */
  protected resolveRedirectTarget(): void {
    if (this.targets.length === 1) {
      const currentTarget = this.targets[0];
      const redirectTarget = new NumberHolder(currentTarget);

      // check move redirection abilities of every pokemon *except* the user.
      globalScene
        .getField(true)
        .filter(p => p !== this.pokemon)
        .forEach(p => applyAbAttrs(RedirectMoveAbAttr, p, null, false, this.move.moveId, redirectTarget, this.pokemon));

      /** `true` if an Ability is responsible for redirecting the move to another target; `false` otherwise */
      let redirectedByAbility = currentTarget !== redirectTarget.value;

      // check for center-of-attention tags (note that this will override redirect abilities)
      this.pokemon.getOpponents().forEach(p => {
        const redirectTag = p.getTag(CenterOfAttentionTag);

        // TODO: don't hardcode this interaction.
        // Handle interaction between the rage powder center-of-attention tag and moves used by grass types/overcoat-havers (which are immune to RP's redirect)
        if (
          redirectTag &&
          (!redirectTag.powder ||
            (!this.pokemon.isOfType(PokemonType.GRASS) && !this.pokemon.hasAbility(Abilities.OVERCOAT)))
        ) {
          redirectTarget.value = p.getBattlerIndex();
          redirectedByAbility = false;
        }
      });

      if (currentTarget !== redirectTarget.value) {
        const bypassRedirectAttrs = this.move.getMove().getAttrs(BypassRedirectAttr);
        bypassRedirectAttrs.forEach(attr => {
          if (!attr.abilitiesOnly || redirectedByAbility) {
            redirectTarget.value = currentTarget;
          }
        });

        if (this.pokemon.hasAbilityWithAttr(BlockRedirectAbAttr)) {
          redirectTarget.value = currentTarget;
          // TODO: Ability displays should be handled by the ability
          globalScene.queueAbilityDisplay(
            this.pokemon,
            this.pokemon.getPassiveAbility().hasAttr(BlockRedirectAbAttr),
            true,
          );
          globalScene.queueAbilityDisplay(
            this.pokemon,
            this.pokemon.getPassiveAbility().hasAttr(BlockRedirectAbAttr),
            false,
          );
        }

        this.targets[0] = redirectTarget.value;
      }
    }
  }

  /**
   * Counter-attacking moves pass in `[`{@linkcode BattlerIndex.ATTACKER}`]` into the constructor's `targets` param.
   * This function modifies `this.targets` to reflect the actual battler index of the user's last
   * attacker.
   *
   * If there is no last attacker, or they are no longer on the field, a message is displayed and the
   * move is marked for failure.
   */
  protected resolveCounterAttackTarget(): void {
    if (this.targets.length === 1 && this.targets[0] === BattlerIndex.ATTACKER) {
      if (this.pokemon.turnData.attacksReceived.length) {
        this.targets[0] = this.pokemon.turnData.attacksReceived[0].sourceBattlerIndex;

        // account for metal burst and comeuppance hitting remaining targets in double battles
        // counterattack will redirect to remaining ally if original attacker faints
        if (globalScene.currentBattle.double && this.move.getMove().hasFlag(MoveFlags.REDIRECT_COUNTER)) {
          if (globalScene.getField()[this.targets[0]].hp === 0) {
            const opposingField = this.pokemon.isPlayer() ? globalScene.getEnemyField() : globalScene.getPlayerField();
            this.targets[0] = opposingField.find(p => p.hp > 0)?.getBattlerIndex() ?? BattlerIndex.ATTACKER;
          }
        }
      }

      if (this.targets[0] === BattlerIndex.ATTACKER) {
        this.fail();
        this.showMoveText();
        this.showFailedText();
      }
    }
  }

  /**
   * Handles the case where the move was cancelled or failed:
   * - Uses PP if the move failed (not cancelled) and should use PP (failed moves are not affected by {@link Abilities.PRESSURE Pressure})
   * - Records a cancelled OR failed move in move history, so abilities like {@link Abilities.TRUANT Truant} don't trigger on the
   *   next turn and soft-lock.
   * - Lapses `MOVE_EFFECT` tags:
   *   - Semi-invulnerable battler tags (Fly/Dive/etc.) are intended to lapse on move effects, but also need
   *     to lapse on move failure/cancellation.
   *
   *     TODO: ...this seems weird.
   * - Lapses `AFTER_MOVE` tags:
   *   - This handles the effects of {@link Moves.SUBSTITUTE Substitute}
   * - Removes the second turn of charge moves
   */
  protected handlePreMoveFailures(): void {
    if (this.cancelled || this.failed) {
      if (this.failed) {
        const ppUsed = this.ignorePp ? 0 : 1;

        if (ppUsed) {
          this.move.usePp();
        }

        globalScene.eventTarget.dispatchEvent(new MoveUsedEvent(this.pokemon?.id, this.move.getMove(), ppUsed));
      }

      if (this.cancelled && this.pokemon.summonData?.tags?.find(t => t.tagType === BattlerTagType.FRENZY)) {
        frenzyMissFunc(this.pokemon, this.move.getMove());
      }

      this.pokemon.pushMoveHistory({
        move: Moves.NONE,
        result: MoveResult.FAIL,
        targets: this.targets,
      });

      this.pokemon.lapseTags(BattlerTagLapseType.MOVE_EFFECT);
      this.pokemon.lapseTags(BattlerTagLapseType.AFTER_MOVE);

      this.pokemon.getMoveQueue().shift();
    }
  }

  /**
   * Displays the move's usage text to the player, unless it's a charge turn (ie: {@link Moves.SOLAR_BEAM Solar Beam}),
   * the pokemon is on a recharge turn (ie: {@link Moves.HYPER_BEAM Hyper Beam}), or a 2-turn move was interrupted (ie: {@link Moves.FLY Fly}).
   */
  public showMoveText(): void {
    if (this.move.moveId === Moves.NONE) {
      return;
    }

    if (this.pokemon.getTag(BattlerTagType.RECHARGING) || this.pokemon.getTag(BattlerTagType.INTERRUPTED)) {
      return;
    }

    globalScene.queueMessage(
      i18next.t(this.reflected ? "battle:magicCoatActivated" : "battle:useMove", {
        pokemonNameWithAffix: getPokemonNameWithAffix(this.pokemon),
        moveName: this.move.getName(),
      }),
      500,
    );
    applyMoveAttrs(PreMoveMessageAttr, this.pokemon, this.pokemon.getOpponents()[0], this.move.getMove());
  }

  public showFailedText(failedText: string = i18next.t("battle:attackFailed")): void {
    globalScene.queueMessage(failedText);
  }
}<|MERGE_RESOLUTION|>--- conflicted
+++ resolved
@@ -473,13 +473,9 @@
    * Queues a {@linkcode MoveEndPhase} and then ends the phase
    */
   public end(): void {
-<<<<<<< HEAD
     if (!this.followUp && this.canMove()) {
       globalScene.unshiftPhase(new MoveEndPhase(this.pokemon.getBattlerIndex(), this.getActiveTargetPokemon()));
     }
-=======
-    globalScene.unshiftPhase(new MoveEndPhase(this.pokemon.getBattlerIndex(), this.followUp));
->>>>>>> 1b79d1f8
 
     super.end();
   }
