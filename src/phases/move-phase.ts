--- conflicted
+++ resolved
@@ -18,12 +18,7 @@
 import { MoveResult } from "#enums/move-result";
 import { getPokemonNameWithAffix } from "#app/messages";
 import Overrides from "#app/overrides";
-<<<<<<< HEAD
-import { NumberHolder } from "#app/utils/common";
-=======
-import { BattlePhase } from "#app/phases/battle-phase";
 import { enumValueToKey, NumberHolder } from "#app/utils/common";
->>>>>>> 6ff258fb
 import { AbilityId } from "#enums/ability-id";
 import { ArenaTagType } from "#enums/arena-tag-type";
 import { BattlerTagType } from "#enums/battler-tag-type";
@@ -40,16 +35,10 @@
   protected _pokemon: Pokemon;
   protected _move: PokemonMove;
   protected _targets: BattlerIndex[];
-<<<<<<< HEAD
-  protected followUp: boolean;
-  protected ignorePp: boolean;
+  public readonly useMode: MoveUseMode; // Made public for quash
   protected _timingModifier: MovePhaseTimingModifier;
-=======
-  public readonly useMode: MoveUseMode; // Made public for quash
-  protected forcedLast: boolean;
 
   /** Whether the current move should fail but still use PP */
->>>>>>> 6ff258fb
   protected failed = false;
   /** Whether the current move should cancel and retain PP */
   protected cancelled = false;
@@ -95,35 +84,14 @@
    * Not marked optional to ensure callers correctly pass on `useModes`.
    * @param forcedLast - Whether to force this phase to occur last in order (for {@linkcode MoveId.QUASH}); default `false`
    */
-<<<<<<< HEAD
-
-  constructor(
-    pokemon: Pokemon,
-    targets: BattlerIndex[],
-    move: PokemonMove,
-    followUp = false,
-    ignorePp = false,
-    reflected = false,
-    timingModifier = MovePhaseTimingModifier.NORMAL,
-  ) {
+  constructor(pokemon: Pokemon, targets: BattlerIndex[], move: PokemonMove, useMode: MoveUseMode, timingModifier = MovePhaseTimingModifier.NORMAL) {
     super(pokemon.getBattlerIndex());
-=======
-  constructor(pokemon: Pokemon, targets: BattlerIndex[], move: PokemonMove, useMode: MoveUseMode, forcedLast = false) {
-    super();
->>>>>>> 6ff258fb
 
     this.pokemon = pokemon;
     this.targets = targets;
     this.move = move;
-<<<<<<< HEAD
-    this.followUp = followUp;
-    this.ignorePp = ignorePp;
-    this.reflected = reflected;
+    this.useMode = useMode;
     this.timingModifier = timingModifier;
-=======
-    this.useMode = useMode;
-    this.forcedLast = forcedLast;
->>>>>>> 6ff258fb
   }
 
   /**
@@ -149,17 +117,6 @@
     this.cancelled = true;
   }
 
-<<<<<<< HEAD
-=======
-  /**
-   * Shows whether the current move has been forced to the end of the turn
-   * Needed for speed order, see {@linkcode MoveId.QUASH}
-   */
-  public isForcedLast(): boolean {
-    return this.forcedLast;
-  }
-
->>>>>>> 6ff258fb
   public start(): void {
     super.start();
 
