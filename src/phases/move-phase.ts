--- conflicted
+++ resolved
@@ -2,18 +2,12 @@
 import { globalScene } from "#app/global-scene";
 import { getPokemonNameWithAffix } from "#app/messages";
 import Overrides from "#app/overrides";
-<<<<<<< HEAD
-import { BattlePhase } from "#app/phases/battle-phase";
-import { NumberHolder } from "#app/utils/common";
-import { enumValueToKey } from "#app/utils/enums";
-=======
 import type { DelayedAttackTag } from "#data/arena-tag";
 import { CenterOfAttentionTag } from "#data/battler-tags";
 import { SpeciesFormChangePreMoveTrigger } from "#data/form-change-triggers";
 import { getStatusEffectActivationText, getStatusEffectHealText } from "#data/status-effect";
 import { getTerrainBlockMessage } from "#data/terrain";
 import { getWeatherBlockMessage } from "#data/weather";
->>>>>>> 2e06b10f
 import { AbilityId } from "#enums/ability-id";
 import { ArenaTagType } from "#enums/arena-tag-type";
 import { BattlerIndex } from "#enums/battler-index";
@@ -32,7 +26,8 @@
 import { frenzyMissFunc } from "#moves/move-utils";
 import type { PokemonMove } from "#moves/pokemon-move";
 import { BattlePhase } from "#phases/battle-phase";
-import { enumValueToKey, NumberHolder } from "#utils/common";
+import { NumberHolder } from "#utils/common";
+import { enumValueToKey } from "#utils/enums";
 import i18next from "i18next";
 
 export class MovePhase extends BattlePhase {
