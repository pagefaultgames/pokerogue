import { BattlerIndex } from "#enums/battler-index";
import { globalScene } from "#app/global-scene";
import { applyAbAttrs, applyPostMoveUsedAbAttrs, applyPreAttackAbAttrs } from "#app/data/abilities/apply-ab-attrs";
import type { DelayedAttackTag } from "#app/data/arena-tag";
import { CommonAnim } from "#enums/move-anims-common";
import { CenterOfAttentionTag } from "#app/data/battler-tags";
import { BattlerTagLapseType } from "#enums/battler-tag-lapse-type";
import { applyMoveAttrs } from "#app/data/moves/apply-attrs";
import { allMoves } from "#app/data/data-lists";
import { MoveFlags } from "#enums/MoveFlags";
import { SpeciesFormChangePreMoveTrigger } from "#app/data/pokemon-forms/form-change-triggers";
import { getStatusEffectActivationText, getStatusEffectHealText } from "#app/data/status-effect";
import { PokemonType } from "#enums/pokemon-type";
import { getTerrainBlockMessage, getWeatherBlockMessage } from "#app/data/weather";
import { MoveUsedEvent } from "#app/events/battle-scene";
import type { PokemonMove } from "#app/data/moves/pokemon-move";
import type Pokemon from "#app/field/pokemon";
import { MoveResult } from "#enums/move-result";
import { getPokemonNameWithAffix } from "#app/messages";
import Overrides from "#app/overrides";
import { BattlePhase } from "#app/phases/battle-phase";
import { enumValueToKey, NumberHolder } from "#app/utils/common";
import { AbilityId } from "#enums/ability-id";
import { ArenaTagType } from "#enums/arena-tag-type";
import { BattlerTagType } from "#enums/battler-tag-type";
import { MoveId } from "#enums/move-id";
import { StatusEffect } from "#enums/status-effect";
import i18next from "i18next";
import { isVirtual, isIgnorePP, isReflected, MoveUseMode, isIgnoreStatus } from "#enums/move-use-mode";
import { frenzyMissFunc } from "#app/data/moves/move-utils";

export class MovePhase extends BattlePhase {
  public readonly phaseName = "MovePhase";
  protected _pokemon: Pokemon;
  protected _move: PokemonMove;
  protected _targets: BattlerIndex[];
  public readonly useMode: MoveUseMode; // Made public for quash
  protected forcedLast: boolean;

  /** Whether the current move should fail but still use PP */
  protected failed = false;
  /** Whether the current move should cancel and retain PP */
  protected cancelled = false;

  public get pokemon(): Pokemon {
    return this._pokemon;
  }

  // TODO: Do we need public getters but only protected setters?
  protected set pokemon(pokemon: Pokemon) {
    this._pokemon = pokemon;
  }

  public get move(): PokemonMove {
    return this._move;
  }

  protected set move(move: PokemonMove) {
    this._move = move;
  }

  public get targets(): BattlerIndex[] {
    return this._targets;
  }

  protected set targets(targets: BattlerIndex[]) {
    this._targets = targets;
  }

  /**
   * Create a new MovePhase for using moves.
   * @param pokemon - The {@linkcode Pokemon} using the move
   * @param move - The {@linkcode PokemonMove} to use
   * @param useMode - The {@linkcode MoveUseMode} corresponding to this move's means of execution (usually `MoveUseMode.NORMAL`).
   * Not marked optional to ensure callers correctly pass on `useModes`.
   * @param forcedLast - Whether to force this phase to occur last in order (for {@linkcode MoveId.QUASH}); default `false`
   */
  constructor(pokemon: Pokemon, targets: BattlerIndex[], move: PokemonMove, useMode: MoveUseMode, forcedLast = false) {
    super();

    this.pokemon = pokemon;
    this.targets = targets;
    this.move = move;
    this.useMode = useMode;
    this.forcedLast = forcedLast;
  }

  /**
   * Checks if the pokemon is active, if the move is usable, and that the move is targeting something.
   * @param ignoreDisableTags `true` to not check if the move is disabled
   * @returns `true` if all the checks pass
   */
  public canMove(ignoreDisableTags = false): boolean {
    return (
      this.pokemon.isActive(true) &&
      this.move.isUsable(this.pokemon, isIgnorePP(this.useMode), ignoreDisableTags) &&
      this.targets.length > 0
    );
  }

  /** Signifies the current move should fail but still use PP */
  public fail(): void {
    this.failed = true;
  }

  /** Signifies the current move should cancel and retain PP */
  public cancel(): void {
    this.cancelled = true;
  }

  /**
   * Shows whether the current move has been forced to the end of the turn
   * Needed for speed order, see {@linkcode MoveId.QUASH}
   */
  public isForcedLast(): boolean {
    return this.forcedLast;
  }

  public start(): void {
    super.start();

    console.log(MoveId[this.move.moveId], enumValueToKey(MoveUseMode, this.useMode));

    // Check if move is unusable (e.g. running out of PP due to a mid-turn Spite
    // or the user no longer being on field), ending the phase early if not.
    if (!this.canMove(true)) {
      if (this.pokemon.isActive(true)) {
        this.fail();
        this.showMoveText();
        this.showFailedText();
      }
      this.end();
      return;
    }

    this.pokemon.turnData.acted = true;

    // Reset hit-related turn data when starting follow-up moves (e.g. Metronomed moves, Dancer repeats)
    if (isVirtual(this.useMode)) {
      this.pokemon.turnData.hitsLeft = -1;
      this.pokemon.turnData.hitCount = 0;
    }

    // Check move to see if arena.ignoreAbilities should be true.
    if (
      this.move.getMove().doesFlagEffectApply({
        flag: MoveFlags.IGNORE_ABILITIES,
        user: this.pokemon,
        isFollowUp: isVirtual(this.useMode), // Sunsteel strike and co. don't work when called indirectly
      })
    ) {
      globalScene.arena.setIgnoreAbilities(true, this.pokemon.getBattlerIndex());
    }

    this.resolveRedirectTarget();

    this.resolveCounterAttackTarget();

    this.resolvePreMoveStatusEffects();

    this.lapsePreMoveAndMoveTags();

    if (!(this.failed || this.cancelled)) {
      this.resolveFinalPreMoveCancellationChecks();
    }

    if (this.cancelled || this.failed) {
      this.handlePreMoveFailures();
    } else if (this.move.getMove().isChargingMove() && !this.pokemon.getTag(BattlerTagType.CHARGING)) {
      this.chargeMove();
    } else {
      this.useMove();
    }

    this.end();
  }

  /** Check for cancellation edge cases - no targets remaining, or {@linkcode MoveId.NONE} is in the queue */
  protected resolveFinalPreMoveCancellationChecks(): void {
    const targets = this.getActiveTargetPokemon();
    const moveQueue = this.pokemon.getMoveQueue();

    if (
      (targets.length === 0 && !this.move.getMove().hasAttr("AddArenaTrapTagAttr")) ||
      (moveQueue.length > 0 && moveQueue[0].move === MoveId.NONE)
    ) {
      this.showMoveText();
      this.showFailedText();
      this.cancel();
    }
  }

  public getActiveTargetPokemon(): Pokemon[] {
    return globalScene.getField(true).filter(p => this.targets.includes(p.getBattlerIndex()));
  }

  /**
   * Handles {@link StatusEffect.SLEEP | Sleep}/{@link StatusEffect.PARALYSIS | Paralysis}/{@link StatusEffect.FREEZE | Freeze} rolls and side effects.
   */
  protected resolvePreMoveStatusEffects(): void {
    // Skip for follow ups/reflected moves, no status condition or post turn statuses (e.g. Poison/Toxic)
    if (!this.pokemon.status?.effect || this.pokemon.status.isPostTurn() || isIgnoreStatus(this.useMode)) {
      return;
    }

    if (
      this.useMode === MoveUseMode.INDIRECT &&
      [StatusEffect.SLEEP, StatusEffect.FREEZE].includes(this.pokemon.status.effect)
    ) {
      // Dancer thaws out or wakes up a frozen/sleeping user prior to use
      this.pokemon.resetStatus(false);
      return;
    }

    this.pokemon.status.incrementTurn();

    /** Whether to prevent us from using the move */
    let activated = false;
    /** Whether to cure the status */
    let healed = false;

    switch (this.pokemon.status.effect) {
      case StatusEffect.PARALYSIS:
        activated =
          (this.pokemon.randBattleSeedInt(4) === 0 || Overrides.STATUS_ACTIVATION_OVERRIDE === true) &&
          Overrides.STATUS_ACTIVATION_OVERRIDE !== false;
        break;
      case StatusEffect.SLEEP: {
        applyMoveAttrs("BypassSleepAttr", this.pokemon, null, this.move.getMove());
        const turnsRemaining = new NumberHolder(this.pokemon.status.sleepTurnsRemaining ?? 0);
        applyAbAttrs(
          "ReduceStatusEffectDurationAbAttr",
          this.pokemon,
          null,
          false,
          this.pokemon.status.effect,
          turnsRemaining,
        );
<<<<<<< HEAD
        // cannot use `unshiftPhase` as it will cause status to be reset _after_ move condition checks fire
        this.pokemon.resetStatus(false, false, false, false);
=======
        this.pokemon.status.sleepTurnsRemaining = turnsRemaining.value;
        healed = this.pokemon.status.sleepTurnsRemaining <= 0;
        activated = !healed && !this.pokemon.getTag(BattlerTagType.BYPASS_SLEEP);
        break;
>>>>>>> 2065f4fd
      }
      case StatusEffect.FREEZE:
        healed =
          !!this.move
            .getMove()
            .findAttr(
              attr => attr.is("HealStatusEffectAttr") && attr.selfTarget && attr.isOfEffect(StatusEffect.FREEZE),
            ) ||
          (!this.pokemon.randBattleSeedInt(5) && Overrides.STATUS_ACTIVATION_OVERRIDE !== true) ||
          Overrides.STATUS_ACTIVATION_OVERRIDE === false;

        activated = !healed;
        break;
    }

    if (activated) {
      // Cancel move activation and play effect
      this.cancel();
      globalScene.phaseManager.queueMessage(
        getStatusEffectActivationText(this.pokemon.status.effect, getPokemonNameWithAffix(this.pokemon)),
      );
      globalScene.phaseManager.unshiftNew(
        "CommonAnimPhase",
        this.pokemon.getBattlerIndex(),
        undefined,
        CommonAnim.POISON + (this.pokemon.status.effect - 1), // offset anim # by effect #
      );
    } else if (healed) {
      // cure status and play effect
      globalScene.phaseManager.queueMessage(
        getStatusEffectHealText(this.pokemon.status.effect, getPokemonNameWithAffix(this.pokemon)),
      );
      this.pokemon.resetStatus();
      this.pokemon.updateInfo();
    }
  }

  /**
   * Lapse {@linkcode BattlerTagLapseType.PRE_MOVE | PRE_MOVE} tags that trigger before a move is used, regardless of whether or not it failed.
   * Also lapse {@linkcode BattlerTagLapseType.MOVE | MOVE} tags if the move is successful and not called indirectly.
   */
  protected lapsePreMoveAndMoveTags(): void {
    this.pokemon.lapseTags(BattlerTagLapseType.PRE_MOVE);

    // TODO: does this intentionally happen before the no targets/MoveId.NONE on queue cancellation case is checked?
    // (In other words, check if truant can proc on a move w/o targets)
    if (!isIgnoreStatus(this.useMode) && this.canMove() && !this.cancelled) {
      this.pokemon.lapseTags(BattlerTagLapseType.MOVE);
    }
  }

  protected useMove(): void {
    const targets = this.getActiveTargetPokemon();
    const moveQueue = this.pokemon.getMoveQueue();
    const move = this.move.getMove();

    // form changes happen even before we know that the move wll execute.
    globalScene.triggerPokemonFormChange(this.pokemon, SpeciesFormChangePreMoveTrigger);

    const isDelayedAttack = move.hasAttr("DelayedAttackAttr");
    if (isDelayedAttack) {
      // Check the player side arena if future sight is active
      const futureSightTags = globalScene.arena.findTags(t => t.tagType === ArenaTagType.FUTURE_SIGHT);
      const doomDesireTags = globalScene.arena.findTags(t => t.tagType === ArenaTagType.DOOM_DESIRE);
      let fail = false;
      const currentTargetIndex = targets[0].getBattlerIndex();
      for (const tag of futureSightTags) {
        if ((tag as DelayedAttackTag).targetIndex === currentTargetIndex) {
          fail = true;
          break;
        }
      }
      for (const tag of doomDesireTags) {
        if ((tag as DelayedAttackTag).targetIndex === currentTargetIndex) {
          fail = true;
          break;
        }
      }
      if (fail) {
        this.showMoveText();
        this.showFailedText();
        this.end();
        return;
      }
    }

    let success = true;
    // Check if there are any attributes that can interrupt the move, overriding the fail message.
    for (const move of this.move.getMove().getAttrs("PreUseInterruptAttr")) {
      if (move.apply(this.pokemon, targets[0], this.move.getMove())) {
        success = false;
        break;
      }
    }

    if (success) {
      this.showMoveText();
    }

    // Clear out any two turn moves once they've been used.
    // TODO: Refactor move queues and remove this assignment;
    // Move queues should be handled by the calling `CommandPhase` or a manager for it
    // @ts-expect-error - useMode is readonly and shouldn't normally be assigned to
    this.useMode = moveQueue.shift()?.useMode ?? this.useMode;
    if (this.pokemon.getTag(BattlerTagType.CHARGING)?.sourceMove === this.move.moveId) {
      this.pokemon.lapseTag(BattlerTagType.CHARGING);
    }

    if (!isIgnorePP(this.useMode)) {
      // "commit" to using the move, deducting PP.
      const ppUsed = 1 + this.getPpIncreaseFromPressure(targets);

      this.move.usePp(ppUsed);
      globalScene.eventTarget.dispatchEvent(new MoveUsedEvent(this.pokemon?.id, move, this.move.ppUsed));
    }

    /**
     * Determine if the move is successful (meaning that its damage/effects can be attempted)
     * by checking that all of the following are true:
     * - Conditional attributes of the move are all met
     * - The target's `ForceSwitchOutImmunityAbAttr` is not triggered (see {@linkcode Move.prototype.applyConditions})
     * - Weather does not block the move
     * - Terrain does not block the move
     *
     * TODO: These steps are straightforward, but the implementation below is extremely convoluted.
     */

    /**
     * Move conditions assume the move has a single target
     * TODO: is this sustainable?
     */
    let failedDueToTerrain = false;
    let failedDueToWeather = false;
    if (success) {
      const passesConditions = move.applyConditions(this.pokemon, targets[0], move);
      failedDueToWeather = globalScene.arena.isMoveWeatherCancelled(this.pokemon, move);
      failedDueToTerrain = globalScene.arena.isMoveTerrainCancelled(this.pokemon, this.targets, move);
      success = passesConditions && !failedDueToWeather && !failedDueToTerrain;
    }

    // Update the battle's "last move" pointer, unless we're currently mimicking a move.
    if (!allMoves[this.move.moveId].hasAttr("CopyMoveAttr")) {
      // The last move used is unaffected by moves that fail
      if (success) {
        globalScene.currentBattle.lastMove = this.move.moveId;
      }
    }

    /**
     * If the move has not failed, trigger ability-based user type changes and then execute it.
     *
     * Notably, Roar, Whirlwind, Trick-or-Treat, and Forest's Curse will trigger these type changes even
     * if the move fails.
     */
    if (success) {
      const move = this.move.getMove();
      applyPreAttackAbAttrs("PokemonTypeChangeAbAttr", this.pokemon, null, move);
      globalScene.phaseManager.unshiftNew(
        "MoveEffectPhase",
        this.pokemon.getBattlerIndex(),
        this.targets,
        move,
        this.useMode,
      );
    } else {
      if ([MoveId.ROAR, MoveId.WHIRLWIND, MoveId.TRICK_OR_TREAT, MoveId.FORESTS_CURSE].includes(this.move.moveId)) {
        applyPreAttackAbAttrs("PokemonTypeChangeAbAttr", this.pokemon, null, this.move.getMove());
      }

      this.pokemon.pushMoveHistory({
        move: this.move.moveId,
        targets: this.targets,
        result: MoveResult.FAIL,
        useMode: this.useMode,
      });

      const failureMessage = move.getFailedText(this.pokemon, targets[0], move);
      let failedText: string | undefined;
      if (failureMessage) {
        failedText = failureMessage;
      } else if (failedDueToTerrain) {
        failedText = getTerrainBlockMessage(targets[0], globalScene.arena.getTerrainType());
      } else if (failedDueToWeather) {
        failedText = getWeatherBlockMessage(globalScene.arena.getWeatherType());
      }

      this.showFailedText(failedText);

      // Remove the user from its semi-invulnerable state (if applicable)
      this.pokemon.lapseTags(BattlerTagLapseType.MOVE_EFFECT);
    }

    // Handle Dancer, which triggers immediately after a move is used (rather than waiting on `this.end()`).
    // Note the MoveUseMode check here prevents an infinite Dancer loop.
    const dancerModes: MoveUseMode[] = [MoveUseMode.INDIRECT, MoveUseMode.REFLECTED] as const;
    if (this.move.getMove().hasFlag(MoveFlags.DANCE_MOVE) && !dancerModes.includes(this.useMode)) {
      // TODO: Fix in dancer PR to move to MEP for hit checks
      globalScene.getField(true).forEach(pokemon => {
        applyPostMoveUsedAbAttrs("PostMoveUsedAbAttr", pokemon, this.move, this.pokemon, this.targets);
      });
    }
  }

  /** Queues a {@linkcode MoveChargePhase} for this phase's invoked move. */
  protected chargeMove() {
    const move = this.move.getMove();
    const targets = this.getActiveTargetPokemon();

    this.showMoveText();

    // Conditions currently assume single target
    // TODO: Is this sustainable?
    if (!move.applyConditions(this.pokemon, targets[0], move)) {
      this.pokemon.pushMoveHistory({
        move: this.move.moveId,
        targets: this.targets,
        result: MoveResult.FAIL,
        useMode: this.useMode,
      });

      const failureMessage = move.getFailedText(this.pokemon, targets[0], move);
      this.showMoveText();
      this.showFailedText(failureMessage ?? undefined);

      // Remove the user from its semi-invulnerable state (if applicable)
      this.pokemon.lapseTags(BattlerTagLapseType.MOVE_EFFECT);
      return;
    }

    // Protean and Libero apply on the charging turn of charge moves
    applyPreAttackAbAttrs("PokemonTypeChangeAbAttr", this.pokemon, null, this.move.getMove());

    globalScene.phaseManager.unshiftNew(
      "MoveChargePhase",
      this.pokemon.getBattlerIndex(),
      this.targets[0],
      this.move,
      this.useMode,
    );
  }

  /**
   * Queues a {@linkcode MoveEndPhase} and then ends the phase
   */
  public end(): void {
    globalScene.phaseManager.unshiftNew(
      "MoveEndPhase",
      this.pokemon.getBattlerIndex(),
      this.getActiveTargetPokemon(),
      isVirtual(this.useMode),
    );

    super.end();
  }

  /**
   * Applies PP increasing abilities (currently only {@link AbilityId.PRESSURE Pressure}) if they exist on the target pokemon.
   * Note that targets must include only active pokemon.
   *
   * TODO: This hardcodes the PP increase at 1 per opponent, rather than deferring to the ability.
   */
  public getPpIncreaseFromPressure(targets: Pokemon[]): number {
    const foesWithPressure = this.pokemon
      .getOpponents()
      .filter(o => targets.includes(o) && o.isActive(true) && o.hasAbilityWithAttr("IncreasePpAbAttr"));
    return foesWithPressure.length;
  }

  /**
   * Modifies `this.targets` in place, based upon:
   * - Move redirection abilities, effects, etc.
   * - Counterattacks, which pass a special value into the `targets` constructor param (`[`{@linkcode BattlerIndex.ATTACKER}`]`).
   */
  protected resolveRedirectTarget(): void {
    if (this.targets.length === 1) {
      const currentTarget = this.targets[0];
      const redirectTarget = new NumberHolder(currentTarget);

      // check move redirection abilities of every pokemon *except* the user.
      globalScene
        .getField(true)
        .filter(p => p !== this.pokemon)
        .forEach(p =>
          applyAbAttrs("RedirectMoveAbAttr", p, null, false, this.move.moveId, redirectTarget, this.pokemon),
        );

      /** `true` if an Ability is responsible for redirecting the move to another target; `false` otherwise */
      let redirectedByAbility = currentTarget !== redirectTarget.value;

      // check for center-of-attention tags (note that this will override redirect abilities)
      this.pokemon.getOpponents().forEach(p => {
        const redirectTag = p.getTag(CenterOfAttentionTag);

        // TODO: don't hardcode this interaction.
        // Handle interaction between the rage powder center-of-attention tag and moves used by grass types/overcoat-havers (which are immune to RP's redirect)
        if (
          redirectTag &&
          (!redirectTag.powder ||
            (!this.pokemon.isOfType(PokemonType.GRASS) && !this.pokemon.hasAbility(AbilityId.OVERCOAT)))
        ) {
          redirectTarget.value = p.getBattlerIndex();
          redirectedByAbility = false;
        }
      });

      if (currentTarget !== redirectTarget.value) {
        const bypassRedirectAttrs = this.move.getMove().getAttrs("BypassRedirectAttr");
        bypassRedirectAttrs.forEach(attr => {
          if (!attr.abilitiesOnly || redirectedByAbility) {
            redirectTarget.value = currentTarget;
          }
        });

        if (this.pokemon.hasAbilityWithAttr("BlockRedirectAbAttr")) {
          redirectTarget.value = currentTarget;
          // TODO: Ability displays should be handled by the ability
          globalScene.phaseManager.queueAbilityDisplay(
            this.pokemon,
            this.pokemon.getPassiveAbility().hasAttr("BlockRedirectAbAttr"),
            true,
          );
          globalScene.phaseManager.queueAbilityDisplay(
            this.pokemon,
            this.pokemon.getPassiveAbility().hasAttr("BlockRedirectAbAttr"),
            false,
          );
        }

        this.targets[0] = redirectTarget.value;
      }
    }
  }

  /**
   * Counter-attacking moves pass in `[`{@linkcode BattlerIndex.ATTACKER}`]` into the constructor's `targets` param.
   * This function modifies `this.targets` to reflect the actual battler index of the user's last
   * attacker.
   *
   * If there is no last attacker, or they are no longer on the field, a message is displayed and the
   * move is marked for failure.
   */
  protected resolveCounterAttackTarget(): void {
    if (this.targets.length === 1 && this.targets[0] === BattlerIndex.ATTACKER) {
      if (this.pokemon.turnData.attacksReceived.length) {
        this.targets[0] = this.pokemon.turnData.attacksReceived[0].sourceBattlerIndex;

        // account for metal burst and comeuppance hitting remaining targets in double battles
        // counterattack will redirect to remaining ally if original attacker faints
        if (globalScene.currentBattle.double && this.move.getMove().hasFlag(MoveFlags.REDIRECT_COUNTER)) {
          if (globalScene.getField()[this.targets[0]].hp === 0) {
            const opposingField = this.pokemon.isPlayer() ? globalScene.getEnemyField() : globalScene.getPlayerField();
            this.targets[0] = opposingField.find(p => p.hp > 0)?.getBattlerIndex() ?? BattlerIndex.ATTACKER;
          }
        }
      }

      if (this.targets[0] === BattlerIndex.ATTACKER) {
        this.fail();
        this.showMoveText();
        this.showFailedText();
      }
    }
  }

  /**
   * Handles the case where the move was cancelled or failed:
   * - Uses PP if the move failed (not cancelled) and should use PP (failed moves are not affected by {@link AbilityId.PRESSURE Pressure})
   * - Records a cancelled OR failed move in move history, so abilities like {@link AbilityId.TRUANT Truant} don't trigger on the
   *   next turn and soft-lock.
   * - Lapses `MOVE_EFFECT` tags:
   *   - Semi-invulnerable battler tags (Fly/Dive/etc.) are intended to lapse on move effects, but also need
   *     to lapse on move failure/cancellation.
   *
   *     TODO: ...this seems weird.
   * - Lapses `AFTER_MOVE` tags:
   *   - This handles the effects of {@link MoveId.SUBSTITUTE Substitute}
   * - Removes the second turn of charge moves
   */
  protected handlePreMoveFailures(): void {
    if (this.cancelled || this.failed) {
      if (this.failed) {
        const ppUsed = isIgnorePP(this.useMode) ? 0 : 1;

        if (ppUsed) {
          this.move.usePp();
        }

        globalScene.eventTarget.dispatchEvent(new MoveUsedEvent(this.pokemon?.id, this.move.getMove(), ppUsed));
      }

      if (this.cancelled && this.pokemon.summonData.tags?.find(t => t.tagType === BattlerTagType.FRENZY)) {
        frenzyMissFunc(this.pokemon, this.move.getMove());
      }

      this.pokemon.pushMoveHistory({
        move: MoveId.NONE,
        result: MoveResult.FAIL,
        targets: this.targets,
        useMode: this.useMode,
      });

      this.pokemon.lapseTags(BattlerTagLapseType.MOVE_EFFECT);
      this.pokemon.lapseTags(BattlerTagLapseType.AFTER_MOVE);

      this.pokemon.getMoveQueue().shift();
    }
  }

  /**
   * Displays the move's usage text to the player, unless it's a charge turn (ie: {@link MoveId.SOLAR_BEAM Solar Beam}),
   * the pokemon is on a recharge turn (ie: {@link MoveId.HYPER_BEAM Hyper Beam}), or a 2-turn move was interrupted (ie: {@link MoveId.FLY Fly}).
   */
  public showMoveText(): void {
    if (this.move.moveId === MoveId.NONE) {
      return;
    }

    if (this.pokemon.getTag(BattlerTagType.RECHARGING) || this.pokemon.getTag(BattlerTagType.INTERRUPTED)) {
      return;
    }

    globalScene.phaseManager.queueMessage(
      i18next.t(isReflected(this.useMode) ? "battle:magicCoatActivated" : "battle:useMove", {
        pokemonNameWithAffix: getPokemonNameWithAffix(this.pokemon),
        moveName: this.move.getName(),
      }),
      500,
    );
    applyMoveAttrs("PreMoveMessageAttr", this.pokemon, this.pokemon.getOpponents(false)[0], this.move.getMove());
  }

  public showFailedText(failedText: string = i18next.t("battle:attackFailed")): void {
    globalScene.phaseManager.queueMessage(failedText);
  }
}<|MERGE_RESOLUTION|>--- conflicted
+++ resolved
@@ -236,15 +236,10 @@
           this.pokemon.status.effect,
           turnsRemaining,
         );
-<<<<<<< HEAD
-        // cannot use `unshiftPhase` as it will cause status to be reset _after_ move condition checks fire
-        this.pokemon.resetStatus(false, false, false, false);
-=======
         this.pokemon.status.sleepTurnsRemaining = turnsRemaining.value;
         healed = this.pokemon.status.sleepTurnsRemaining <= 0;
         activated = !healed && !this.pokemon.getTag(BattlerTagType.BYPASS_SLEEP);
         break;
->>>>>>> 2065f4fd
       }
       case StatusEffect.FREEZE:
         healed =
@@ -277,8 +272,8 @@
       globalScene.phaseManager.queueMessage(
         getStatusEffectHealText(this.pokemon.status.effect, getPokemonNameWithAffix(this.pokemon)),
       );
-      this.pokemon.resetStatus();
-      this.pokemon.updateInfo();
+      // cannot use `asPhase=true` as it will cause status to be reset _after_ move condition checks fire
+      this.pokemon.resetStatus(false, false, false, false);
     }
   }
 
