import { BattlerIndex } from "#app/battle";
import { globalScene } from "#app/global-scene";
import {
  applyAbAttrs,
  applyPostMoveUsedAbAttrs,
  applyPreAttackAbAttrs,
  BlockRedirectAbAttr,
  IncreasePpAbAttr,
  PokemonTypeChangeAbAttr,
  PostMoveUsedAbAttr,
  RedirectMoveAbAttr,
  ReduceStatusEffectDurationAbAttr
} from "#app/data/ability";
import type { DelayedAttackTag } from "#app/data/arena-tag";
import { CommonAnim } from "#app/data/battle-anims";
import { BattlerTagLapseType, CenterOfAttentionTag } from "#app/data/battler-tags";
import {
  allMoves,
  applyMoveAttrs,
  BypassRedirectAttr,
  BypassSleepAttr,
  CopyMoveAttr,
  DelayedAttackAttr,
  frenzyMissFunc,
  HealStatusEffectAttr,
  MoveFlags,
  PreMoveMessageAttr
} from "#app/data/move";
import { SpeciesFormChangePreMoveTrigger } from "#app/data/pokemon-forms";
import { getStatusEffectActivationText, getStatusEffectHealText } from "#app/data/status-effect";
import { Type } from "#enums/type";
import { getTerrainBlockMessage } from "#app/data/weather";
import { MoveUsedEvent } from "#app/events/battle-scene";
import type { PokemonMove } from "#app/field/pokemon";
import type Pokemon from "#app/field/pokemon";
import { MoveResult } from "#app/field/pokemon";
import { getPokemonNameWithAffix } from "#app/messages";
import Overrides from "#app/overrides";
import { BattlePhase } from "#app/phases/battle-phase";
import { CommonAnimPhase } from "#app/phases/common-anim-phase";
import { MoveChargePhase } from "#app/phases/move-charge-phase";
import { MoveEffectPhase } from "#app/phases/move-effect-phase";
import { MoveEndPhase } from "#app/phases/move-end-phase";
import { ShowAbilityPhase } from "#app/phases/show-ability-phase";
import { BooleanHolder, NumberHolder } from "#app/utils";
import { Abilities } from "#enums/abilities";
import { ArenaTagType } from "#enums/arena-tag-type";
import { BattlerTagType } from "#enums/battler-tag-type";
import { Moves } from "#enums/moves";
import { StatusEffect } from "#enums/status-effect";
import i18next from "i18next";

export class MovePhase extends BattlePhase {
  protected _pokemon: Pokemon;
  protected _move: PokemonMove;
  protected _targets: BattlerIndex[];
  protected followUp: boolean;
  protected ignorePp: boolean;
  protected forcedLast: boolean;
  protected failed: boolean = false;
  protected cancelled: boolean = false;

  public get pokemon(): Pokemon {
    return this._pokemon;
  }

  protected set pokemon(pokemon: Pokemon) {
    this._pokemon = pokemon;
  }

  public get move(): PokemonMove {
    return this._move;
  }

  protected set move(move: PokemonMove) {
    this._move = move;
  }

  public get targets(): BattlerIndex[] {
    return this._targets;
  }

  protected set targets(targets: BattlerIndex[]) {
    this._targets = targets;
  }

  /**
   * @param followUp Indicates that the move being uses is a "follow-up" - for example, a move being used by Metronome or Dancer.
   *                 Follow-ups bypass a few failure conditions, including flinches, sleep/paralysis/freeze and volatile status checks, etc.
   */
<<<<<<< HEAD
  constructor(scene: BattleScene, pokemon: Pokemon, targets: BattlerIndex[], move: PokemonMove, followUp: boolean = false, ignorePp: boolean = false, forcedLast: boolean = false) {
    super(scene);
=======
  constructor(pokemon: Pokemon, targets: BattlerIndex[], move: PokemonMove, followUp: boolean = false, ignorePp: boolean = false) {
    super();
>>>>>>> 188664f3

    this.pokemon = pokemon;
    this.targets = targets;
    this.move = move;
    this.followUp = followUp;
    this.ignorePp = ignorePp;
    this.forcedLast = forcedLast;
  }

  /**
   * Checks if the pokemon is active, if the move is usable, and that the move is targetting something.
   * @param ignoreDisableTags `true` to not check if the move is disabled
   * @returns `true` if all the checks pass
   */
  public canMove(ignoreDisableTags: boolean = false): boolean {
    return this.pokemon.isActive(true) && this.move.isUsable(this.pokemon, this.ignorePp, ignoreDisableTags) && !!this.targets.length;
  }

  /**Signifies the current move should fail but still use PP */
  public fail(): void {
    this.failed = true;
  }

  /**Signifies the current move should cancel and retain PP */
  public cancel(): void {
    this.cancelled = true;
  }

  /**
   * Shows whether the current move has been forced to the end of the turn
   * Needed for speed order, see {@linkcode Moves.QUASH}
   * */
  public isForcedLast(): boolean {
    return this.forcedLast;
  }


  public start(): void {
    super.start();

    console.log(Moves[this.move.moveId]);

    // Check if move is unusable (e.g. because it's out of PP due to a mid-turn Spite).
    if (!this.canMove(true)) {
      if (this.pokemon.isActive(true)) {
        this.fail();
        this.showMoveText();
        this.showFailedText();
      }
      return this.end();
    }

    this.pokemon.turnData.acted = true;

    // Reset hit-related turn data when starting follow-up moves (e.g. Metronomed moves, Dancer repeats)
    if (this.followUp) {
      this.pokemon.turnData.hitsLeft = -1;
      this.pokemon.turnData.hitCount = 0;
    }

    // Check move to see if arena.ignoreAbilities should be true.
    if (!this.followUp) {
      if (this.move.getMove().checkFlag(MoveFlags.IGNORE_ABILITIES, this.pokemon, null)) {
        globalScene.arena.setIgnoreAbilities(true, this.pokemon.getBattlerIndex());
      }
    }

    this.resolveRedirectTarget();

    this.resolveCounterAttackTarget();

    this.resolvePreMoveStatusEffects();

    this.lapsePreMoveAndMoveTags();

    if (!(this.failed || this.cancelled)) {
      this.resolveFinalPreMoveCancellationChecks();
    }

    if (this.cancelled || this.failed) {
      this.handlePreMoveFailures();
    } else if (this.move.getMove().isChargingMove() && !this.pokemon.getTag(BattlerTagType.CHARGING)) {
      this.chargeMove();
    } else {
      this.useMove();
    }

    this.end();
  }

  /** Check for cancellation edge cases - no targets remaining, or {@linkcode Moves.NONE} is in the queue */
  protected resolveFinalPreMoveCancellationChecks(): void {
    const targets = this.getActiveTargetPokemon();
    const moveQueue = this.pokemon.getMoveQueue();

    if (targets.length === 0 || (moveQueue.length && moveQueue[0].move === Moves.NONE)) {
      this.showMoveText();
      this.showFailedText();
      this.cancel();
    }
  }

  public getActiveTargetPokemon(): Pokemon[] {
    return globalScene.getField(true).filter(p => this.targets.includes(p.getBattlerIndex()));
  }

  /**
   * Handles {@link StatusEffect.SLEEP Sleep}/{@link StatusEffect.PARALYSIS Paralysis}/{@link StatusEffect.FREEZE Freeze} rolls and side effects.
   */
  protected resolvePreMoveStatusEffects(): void {
    if (!this.followUp && this.pokemon.status && !this.pokemon.status.isPostTurn()) {
      this.pokemon.status.incrementTurn();
      let activated = false;
      let healed = false;

      switch (this.pokemon.status.effect) {
        case StatusEffect.PARALYSIS:
          activated = (!this.pokemon.randSeedInt(4) || Overrides.STATUS_ACTIVATION_OVERRIDE === true) && Overrides.STATUS_ACTIVATION_OVERRIDE !== false;
          break;
        case StatusEffect.SLEEP:
          applyMoveAttrs(BypassSleepAttr, this.pokemon, null, this.move.getMove());
          const turnsRemaining = new NumberHolder(this.pokemon.status.sleepTurnsRemaining ?? 0);
          applyAbAttrs(ReduceStatusEffectDurationAbAttr, this.pokemon, null, false, this.pokemon.status.effect, turnsRemaining);
          this.pokemon.status.sleepTurnsRemaining = turnsRemaining.value;
          healed = this.pokemon.status.sleepTurnsRemaining <= 0;
          activated = !healed && !this.pokemon.getTag(BattlerTagType.BYPASS_SLEEP);
          break;
        case StatusEffect.FREEZE:
          healed =
            !!this.move.getMove().findAttr((attr) =>
              attr instanceof HealStatusEffectAttr
              && attr.selfTarget
              && attr.isOfEffect(StatusEffect.FREEZE))
            || (!this.pokemon.randSeedInt(5) && Overrides.STATUS_ACTIVATION_OVERRIDE !== true)
            || Overrides.STATUS_ACTIVATION_OVERRIDE === false;

          activated = !healed;
          break;
      }

      if (activated) {
        this.cancel();
        globalScene.queueMessage(getStatusEffectActivationText(this.pokemon.status.effect, getPokemonNameWithAffix(this.pokemon)));
        globalScene.unshiftPhase(new CommonAnimPhase(this.pokemon.getBattlerIndex(), undefined, CommonAnim.POISON + (this.pokemon.status.effect - 1)));
      } else if (healed) {
        globalScene.queueMessage(getStatusEffectHealText(this.pokemon.status.effect, getPokemonNameWithAffix(this.pokemon)));
        this.pokemon.resetStatus();
        this.pokemon.updateInfo();
      }
    }
  }

  /**
   * Lapse {@linkcode BattlerTagLapseType.PRE_MOVE PRE_MOVE} tags that trigger before a move is used, regardless of whether or not it failed.
   * Also lapse {@linkcode BattlerTagLapseType.MOVE MOVE} tags if the move should be successful.
   */
  protected lapsePreMoveAndMoveTags(): void {
    this.pokemon.lapseTags(BattlerTagLapseType.PRE_MOVE);

    // TODO: does this intentionally happen before the no targets/Moves.NONE on queue cancellation case is checked?
    if (!this.followUp && this.canMove() && !this.cancelled) {
      this.pokemon.lapseTags(BattlerTagLapseType.MOVE);
    }
  }

  protected useMove(): void {
    const targets = this.getActiveTargetPokemon();
    const moveQueue = this.pokemon.getMoveQueue();

    // form changes happen even before we know that the move wll execute.
    globalScene.triggerPokemonFormChange(this.pokemon, SpeciesFormChangePreMoveTrigger);

    const isDelayedAttack = this.move.getMove().hasAttr(DelayedAttackAttr);
    if (isDelayedAttack) {
      // Check the player side arena if future sight is active
      const futureSightTags = globalScene.arena.findTags(t => t.tagType ===  ArenaTagType.FUTURE_SIGHT);
      const doomDesireTags = globalScene.arena.findTags(t => t.tagType === ArenaTagType.DOOM_DESIRE);
      let fail = false;
      const currentTargetIndex = targets[0].getBattlerIndex();
      for (const tag of futureSightTags) {
        if ((tag as DelayedAttackTag).targetIndex === currentTargetIndex) {
          fail = true;
          break;
        }
      }
      for (const tag of doomDesireTags) {
        if ((tag as DelayedAttackTag).targetIndex === currentTargetIndex) {
          fail = true;
          break;
        }
      }
      if (fail) {
        this.showMoveText();
        this.showFailedText();
        return this.end();
      }
    }

    this.showMoveText();

    if (moveQueue.length > 0) {
      // Using .shift here clears out two turn moves once they've been used
      this.ignorePp = moveQueue.shift()?.ignorePP ?? false;
    }

    if (this.pokemon.getTag(BattlerTagType.CHARGING)?.sourceMove === this.move.moveId) {
      this.pokemon.lapseTag(BattlerTagType.CHARGING);
    }

    // "commit" to using the move, deducting PP.
    if (!this.ignorePp) {
      const ppUsed = 1 + this.getPpIncreaseFromPressure(targets);

      this.move.usePp(ppUsed);
      globalScene.eventTarget.dispatchEvent(new MoveUsedEvent(this.pokemon?.id, this.move.getMove(), this.move.ppUsed));
    }

    /**
     * Determine if the move is successful (meaning that its damage/effects can be attempted)
     * by checking that all of the following are true:
     * - Conditional attributes of the move are all met
     * - The target's `ForceSwitchOutImmunityAbAttr` is not triggered (see {@linkcode Move.prototype.applyConditions})
     * - Weather does not block the move
     * - Terrain does not block the move
     *
     * TODO: These steps are straightforward, but the implementation below is extremely convoluted.
     */

    const move = this.move.getMove();

    /**
     * Move conditions assume the move has a single target
     * TODO: is this sustainable?
     */
    const passesConditions = move.applyConditions(this.pokemon, targets[0], move);
    const failedDueToWeather: boolean = globalScene.arena.isMoveWeatherCancelled(this.pokemon, move);
    const failedDueToTerrain: boolean = globalScene.arena.isMoveTerrainCancelled(this.pokemon, this.targets, move);

    const success = passesConditions && !failedDueToWeather && !failedDueToTerrain;

    // Update the battle's "last move" pointer, unless we're currently mimicking a move.
    if (!allMoves[this.move.moveId].hasAttr(CopyMoveAttr)) {
      // The last move used is unaffected by moves that fail
      if (success) {
        globalScene.currentBattle.lastMove = this.move.moveId;
      }
    }

    /**
     * If the move has not failed, trigger ability-based user type changes and then execute it.
     *
     * Notably, Roar, Whirlwind, Trick-or-Treat, and Forest's Curse will trigger these type changes even
     * if the move fails.
     */
    if (success) {
      applyPreAttackAbAttrs(PokemonTypeChangeAbAttr, this.pokemon, null, this.move.getMove());
      globalScene.unshiftPhase(new MoveEffectPhase(this.pokemon.getBattlerIndex(), this.targets, this.move));

    } else {
      if ([ Moves.ROAR, Moves.WHIRLWIND, Moves.TRICK_OR_TREAT, Moves.FORESTS_CURSE ].includes(this.move.moveId)) {
        applyPreAttackAbAttrs(PokemonTypeChangeAbAttr, this.pokemon, null, this.move.getMove());
      }

      this.pokemon.pushMoveHistory({ move: this.move.moveId, targets: this.targets, result: MoveResult.FAIL, virtual: this.move.virtual });

      let failedText: string | undefined;
      const failureMessage = move.getFailedText(this.pokemon, targets[0], move, new BooleanHolder(false));

      if (failureMessage) {
        failedText = failureMessage;
      } else if (failedDueToTerrain) {
        failedText = getTerrainBlockMessage(this.pokemon, globalScene.arena.getTerrainType());
      }

      this.showFailedText(failedText);

      // Remove the user from its semi-invulnerable state (if applicable)
      this.pokemon.lapseTags(BattlerTagLapseType.MOVE_EFFECT);
    }

    // Handle Dancer, which triggers immediately after a move is used (rather than waiting on `this.end()`).
    // Note that the `!this.followUp` check here prevents an infinite Dancer loop.
    if (this.move.getMove().hasFlag(MoveFlags.DANCE_MOVE) && !this.followUp) {
      globalScene.getField(true).forEach(pokemon => {
        applyPostMoveUsedAbAttrs(PostMoveUsedAbAttr, pokemon, this.move, this.pokemon, this.targets);
      });
    }
  }

  /** Queues a {@linkcode MoveChargePhase} for this phase's invoked move. */
  protected chargeMove() {
    const move = this.move.getMove();
    const targets = this.getActiveTargetPokemon();

    if (move.applyConditions(this.pokemon, targets[0], move)) {
      // Protean and Libero apply on the charging turn of charge moves
      applyPreAttackAbAttrs(PokemonTypeChangeAbAttr, this.pokemon, null, this.move.getMove());

      this.showMoveText();
      globalScene.unshiftPhase(new MoveChargePhase(this.pokemon.getBattlerIndex(), this.targets[0], this.move));
    } else {
      this.pokemon.pushMoveHistory({ move: this.move.moveId, targets: this.targets, result: MoveResult.FAIL, virtual: this.move.virtual });

      const failureMessage = move.getFailedText(this.pokemon, targets[0], move, new BooleanHolder(false));
      this.showMoveText();
      this.showFailedText(failureMessage ?? undefined);

      // Remove the user from its semi-invulnerable state (if applicable)
      this.pokemon.lapseTags(BattlerTagLapseType.MOVE_EFFECT);
    }
  }

  /**
   * Queues a {@linkcode MoveEndPhase} if the move wasn't a {@linkcode followUp} and {@linkcode canMove()} returns `true`,
   * then ends the phase.
   */
  public end(): void {
    if (!this.followUp && this.canMove()) {
      globalScene.unshiftPhase(new MoveEndPhase(this.pokemon.getBattlerIndex()));
    }

    super.end();
  }

  /**
   * Applies PP increasing abilities (currently only {@link Abilities.PRESSURE Pressure}) if they exist on the target pokemon.
   * Note that targets must include only active pokemon.
   *
   * TODO: This hardcodes the PP increase at 1 per opponent, rather than deferring to the ability.
   */
  public getPpIncreaseFromPressure(targets: Pokemon[]): number {
    const foesWithPressure = this.pokemon.getOpponents().filter(o => targets.includes(o) && o.isActive(true) && o.hasAbilityWithAttr(IncreasePpAbAttr));
    return foesWithPressure.length;
  }

  /**
   * Modifies `this.targets` in place, based upon:
   * - Move redirection abilities, effects, etc.
   * - Counterattacks, which pass a special value into the `targets` constructor param (`[`{@linkcode BattlerIndex.ATTACKER}`]`).
   */
  protected resolveRedirectTarget(): void {
    if (this.targets.length === 1) {
      const currentTarget = this.targets[0];
      const redirectTarget = new NumberHolder(currentTarget);

      // check move redirection abilities of every pokemon *except* the user.
      globalScene.getField(true).filter(p => p !== this.pokemon).forEach(p => applyAbAttrs(RedirectMoveAbAttr, p, null, false, this.move.moveId, redirectTarget));

      /** `true` if an Ability is responsible for redirecting the move to another target; `false` otherwise */
      let redirectedByAbility = (currentTarget !== redirectTarget.value);

      // check for center-of-attention tags (note that this will override redirect abilities)
      this.pokemon.getOpponents().forEach(p => {
        const redirectTag = p.getTag(CenterOfAttentionTag);

        // TODO: don't hardcode this interaction.
        // Handle interaction between the rage powder center-of-attention tag and moves used by grass types/overcoat-havers (which are immune to RP's redirect)
        if (redirectTag && (!redirectTag.powder || (!this.pokemon.isOfType(Type.GRASS) && !this.pokemon.hasAbility(Abilities.OVERCOAT)))) {
          redirectTarget.value = p.getBattlerIndex();
          redirectedByAbility = false;
        }
      });

      if (currentTarget !== redirectTarget.value) {
        const bypassRedirectAttrs = this.move.getMove().getAttrs(BypassRedirectAttr);
        bypassRedirectAttrs.forEach((attr) => {
          if (!attr.abilitiesOnly || redirectedByAbility) {
            redirectTarget.value = currentTarget;
          }
        });

        if (this.pokemon.hasAbilityWithAttr(BlockRedirectAbAttr)) {
          redirectTarget.value = currentTarget;
          globalScene.unshiftPhase(new ShowAbilityPhase(this.pokemon.getBattlerIndex(), this.pokemon.getPassiveAbility().hasAttr(BlockRedirectAbAttr)));
        }

        this.targets[0] = redirectTarget.value;
      }
    }
  }

  /**
   * Counter-attacking moves pass in `[`{@linkcode BattlerIndex.ATTACKER}`]` into the constructor's `targets` param.
   * This function modifies `this.targets` to reflect the actual battler index of the user's last
   * attacker.
   *
   * If there is no last attacker, or they are no longer on the field, a message is displayed and the
   * move is marked for failure.
   */
  protected resolveCounterAttackTarget(): void {
    if (this.targets.length === 1 && this.targets[0] === BattlerIndex.ATTACKER) {
      if (this.pokemon.turnData.attacksReceived.length) {
        this.targets[0] = this.pokemon.turnData.attacksReceived[0].sourceBattlerIndex;

        // account for metal burst and comeuppance hitting remaining targets in double battles
        // counterattack will redirect to remaining ally if original attacker faints
        if (globalScene.currentBattle.double && this.move.getMove().hasFlag(MoveFlags.REDIRECT_COUNTER)) {
          if (globalScene.getField()[this.targets[0]].hp === 0) {
            const opposingField = this.pokemon.isPlayer() ? globalScene.getEnemyField() : globalScene.getPlayerField();
            this.targets[0] = opposingField.find(p => p.hp > 0)?.getBattlerIndex() ?? BattlerIndex.ATTACKER;
          }
        }
      }

      if (this.targets[0] === BattlerIndex.ATTACKER) {
        this.fail();
        this.showMoveText();
        this.showFailedText();
      }
    }
  }

  /**
   * Handles the case where the move was cancelled or failed:
   * - Uses PP if the move failed (not cancelled) and should use PP (failed moves are not affected by {@link Abilities.PRESSURE Pressure})
   * - Records a cancelled OR failed move in move history, so abilities like {@link Abilities.TRUANT Truant} don't trigger on the
   *   next turn and soft-lock.
   * - Lapses `MOVE_EFFECT` tags:
   *   - Semi-invulnerable battler tags (Fly/Dive/etc.) are intended to lapse on move effects, but also need
   *     to lapse on move failure/cancellation.
   *
   *     TODO: ...this seems weird.
   * - Lapses `AFTER_MOVE` tags:
   *   - This handles the effects of {@link Moves.SUBSTITUTE Substitute}
   * - Removes the second turn of charge moves
   */
  protected handlePreMoveFailures(): void {
    if (this.cancelled || this.failed) {
      if (this.failed) {
        const ppUsed = this.ignorePp ? 0 : 1;

        if (ppUsed) {
          this.move.usePp();
        }

        globalScene.eventTarget.dispatchEvent(new MoveUsedEvent(this.pokemon?.id, this.move.getMove(), ppUsed));
      }

      if (this.cancelled && this.pokemon.summonData?.tags?.find(t => t.tagType === BattlerTagType.FRENZY)) {
        frenzyMissFunc(this.pokemon, this.move.getMove());
      }

      this.pokemon.pushMoveHistory({ move: Moves.NONE, result: MoveResult.FAIL, targets: this.targets });

      this.pokemon.lapseTags(BattlerTagLapseType.MOVE_EFFECT);
      this.pokemon.lapseTags(BattlerTagLapseType.AFTER_MOVE);

      this.pokemon.getMoveQueue().shift();
    }
  }

  /**
   * Displays the move's usage text to the player, unless it's a charge turn (ie: {@link Moves.SOLAR_BEAM Solar Beam}),
   * the pokemon is on a recharge turn (ie: {@link Moves.HYPER_BEAM Hyper Beam}), or a 2-turn move was interrupted (ie: {@link Moves.FLY Fly}).
   */
  public showMoveText(): void {
    if (this.move.moveId === Moves.NONE) {
      return;
    }

    if (this.pokemon.getTag(BattlerTagType.RECHARGING) || this.pokemon.getTag(BattlerTagType.INTERRUPTED)) {
      return;
    }

    globalScene.queueMessage(i18next.t("battle:useMove", {
      pokemonNameWithAffix: getPokemonNameWithAffix(this.pokemon),
      moveName: this.move.getName()
    }), 500);
    applyMoveAttrs(PreMoveMessageAttr, this.pokemon, this.pokemon.getOpponents()[0], this.move.getMove());
  }

  public showFailedText(failedText?: string): void {
    globalScene.queueMessage(failedText ?? i18next.t("battle:attackFailed"));
  }
}<|MERGE_RESOLUTION|>--- conflicted
+++ resolved
@@ -88,13 +88,9 @@
    * @param followUp Indicates that the move being uses is a "follow-up" - for example, a move being used by Metronome or Dancer.
    *                 Follow-ups bypass a few failure conditions, including flinches, sleep/paralysis/freeze and volatile status checks, etc.
    */
-<<<<<<< HEAD
-  constructor(scene: BattleScene, pokemon: Pokemon, targets: BattlerIndex[], move: PokemonMove, followUp: boolean = false, ignorePp: boolean = false, forcedLast: boolean = false) {
-    super(scene);
-=======
+
   constructor(pokemon: Pokemon, targets: BattlerIndex[], move: PokemonMove, followUp: boolean = false, ignorePp: boolean = false) {
     super();
->>>>>>> 188664f3
 
     this.pokemon = pokemon;
     this.targets = targets;
