import { BattlerIndex } from "#enums/battler-index";
import { globalScene } from "#app/global-scene";
import { applyAbAttrs, applyPostMoveUsedAbAttrs, applyPreAttackAbAttrs } from "#app/data/abilities/apply-ab-attrs";
import type { DelayedAttackTag } from "#app/data/arena-tag";
import { CommonAnim } from "#enums/move-anims-common";
import { CenterOfAttentionTag } from "#app/data/battler-tags";
import { BattlerTagLapseType } from "#enums/battler-tag-lapse-type";
import { applyMoveAttrs } from "#app/data/moves/apply-attrs";
import { allMoves } from "#app/data/data-lists";
import { MoveFlags } from "#enums/MoveFlags";
import { SpeciesFormChangePreMoveTrigger } from "#app/data/pokemon-forms/form-change-triggers";
import { getStatusEffectActivationText, getStatusEffectHealText } from "#app/data/status-effect";
import { PokemonType } from "#enums/pokemon-type";
import { getTerrainBlockMessage, getWeatherBlockMessage } from "#app/data/weather";
import { MoveUsedEvent } from "#app/events/battle-scene";
import type { PokemonMove } from "#app/data/moves/pokemon-move";
import type Pokemon from "#app/field/pokemon";
import { MoveResult } from "#enums/move-result";
import { getPokemonNameWithAffix } from "#app/messages";
import Overrides from "#app/overrides";
import { BattlePhase } from "#app/phases/battle-phase";
import { enumValueToKey, NumberHolder } from "#app/utils/common";
import { AbilityId } from "#enums/ability-id";
import { ArenaTagType } from "#enums/arena-tag-type";
import { BattlerTagType } from "#enums/battler-tag-type";
import { MoveId } from "#enums/move-id";
import { StatusEffect } from "#enums/status-effect";
import i18next from "i18next";
import { isVirtual, isIgnorePP, isReflected, MoveUseMode, isIgnoreStatus } from "#enums/move-use-mode";
import { frenzyMissFunc } from "#app/data/moves/move-utils";

export class MovePhase extends BattlePhase {
  public readonly phaseName = "MovePhase";
  protected _pokemon: Pokemon;
  protected _move: PokemonMove;
  protected _targets: BattlerIndex[];
  public readonly useMode: MoveUseMode; // Made public for quash
  protected forcedLast: boolean;

  /** Whether the current move should fail but still use PP */
  protected failed = false;
  /** Whether the current move should cancel and retain PP */
  protected cancelled = false;

  public get pokemon(): Pokemon {
    return this._pokemon;
  }

  // TODO: Do we need public getters but only protected setters?
  protected set pokemon(pokemon: Pokemon) {
    this._pokemon = pokemon;
  }

  public get move(): PokemonMove {
    return this._move;
  }

  protected set move(move: PokemonMove) {
    this._move = move;
  }

  public get targets(): BattlerIndex[] {
    return this._targets;
  }

  protected set targets(targets: BattlerIndex[]) {
    this._targets = targets;
  }

  /**
   * Create a new MovePhase for using moves.
   * @param pokemon - The {@linkcode Pokemon} using the move
   * @param move - The {@linkcode PokemonMove} to use
   * @param useMode - The {@linkcode MoveUseMode} corresponding to this move's means of execution (usually `MoveUseMode.NORMAL`).
   * Not marked optional to ensure callers correctly pass on `useModes`.
   * @param forcedLast - Whether to force this phase to occur last in order (for {@linkcode MoveId.QUASH}); default `false`
   */
  constructor(pokemon: Pokemon, targets: BattlerIndex[], move: PokemonMove, useMode: MoveUseMode, forcedLast = false) {
    super();

    this.pokemon = pokemon;
    this.targets = targets;
    this.move = move;
    this.useMode = useMode;
    this.forcedLast = forcedLast;
  }

  /**
   * Checks if the pokemon is active, if the move is usable, and that the move is targeting something.
   * @param ignoreDisableTags `true` to not check if the move is disabled
   * @returns `true` if all the checks pass
   */
  public canMove(ignoreDisableTags = false): boolean {
    return (
      this.pokemon.isActive(true) &&
      this.move.isUsable(this.pokemon, isIgnorePP(this.useMode), ignoreDisableTags) &&
      this.targets.length > 0
    );
  }

  /** Signifies the current move should fail but still use PP */
  public fail(): void {
    this.failed = true;
  }

  /** Signifies the current move should cancel and retain PP */
  public cancel(): void {
    this.cancelled = true;
  }

  /**
   * Shows whether the current move has been forced to the end of the turn
   * Needed for speed order, see {@linkcode MoveId.QUASH}
   */
  public isForcedLast(): boolean {
    return this.forcedLast;
  }

  public start(): void {
    super.start();

    console.log(MoveId[this.move.moveId], enumValueToKey(MoveUseMode, this.useMode));

    // Check if move is unusable (e.g. running out of PP due to a mid-turn Spite
    // or the user no longer being on field), ending the phase early if not.
    if (!this.canMove(true)) {
      if (this.pokemon.isActive(true)) {
        this.fail();
        this.showMoveText();
        this.showFailedText();
      }
      this.end();
      return;
    }

    this.pokemon.turnData.acted = true;

    // Reset hit-related turn data when starting follow-up moves (e.g. Metronomed moves, Dancer repeats)
    if (isVirtual(this.useMode)) {
      this.pokemon.turnData.hitsLeft = -1;
      this.pokemon.turnData.hitCount = 0;
    }

    // Check move to see if arena.ignoreAbilities should be true.
    if (
      this.move.getMove().doesFlagEffectApply({
        flag: MoveFlags.IGNORE_ABILITIES,
        user: this.pokemon,
        isFollowUp: isVirtual(this.useMode), // Sunsteel strike and co. don't work when called indirectly
      })
    ) {
      globalScene.arena.setIgnoreAbilities(true, this.pokemon.getBattlerIndex());
    }

    this.resolveRedirectTarget();

    this.resolveCounterAttackTarget();

    this.resolvePreMoveStatusEffects();

    this.lapsePreMoveAndMoveTags();

    if (!(this.failed || this.cancelled)) {
      this.resolveFinalPreMoveCancellationChecks();
    }

    if (this.cancelled || this.failed) {
      this.handlePreMoveFailures();
    } else if (this.move.getMove().isChargingMove() && !this.pokemon.getTag(BattlerTagType.CHARGING)) {
      this.chargeMove();
    } else {
      this.useMove();
    }

    this.end();
  }

  /** Check for cancellation edge cases - no targets remaining, or {@linkcode MoveId.NONE} is in the queue */
  protected resolveFinalPreMoveCancellationChecks(): void {
    const targets = this.getActiveTargetPokemon();
    const moveQueue = this.pokemon.getMoveQueue();

    if (
      (targets.length === 0 && !this.move.getMove().hasAttr("AddArenaTrapTagAttr")) ||
      (moveQueue.length > 0 && moveQueue[0].move === MoveId.NONE)
    ) {
      this.showMoveText();
      this.showFailedText();
      this.cancel();
    }
  }

  public getActiveTargetPokemon(): Pokemon[] {
    return globalScene.getField(true).filter(p => this.targets.includes(p.getBattlerIndex()));
  }

  /**
   * Handles {@link StatusEffect.SLEEP | Sleep}/{@link StatusEffect.PARALYSIS | Paralysis}/{@link StatusEffect.FREEZE | Freeze} rolls and side effects.
   */
  protected resolvePreMoveStatusEffects(): void {
<<<<<<< HEAD
    // Skip for follow ups/reflected moves, no status condition or post turn statuses (e.g. Poison/Toxic)
    if (!this.pokemon.status || this.pokemon.status?.isPostTurn() || isIgnoreStatus(this.useMode)) {
      return;
    }
=======
    if (!this.followUp && this.pokemon.status && !this.pokemon.status.isPostTurn()) {
      this.pokemon.status.incrementTurn();
      let activated = false;
      let healed = false;

      switch (this.pokemon.status.effect) {
        case StatusEffect.PARALYSIS:
          activated =
            (!this.pokemon.randBattleSeedInt(4) || Overrides.STATUS_ACTIVATION_OVERRIDE === true) &&
            Overrides.STATUS_ACTIVATION_OVERRIDE !== false;
          break;
        case StatusEffect.SLEEP: {
          applyMoveAttrs("BypassSleepAttr", this.pokemon, null, this.move.getMove());
          const turnsRemaining = new NumberHolder(this.pokemon.status.sleepTurnsRemaining ?? 0);
          applyAbAttrs(
            "ReduceStatusEffectDurationAbAttr",
            this.pokemon,
            null,
            false,
            this.pokemon.status.effect,
            turnsRemaining,
          );
          this.pokemon.status.sleepTurnsRemaining = turnsRemaining.value;
          healed = this.pokemon.status.sleepTurnsRemaining <= 0;
          activated = !healed && !this.pokemon.getTag(BattlerTagType.BYPASS_SLEEP);
          break;
        }
        case StatusEffect.FREEZE:
          healed =
            !!this.move
              .getMove()
              .findAttr(
                attr =>
                  attr.is("HealStatusEffectAttr") &&
                  attr.selfTarget &&
                  (attr as unknown as HealStatusEffectAttr).isOfEffect(StatusEffect.FREEZE),
              ) ||
            (!this.pokemon.randBattleSeedInt(5) && Overrides.STATUS_ACTIVATION_OVERRIDE !== true) ||
            Overrides.STATUS_ACTIVATION_OVERRIDE === false;

          activated = !healed;
          break;
      }
>>>>>>> ff9aefb0

    if (
      this.useMode === MoveUseMode.INDIRECT &&
      [StatusEffect.SLEEP, StatusEffect.FREEZE].includes(this.pokemon.status.effect)
    ) {
      // Dancer thaws out or wakes up a frozen/sleeping user prior to use
      this.pokemon.resetStatus(false);
      return;
    }

    this.pokemon.status.incrementTurn();
    /** Whether to prevent us from using the move */
    let activated = false;
    /** Whether to cure the status */
    let healed = false;

    switch (this.pokemon.status.effect) {
      case StatusEffect.PARALYSIS:
        activated =
          (this.pokemon.randBattleSeedInt(4) === 0 || Overrides.STATUS_ACTIVATION_OVERRIDE === true) &&
          Overrides.STATUS_ACTIVATION_OVERRIDE !== false;
        break;
      case StatusEffect.SLEEP: {
        applyMoveAttrs("BypassSleepAttr", this.pokemon, null, this.move.getMove());
        const turnsRemaining = new NumberHolder(this.pokemon.status.sleepTurnsRemaining ?? 0);
        applyAbAttrs(
          ReduceStatusEffectDurationAbAttr,
          this.pokemon,
          null,
          false,
          this.pokemon.status.effect,
          turnsRemaining,
        );
        this.pokemon.status.sleepTurnsRemaining = turnsRemaining.value;
        healed = this.pokemon.status.sleepTurnsRemaining <= 0;
        activated = !healed && !this.pokemon.getTag(BattlerTagType.BYPASS_SLEEP);
        break;
      }
      case StatusEffect.FREEZE:
        healed =
          !!this.move
            .getMove()
            .findAttr(
              attr => attr.is("HealStatusEffectAttr") && attr.selfTarget && attr.isOfEffect(StatusEffect.FREEZE),
            ) ||
          (!this.pokemon.randBattleSeedInt(5) && Overrides.STATUS_ACTIVATION_OVERRIDE !== true) ||
          Overrides.STATUS_ACTIVATION_OVERRIDE === false;

        activated = !healed;
        break;
    }

    if (activated) {
      // Cancel move activation and play effect
      this.cancel();
      globalScene.phaseManager.queueMessage(
        getStatusEffectActivationText(this.pokemon.status.effect, getPokemonNameWithAffix(this.pokemon)),
      );
      globalScene.phaseManager.unshiftNew(
        "CommonAnimPhase",
        this.pokemon.getBattlerIndex(),
        undefined,
        CommonAnim.POISON + (this.pokemon.status.effect - 1), // offset anim # by effect #
      );
    } else if (healed) {
      // cure status and play effect
      globalScene.phaseManager.queueMessage(
        getStatusEffectHealText(this.pokemon.status.effect, getPokemonNameWithAffix(this.pokemon)),
      );
      this.pokemon.resetStatus();
      this.pokemon.updateInfo();
    }
  }

  /**
   * Lapse {@linkcode BattlerTagLapseType.PRE_MOVE | PRE_MOVE} tags that trigger before a move is used, regardless of whether or not it failed.
   * Also lapse {@linkcode BattlerTagLapseType.MOVE | MOVE} tags if the move is successful and not called indirectly.
   */
  protected lapsePreMoveAndMoveTags(): void {
    this.pokemon.lapseTags(BattlerTagLapseType.PRE_MOVE);

    // TODO: does this intentionally happen before the no targets/MoveId.NONE on queue cancellation case is checked?
    // (In other words, check if truant can proc on a move w/o targets)
    if (!isIgnoreStatus(this.useMode) && this.canMove() && !this.cancelled) {
      this.pokemon.lapseTags(BattlerTagLapseType.MOVE);
    }
  }

  protected useMove(): void {
    const targets = this.getActiveTargetPokemon();
    const moveQueue = this.pokemon.getMoveQueue();
    const move = this.move.getMove();

    // form changes happen even before we know that the move wll execute.
    globalScene.triggerPokemonFormChange(this.pokemon, SpeciesFormChangePreMoveTrigger);

    const isDelayedAttack = move.hasAttr("DelayedAttackAttr");
    if (isDelayedAttack) {
      // Check the player side arena if future sight is active
      const futureSightTags = globalScene.arena.findTags(t => t.tagType === ArenaTagType.FUTURE_SIGHT);
      const doomDesireTags = globalScene.arena.findTags(t => t.tagType === ArenaTagType.DOOM_DESIRE);
      let fail = false;
      const currentTargetIndex = targets[0].getBattlerIndex();
      for (const tag of futureSightTags) {
        if ((tag as DelayedAttackTag).targetIndex === currentTargetIndex) {
          fail = true;
          break;
        }
      }
      for (const tag of doomDesireTags) {
        if ((tag as DelayedAttackTag).targetIndex === currentTargetIndex) {
          fail = true;
          break;
        }
      }
      if (fail) {
        this.showMoveText();
        this.showFailedText();
        return this.end();
      }
    }

    let success = true;
    // Check if there are any attributes that can interrupt the move, overriding the fail message.
    for (const move of this.move.getMove().getAttrs("PreUseInterruptAttr")) {
      if (move.apply(this.pokemon, targets[0], this.move.getMove())) {
        success = false;
        break;
      }
    }

    if (success) {
      this.showMoveText();
    }

    // Clear out any two turn moves once they've been used.
    // TODO: Refactor move queues and remove this assignment;
    // Move queues should be handled by the calling `CommandPhase` or a manager for it
    // @ts-expect-error - useMode is readonly and shouldn't normally be assigned to
    this.useMode = moveQueue.shift()?.useMode ?? this.useMode;
    if (this.pokemon.getTag(BattlerTagType.CHARGING)?.sourceMove === this.move.moveId) {
      this.pokemon.lapseTag(BattlerTagType.CHARGING);
    }

    if (!isIgnorePP(this.useMode)) {
      // "commit" to using the move, deducting PP.
      const ppUsed = 1 + this.getPpIncreaseFromPressure(targets);

      this.move.usePp(ppUsed);
      globalScene.eventTarget.dispatchEvent(new MoveUsedEvent(this.pokemon?.id, move, this.move.ppUsed));
    }

    /**
     * Determine if the move is successful (meaning that its damage/effects can be attempted)
     * by checking that all of the following are true:
     * - Conditional attributes of the move are all met
     * - The target's `ForceSwitchOutImmunityAbAttr` is not triggered (see {@linkcode Move.prototype.applyConditions})
     * - Weather does not block the move
     * - Terrain does not block the move
     *
     * TODO: These steps are straightforward, but the implementation below is extremely convoluted.
     */

    /**
     * Move conditions assume the move has a single target
     * TODO: is this sustainable?
     */
    let failedDueToTerrain = false;
    let failedDueToWeather = false;
    if (success) {
      const passesConditions = move.applyConditions(this.pokemon, targets[0], move);
      failedDueToWeather = globalScene.arena.isMoveWeatherCancelled(this.pokemon, move);
      failedDueToTerrain = globalScene.arena.isMoveTerrainCancelled(this.pokemon, this.targets, move);
      success = passesConditions && !failedDueToWeather && !failedDueToTerrain;
    }

    // Update the battle's "last move" pointer, unless we're currently mimicking a move.
    if (!allMoves[this.move.moveId].hasAttr("CopyMoveAttr")) {
      // The last move used is unaffected by moves that fail
      if (success) {
        globalScene.currentBattle.lastMove = this.move.moveId;
      }
    }

    /**
     * If the move has not failed, trigger ability-based user type changes and then execute it.
     *
     * Notably, Roar, Whirlwind, Trick-or-Treat, and Forest's Curse will trigger these type changes even
     * if the move fails.
     */
    if (success) {
      const move = this.move.getMove();
      applyPreAttackAbAttrs("PokemonTypeChangeAbAttr", this.pokemon, null, move);
      globalScene.phaseManager.unshiftNew(
        "MoveEffectPhase",
        this.pokemon.getBattlerIndex(),
        this.targets,
        move,
        this.useMode,
      );
    } else {
      if ([MoveId.ROAR, MoveId.WHIRLWIND, MoveId.TRICK_OR_TREAT, MoveId.FORESTS_CURSE].includes(this.move.moveId)) {
        applyPreAttackAbAttrs("PokemonTypeChangeAbAttr", this.pokemon, null, this.move.getMove());
      }

      this.pokemon.pushMoveHistory({
        move: this.move.moveId,
        targets: this.targets,
        result: MoveResult.FAIL,
        useMode: this.useMode,
      });

      const failureMessage = move.getFailedText(this.pokemon, targets[0], move);
      let failedText: string | undefined;
      if (failureMessage) {
        failedText = failureMessage;
      } else if (failedDueToTerrain) {
        failedText = getTerrainBlockMessage(targets[0], globalScene.arena.getTerrainType());
      } else if (failedDueToWeather) {
        failedText = getWeatherBlockMessage(globalScene.arena.getWeatherType());
      }

      this.showFailedText(failedText);

      // Remove the user from its semi-invulnerable state (if applicable)
      this.pokemon.lapseTags(BattlerTagLapseType.MOVE_EFFECT);
    }

    // Handle Dancer, which triggers immediately after a move is used (rather than waiting on `this.end()`).
    // Note the MoveUseMode check here prevents an infinite Dancer loop.
    const dancerModes: MoveUseMode[] = [MoveUseMode.INDIRECT, MoveUseMode.REFLECTED] as const;
    if (this.move.getMove().hasFlag(MoveFlags.DANCE_MOVE) && !dancerModes.includes(this.useMode)) {
      // TODO: Fix in dancer PR to move to MEP for hit checks
      globalScene.getField(true).forEach(pokemon => {
        applyPostMoveUsedAbAttrs("PostMoveUsedAbAttr", pokemon, this.move, this.pokemon, this.targets);
      });
    }
  }

  /** Queues a {@linkcode MoveChargePhase} for this phase's invoked move. */
  protected chargeMove() {
    const move = this.move.getMove();
    const targets = this.getActiveTargetPokemon();

<<<<<<< HEAD
    this.showMoveText();
=======
    if (move.applyConditions(this.pokemon, targets[0], move)) {
      // Protean and Libero apply on the charging turn of charge moves
      applyPreAttackAbAttrs("PokemonTypeChangeAbAttr", this.pokemon, null, this.move.getMove());
>>>>>>> ff9aefb0

    // Conditions currently assume single target
    // TODO: Is this sustainable?
    if (!move.applyConditions(this.pokemon, targets[0], move)) {
      this.pokemon.pushMoveHistory({
        move: this.move.moveId,
        targets: this.targets,
        result: MoveResult.FAIL,
        useMode: this.useMode,
      });

      const failureMessage = move.getFailedText(this.pokemon, targets[0], move);
      this.showMoveText();
      this.showFailedText(failureMessage ?? undefined);

      // Remove the user from its semi-invulnerable state (if applicable)
      this.pokemon.lapseTags(BattlerTagLapseType.MOVE_EFFECT);
      return;
    }

    // Protean and Libero apply on the charging turn of charge moves
    applyPreAttackAbAttrs(PokemonTypeChangeAbAttr, this.pokemon, null, this.move.getMove());

    globalScene.phaseManager.unshiftNew(
      "MoveChargePhase",
      this.pokemon.getBattlerIndex(),
      this.targets[0],
      this.move,
      this.useMode,
    );
  }

  /**
   * Queues a {@linkcode MoveEndPhase} and then ends the phase
   */
  public end(): void {
    globalScene.phaseManager.unshiftNew(
      "MoveEndPhase",
      this.pokemon.getBattlerIndex(),
      this.getActiveTargetPokemon(),
      isVirtual(this.useMode),
    );

    super.end();
  }

  /**
   * Applies PP increasing abilities (currently only {@link AbilityId.PRESSURE Pressure}) if they exist on the target pokemon.
   * Note that targets must include only active pokemon.
   *
   * TODO: This hardcodes the PP increase at 1 per opponent, rather than deferring to the ability.
   */
  public getPpIncreaseFromPressure(targets: Pokemon[]): number {
    const foesWithPressure = this.pokemon
      .getOpponents()
      .filter(o => targets.includes(o) && o.isActive(true) && o.hasAbilityWithAttr("IncreasePpAbAttr"));
    return foesWithPressure.length;
  }

  /**
   * Modifies `this.targets` in place, based upon:
   * - Move redirection abilities, effects, etc.
   * - Counterattacks, which pass a special value into the `targets` constructor param (`[`{@linkcode BattlerIndex.ATTACKER}`]`).
   */
  protected resolveRedirectTarget(): void {
    if (this.targets.length === 1) {
      const currentTarget = this.targets[0];
      const redirectTarget = new NumberHolder(currentTarget);

      // check move redirection abilities of every pokemon *except* the user.
      globalScene
        .getField(true)
        .filter(p => p !== this.pokemon)
        .forEach(p =>
          applyAbAttrs("RedirectMoveAbAttr", p, null, false, this.move.moveId, redirectTarget, this.pokemon),
        );

      /** `true` if an Ability is responsible for redirecting the move to another target; `false` otherwise */
      let redirectedByAbility = currentTarget !== redirectTarget.value;

      // check for center-of-attention tags (note that this will override redirect abilities)
      this.pokemon.getOpponents().forEach(p => {
        const redirectTag = p.getTag(CenterOfAttentionTag);

        // TODO: don't hardcode this interaction.
        // Handle interaction between the rage powder center-of-attention tag and moves used by grass types/overcoat-havers (which are immune to RP's redirect)
        if (
          redirectTag &&
          (!redirectTag.powder ||
            (!this.pokemon.isOfType(PokemonType.GRASS) && !this.pokemon.hasAbility(AbilityId.OVERCOAT)))
        ) {
          redirectTarget.value = p.getBattlerIndex();
          redirectedByAbility = false;
        }
      });

      if (currentTarget !== redirectTarget.value) {
        const bypassRedirectAttrs = this.move.getMove().getAttrs("BypassRedirectAttr");
        bypassRedirectAttrs.forEach(attr => {
          if (!attr.abilitiesOnly || redirectedByAbility) {
            redirectTarget.value = currentTarget;
          }
        });

        if (this.pokemon.hasAbilityWithAttr("BlockRedirectAbAttr")) {
          redirectTarget.value = currentTarget;
          // TODO: Ability displays should be handled by the ability
          globalScene.phaseManager.queueAbilityDisplay(
            this.pokemon,
            this.pokemon.getPassiveAbility().hasAttr("BlockRedirectAbAttr"),
            true,
          );
          globalScene.phaseManager.queueAbilityDisplay(
            this.pokemon,
            this.pokemon.getPassiveAbility().hasAttr("BlockRedirectAbAttr"),
            false,
          );
        }

        this.targets[0] = redirectTarget.value;
      }
    }
  }

  /**
   * Counter-attacking moves pass in `[`{@linkcode BattlerIndex.ATTACKER}`]` into the constructor's `targets` param.
   * This function modifies `this.targets` to reflect the actual battler index of the user's last
   * attacker.
   *
   * If there is no last attacker, or they are no longer on the field, a message is displayed and the
   * move is marked for failure.
   */
  protected resolveCounterAttackTarget(): void {
    if (this.targets.length === 1 && this.targets[0] === BattlerIndex.ATTACKER) {
      if (this.pokemon.turnData.attacksReceived.length) {
        this.targets[0] = this.pokemon.turnData.attacksReceived[0].sourceBattlerIndex;

        // account for metal burst and comeuppance hitting remaining targets in double battles
        // counterattack will redirect to remaining ally if original attacker faints
        if (globalScene.currentBattle.double && this.move.getMove().hasFlag(MoveFlags.REDIRECT_COUNTER)) {
          if (globalScene.getField()[this.targets[0]].hp === 0) {
            const opposingField = this.pokemon.isPlayer() ? globalScene.getEnemyField() : globalScene.getPlayerField();
            this.targets[0] = opposingField.find(p => p.hp > 0)?.getBattlerIndex() ?? BattlerIndex.ATTACKER;
          }
        }
      }

      if (this.targets[0] === BattlerIndex.ATTACKER) {
        this.fail();
        this.showMoveText();
        this.showFailedText();
      }
    }
  }

  /**
   * Handles the case where the move was cancelled or failed:
   * - Uses PP if the move failed (not cancelled) and should use PP (failed moves are not affected by {@link AbilityId.PRESSURE Pressure})
   * - Records a cancelled OR failed move in move history, so abilities like {@link AbilityId.TRUANT Truant} don't trigger on the
   *   next turn and soft-lock.
   * - Lapses `MOVE_EFFECT` tags:
   *   - Semi-invulnerable battler tags (Fly/Dive/etc.) are intended to lapse on move effects, but also need
   *     to lapse on move failure/cancellation.
   *
   *     TODO: ...this seems weird.
   * - Lapses `AFTER_MOVE` tags:
   *   - This handles the effects of {@link MoveId.SUBSTITUTE Substitute}
   * - Removes the second turn of charge moves
   */
  protected handlePreMoveFailures(): void {
    if (this.cancelled || this.failed) {
      if (this.failed) {
        const ppUsed = isIgnorePP(this.useMode) ? 0 : 1;

        if (ppUsed) {
          this.move.usePp();
        }

        globalScene.eventTarget.dispatchEvent(new MoveUsedEvent(this.pokemon?.id, this.move.getMove(), ppUsed));
      }

      if (this.cancelled && this.pokemon.summonData.tags?.find(t => t.tagType === BattlerTagType.FRENZY)) {
        frenzyMissFunc(this.pokemon, this.move.getMove());
      }

      this.pokemon.pushMoveHistory({
        move: MoveId.NONE,
        result: MoveResult.FAIL,
        targets: this.targets,
        useMode: this.useMode,
      });

      this.pokemon.lapseTags(BattlerTagLapseType.MOVE_EFFECT);
      this.pokemon.lapseTags(BattlerTagLapseType.AFTER_MOVE);

      this.pokemon.getMoveQueue().shift();
    }
  }

  /**
   * Displays the move's usage text to the player, unless it's a charge turn (ie: {@link MoveId.SOLAR_BEAM Solar Beam}),
   * the pokemon is on a recharge turn (ie: {@link MoveId.HYPER_BEAM Hyper Beam}), or a 2-turn move was interrupted (ie: {@link MoveId.FLY Fly}).
   */
  public showMoveText(): void {
    if (this.move.moveId === MoveId.NONE) {
      return;
    }

    if (this.pokemon.getTag(BattlerTagType.RECHARGING) || this.pokemon.getTag(BattlerTagType.INTERRUPTED)) {
      return;
    }

    globalScene.phaseManager.queueMessage(
      i18next.t(isReflected(this.useMode) ? "battle:magicCoatActivated" : "battle:useMove", {
        pokemonNameWithAffix: getPokemonNameWithAffix(this.pokemon),
        moveName: this.move.getName(),
      }),
      500,
    );
    applyMoveAttrs("PreMoveMessageAttr", this.pokemon, this.pokemon.getOpponents(false)[0], this.move.getMove());
  }

  public showFailedText(failedText: string = i18next.t("battle:attackFailed")): void {
    globalScene.phaseManager.queueMessage(failedText);
  }
}<|MERGE_RESOLUTION|>--- conflicted
+++ resolved
@@ -198,56 +198,10 @@
    * Handles {@link StatusEffect.SLEEP | Sleep}/{@link StatusEffect.PARALYSIS | Paralysis}/{@link StatusEffect.FREEZE | Freeze} rolls and side effects.
    */
   protected resolvePreMoveStatusEffects(): void {
-<<<<<<< HEAD
     // Skip for follow ups/reflected moves, no status condition or post turn statuses (e.g. Poison/Toxic)
-    if (!this.pokemon.status || this.pokemon.status?.isPostTurn() || isIgnoreStatus(this.useMode)) {
+    if (!this.pokemon.status?.effect || this.pokemon.status.isPostTurn() || isIgnoreStatus(this.useMode)) {
       return;
     }
-=======
-    if (!this.followUp && this.pokemon.status && !this.pokemon.status.isPostTurn()) {
-      this.pokemon.status.incrementTurn();
-      let activated = false;
-      let healed = false;
-
-      switch (this.pokemon.status.effect) {
-        case StatusEffect.PARALYSIS:
-          activated =
-            (!this.pokemon.randBattleSeedInt(4) || Overrides.STATUS_ACTIVATION_OVERRIDE === true) &&
-            Overrides.STATUS_ACTIVATION_OVERRIDE !== false;
-          break;
-        case StatusEffect.SLEEP: {
-          applyMoveAttrs("BypassSleepAttr", this.pokemon, null, this.move.getMove());
-          const turnsRemaining = new NumberHolder(this.pokemon.status.sleepTurnsRemaining ?? 0);
-          applyAbAttrs(
-            "ReduceStatusEffectDurationAbAttr",
-            this.pokemon,
-            null,
-            false,
-            this.pokemon.status.effect,
-            turnsRemaining,
-          );
-          this.pokemon.status.sleepTurnsRemaining = turnsRemaining.value;
-          healed = this.pokemon.status.sleepTurnsRemaining <= 0;
-          activated = !healed && !this.pokemon.getTag(BattlerTagType.BYPASS_SLEEP);
-          break;
-        }
-        case StatusEffect.FREEZE:
-          healed =
-            !!this.move
-              .getMove()
-              .findAttr(
-                attr =>
-                  attr.is("HealStatusEffectAttr") &&
-                  attr.selfTarget &&
-                  (attr as unknown as HealStatusEffectAttr).isOfEffect(StatusEffect.FREEZE),
-              ) ||
-            (!this.pokemon.randBattleSeedInt(5) && Overrides.STATUS_ACTIVATION_OVERRIDE !== true) ||
-            Overrides.STATUS_ACTIVATION_OVERRIDE === false;
-
-          activated = !healed;
-          break;
-      }
->>>>>>> ff9aefb0
 
     if (
       this.useMode === MoveUseMode.INDIRECT &&
@@ -259,6 +213,7 @@
     }
 
     this.pokemon.status.incrementTurn();
+
     /** Whether to prevent us from using the move */
     let activated = false;
     /** Whether to cure the status */
@@ -274,7 +229,7 @@
         applyMoveAttrs("BypassSleepAttr", this.pokemon, null, this.move.getMove());
         const turnsRemaining = new NumberHolder(this.pokemon.status.sleepTurnsRemaining ?? 0);
         applyAbAttrs(
-          ReduceStatusEffectDurationAbAttr,
+          "ReduceStatusEffectDurationAbAttr",
           this.pokemon,
           null,
           false,
@@ -492,13 +447,7 @@
     const move = this.move.getMove();
     const targets = this.getActiveTargetPokemon();
 
-<<<<<<< HEAD
     this.showMoveText();
-=======
-    if (move.applyConditions(this.pokemon, targets[0], move)) {
-      // Protean and Libero apply on the charging turn of charge moves
-      applyPreAttackAbAttrs("PokemonTypeChangeAbAttr", this.pokemon, null, this.move.getMove());
->>>>>>> ff9aefb0
 
     // Conditions currently assume single target
     // TODO: Is this sustainable?
@@ -520,7 +469,7 @@
     }
 
     // Protean and Libero apply on the charging turn of charge moves
-    applyPreAttackAbAttrs(PokemonTypeChangeAbAttr, this.pokemon, null, this.move.getMove());
+    applyPreAttackAbAttrs("PokemonTypeChangeAbAttr", this.pokemon, null, this.move.getMove());
 
     globalScene.phaseManager.unshiftNew(
       "MoveChargePhase",
