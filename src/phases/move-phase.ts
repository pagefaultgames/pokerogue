import { BattlerIndex } from "#app/battle";
import { globalScene } from "#app/global-scene";
import {
  applyAbAttrs,
  applyPostMoveUsedAbAttrs,
  applyPreAttackAbAttrs,
  BlockRedirectAbAttr,
  IncreasePpAbAttr,
  PokemonTypeChangeAbAttr,
  PostMoveUsedAbAttr,
  RedirectMoveAbAttr,
  ReduceStatusEffectDurationAbAttr,
} from "#app/data/abilities/ability";
import type { DelayedAttackTag } from "#app/data/arena-tag";
import { CommonAnim } from "#app/data/battle-anims";
import { BattlerTagLapseType, CenterOfAttentionTag } from "#app/data/battler-tags";
import {
  AddArenaTrapTagAttr,
  applyMoveAttrs,
  BypassRedirectAttr,
  BypassSleepAttr,
  CopyMoveAttr,
  DelayedAttackAttr,
  frenzyMissFunc,
  HealStatusEffectAttr,
  PreMoveMessageAttr,
  PreUseInterruptAttr,
} from "#app/data/moves/move";
import { allMoves } from "#app/data/data-lists";
import { MoveFlags } from "#enums/MoveFlags";
import { SpeciesFormChangePreMoveTrigger } from "#app/data/pokemon-forms";
import { getStatusEffectActivationText, getStatusEffectHealText } from "#app/data/status-effect";
import { PokemonType } from "#enums/pokemon-type";
import { getTerrainBlockMessage, getWeatherBlockMessage } from "#app/data/weather";
import { MoveUsedEvent } from "#app/events/battle-scene";
import type { PokemonMove } from "#app/field/pokemon";
import type Pokemon from "#app/field/pokemon";
import { MoveResult } from "#app/field/pokemon";
import { getPokemonNameWithAffix } from "#app/messages";
import Overrides from "#app/overrides";
import { BattlePhase } from "#app/phases/battle-phase";
import { CommonAnimPhase } from "#app/phases/common-anim-phase";
import { MoveChargePhase } from "#app/phases/move-charge-phase";
import { MoveEffectPhase } from "#app/phases/move-effect-phase";
import { MoveEndPhase } from "#app/phases/move-end-phase";
import { NumberHolder } from "#app/utils/common";
import { AbilityId } from "#enums/ability-id";
import { ArenaTagType } from "#enums/arena-tag-type";
import { BattlerTagType } from "#enums/battler-tag-type";
import { MoveId } from "#enums/move-id";
import { StatusEffect } from "#enums/status-effect";
import i18next from "i18next";
import { isVirtual, isIgnorePP, isReflected, MoveUseType, isIgnoreStatus } from "#enums/move-use-type";

export class MovePhase extends BattlePhase {
  protected _pokemon: Pokemon;
  protected _move: PokemonMove;
  protected _targets: BattlerIndex[];
  protected _useType: MoveUseType;
  protected forcedLast: boolean;

  /** Whether the current move should fail but still use PP */
  protected failed = false;
  /** Whether the current move should cancel and retain PP */
  protected cancelled = false;

  public get pokemon(): Pokemon {
    return this._pokemon;
  }

  // TODO: Do we need public getters but only protected setters?
  protected set pokemon(pokemon: Pokemon) {
    this._pokemon = pokemon;
  }

  public get move(): PokemonMove {
    return this._move;
  }

  protected set move(move: PokemonMove) {
    this._move = move;
  }

  public get useType(): MoveUseType {
    return this._useType;
  }

  protected set useType(useType: MoveUseType) {
    this._useType = useType;
  }

  public get targets(): BattlerIndex[] {
    return this._targets;
  }

  protected set targets(targets: BattlerIndex[]) {
    this._targets = targets;
  }

  /**
   * Create a new MovePhase for using moves.
   * @param pokemon - The {@linkcode Pokemon} using the move
   * @param move - The {@linkcode PokemonMove} to use
   * @param useType - The {@linkcode MoveUseType} corresponding to this move's means of execution (usually `MoveUseType.NORMAL`).
   * Not marked optional to ensure callers correctly pass on `useTypes`.
   * @param forcedLast - Whether to force this phase to occur last in order (for {@linkcode Moves.QUASH}); default `false`
   */
  constructor(pokemon: Pokemon, targets: BattlerIndex[], move: PokemonMove, useType: MoveUseType, forcedLast = false) {
    super();

    this.pokemon = pokemon;
    this.targets = targets;
    this.move = move;
    this.useType = useType;
    this.forcedLast = forcedLast;
  }

  /**
   * Checks if the pokemon is active, if the move is usable, and that the move is targeting something.
   * @param ignoreDisableTags `true` to not check if the move is disabled
   * @returns `true` if all the checks pass
   */
  public canMove(ignoreDisableTags = false): boolean {
    return (
      this.pokemon.isActive(true) &&
      this.move.isUsable(this.pokemon, isIgnorePP(this.useType), ignoreDisableTags) &&
      this.targets.length > 0
    );
  }

  /** Signifies the current move should fail but still use PP */
  public fail(): void {
    this.failed = true;
  }

  /** Signifies the current move should cancel and retain PP */
  public cancel(): void {
    this.cancelled = true;
  }

  /**
   * Shows whether the current move has been forced to the end of the turn
<<<<<<< HEAD
   * Needed for speed order, see {@linkcode Moves.QUASH}
   */
=======
   * Needed for speed order, see {@linkcode MoveId.QUASH}
   * */
>>>>>>> fb6d6f5b
  public isForcedLast(): boolean {
    return this.forcedLast;
  }

  public start(): void {
    super.start();

<<<<<<< HEAD
    console.log(Moves[this.move.moveId], MoveUseType[this.useType]);

    if (!this.useType) {
      console.warn(`Unexpected MoveUseType of ${this.useType} during move phase!`);
      this.useType = MoveUseType.NORMAL;
    }
=======
    console.log(MoveId[this.move.moveId]);
>>>>>>> fb6d6f5b

    if (!this.canMove(true)) {
      // Check if move is unusable (e.g. running out of PP due to a mid-turn Spite
      // or the user no longer being on field).
      if (this.pokemon.isActive(true)) {
        this.fail();
        this.showMoveText();
        this.showFailedText();
      }
      this.end();
      return;
    }

    this.pokemon.turnData.acted = true;

    // Reset hit-related turn data when starting follow-up moves (e.g. Metronomed moves, Dancer repeats)
    if (isVirtual(this.useType)) {
      this.pokemon.turnData.hitsLeft = -1;
      this.pokemon.turnData.hitCount = 0;
    }

    // Check move to see if arena.ignoreAbilities should be true.
    if (
      this.move.getMove().doesFlagEffectApply({
        flag: MoveFlags.IGNORE_ABILITIES,
        user: this.pokemon,
        isFollowUp: isVirtual(this.useType), // Sunsteel strike and co. don't work when called indirectly
      })
    ) {
      globalScene.arena.setIgnoreAbilities(true, this.pokemon.getBattlerIndex());
    }

    this.resolveRedirectTarget();

    this.resolveCounterAttackTarget();

    this.resolvePreMoveStatusEffects();

    this.lapsePreMoveAndMoveTags();

    if (!(this.failed || this.cancelled)) {
      this.resolveFinalPreMoveCancellationChecks();
    }

    if (this.cancelled || this.failed) {
      this.handlePreMoveFailures();
    } else if (this.move.getMove().isChargingMove() && !this.pokemon.getTag(BattlerTagType.CHARGING)) {
      this.chargeMove();
    } else {
      this.useMove();
    }

    this.end();
  }

  /** Check for cancellation edge cases - no targets remaining, or {@linkcode MoveId.NONE} is in the queue */
  protected resolveFinalPreMoveCancellationChecks(): void {
    const targets = this.getActiveTargetPokemon();
    const moveQueue = this.pokemon.getMoveQueue();

    if (
      (targets.length === 0 && !this.move.getMove().hasAttr(AddArenaTrapTagAttr)) ||
<<<<<<< HEAD
      (moveQueue.length > 0 && moveQueue[0].move === Moves.NONE)
=======
      (moveQueue.length && moveQueue[0].move === MoveId.NONE)
>>>>>>> fb6d6f5b
    ) {
      this.showMoveText();
      this.showFailedText();
      this.cancel();
    }
  }

  public getActiveTargetPokemon(): Pokemon[] {
    return globalScene.getField(true).filter(p => this.targets.includes(p.getBattlerIndex()));
  }

  /**
   * Handles {@link StatusEffect.SLEEP | Sleep}/{@link StatusEffect.PARALYSIS | Paralysis}/{@link StatusEffect.FREEZE | Freeze} rolls and side effects.
   */
  protected resolvePreMoveStatusEffects(): void {
    // Skip for follow ups/reflected moves, no status condition or post turn statuses (e.g. Poison/Toxic)
    if (!this.pokemon.status || this.pokemon.status?.isPostTurn() || isIgnoreStatus(this.useType)) {
      return;
    }

    if (
      this.useType === MoveUseType.INDIRECT &&
      [StatusEffect.SLEEP, StatusEffect.FREEZE].includes(this.pokemon.status.effect)
    ) {
      // Dancer thaws out or wakes up a frozen/sleeping user prior to use
      this.pokemon.resetStatus(false);
      return;
    }

    this.pokemon.status.incrementTurn();
    /** Whether to prevent us from using the move */
    let activated = false;
    /** Whether to cure the status */
    let healed = false;

    switch (this.pokemon.status.effect) {
      case StatusEffect.PARALYSIS:
        activated =
          (this.pokemon.randBattleSeedInt(4) === 0 || Overrides.STATUS_ACTIVATION_OVERRIDE === true) &&
          Overrides.STATUS_ACTIVATION_OVERRIDE !== false;
        break;
      case StatusEffect.SLEEP: {
        applyMoveAttrs(BypassSleepAttr, this.pokemon, null, this.move.getMove());
        const turnsRemaining = new NumberHolder(this.pokemon.status.sleepTurnsRemaining ?? 0);
        applyAbAttrs(
          ReduceStatusEffectDurationAbAttr,
          this.pokemon,
          null,
          false,
          this.pokemon.status.effect,
          turnsRemaining,
        );
        this.pokemon.status.sleepTurnsRemaining = turnsRemaining.value;
        healed = this.pokemon.status.sleepTurnsRemaining <= 0;
        activated = !healed && !this.pokemon.getTag(BattlerTagType.BYPASS_SLEEP);
        break;
      }
      case StatusEffect.FREEZE:
        healed =
          !!this.move
            .getMove()
            .findAttr(
              attr => attr instanceof HealStatusEffectAttr && attr.selfTarget && attr.isOfEffect(StatusEffect.FREEZE),
            ) ||
          (!this.pokemon.randBattleSeedInt(5) && Overrides.STATUS_ACTIVATION_OVERRIDE !== true) ||
          Overrides.STATUS_ACTIVATION_OVERRIDE === false;

        activated = !healed;
        break;
    }

    if (activated) {
      // Cancel move activation and play effect
      this.cancel();
      globalScene.queueMessage(
        getStatusEffectActivationText(this.pokemon.status.effect, getPokemonNameWithAffix(this.pokemon)),
      );
      globalScene.unshiftPhase(
        new CommonAnimPhase(
          this.pokemon.getBattlerIndex(),
          undefined,
          CommonAnim.POISON + (this.pokemon.status.effect - 1), // offset anim # by effect #
        ),
      );
    } else if (healed) {
      // cure status and play effect
      globalScene.queueMessage(
        getStatusEffectHealText(this.pokemon.status.effect, getPokemonNameWithAffix(this.pokemon)),
      );
      this.pokemon.resetStatus();
      this.pokemon.updateInfo();
    }
  }

  /**
   * Lapse {@linkcode BattlerTagLapseType.PRE_MOVE  | PRE_MOVE} tags that trigger before a move is used, regardless of whether or not it failed.
   * Also lapse {@linkcode BattlerTagLapseType.MOVE | MOVE} tags if the move is successful and not called indirectly.
   */
  protected lapsePreMoveAndMoveTags(): void {
    this.pokemon.lapseTags(BattlerTagLapseType.PRE_MOVE);

<<<<<<< HEAD
    // TODO: does this intentionally happen before the no targets/Moves.NONE on queue cancellation case is checked?
    // (In other words, check if truant can proc on a move w/o targets)
    if (!isIgnoreStatus(this.useType) && this.canMove() && !this.cancelled) {
=======
    // TODO: does this intentionally happen before the no targets/MoveId.NONE on queue cancellation case is checked?
    if (!this.followUp && this.canMove() && !this.cancelled) {
>>>>>>> fb6d6f5b
      this.pokemon.lapseTags(BattlerTagLapseType.MOVE);
    }
  }

  protected useMove(): void {
    const targets = this.getActiveTargetPokemon();
    const moveQueue = this.pokemon.getMoveQueue();
    const move = this.move.getMove();

    // form changes happen even before we know that the move wll execute.
    globalScene.triggerPokemonFormChange(this.pokemon, SpeciesFormChangePreMoveTrigger);

    const isDelayedAttack = move.hasAttr(DelayedAttackAttr);
    if (isDelayedAttack) {
      // Check the player side arena if future sight is active
      const futureSightTags = globalScene.arena.findTags(t => t.tagType === ArenaTagType.FUTURE_SIGHT);
      const doomDesireTags = globalScene.arena.findTags(t => t.tagType === ArenaTagType.DOOM_DESIRE);
      let fail = false;
      const currentTargetIndex = targets[0].getBattlerIndex();
      for (const tag of futureSightTags) {
        if ((tag as DelayedAttackTag).targetIndex === currentTargetIndex) {
          fail = true;
          break;
        }
      }
      for (const tag of doomDesireTags) {
        if ((tag as DelayedAttackTag).targetIndex === currentTargetIndex) {
          fail = true;
          break;
        }
      }
      if (fail) {
        this.showMoveText();
        this.showFailedText();
        return this.end();
      }
    }

    let success = true;
    // Check if there are any attributes that can interrupt the move, overriding the fail message.
    for (const move of this.move.getMove().getAttrs(PreUseInterruptAttr)) {
      if (move.apply(this.pokemon, targets[0], this.move.getMove())) {
        success = false;
        break;
      }
    }

    if (success) {
      this.showMoveText();
    }

    // Clear out any two turn moves once they've been used.
    // TODO: Refactor move queues and remove this assignment;
    // Move queues should be handled by the calling `CommandPhase` or a manager for it
    this.useType = moveQueue.shift()?.useType ?? this.useType;
    if (this.pokemon.getTag(BattlerTagType.CHARGING)?.sourceMove === this.move.moveId) {
      this.pokemon.lapseTag(BattlerTagType.CHARGING);
    }

    if (!isIgnorePP(this.useType)) {
      // "commit" to using the move, deducting PP.
      const ppUsed = 1 + this.getPpIncreaseFromPressure(targets);

      this.move.usePp(ppUsed);
      globalScene.eventTarget.dispatchEvent(new MoveUsedEvent(this.pokemon?.id, move, this.move.ppUsed));
    }

    /**
     * Determine if the move is successful (meaning that its damage/effects can be attempted)
     * by checking that all of the following are true:
     * - Conditional attributes of the move are all met
     * - The target's `ForceSwitchOutImmunityAbAttr` is not triggered (see {@linkcode Move.prototype.applyConditions})
     * - Weather does not block the move
     * - Terrain does not block the move
     *
     * TODO: These steps are straightforward, but the implementation below is extremely convoluted.
     */

    /**
     * Move conditions assume the move has a single target
     * TODO: is this sustainable?
     */
    let failedDueToTerrain = false;
    let failedDueToWeather = false;
    if (success) {
      const passesConditions = move.applyConditions(this.pokemon, targets[0], move);
      failedDueToWeather = globalScene.arena.isMoveWeatherCancelled(this.pokemon, move);
      failedDueToTerrain = globalScene.arena.isMoveTerrainCancelled(this.pokemon, this.targets, move);
      success = passesConditions && !failedDueToWeather && !failedDueToTerrain;
    }

    // Update the battle's "last move" pointer, unless we're currently mimicking a move.
    if (!allMoves[this.move.moveId].hasAttr(CopyMoveAttr)) {
      // The last move used is unaffected by moves that fail
      if (success) {
        globalScene.currentBattle.lastMove = this.move.moveId;
      }
    }

    /**
     * If the move has not failed, trigger ability-based user type changes and then execute it.
     *
     * Notably, Roar, Whirlwind, Trick-or-Treat, and Forest's Curse will trigger these type changes even
     * if the move fails.
     */
    if (success) {
      const move = this.move.getMove();
      applyPreAttackAbAttrs(PokemonTypeChangeAbAttr, this.pokemon, null, move);
      globalScene.unshiftPhase(new MoveEffectPhase(this.pokemon.getBattlerIndex(), this.targets, move, this.useType));
    } else {
      if ([MoveId.ROAR, MoveId.WHIRLWIND, MoveId.TRICK_OR_TREAT, MoveId.FORESTS_CURSE].includes(this.move.moveId)) {
        applyPreAttackAbAttrs(PokemonTypeChangeAbAttr, this.pokemon, null, this.move.getMove());
      }

      this.pokemon.pushMoveHistory({
        move: this.move.moveId,
        targets: this.targets,
        result: MoveResult.FAIL,
        useType: this.useType,
      });

      const failureMessage = move.getFailedText(this.pokemon, targets[0], move);
      let failedText: string | undefined;
      if (failureMessage) {
        failedText = failureMessage;
      } else if (failedDueToTerrain) {
        failedText = getTerrainBlockMessage(targets[0], globalScene.arena.getTerrainType());
      } else if (failedDueToWeather) {
        failedText = getWeatherBlockMessage(globalScene.arena.getWeatherType());
      }

      this.showFailedText(failedText);

      // Remove the user from its semi-invulnerable state (if applicable)
      this.pokemon.lapseTags(BattlerTagLapseType.MOVE_EFFECT);
    }

    // Handle Dancer, which triggers immediately after a move is used (rather than waiting on `this.end()`).
    // Note the MoveUseType check here prevents an infinite Dancer loop.
    if (
      this.move.getMove().hasFlag(MoveFlags.DANCE_MOVE) &&
      ![MoveUseType.INDIRECT, MoveUseType.REFLECTED].includes(this.useType)
    ) {
      // TODO: Fix in dancer PR to move to MEP for hit checks
      globalScene.getField(true).forEach(pokemon => {
        applyPostMoveUsedAbAttrs(PostMoveUsedAbAttr, pokemon, this.move, this.pokemon, this.targets);
      });
    }
  }

  /** Queues a {@linkcode MoveChargePhase} for this phase's invoked move. */
  protected chargeMove() {
    const move = this.move.getMove();
    const targets = this.getActiveTargetPokemon();

    this.showMoveText();

    // Conditions currently assume single target
    // TODO: Is this sustainable?
    if (!move.applyConditions(this.pokemon, targets[0], move)) {
      this.pokemon.pushMoveHistory({
        move: this.move.moveId,
        targets: this.targets,
        result: MoveResult.FAIL,
        useType: this.useType,
      });

      const failureMessage = move.getFailedText(this.pokemon, targets[0], move);
      this.showMoveText();
      this.showFailedText(failureMessage ?? undefined);

      // Remove the user from its semi-invulnerable state (if applicable)
      this.pokemon.lapseTags(BattlerTagLapseType.MOVE_EFFECT);
      return;
    }

    // Protean and Libero apply on the charging turn of charge moves
    applyPreAttackAbAttrs(PokemonTypeChangeAbAttr, this.pokemon, null, this.move.getMove());

    globalScene.unshiftPhase(
      new MoveChargePhase(this.pokemon.getBattlerIndex(), this.targets[0], this.move, this.useType),
    );
  }

  /**
   * Queues a {@linkcode MoveEndPhase} and then ends the phase
   */
  public end(): void {
    globalScene.unshiftPhase(
      new MoveEndPhase(this.pokemon.getBattlerIndex(), this.getActiveTargetPokemon(), isVirtual(this.useType)),
    );

    super.end();
  }

  /**
   * Applies PP increasing abilities (currently only {@link AbilityId.PRESSURE Pressure}) if they exist on the target pokemon.
   * Note that targets must include only active pokemon.
   *
   * TODO: This hardcodes the PP increase at 1 per opponent, rather than deferring to the ability.
   */
  public getPpIncreaseFromPressure(targets: Pokemon[]): number {
    const foesWithPressure = this.pokemon
      .getOpponents()
      .filter(o => targets.includes(o) && o.isActive(true) && o.hasAbilityWithAttr(IncreasePpAbAttr));
    return foesWithPressure.length;
  }

  /**
   * Modifies `this.targets` in place, based upon:
   * - Move redirection abilities, effects, etc.
   * - Counterattacks, which pass a special value into the `targets` constructor param (`[`{@linkcode BattlerIndex.ATTACKER}`]`).
   */
  protected resolveRedirectTarget(): void {
    if (this.targets.length === 1) {
      const currentTarget = this.targets[0];
      const redirectTarget = new NumberHolder(currentTarget);

      // check move redirection abilities of every pokemon *except* the user.
      globalScene
        .getField(true)
        .filter(p => p !== this.pokemon)
        .forEach(p => applyAbAttrs(RedirectMoveAbAttr, p, null, false, this.move.moveId, redirectTarget, this.pokemon));

      /** `true` if an Ability is responsible for redirecting the move to another target; `false` otherwise */
      let redirectedByAbility = currentTarget !== redirectTarget.value;

      // check for center-of-attention tags (note that this will override redirect abilities)
      this.pokemon.getOpponents().forEach(p => {
        const redirectTag = p.getTag(CenterOfAttentionTag);

        // TODO: don't hardcode this interaction.
        // Handle interaction between the rage powder center-of-attention tag and moves used by grass types/overcoat-havers (which are immune to RP's redirect)
        if (
          redirectTag &&
          (!redirectTag.powder ||
            (!this.pokemon.isOfType(PokemonType.GRASS) && !this.pokemon.hasAbility(AbilityId.OVERCOAT)))
        ) {
          redirectTarget.value = p.getBattlerIndex();
          redirectedByAbility = false;
        }
      });

      if (currentTarget !== redirectTarget.value) {
        const bypassRedirectAttrs = this.move.getMove().getAttrs(BypassRedirectAttr);
        bypassRedirectAttrs.forEach(attr => {
          if (!attr.abilitiesOnly || redirectedByAbility) {
            redirectTarget.value = currentTarget;
          }
        });

        if (this.pokemon.hasAbilityWithAttr(BlockRedirectAbAttr)) {
          redirectTarget.value = currentTarget;
          // TODO: Ability displays should be handled by the ability
          globalScene.queueAbilityDisplay(
            this.pokemon,
            this.pokemon.getPassiveAbility().hasAttr(BlockRedirectAbAttr),
            true,
          );
          globalScene.queueAbilityDisplay(
            this.pokemon,
            this.pokemon.getPassiveAbility().hasAttr(BlockRedirectAbAttr),
            false,
          );
        }

        this.targets[0] = redirectTarget.value;
      }
    }
  }

  /**
   * Counter-attacking moves pass in `[`{@linkcode BattlerIndex.ATTACKER}`]` into the constructor's `targets` param.
   * This function modifies `this.targets` to reflect the actual battler index of the user's last
   * attacker.
   *
   * If there is no last attacker, or they are no longer on the field, a message is displayed and the
   * move is marked for failure.
   */
  protected resolveCounterAttackTarget(): void {
    if (this.targets.length === 1 && this.targets[0] === BattlerIndex.ATTACKER) {
      if (this.pokemon.turnData.attacksReceived.length) {
        this.targets[0] = this.pokemon.turnData.attacksReceived[0].sourceBattlerIndex;

        // account for metal burst and comeuppance hitting remaining targets in double battles
        // counterattack will redirect to remaining ally if original attacker faints
        if (globalScene.currentBattle.double && this.move.getMove().hasFlag(MoveFlags.REDIRECT_COUNTER)) {
          if (globalScene.getField()[this.targets[0]].hp === 0) {
            const opposingField = this.pokemon.isPlayer() ? globalScene.getEnemyField() : globalScene.getPlayerField();
            this.targets[0] = opposingField.find(p => p.hp > 0)?.getBattlerIndex() ?? BattlerIndex.ATTACKER;
          }
        }
      }

      if (this.targets[0] === BattlerIndex.ATTACKER) {
        this.fail();
        this.showMoveText();
        this.showFailedText();
      }
    }
  }

  /**
   * Handles the case where the move was cancelled or failed:
   * - Uses PP if the move failed (not cancelled) and should use PP (failed moves are not affected by {@link AbilityId.PRESSURE Pressure})
   * - Records a cancelled OR failed move in move history, so abilities like {@link AbilityId.TRUANT Truant} don't trigger on the
   *   next turn and soft-lock.
   * - Lapses `MOVE_EFFECT` tags:
   *   - Semi-invulnerable battler tags (Fly/Dive/etc.) are intended to lapse on move effects, but also need
   *     to lapse on move failure/cancellation.
   *
   *     TODO: ...this seems weird.
   * - Lapses `AFTER_MOVE` tags:
   *   - This handles the effects of {@link MoveId.SUBSTITUTE Substitute}
   * - Removes the second turn of charge moves
   */
  protected handlePreMoveFailures(): void {
    if (this.cancelled || this.failed) {
      if (this.failed) {
        const ppUsed = isIgnorePP(this.useType) ? 0 : 1;

        if (ppUsed) {
          this.move.usePp();
        }

        globalScene.eventTarget.dispatchEvent(new MoveUsedEvent(this.pokemon?.id, this.move.getMove(), ppUsed));
      }

      if (this.cancelled && this.pokemon.summonData.tags?.find(t => t.tagType === BattlerTagType.FRENZY)) {
        frenzyMissFunc(this.pokemon, this.move.getMove());
      }

      this.pokemon.pushMoveHistory({
        move: MoveId.NONE,
        result: MoveResult.FAIL,
        targets: this.targets,
        useType: this.useType,
      });

      this.pokemon.lapseTags(BattlerTagLapseType.MOVE_EFFECT);
      this.pokemon.lapseTags(BattlerTagLapseType.AFTER_MOVE);

      this.pokemon.getMoveQueue().shift();
    }
  }

  /**
   * Displays the move's usage text to the player, unless it's a charge turn (ie: {@link MoveId.SOLAR_BEAM Solar Beam}),
   * the pokemon is on a recharge turn (ie: {@link MoveId.HYPER_BEAM Hyper Beam}), or a 2-turn move was interrupted (ie: {@link MoveId.FLY Fly}).
   */
  public showMoveText(): void {
    if (this.move.moveId === MoveId.NONE) {
      return;
    }

    if (this.pokemon.getTag(BattlerTagType.RECHARGING) || this.pokemon.getTag(BattlerTagType.INTERRUPTED)) {
      return;
    }

    globalScene.queueMessage(
      i18next.t(isReflected(this.useType) ? "battle:magicCoatActivated" : "battle:useMove", {
        pokemonNameWithAffix: getPokemonNameWithAffix(this.pokemon),
        moveName: this.move.getName(),
      }),
      500,
    );
    applyMoveAttrs(PreMoveMessageAttr, this.pokemon, this.pokemon.getOpponents(false)[0], this.move.getMove());
  }

  public showFailedText(failedText: string = i18next.t("battle:attackFailed")): void {
    globalScene.queueMessage(failedText);
  }
}<|MERGE_RESOLUTION|>--- conflicted
+++ resolved
@@ -103,7 +103,7 @@
    * @param move - The {@linkcode PokemonMove} to use
    * @param useType - The {@linkcode MoveUseType} corresponding to this move's means of execution (usually `MoveUseType.NORMAL`).
    * Not marked optional to ensure callers correctly pass on `useTypes`.
-   * @param forcedLast - Whether to force this phase to occur last in order (for {@linkcode Moves.QUASH}); default `false`
+   * @param forcedLast - Whether to force this phase to occur last in order (for {@linkcode MoveId.QUASH}); default `false`
    */
   constructor(pokemon: Pokemon, targets: BattlerIndex[], move: PokemonMove, useType: MoveUseType, forcedLast = false) {
     super();
@@ -140,13 +140,8 @@
 
   /**
    * Shows whether the current move has been forced to the end of the turn
-<<<<<<< HEAD
-   * Needed for speed order, see {@linkcode Moves.QUASH}
-   */
-=======
    * Needed for speed order, see {@linkcode MoveId.QUASH}
-   * */
->>>>>>> fb6d6f5b
+   */
   public isForcedLast(): boolean {
     return this.forcedLast;
   }
@@ -154,16 +149,12 @@
   public start(): void {
     super.start();
 
-<<<<<<< HEAD
-    console.log(Moves[this.move.moveId], MoveUseType[this.useType]);
+    console.log(MoveId[this.move.moveId], MoveUseType[this.useType]);
 
     if (!this.useType) {
       console.warn(`Unexpected MoveUseType of ${this.useType} during move phase!`);
       this.useType = MoveUseType.NORMAL;
     }
-=======
-    console.log(MoveId[this.move.moveId]);
->>>>>>> fb6d6f5b
 
     if (!this.canMove(true)) {
       // Check if move is unusable (e.g. running out of PP due to a mid-turn Spite
@@ -226,11 +217,7 @@
 
     if (
       (targets.length === 0 && !this.move.getMove().hasAttr(AddArenaTrapTagAttr)) ||
-<<<<<<< HEAD
-      (moveQueue.length > 0 && moveQueue[0].move === Moves.NONE)
-=======
-      (moveQueue.length && moveQueue[0].move === MoveId.NONE)
->>>>>>> fb6d6f5b
+      (moveQueue.length > 0 && moveQueue[0].move === MoveId.NONE)
     ) {
       this.showMoveText();
       this.showFailedText();
@@ -332,14 +319,9 @@
   protected lapsePreMoveAndMoveTags(): void {
     this.pokemon.lapseTags(BattlerTagLapseType.PRE_MOVE);
 
-<<<<<<< HEAD
-    // TODO: does this intentionally happen before the no targets/Moves.NONE on queue cancellation case is checked?
+    // TODO: does this intentionally happen before the no targets/MoveId.NONE on queue cancellation case is checked?
     // (In other words, check if truant can proc on a move w/o targets)
     if (!isIgnoreStatus(this.useType) && this.canMove() && !this.cancelled) {
-=======
-    // TODO: does this intentionally happen before the no targets/MoveId.NONE on queue cancellation case is checked?
-    if (!this.followUp && this.canMove() && !this.cancelled) {
->>>>>>> fb6d6f5b
       this.pokemon.lapseTags(BattlerTagLapseType.MOVE);
     }
   }
