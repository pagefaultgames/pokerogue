import { BattlerIndex } from "#app/battle";
import { globalScene } from "#app/global-scene";
import {
  applyAbAttrs,
  applyPostMoveUsedAbAttrs,
  applyPreAttackAbAttrs,
  BlockRedirectAbAttr,
  IncreasePpAbAttr,
  PokemonTypeChangeAbAttr,
  PostMoveUsedAbAttr,
  RedirectMoveAbAttr,
  ReduceStatusEffectDurationAbAttr,
} from "#app/data/abilities/ability";
import type { DelayedAttackTag } from "#app/data/arena-tag";
import { CommonAnim } from "#app/data/battle-anims";
import { BattlerTagLapseType, CenterOfAttentionTag } from "#app/data/battler-tags";
import {
  AddArenaTrapTagAttr,
  applyMoveAttrs,
  BypassRedirectAttr,
  BypassSleepAttr,
  CopyMoveAttr,
  DelayedAttackAttr,
  frenzyMissFunc,
  HealStatusEffectAttr,
  PreMoveMessageAttr,
  PreUseInterruptAttr,
} from "#app/data/moves/move";
import { allMoves } from "#app/data/data-lists";
import { MoveFlags } from "#enums/MoveFlags";
import { SpeciesFormChangePreMoveTrigger } from "#app/data/pokemon-forms";
import { getStatusEffectActivationText, getStatusEffectHealText } from "#app/data/status-effect";
import { PokemonType } from "#enums/pokemon-type";
import { getTerrainBlockMessage, getWeatherBlockMessage } from "#app/data/weather";
import { MoveUsedEvent } from "#app/events/battle-scene";
import type { PokemonMove } from "#app/field/pokemon";
import type Pokemon from "#app/field/pokemon";
import { MoveResult } from "#app/field/pokemon";
import { getPokemonNameWithAffix } from "#app/messages";
import Overrides from "#app/overrides";
import { BattlePhase } from "#app/phases/battle-phase";
import { NumberHolder } from "#app/utils/common";
import { AbilityId } from "#enums/ability-id";
import { ArenaTagType } from "#enums/arena-tag-type";
import { BattlerTagType } from "#enums/battler-tag-type";
import { MoveId } from "#enums/move-id";
import { StatusEffect } from "#enums/status-effect";
import i18next from "i18next";
import { isVirtual, isIgnorePP, isReflected, MoveUseMode, isIgnoreStatus } from "#enums/move-use-mode";

export class MovePhase extends BattlePhase {
  public readonly phaseName = "MovePhase";
  protected _pokemon: Pokemon;
  protected _move: PokemonMove;
  protected _targets: BattlerIndex[];
  public readonly useMode: MoveUseMode; // Made public for quash
  protected forcedLast: boolean;

  /** Whether the current move should fail but still use PP */
  protected failed = false;
  /** Whether the current move should cancel and retain PP */
  protected cancelled = false;

  public get pokemon(): Pokemon {
    return this._pokemon;
  }

  // TODO: Do we need public getters but only protected setters?
  protected set pokemon(pokemon: Pokemon) {
    this._pokemon = pokemon;
  }

  public get move(): PokemonMove {
    return this._move;
  }

  protected set move(move: PokemonMove) {
    this._move = move;
  }

  public get targets(): BattlerIndex[] {
    return this._targets;
  }

  protected set targets(targets: BattlerIndex[]) {
    this._targets = targets;
  }

  /**
   * Create a new MovePhase for using moves.
   * @param pokemon - The {@linkcode Pokemon} using the move
   * @param move - The {@linkcode PokemonMove} to use
   * @param useMode - The {@linkcode MoveUseMode} corresponding to this move's means of execution (usually `MoveUseMode.NORMAL`).
   * Not marked optional to ensure callers correctly pass on `useModes`.
   * @param forcedLast - Whether to force this phase to occur last in order (for {@linkcode MoveId.QUASH}); default `false`
   */
  constructor(pokemon: Pokemon, targets: BattlerIndex[], move: PokemonMove, useMode: MoveUseMode, forcedLast = false) {
    super();

    this.pokemon = pokemon;
    this.targets = targets;
    this.move = move;
    this.useMode = useMode;
    this.forcedLast = forcedLast;
  }

  /**
   * Checks if the pokemon is active, if the move is usable, and that the move is targeting something.
   * @param ignoreDisableTags `true` to not check if the move is disabled
   * @returns `true` if all the checks pass
   */
  public canMove(ignoreDisableTags = false): boolean {
    return (
      this.pokemon.isActive(true) &&
      this.move.isUsable(this.pokemon, isIgnorePP(this.useMode), ignoreDisableTags) &&
      this.targets.length > 0
    );
  }

  /** Signifies the current move should fail but still use PP */
  public fail(): void {
    this.failed = true;
  }

  /** Signifies the current move should cancel and retain PP */
  public cancel(): void {
    this.cancelled = true;
  }

  /**
   * Shows whether the current move has been forced to the end of the turn
   * Needed for speed order, see {@linkcode MoveId.QUASH}
   */
  public isForcedLast(): boolean {
    return this.forcedLast;
  }

  public start(): void {
    super.start();

    // Cover our bases - if we have no use type
    if (!this.useMode) {
      console.warn(`Unexpected MoveUseMode of ${this.useMode} during move phase!`);
      // @ts-expect-error - useMode is readonly and shouldn't normally be assigned to
      this.useMode = MoveUseMode.NORMAL;
    }

    console.log(MoveId[this.move.moveId], MoveUseMode[this.useMode]);

    // Check if move is unusable (e.g. running out of PP due to a mid-turn Spite
    // or the user no longer being on field), ending the phase early if not.
    if (!this.canMove(true)) {
      if (this.pokemon.isActive(true)) {
        this.fail();
        this.showMoveText();
        this.showFailedText();
      }
      this.end();
      return;
    }

    this.pokemon.turnData.acted = true;

    // Reset hit-related turn data when starting follow-up moves (e.g. Metronomed moves, Dancer repeats)
    if (isVirtual(this.useMode)) {
      this.pokemon.turnData.hitsLeft = -1;
      this.pokemon.turnData.hitCount = 0;
    }

    // Check move to see if arena.ignoreAbilities should be true.
    if (
      this.move.getMove().doesFlagEffectApply({
        flag: MoveFlags.IGNORE_ABILITIES,
        user: this.pokemon,
        isFollowUp: isVirtual(this.useMode), // Sunsteel strike and co. don't work when called indirectly
      })
    ) {
      globalScene.arena.setIgnoreAbilities(true, this.pokemon.getBattlerIndex());
    }

    this.resolveRedirectTarget();

    this.resolveCounterAttackTarget();

    this.resolvePreMoveStatusEffects();

    this.lapsePreMoveAndMoveTags();

    if (!(this.failed || this.cancelled)) {
      this.resolveFinalPreMoveCancellationChecks();
    }

    if (this.cancelled || this.failed) {
      this.handlePreMoveFailures();
    } else if (this.move.getMove().isChargingMove() && !this.pokemon.getTag(BattlerTagType.CHARGING)) {
      this.chargeMove();
    } else {
      this.useMove();
    }

    this.end();
  }

  /** Check for cancellation edge cases - no targets remaining, or {@linkcode MoveId.NONE} is in the queue */
  protected resolveFinalPreMoveCancellationChecks(): void {
    const targets = this.getActiveTargetPokemon();
    const moveQueue = this.pokemon.getMoveQueue();

    if (
      (targets.length === 0 && !this.move.getMove().hasAttr(AddArenaTrapTagAttr)) ||
      (moveQueue.length > 0 && moveQueue[0].move === MoveId.NONE)
    ) {
      this.showMoveText();
      this.showFailedText();
      this.cancel();
    }
  }

  public getActiveTargetPokemon(): Pokemon[] {
    return globalScene.getField(true).filter(p => this.targets.includes(p.getBattlerIndex()));
  }

  /**
   * Handles {@link StatusEffect.SLEEP | Sleep}/{@link StatusEffect.PARALYSIS | Paralysis}/{@link StatusEffect.FREEZE | Freeze} rolls and side effects.
   */
  protected resolvePreMoveStatusEffects(): void {
    // Skip for follow ups/reflected moves, no status condition or post turn statuses (e.g. Poison/Toxic)
    if (!this.pokemon.status || this.pokemon.status?.isPostTurn() || isIgnoreStatus(this.useMode)) {
      return;
    }

<<<<<<< HEAD
    if (
      this.useMode === MoveUseMode.INDIRECT &&
      [StatusEffect.SLEEP, StatusEffect.FREEZE].includes(this.pokemon.status.effect)
    ) {
      // Dancer thaws out or wakes up a frozen/sleeping user prior to use
      this.pokemon.resetStatus(false);
      return;
    }

    this.pokemon.status.incrementTurn();
    /** Whether to prevent us from using the move */
    let activated = false;
    /** Whether to cure the status */
    let healed = false;

    switch (this.pokemon.status.effect) {
      case StatusEffect.PARALYSIS:
        activated =
          (this.pokemon.randBattleSeedInt(4) === 0 || Overrides.STATUS_ACTIVATION_OVERRIDE === true) &&
          Overrides.STATUS_ACTIVATION_OVERRIDE !== false;
        break;
      case StatusEffect.SLEEP: {
        applyMoveAttrs(BypassSleepAttr, this.pokemon, null, this.move.getMove());
        const turnsRemaining = new NumberHolder(this.pokemon.status.sleepTurnsRemaining ?? 0);
        applyAbAttrs(
          ReduceStatusEffectDurationAbAttr,
          this.pokemon,
          null,
          false,
          this.pokemon.status.effect,
          turnsRemaining,
=======
      if (activated) {
        this.cancel();
        globalScene.phaseManager.queueMessage(
          getStatusEffectActivationText(this.pokemon.status.effect, getPokemonNameWithAffix(this.pokemon)),
        );
        globalScene.phaseManager.unshiftNew(
          "CommonAnimPhase",
          this.pokemon.getBattlerIndex(),
          undefined,
          CommonAnim.POISON + (this.pokemon.status.effect - 1),
        );
      } else if (healed) {
        globalScene.phaseManager.queueMessage(
          getStatusEffectHealText(this.pokemon.status.effect, getPokemonNameWithAffix(this.pokemon)),
>>>>>>> 1c4edabd
        );
        this.pokemon.status.sleepTurnsRemaining = turnsRemaining.value;
        healed = this.pokemon.status.sleepTurnsRemaining <= 0;
        activated = !healed && !this.pokemon.getTag(BattlerTagType.BYPASS_SLEEP);
        break;
      }
      case StatusEffect.FREEZE:
        healed =
          !!this.move
            .getMove()
            .findAttr(
              attr => attr instanceof HealStatusEffectAttr && attr.selfTarget && attr.isOfEffect(StatusEffect.FREEZE),
            ) ||
          (!this.pokemon.randBattleSeedInt(5) && Overrides.STATUS_ACTIVATION_OVERRIDE !== true) ||
          Overrides.STATUS_ACTIVATION_OVERRIDE === false;

        activated = !healed;
        break;
    }

    if (activated) {
      // Cancel move activation and play effect
      this.cancel();
      globalScene.queueMessage(
        getStatusEffectActivationText(this.pokemon.status.effect, getPokemonNameWithAffix(this.pokemon)),
      );
      globalScene.unshiftPhase(
        new CommonAnimPhase(
          this.pokemon.getBattlerIndex(),
          undefined,
          CommonAnim.POISON + (this.pokemon.status.effect - 1), // offset anim # by effect #
        ),
      );
    } else if (healed) {
      // cure status and play effect
      globalScene.queueMessage(
        getStatusEffectHealText(this.pokemon.status.effect, getPokemonNameWithAffix(this.pokemon)),
      );
      this.pokemon.resetStatus();
      this.pokemon.updateInfo();
    }
  }

  /**
   * Lapse {@linkcode BattlerTagLapseType.PRE_MOVE  | PRE_MOVE} tags that trigger before a move is used, regardless of whether or not it failed.
   * Also lapse {@linkcode BattlerTagLapseType.MOVE | MOVE} tags if the move is successful and not called indirectly.
   */
  protected lapsePreMoveAndMoveTags(): void {
    this.pokemon.lapseTags(BattlerTagLapseType.PRE_MOVE);

    // TODO: does this intentionally happen before the no targets/MoveId.NONE on queue cancellation case is checked?
    // (In other words, check if truant can proc on a move w/o targets)
    if (!isIgnoreStatus(this.useMode) && this.canMove() && !this.cancelled) {
      this.pokemon.lapseTags(BattlerTagLapseType.MOVE);
    }
  }

  protected useMove(): void {
    const targets = this.getActiveTargetPokemon();
    const moveQueue = this.pokemon.getMoveQueue();
    const move = this.move.getMove();

    // form changes happen even before we know that the move wll execute.
    globalScene.triggerPokemonFormChange(this.pokemon, SpeciesFormChangePreMoveTrigger);

    const isDelayedAttack = move.hasAttr(DelayedAttackAttr);
    if (isDelayedAttack) {
      // Check the player side arena if future sight is active
      const futureSightTags = globalScene.arena.findTags(t => t.tagType === ArenaTagType.FUTURE_SIGHT);
      const doomDesireTags = globalScene.arena.findTags(t => t.tagType === ArenaTagType.DOOM_DESIRE);
      let fail = false;
      const currentTargetIndex = targets[0].getBattlerIndex();
      for (const tag of futureSightTags) {
        if ((tag as DelayedAttackTag).targetIndex === currentTargetIndex) {
          fail = true;
          break;
        }
      }
      for (const tag of doomDesireTags) {
        if ((tag as DelayedAttackTag).targetIndex === currentTargetIndex) {
          fail = true;
          break;
        }
      }
      if (fail) {
        this.showMoveText();
        this.showFailedText();
        return this.end();
      }
    }

    let success = true;
    // Check if there are any attributes that can interrupt the move, overriding the fail message.
    for (const move of this.move.getMove().getAttrs(PreUseInterruptAttr)) {
      if (move.apply(this.pokemon, targets[0], this.move.getMove())) {
        success = false;
        break;
      }
    }

    if (success) {
      this.showMoveText();
    }

    // Clear out any two turn moves once they've been used.
    // TODO: Refactor move queues and remove this assignment;
    // Move queues should be handled by the calling `CommandPhase` or a manager for it
    // @ts-expect-error - useMode is readonly and shouldn't normally be assigned to
    this.useMode = moveQueue.shift()?.useMode ?? this.useMode;
    if (this.pokemon.getTag(BattlerTagType.CHARGING)?.sourceMove === this.move.moveId) {
      this.pokemon.lapseTag(BattlerTagType.CHARGING);
    }

    if (!isIgnorePP(this.useMode)) {
      // "commit" to using the move, deducting PP.
      const ppUsed = 1 + this.getPpIncreaseFromPressure(targets);

      this.move.usePp(ppUsed);
      globalScene.eventTarget.dispatchEvent(new MoveUsedEvent(this.pokemon?.id, move, this.move.ppUsed));
    }

    /**
     * Determine if the move is successful (meaning that its damage/effects can be attempted)
     * by checking that all of the following are true:
     * - Conditional attributes of the move are all met
     * - The target's `ForceSwitchOutImmunityAbAttr` is not triggered (see {@linkcode Move.prototype.applyConditions})
     * - Weather does not block the move
     * - Terrain does not block the move
     *
     * TODO: These steps are straightforward, but the implementation below is extremely convoluted.
     */

    /**
     * Move conditions assume the move has a single target
     * TODO: is this sustainable?
     */
    let failedDueToTerrain = false;
    let failedDueToWeather = false;
    if (success) {
      const passesConditions = move.applyConditions(this.pokemon, targets[0], move);
      failedDueToWeather = globalScene.arena.isMoveWeatherCancelled(this.pokemon, move);
      failedDueToTerrain = globalScene.arena.isMoveTerrainCancelled(this.pokemon, this.targets, move);
      success = passesConditions && !failedDueToWeather && !failedDueToTerrain;
    }

    // Update the battle's "last move" pointer, unless we're currently mimicking a move.
    if (!allMoves[this.move.moveId].hasAttr(CopyMoveAttr)) {
      // The last move used is unaffected by moves that fail
      if (success) {
        globalScene.currentBattle.lastMove = this.move.moveId;
      }
    }

    /**
     * If the move has not failed, trigger ability-based user type changes and then execute it.
     *
     * Notably, Roar, Whirlwind, Trick-or-Treat, and Forest's Curse will trigger these type changes even
     * if the move fails.
     */
    if (success) {
      const move = this.move.getMove();
      applyPreAttackAbAttrs(PokemonTypeChangeAbAttr, this.pokemon, null, move);
<<<<<<< HEAD
      globalScene.unshiftPhase(new MoveEffectPhase(this.pokemon.getBattlerIndex(), this.targets, move, this.useMode));
=======
      globalScene.phaseManager.unshiftNew(
        "MoveEffectPhase",
        this.pokemon.getBattlerIndex(),
        this.targets,
        move,
        this.reflected,
        this.move.virtual,
      );
>>>>>>> 1c4edabd
    } else {
      if ([MoveId.ROAR, MoveId.WHIRLWIND, MoveId.TRICK_OR_TREAT, MoveId.FORESTS_CURSE].includes(this.move.moveId)) {
        applyPreAttackAbAttrs(PokemonTypeChangeAbAttr, this.pokemon, null, this.move.getMove());
      }

      this.pokemon.pushMoveHistory({
        move: this.move.moveId,
        targets: this.targets,
        result: MoveResult.FAIL,
        useMode: this.useMode,
      });

      const failureMessage = move.getFailedText(this.pokemon, targets[0], move);
      let failedText: string | undefined;
      if (failureMessage) {
        failedText = failureMessage;
      } else if (failedDueToTerrain) {
        failedText = getTerrainBlockMessage(targets[0], globalScene.arena.getTerrainType());
      } else if (failedDueToWeather) {
        failedText = getWeatherBlockMessage(globalScene.arena.getWeatherType());
      }

      this.showFailedText(failedText);

      // Remove the user from its semi-invulnerable state (if applicable)
      this.pokemon.lapseTags(BattlerTagLapseType.MOVE_EFFECT);
    }

    // Handle Dancer, which triggers immediately after a move is used (rather than waiting on `this.end()`).
    // Note the MoveUseMode check here prevents an infinite Dancer loop.
    if (
      this.move.getMove().hasFlag(MoveFlags.DANCE_MOVE) &&
      ![MoveUseMode.INDIRECT, MoveUseMode.REFLECTED].includes(this.useMode)
    ) {
      // TODO: Fix in dancer PR to move to MEP for hit checks
      globalScene.getField(true).forEach(pokemon => {
        applyPostMoveUsedAbAttrs(PostMoveUsedAbAttr, pokemon, this.move, this.pokemon, this.targets);
      });
    }
  }

  /** Queues a {@linkcode MoveChargePhase} for this phase's invoked move. */
  protected chargeMove() {
    const move = this.move.getMove();
    const targets = this.getActiveTargetPokemon();

    this.showMoveText();

<<<<<<< HEAD
    // Conditions currently assume single target
    // TODO: Is this sustainable?
    if (!move.applyConditions(this.pokemon, targets[0], move)) {
=======
      this.showMoveText();
      globalScene.phaseManager.unshiftNew(
        "MoveChargePhase",
        this.pokemon.getBattlerIndex(),
        this.targets[0],
        this.move,
      );
    } else {
>>>>>>> 1c4edabd
      this.pokemon.pushMoveHistory({
        move: this.move.moveId,
        targets: this.targets,
        result: MoveResult.FAIL,
        useMode: this.useMode,
      });

      const failureMessage = move.getFailedText(this.pokemon, targets[0], move);
      this.showMoveText();
      this.showFailedText(failureMessage ?? undefined);

      // Remove the user from its semi-invulnerable state (if applicable)
      this.pokemon.lapseTags(BattlerTagLapseType.MOVE_EFFECT);
      return;
    }

    // Protean and Libero apply on the charging turn of charge moves
    applyPreAttackAbAttrs(PokemonTypeChangeAbAttr, this.pokemon, null, this.move.getMove());

    globalScene.unshiftPhase(
      new MoveChargePhase(this.pokemon.getBattlerIndex(), this.targets[0], this.move, this.useMode),
    );
  }

  /**
   * Queues a {@linkcode MoveEndPhase} and then ends the phase
   */
  public end(): void {
<<<<<<< HEAD
    globalScene.unshiftPhase(
      new MoveEndPhase(this.pokemon.getBattlerIndex(), this.getActiveTargetPokemon(), isVirtual(this.useMode)),
=======
    globalScene.phaseManager.unshiftNew(
      "MoveEndPhase",
      this.pokemon.getBattlerIndex(),
      this.getActiveTargetPokemon(),
      this.followUp,
>>>>>>> 1c4edabd
    );

    super.end();
  }

  /**
   * Applies PP increasing abilities (currently only {@link AbilityId.PRESSURE Pressure}) if they exist on the target pokemon.
   * Note that targets must include only active pokemon.
   *
   * TODO: This hardcodes the PP increase at 1 per opponent, rather than deferring to the ability.
   */
  public getPpIncreaseFromPressure(targets: Pokemon[]): number {
    const foesWithPressure = this.pokemon
      .getOpponents()
      .filter(o => targets.includes(o) && o.isActive(true) && o.hasAbilityWithAttr(IncreasePpAbAttr));
    return foesWithPressure.length;
  }

  /**
   * Modifies `this.targets` in place, based upon:
   * - Move redirection abilities, effects, etc.
   * - Counterattacks, which pass a special value into the `targets` constructor param (`[`{@linkcode BattlerIndex.ATTACKER}`]`).
   */
  protected resolveRedirectTarget(): void {
    if (this.targets.length === 1) {
      const currentTarget = this.targets[0];
      const redirectTarget = new NumberHolder(currentTarget);

      // check move redirection abilities of every pokemon *except* the user.
      globalScene
        .getField(true)
        .filter(p => p !== this.pokemon)
        .forEach(p => applyAbAttrs(RedirectMoveAbAttr, p, null, false, this.move.moveId, redirectTarget, this.pokemon));

      /** `true` if an Ability is responsible for redirecting the move to another target; `false` otherwise */
      let redirectedByAbility = currentTarget !== redirectTarget.value;

      // check for center-of-attention tags (note that this will override redirect abilities)
      this.pokemon.getOpponents().forEach(p => {
        const redirectTag = p.getTag(CenterOfAttentionTag);

        // TODO: don't hardcode this interaction.
        // Handle interaction between the rage powder center-of-attention tag and moves used by grass types/overcoat-havers (which are immune to RP's redirect)
        if (
          redirectTag &&
          (!redirectTag.powder ||
            (!this.pokemon.isOfType(PokemonType.GRASS) && !this.pokemon.hasAbility(AbilityId.OVERCOAT)))
        ) {
          redirectTarget.value = p.getBattlerIndex();
          redirectedByAbility = false;
        }
      });

      if (currentTarget !== redirectTarget.value) {
        const bypassRedirectAttrs = this.move.getMove().getAttrs(BypassRedirectAttr);
        bypassRedirectAttrs.forEach(attr => {
          if (!attr.abilitiesOnly || redirectedByAbility) {
            redirectTarget.value = currentTarget;
          }
        });

        if (this.pokemon.hasAbilityWithAttr(BlockRedirectAbAttr)) {
          redirectTarget.value = currentTarget;
          // TODO: Ability displays should be handled by the ability
          globalScene.phaseManager.queueAbilityDisplay(
            this.pokemon,
            this.pokemon.getPassiveAbility().hasAttr(BlockRedirectAbAttr),
            true,
          );
          globalScene.phaseManager.queueAbilityDisplay(
            this.pokemon,
            this.pokemon.getPassiveAbility().hasAttr(BlockRedirectAbAttr),
            false,
          );
        }

        this.targets[0] = redirectTarget.value;
      }
    }
  }

  /**
   * Counter-attacking moves pass in `[`{@linkcode BattlerIndex.ATTACKER}`]` into the constructor's `targets` param.
   * This function modifies `this.targets` to reflect the actual battler index of the user's last
   * attacker.
   *
   * If there is no last attacker, or they are no longer on the field, a message is displayed and the
   * move is marked for failure.
   */
  protected resolveCounterAttackTarget(): void {
    if (this.targets.length === 1 && this.targets[0] === BattlerIndex.ATTACKER) {
      if (this.pokemon.turnData.attacksReceived.length) {
        this.targets[0] = this.pokemon.turnData.attacksReceived[0].sourceBattlerIndex;

        // account for metal burst and comeuppance hitting remaining targets in double battles
        // counterattack will redirect to remaining ally if original attacker faints
        if (globalScene.currentBattle.double && this.move.getMove().hasFlag(MoveFlags.REDIRECT_COUNTER)) {
          if (globalScene.getField()[this.targets[0]].hp === 0) {
            const opposingField = this.pokemon.isPlayer() ? globalScene.getEnemyField() : globalScene.getPlayerField();
            this.targets[0] = opposingField.find(p => p.hp > 0)?.getBattlerIndex() ?? BattlerIndex.ATTACKER;
          }
        }
      }

      if (this.targets[0] === BattlerIndex.ATTACKER) {
        this.fail();
        this.showMoveText();
        this.showFailedText();
      }
    }
  }

  /**
   * Handles the case where the move was cancelled or failed:
   * - Uses PP if the move failed (not cancelled) and should use PP (failed moves are not affected by {@link AbilityId.PRESSURE Pressure})
   * - Records a cancelled OR failed move in move history, so abilities like {@link AbilityId.TRUANT Truant} don't trigger on the
   *   next turn and soft-lock.
   * - Lapses `MOVE_EFFECT` tags:
   *   - Semi-invulnerable battler tags (Fly/Dive/etc.) are intended to lapse on move effects, but also need
   *     to lapse on move failure/cancellation.
   *
   *     TODO: ...this seems weird.
   * - Lapses `AFTER_MOVE` tags:
   *   - This handles the effects of {@link MoveId.SUBSTITUTE Substitute}
   * - Removes the second turn of charge moves
   */
  protected handlePreMoveFailures(): void {
    if (this.cancelled || this.failed) {
      if (this.failed) {
        const ppUsed = isIgnorePP(this.useMode) ? 0 : 1;

        if (ppUsed) {
          this.move.usePp();
        }

        globalScene.eventTarget.dispatchEvent(new MoveUsedEvent(this.pokemon?.id, this.move.getMove(), ppUsed));
      }

      if (this.cancelled && this.pokemon.summonData.tags?.find(t => t.tagType === BattlerTagType.FRENZY)) {
        frenzyMissFunc(this.pokemon, this.move.getMove());
      }

      this.pokemon.pushMoveHistory({
        move: MoveId.NONE,
        result: MoveResult.FAIL,
        targets: this.targets,
        useMode: this.useMode,
      });

      this.pokemon.lapseTags(BattlerTagLapseType.MOVE_EFFECT);
      this.pokemon.lapseTags(BattlerTagLapseType.AFTER_MOVE);

      this.pokemon.getMoveQueue().shift();
    }
  }

  /**
   * Displays the move's usage text to the player, unless it's a charge turn (ie: {@link MoveId.SOLAR_BEAM Solar Beam}),
   * the pokemon is on a recharge turn (ie: {@link MoveId.HYPER_BEAM Hyper Beam}), or a 2-turn move was interrupted (ie: {@link MoveId.FLY Fly}).
   */
  public showMoveText(): void {
    if (this.move.moveId === MoveId.NONE) {
      return;
    }

    if (this.pokemon.getTag(BattlerTagType.RECHARGING) || this.pokemon.getTag(BattlerTagType.INTERRUPTED)) {
      return;
    }

<<<<<<< HEAD
    globalScene.queueMessage(
      i18next.t(isReflected(this.useMode) ? "battle:magicCoatActivated" : "battle:useMove", {
=======
    globalScene.phaseManager.queueMessage(
      i18next.t(this.reflected ? "battle:magicCoatActivated" : "battle:useMove", {
>>>>>>> 1c4edabd
        pokemonNameWithAffix: getPokemonNameWithAffix(this.pokemon),
        moveName: this.move.getName(),
      }),
      500,
    );
    applyMoveAttrs(PreMoveMessageAttr, this.pokemon, this.pokemon.getOpponents(false)[0], this.move.getMove());
  }

  public showFailedText(failedText: string = i18next.t("battle:attackFailed")): void {
    globalScene.phaseManager.queueMessage(failedText);
  }
}<|MERGE_RESOLUTION|>--- conflicted
+++ resolved
@@ -229,7 +229,6 @@
       return;
     }
 
-<<<<<<< HEAD
     if (
       this.useMode === MoveUseMode.INDIRECT &&
       [StatusEffect.SLEEP, StatusEffect.FREEZE].includes(this.pokemon.status.effect)
@@ -261,22 +260,6 @@
           false,
           this.pokemon.status.effect,
           turnsRemaining,
-=======
-      if (activated) {
-        this.cancel();
-        globalScene.phaseManager.queueMessage(
-          getStatusEffectActivationText(this.pokemon.status.effect, getPokemonNameWithAffix(this.pokemon)),
-        );
-        globalScene.phaseManager.unshiftNew(
-          "CommonAnimPhase",
-          this.pokemon.getBattlerIndex(),
-          undefined,
-          CommonAnim.POISON + (this.pokemon.status.effect - 1),
-        );
-      } else if (healed) {
-        globalScene.phaseManager.queueMessage(
-          getStatusEffectHealText(this.pokemon.status.effect, getPokemonNameWithAffix(this.pokemon)),
->>>>>>> 1c4edabd
         );
         this.pokemon.status.sleepTurnsRemaining = turnsRemaining.value;
         healed = this.pokemon.status.sleepTurnsRemaining <= 0;
@@ -300,19 +283,17 @@
     if (activated) {
       // Cancel move activation and play effect
       this.cancel();
-      globalScene.queueMessage(
+      globalScene.phaseManager.queueMessage(
         getStatusEffectActivationText(this.pokemon.status.effect, getPokemonNameWithAffix(this.pokemon)),
       );
-      globalScene.unshiftPhase(
-        new CommonAnimPhase(
+      globalScene.phaseManager.unshiftNew("CommonAnimPhase",
           this.pokemon.getBattlerIndex(),
           undefined,
           CommonAnim.POISON + (this.pokemon.status.effect - 1), // offset anim # by effect #
-        ),
       );
     } else if (healed) {
       // cure status and play effect
-      globalScene.queueMessage(
+      globalScene.phaseManager.queueMessage(
         getStatusEffectHealText(this.pokemon.status.effect, getPokemonNameWithAffix(this.pokemon)),
       );
       this.pokemon.resetStatus();
@@ -439,18 +420,13 @@
     if (success) {
       const move = this.move.getMove();
       applyPreAttackAbAttrs(PokemonTypeChangeAbAttr, this.pokemon, null, move);
-<<<<<<< HEAD
-      globalScene.unshiftPhase(new MoveEffectPhase(this.pokemon.getBattlerIndex(), this.targets, move, this.useMode));
-=======
       globalScene.phaseManager.unshiftNew(
         "MoveEffectPhase",
         this.pokemon.getBattlerIndex(),
         this.targets,
         move,
-        this.reflected,
-        this.move.virtual,
+        this.useMode,
       );
->>>>>>> 1c4edabd
     } else {
       if ([MoveId.ROAR, MoveId.WHIRLWIND, MoveId.TRICK_OR_TREAT, MoveId.FORESTS_CURSE].includes(this.move.moveId)) {
         applyPreAttackAbAttrs(PokemonTypeChangeAbAttr, this.pokemon, null, this.move.getMove());
@@ -499,20 +475,9 @@
 
     this.showMoveText();
 
-<<<<<<< HEAD
     // Conditions currently assume single target
     // TODO: Is this sustainable?
     if (!move.applyConditions(this.pokemon, targets[0], move)) {
-=======
-      this.showMoveText();
-      globalScene.phaseManager.unshiftNew(
-        "MoveChargePhase",
-        this.pokemon.getBattlerIndex(),
-        this.targets[0],
-        this.move,
-      );
-    } else {
->>>>>>> 1c4edabd
       this.pokemon.pushMoveHistory({
         move: this.move.moveId,
         targets: this.targets,
@@ -532,25 +497,23 @@
     // Protean and Libero apply on the charging turn of charge moves
     applyPreAttackAbAttrs(PokemonTypeChangeAbAttr, this.pokemon, null, this.move.getMove());
 
-    globalScene.unshiftPhase(
-      new MoveChargePhase(this.pokemon.getBattlerIndex(), this.targets[0], this.move, this.useMode),
+    globalScene.phaseManager.unshiftNew(
+      "MoveChargePhase",
+      this.pokemon.getBattlerIndex(),
+      this.targets[0],
+      this.move,
+      this.useMode,
     );
+
   }
 
   /**
    * Queues a {@linkcode MoveEndPhase} and then ends the phase
    */
   public end(): void {
-<<<<<<< HEAD
-    globalScene.unshiftPhase(
-      new MoveEndPhase(this.pokemon.getBattlerIndex(), this.getActiveTargetPokemon(), isVirtual(this.useMode)),
-=======
     globalScene.phaseManager.unshiftNew(
       "MoveEndPhase",
-      this.pokemon.getBattlerIndex(),
-      this.getActiveTargetPokemon(),
-      this.followUp,
->>>>>>> 1c4edabd
+      this.pokemon.getBattlerIndex(), this.getActiveTargetPokemon(), isVirtual(this.useMode),
     );
 
     super.end();
@@ -720,13 +683,8 @@
       return;
     }
 
-<<<<<<< HEAD
-    globalScene.queueMessage(
+    globalScene.phaseManager.queueMessage(
       i18next.t(isReflected(this.useMode) ? "battle:magicCoatActivated" : "battle:useMove", {
-=======
-    globalScene.phaseManager.queueMessage(
-      i18next.t(this.reflected ? "battle:magicCoatActivated" : "battle:useMove", {
->>>>>>> 1c4edabd
         pokemonNameWithAffix: getPokemonNameWithAffix(this.pokemon),
         moveName: this.move.getName(),
       }),
