import { applyAbAttrs } from "#abilities/apply-ab-attrs";
import { MOVE_COLOR } from "#app/constants/colors";
import { globalScene } from "#app/global-scene";
import { getPokemonNameWithAffix } from "#app/messages";
import Overrides from "#app/overrides";
import { PokemonPhase } from "#app/phases/pokemon-phase";
import { CenterOfAttentionTag } from "#data/battler-tags";
import { SpeciesFormChangePreMoveTrigger } from "#data/form-change-triggers";
import { getStatusEffectActivationText } from "#data/status-effect";
import { getTerrainBlockMessage } from "#data/terrain";
import { getWeatherBlockMessage } from "#data/weather";
import { AbilityId } from "#enums/ability-id";
import { ArenaTagSide } from "#enums/arena-tag-side";
import { ArenaTagType } from "#enums/arena-tag-type";
import { BattlerIndex } from "#enums/battler-index";
import { BattlerTagLapseType } from "#enums/battler-tag-lapse-type";
import { BattlerTagType } from "#enums/battler-tag-type";
import { ChallengeType } from "#enums/challenge-type";
import { CommonAnim } from "#enums/move-anims-common";
import { MoveFlags } from "#enums/move-flags";
import { MoveId } from "#enums/move-id";
import { MovePhaseTimingModifier } from "#enums/move-phase-timing-modifier";
import { MoveResult } from "#enums/move-result";
import { isIgnorePP, isIgnoreStatus, isReflected, isVirtual, MoveUseMode } from "#enums/move-use-mode";
import { PokemonType } from "#enums/pokemon-type";
import { StatusEffect } from "#enums/status-effect";
import { MovesetChangedEvent } from "#events/battle-scene";
import type { Pokemon } from "#field/pokemon";
import { applyMoveAttrs } from "#moves/apply-attrs";
import { frenzyMissFunc } from "#moves/move-utils";
import type { PokemonMove } from "#moves/pokemon-move";
import type { Move, PreUseInterruptAttr } from "#types/move-types";
import type { TurnMove } from "#types/turn-move";
import { applyChallenges } from "#utils/challenge-utils";
import { BooleanHolder, NumberHolder } from "#utils/common";
import { enumValueToKey } from "#utils/enums";
import { inSpeedOrder } from "#utils/speed-order-generator";
import i18next from "i18next";

export class MovePhase extends PokemonPhase {
  public readonly phaseName = "MovePhase";
  protected _pokemon: Pokemon;
  public move: PokemonMove;
  protected _targets: BattlerIndex[];
  public readonly useMode: MoveUseMode;
  /**
   * The move's {@linkcode MovePhaseTimingModifier | timing modifier}.
   * @defaultValue {@linkcode MovePhaseTimingModifier.NORMAL}
   */
  public timingModifier: MovePhaseTimingModifier;
  /** Whether the current move should fail but still use PP. */
  protected failed = false;
  /** Whether the current move should fail and retain PP. */
  protected cancelled = false;

  /** Flag set to `true` during {@linkcode checkFreeze} that indicates that the pokemon will thaw if it passes the failure conditions */
  private declare thaw?: boolean;

  /** The move history entry object that is pushed to the pokemon's move history
   *
   * @remarks
   * Can be edited _after_ being pushed to the history to adjust the result, targets, etc, for this move phase.
   */
  protected readonly moveHistoryEntry: TurnMove;

  public get pokemon(): Pokemon {
    return this._pokemon;
  }

  // TODO: Do we need public getters but only protected setters?
  protected set pokemon(pokemon: Pokemon) {
    this._pokemon = pokemon;
  }

  public get targets(): BattlerIndex[] {
    return this._targets;
  }

  protected set targets(targets: BattlerIndex[]) {
    this._targets = targets;
  }

  /**
   * Create a new MovePhase for using moves.
   * @param pokemon - The {@linkcode Pokemon} using the move
   * @param move - The {@linkcode PokemonMove} to use
   * @param useMode - The {@linkcode MoveUseMode} corresponding to this move's means of execution (usually `MoveUseMode.NORMAL`).
   * Not marked optional to ensure callers correctly pass on `useModes`.
   * @param timingModifier - (Default `MovePhaseTimingModifier.NORMAL`) The {@linkcode MovePhaseTimingModifier | timing modifier} of the move
   */
  constructor(
    pokemon: Pokemon,
    targets: BattlerIndex[],
    move: PokemonMove,
    useMode: MoveUseMode,
    timingModifier: MovePhaseTimingModifier = MovePhaseTimingModifier.NORMAL,
  ) {
    super(pokemon.getBattlerIndex());

    this.pokemon = pokemon;
    this.targets = targets;
    this.move = move;
    this.useMode = useMode;
    this.timingModifier = timingModifier;
    this.moveHistoryEntry = {
      move: MoveId.NONE,
      targets,
      useMode,
    };
  }

  //#region Phase Start
  public start(): void {
    super.start();

    const user = this.pokemon;

    // Fallback - end phase early if the user is removed from the field or faints
    // before using a move.
    // TODO: Cancel the user's queued `MovePhase`s when they leave the field -
    // force switching a pokemon out and back in should not let them use a move
    if (!user.isActive(true)) {
      this.end();
      return;
    }

    const { useMode } = this;
    const ignoreStatus = isIgnoreStatus(useMode);
    const isFollowUp = useMode === MoveUseMode.FOLLOW_UP;

    console.log(
      `%cUser: ${user.name}`
        + `\nMove: ${MoveId[this.move.moveId]}`
        + `\nUse Mode: ${enumValueToKey(MoveUseMode, this.useMode)}`,
      `color:${MOVE_COLOR}`,
    );

    // Removing Glaive Rush's two flags happens before everything else
    user.removeTag(BattlerTagType.ALWAYS_GET_HIT);
    user.removeTag(BattlerTagType.RECEIVE_DOUBLE_DAMAGE);

    // For the purposes of payback and kin, the pokemon is considered to have acted
    // if it attempted to move at all.
    user.turnData.acted = true;

    if (!ignoreStatus) {
      this.firstFailureCheck();
      user.lapseTags(BattlerTagLapseType.PRE_MOVE);
      // At this point, called moves should be decided.
      // For now, this comment works as a placeholder until called moves are reworked
      // For correct alignment with mainline, this SHOULD go here, and this phase SHOULD rewrite its own move
    } else if (isFollowUp) {
      // Follow up moves need to make sure the called move passes a few of the conditions to continue
      this.followUpMoveFirstFailureCheck();
    }
    // If the first failure check did not pass, then the move is cancelled
    // Note: This only checks `cancelled`, as `failed` should NEVER be set by anything in the first failure check
    if (this.cancelled) {
      this.handlePreMoveFailures();
      this.end();
      return;
    }

    // If the first failure check passes (and this is not a sub-move) then thaw the user if its move will thaw it.
    if (!isFollowUp) {
      this.doThawCheck();
    }

    const pokemonMove = this.move;

    // Check move to see if arena.ignoreAbilities should be true.
    if (
      pokemonMove.getMove().doesFlagEffectApply({
        flag: MoveFlags.IGNORE_ABILITIES,
        user,
        isFollowUp: isVirtual(useMode), // Sunsteel strike and co. don't work when called indirectly
      })
    ) {
      globalScene.arena.setIgnoreAbilities(true, user.getBattlerIndex());
    }

    // At this point, move's type changing and multi-target effects *should* be applied
    // Pokerogue's current implementation applies these effects during the move effect phase
    // as there is not (yet) a notion of a move-in-flight for determinations to occur

    this.resolveRedirectTarget();
    this.resolveCounterAttackTarget();

    // If this is the *release* turn of the charge move, PP is not deducted
    const move = this.move.getMove();

    const isChargingMove = move.isChargingMove();
    /** Indicates this is the charging turn of the move */
    const charging = isChargingMove && !user.getTag(BattlerTagType.CHARGING);
    /** Indicates this is the release turn of the move */
    const releasing = isChargingMove && !charging;

    // Update the battle's "last move" pointer unless we're currently mimicking a move or triggering Dancer.
    if (!move.hasAttr("CopyMoveAttr") && !isReflected(useMode)) {
      globalScene.currentBattle.lastMove = move.id;
    }

    // Charging moves consume PP when they begin charging, *not* when they release
    if (!releasing) {
      this.usePP();
    }

    if (!isFollowUp) {
      // Gorilla tactics lock in (and choice items if they are ever added)
      // Stance Change form change
      // Struggle's "There are no more moves it can use" message

      globalScene.triggerPokemonFormChange(user, SpeciesFormChangePreMoveTrigger);
      // TODO: apply gorilla tactics here instead of in the move effect phase
    }

    this.showMoveText();

    if (this.secondFailureCheck()) {
      this.handlePreMoveFailures();
      this.end();
      return;
    }

    if (!this.resolveFinalPreMoveCancellationChecks()) {
      this.useMove(charging);
    }

    this.end();
  }

  //#endregion Phase Start

  //#region First Failure Check

  /**
   * Perform the first round of move failure checks, occurring before move usage text is displayed
   * and PP is deducted.
   * @returns Whether the move failed during the check
   * @remarks
   * Based on battle mechanics research conducted primarily by Smogon, checks happen in the following order (as of Gen 9):
   * 1. Sleep/Freeze
   * 2. Disobedience due to overleveled (not implemented in Pokerogue)
   * 3. Insufficient PP after being selected
   * 4. (Pokerogue specific) Moves disabled because they are not implemented / prevented from a challenge / somehow have no targets
   * 5. Sky battle (see {@linkcode https://github.com/pagefaultgames/pokerogue/pull/5983 | PR#5983})
   * 6. Truant
   * 7. Focus Punch's loss of focus
   * 8. Flinch
   * 9. Move was disabled after being selected
   * 10. Healing move with heal block
   * 11. Sound move with throat chop
   * 12. Failure due to gravity
   * 13. Move lock from choice items / gorilla tactics
   * 14. Failure from taunt
   * 15. Failure from imprison
   * 16. Failure from confusion
   * 17. Failure from paralysis
   * 18. Failure from infatuation
   */
  protected firstFailureCheck(): boolean {
    // A big if statement will handle the checks (that each have side effects!) in the correct order
    return (
      this.checkSleep()
      || this.checkFreeze()
      || this.checkPP()
      || this.checkValidity()
      || this.checkTagCancel(BattlerTagType.TRUANT)
      || this.checkPreUseInterrupt()
      || this.checkTagCancel(BattlerTagType.FLINCHED)
      || this.checkTagCancel(BattlerTagType.DISABLED)
      || this.checkTagCancel(BattlerTagType.HEAL_BLOCK)
      || this.checkTagCancel(BattlerTagType.THROAT_CHOPPED)
      || this.checkGravity()
      || this.checkTagCancel(BattlerTagType.TAUNT)
      || this.checkTagCancel(BattlerTagType.IMPRISON)
      || this.checkTagCancel(BattlerTagType.CONFUSED)
      || this.checkPara()
      || this.checkTagCancel(BattlerTagType.INFATUATED)
    );
  }

  /**
   * Perform a subset of the checks done in {@linkcode firstFailureCheck}
   * for called moves.
   * @returns Whether the called move should fail
   *
   * @remarks
   * Based on smogon battle mechanics research, checks happen in the following order:
   * 1. Invalid move (skipped in pokerogue)
   * 2. Move prevented by heal block
   * 3. Move prevented by throat chop
   * 4. Gravity
   * 5. Sky Battle (See {@link https://github.com/pagefaultgames/pokerogue/pull/5983 | PR#5983})
   */
  protected followUpMoveFirstFailureCheck(): boolean {
    return (
      this.checkTagCancel(BattlerTagType.HEAL_BLOCK)
      || this.checkTagCancel(BattlerTagType.THROAT_CHOPPED)
      || this.checkGravity()
    );
  }

  /**
   * Handle the sleep check
   * @returns Whether the move was cancelled due to sleep
   */
  protected checkSleep(): boolean {
    const user = this.pokemon;
    if (user.status?.effect !== StatusEffect.SLEEP) {
      return false;
    }

    // For some reason, dancer will immediately wake its user from sleep when triggering
    if (this.useMode === MoveUseMode.INDIRECT) {
      user.resetStatus(false);
      return false;
    }

    user.status.incrementTurn();
    const turnsRemaining = new NumberHolder(user.status.sleepTurnsRemaining ?? 0);
    applyAbAttrs("ReduceStatusEffectDurationAbAttr", {
      pokemon: user,
      statusEffect: user.status.effect,
      duration: turnsRemaining,
    });

    user.status.sleepTurnsRemaining = turnsRemaining.value;
    if (user.status.sleepTurnsRemaining <= 0) {
      user.cureStatus(StatusEffect.SLEEP);
      return false;
    }

    const bypassSleepHolder = new BooleanHolder(false);
    applyMoveAttrs("BypassSleepAttr", this.pokemon, null, this.move.getMove(), bypassSleepHolder);
    const cancel = !bypassSleepHolder.value;
    this.triggerStatus(StatusEffect.SLEEP, cancel);
    return cancel;
  }

  /**
   * Handle the freeze status effect check
   *
   * @remarks
   * Responsible for the following
   * - Checking if the pokemon is frozen
   * - Checking if the pokemon will thaw from random chance, OR from a thawing move.
   *    Thawing from a freeze move is not applied until AFTER all other failure checks.
   * - Activating the freeze status effect (cancelling the move, playing the message, and displaying the animation)
   * @returns Whether the move was cancelled due to the pokemon being frozen
   */
  protected checkFreeze(): boolean {
    const pokemon = this.pokemon;
    if (pokemon.status?.effect !== StatusEffect.FREEZE) {
      return false;
    }

    // For some reason, dancer will immediately thaw its user
    if (this.useMode === MoveUseMode.INDIRECT) {
      pokemon.resetStatus(false);
      return false;
    }

    if (Overrides.STATUS_ACTIVATION_OVERRIDE) {
      return false;
    }

    // Check if the move will heal
    const move = this.move.getMove();
    if (
      move.findAttr(attr => attr.selfTarget && attr.is("HealStatusEffectAttr") && attr.isOfEffect(StatusEffect.FREEZE))
      && (move.id !== MoveId.BURN_UP || pokemon.isOfType(PokemonType.FIRE, true, true))
    ) {
      this.thaw = true;
      return false;
    }
    if (
      Overrides.STATUS_ACTIVATION_OVERRIDE === false
      || this.move
        .getMove()
        .findAttr(attr => attr.selfTarget && attr.is("HealStatusEffectAttr") && attr.isOfEffect(StatusEffect.FREEZE))
      || (!pokemon.randBattleSeedInt(5) && Overrides.STATUS_ACTIVATION_OVERRIDE !== true)
    ) {
      pokemon.cureStatus(StatusEffect.FREEZE);
      return false;
    }

    this.triggerStatus(StatusEffect.FREEZE);
    return true;
  }

  /**
   * Check if the move is usable based on PP
   * @returns Whether the move was cancelled due to insufficient PP
   */
  protected checkPP(): boolean {
    const move = this.move;
    if (move.getMove().pp !== -1 && !isIgnorePP(this.useMode) && move.ppUsed >= move.getMovePp()) {
      this.cancel();
      this.showFailedText();
      return true;
    }
    return false;
  }

  /**
   * Check if the move is valid and not in an error state
   *
   * @remarks
   * Checks occur in the following order
   * 1. Move is not implemented
   * 2. Move is somehow invalid (it is {@linkcode MoveId.NONE} or {@linkcode targets} is somehow empty)
   * 3. Move cannot be used by the player due to a challenge
   *
   * @returns Whether the move was cancelled due to being invalid
   */
  protected checkValidity(): boolean {
    const move = this.move;
    const moveId = move.moveId;
    const moveName = move.getName();
    let failedText: string | undefined;
    const usability = new BooleanHolder(false);
    if (moveName.endsWith(" (N)")) {
      failedText = i18next.t("battle:moveNotImplemented", { moveName: moveName.replace(" (N)", "") });
    } else if (moveId === MoveId.NONE || this.targets.length === 0) {
      this.cancel();

      const pokemonName = this.pokemon.name;
      const warningText =
        moveId === MoveId.NONE
          ? `${pokemonName} is attempting to use MoveId.NONE`
          : `${pokemonName} is attempting to use a move with no targets`;

      console.warn(warningText);

      return true;
    } else if (
      this.pokemon.isPlayer()
      && applyChallenges(ChallengeType.POKEMON_MOVE, moveId, usability) // check the value inside of usability after calling applyChallenges
      && !usability.value
    ) {
      failedText = i18next.t("battle:moveCannotUseChallenge", { moveName });
    } else {
      return false;
    }

    this.cancel();
    this.showFailedText(failedText);
    return true;
  }

  /**
   * Trigger a specific `BattlerTag` to conditionally cancel move execution.
   * Used by the first failure check to trigger certain kinds of interruptions before others.
   * @param tagType - The `BattlerTagType` to trigger; will be lapsed with `BattlerTagLapseType.PRE_MOVE`
   * @returns Whether the move was cancelled due to a `BattlerTag` effect
   */
  private checkTagCancel(tag: BattlerTagType): boolean {
    this.pokemon.lapseTag(tag, BattlerTagLapseType.PRE_MOVE);
    return this.cancelled;
  }

  /**
   * Check cancellations from a move's pre-use condition.
   * @returns Whether the move was cancelled due to a pre-use condition.
   * @remarks
   * Currently only used for Focus Punch.
   * @see {@linkcode PreUseInterruptAttr}
   */
  private checkPreUseInterrupt(): boolean {
    const move = this.move.getMove();
    const user = this.pokemon;
    const target = this.getActiveTargetPokemon()[0];
    return move.getAttrs("PreUseInterruptAttr").some(attr => {
      attr.apply(user, target, move);
      if (this.cancelled) {
        return true;
      }
      return false;
    });
  }

  /**
   * Handle move failures due to Gravity.
   * @returns Whether the move was cancelled due to Gravity
   */
  private checkGravity(): boolean {
    const move = this.move.getMove();
    if (!globalScene.arena.hasTag(ArenaTagType.GRAVITY) || !move.hasFlag(MoveFlags.GRAVITY)) {
      return false;
    }

    this.showFailedText(
      i18next.t("battle:moveDisabledGravity", {
        pokemonNameWithAffix: getPokemonNameWithAffix(this.pokemon),
        moveName: move.name,
      }),
    );
    return true;
  }

  /**
   * Handle checking and activating the user's Paralysis status condition.
   * @returns Whether the move was cancelled due to the user being fully paralyzed.
   * Returns `false` if `user` is not paralyzed
   */
  private checkPara(): boolean {
    const user = this.pokemon;
    if (user.status?.effect !== StatusEffect.PARALYSIS) {
      return false;
    }

    const proc = Overrides.STATUS_ACTIVATION_OVERRIDE ?? user.randBattleSeedInt(4) === 0;
    if (!proc) {
      return false;
    }

    this.triggerStatus(StatusEffect.PARALYSIS);
    return true;
  }

<<<<<<< HEAD
  //#endregion First Failure Check

  //#region Second Failure Check

  /**
   * Attempt to thaw the user if it successfully uses a self-thawing move.
   */
  private doThawCheck(): void {
    const user = this.pokemon;

    if (isIgnoreStatus(this.useMode)) {
      return;
    }
    if (this.thaw) {
      user.cureStatus(
        StatusEffect.FREEZE,
        i18next.t("statusEffect:freeze.healByMove", {
          pokemonNameWithAffix: getPokemonNameWithAffix(user),
          moveName: this.move.getMove().name,
        }),
      );
    }
  }

  /**
   * Modify `this.targets` in place based on move redirection effects.
   */
  protected resolveRedirectTarget(): void {
    if (this.targets.length !== 1) {
      // Spread moves cannot be redirected
      return;
    }

    const currentTarget = this.targets[0];
    const redirectTarget = new NumberHolder(currentTarget);

    // check move redirection abilities of every pokemon *except* the user.
    // TODO: Make storm drain, lightning rod, etc, redirect at this point for type changing moves
    for (const pokemon of inSpeedOrder(ArenaTagSide.BOTH)) {
      if (pokemon !== this.pokemon) {
        applyAbAttrs("RedirectMoveAbAttr", {
          pokemon,
          moveId: this.move.moveId,
          targetIndex: redirectTarget,
          sourcePokemon: this.pokemon,
        });
      }
    }

    /** `true` if an Ability is responsible for redirecting the move to another target; `false` otherwise */
    let redirectedByAbility = currentTarget !== redirectTarget.value;

    // check for center-of-attention tags (note that this will override redirect abilities)
    this.pokemon.getOpponents(true).forEach(p => {
      const redirectTag = p.getTag(CenterOfAttentionTag);

      // TODO: don't hardcode this interaction.
      // Handle interaction between the rage powder center-of-attention tag and moves used by grass types/overcoat-havers (which are immune to RP's redirect)
      if (
        redirectTag
        && (!redirectTag.powder
          || (!this.pokemon.isOfType(PokemonType.GRASS) && !this.pokemon.hasAbility(AbilityId.OVERCOAT)))
      ) {
        redirectTarget.value = p.getBattlerIndex();
        redirectedByAbility = false;
      }
    });

    // TODO: Don't hardcode these ability interactions
    if (currentTarget !== redirectTarget.value) {
      const bypassRedirectAttrs = this.move.getMove().getAttrs("BypassRedirectAttr");
      bypassRedirectAttrs.forEach(attr => {
        if (!attr.abilitiesOnly || redirectedByAbility) {
          redirectTarget.value = currentTarget;
        }
      });

      if (this.pokemon.hasAbilityWithAttr("BlockRedirectAbAttr")) {
        redirectTarget.value = currentTarget;
        // TODO: Ability displays should be handled by the ability
        globalScene.phaseManager.queueAbilityDisplay(
          this.pokemon,
          this.pokemon.getPassiveAbility().hasAttr("BlockRedirectAbAttr"),
          true,
        );
        globalScene.phaseManager.queueAbilityDisplay(
          this.pokemon,
          this.pokemon.getPassiveAbility().hasAttr("BlockRedirectAbAttr"),
          false,
        );
      }

      this.targets[0] = redirectTarget.value;
    }
  }

  /**
   * Update the targets of any counter-attacking moves with `[`{@linkcode BattlerIndex.ATTACKER}`]` set
   * to reflect the actual battler index of the user's last attacker.
   *
   * If there is no last attacker or they are no longer on the field, a message is displayed and the
   * move is marked for failure
   */
  protected resolveCounterAttackTarget(): void {
    const targets = this.targets;
    if (targets.length !== 1 || targets[0] !== BattlerIndex.ATTACKER) {
      return;
    }

    const targetHolder = new NumberHolder(BattlerIndex.ATTACKER);

    applyMoveAttrs("CounterRedirectAttr", this.pokemon, null, this.move.getMove(), targetHolder);
    targets[0] = targetHolder.value;
    if (targetHolder.value === BattlerIndex.ATTACKER) {
      this.fail();
    }
  }

  /**
   * Deduct PP from the move being used, accounting for Pressure and other effects.
   */
  protected usePP(): void {
    if (!isIgnorePP(this.useMode)) {
      const move = this.move;
      // "commit" to using the move, deducting PP.
      const ppUsed = 1 + this.getPpIncreaseFromPressure(this.getActiveTargetPokemon());
      move.usePp(ppUsed);
      globalScene.eventTarget.dispatchEvent(new MoveUsedEvent(this.pokemon.id, move.getMove(), move.ppUsed));
    }
  }

  /**
   * Apply PP increasing abilities (currently only {@linkcode AbilityId.PRESSURE | Pressure})
   * on all target Pokemon.
   * @param targets - An array containing all active Pokemon targeted by this Phase's move
   * @returns The amount of extra PP consumed due to Pressure
   */
  // TODO: This hardcodes the PP increase at 1 per opponent, rather than deferring to the ability.
  // This is likely due to said ability being a stub...
  public getPpIncreaseFromPressure(targets: Pokemon[]): number {
    const foesWithPressure = this.pokemon
      .getOpponents(true)
      .filter(opponent => targets.includes(opponent) && opponent.hasAbilityWithAttr("IncreasePpAbAttr"));
    return foesWithPressure.length;
  }

  /**
   * Displays the move's usage text to the player as applicable for the move being used.
   */
  public showMoveText(): void {
    const pokemonMove = this.move;
    const moveId = pokemonMove.moveId;
    const pokemon = this.pokemon;
    if (
      moveId === MoveId.NONE
      || pokemon.getTag(BattlerTagType.RECHARGING)
      || pokemon.getTag(BattlerTagType.INTERRUPTED)
    ) {
      return;
    }
    // Showing move text always adjusts the move history entry's move id
    this.moveHistoryEntry.move = moveId;

    // TODO: This should be done by the move...
    globalScene.phaseManager.queueMessage(
      i18next.t(isReflected(this.useMode) ? "battle:magicCoatActivated" : "battle:useMove", {
        pokemonNameWithAffix: getPokemonNameWithAffix(pokemon),
        moveName: pokemonMove.getName(),
      }),
      500,
    );

    // Moves with pre-use messages (Magnitude, Chilly Reception, Fickle Beam, etc.) always display their messages even on failure
    // TODO: This assumes single target for message funcs - is this sustainable?
    applyMoveAttrs("PreMoveMessageAttr", pokemon, this.getActiveTargetPokemon()[0], pokemonMove.getMove());
  }

  /**
   * Second failure check that occurs after the "Pokemon used move" text is shown but BEFORE the move has been registered
   * as being the last move used (for the purposes of something like Copycat)
   *
   * @remarks
   * Other than powder, each failure condition is mutually exclusive (as they are tied to specific moves), so order does not matter.
   * Notably, this failure check only includes failure conditions intrinsic to the move itself, other than Powder (which marks the end of this failure check)
   *
   *
   * - Pollen puff used on an ally that is under effect of heal block
   * - Burn up / Double shock when the user does not have the required type
   * - No Retreat while already under its effects
   * - Failure due to primal weather
   * - (on cart, not applicable to Pokerogue) Moves that fail if used ON a raid / special boss: selfdestruct/explosion/imprision/power split / guard split
   * - (on cart, not applicable to Pokerogue) Moves that fail during a "co-op" battle (like when Arven helps during raid boss): ally switch / teatime
   *
   * After all checks, Powder causing the user to explode
   */
  protected secondFailureCheck(): boolean {
    const move = this.move.getMove();
    const user = this.pokemon;
    let failedText: string | undefined;
    const arena = globalScene.arena;

    if (!move.applyConditions(user, this.getActiveTargetPokemon()[0], 2)) {
      // TODO: Make pollen puff failing from heal block use its own message
      this.failed = true;
    } else if (arena.isMoveWeatherCancelled(user, move)) {
      failedText = getWeatherBlockMessage(globalScene.arena.getWeatherType());
      this.failed = true;
    } else {
      // Powder *always* happens last
      // Note: Powder's lapse method handles everything: messages, damage, animation, primal weather interaction,
      // determining type of type changing moves, etc.
      // It will set this phase's `failed` flag to true if it procs
      user.lapseTag(BattlerTagType.POWDER, BattlerTagLapseType.PRE_MOVE);
      return this.failed;
    }

    if (this.failed) {
      this.showFailedText(failedText);
      return true;
    }
    return false;
  }

  //#endregion Second Failure Check

  //#region Move Execution

  /**
   * Check for cancellation edge cases - no targets remaining, or `MoveId.NONE` is in the queue
   * @returns Whether the move failed due to an edge case
   */
  // TODO: The first part of this check seems already covered in `checkValidity`...
  protected resolveFinalPreMoveCancellationChecks(): boolean {
    const targets = this.getActiveTargetPokemon();
    const moveQueue = this.pokemon.getMoveQueue();

    if (
      (targets.length === 0 && !this.move.getMove().hasAttr("AddArenaTrapTagAttr"))
      || (moveQueue.length > 0 && moveQueue[0].move === MoveId.NONE)
    ) {
      this.showFailedText();
      this.fail();
      // clear out 2 turn moves
      // TODO: Make a helper for this atp
      this.pokemon.getMoveQueue().shift();
      this.pokemon.pushMoveHistory(this.moveHistoryEntry);
      return true;
    }
    this.pokemon.lapseTags(BattlerTagLapseType.MOVE);
    return false;
=======
  /**
   * Deduct PP from the move being used, accounting for Pressure and other effects
   */
  protected usePP(): void {
    if (isIgnorePP(this.useMode)) {
      return;
    }

    const { move } = this;
    const ppUsed = 1 + this.getPpIncreaseFromPressure(this.getActiveTargetPokemon());
    move.usePp(ppUsed);
    globalScene.eventTarget.dispatchEvent(new MovesetChangedEvent(this.pokemon.id, move));
>>>>>>> a52832a2
  }

  /**
   * Clear out two turn moves, then schedule the move to be used if it passes
   * the third failure check.
   */
  protected useMove(charging = false): void {
    const user = this.pokemon;

    /* Clear out any two turn moves once they've been used.
    TODO: Refactor move queues and remove this assignment;
    Move queues should be handled by the calling `CommandPhase` or a manager for it */

    // @ts-expect-error - useMode is readonly and shouldn't normally be assigned to
    this.useMode = user.getMoveQueue().shift()?.useMode ?? this.useMode;

    if (!charging && user.getTag(BattlerTagType.CHARGING)?.sourceMove === this.move.moveId) {
      user.lapseTag(BattlerTagType.CHARGING);
    }

    if (this.thirdFailureCheck()) {
      return;
    }

    /*
    At this point, delayed moves (future sight, wish, doom desire) are issued, and, if they occur, the move animations are played.
    Then, combined pledge moves are checked for. Interestingly, the "wasMoveEffective" flag is set to false if the combined technique
    In either case, the phase should end here without proceeding
    */

    const move = this.move.getMove();
    const opponent = this.getActiveTargetPokemon()[0];

    /*
    After the third failure check, the move is "locked in"
    The following things now occur on cartridge
    - Heal Bell / Aromatherapy's custom message is queued (but displayed after the move text)
    - The message for combined pledge moves is queued
    - The custom message for fickle beam is queued
    - Gulp missile's form change is triggered IF the user is using dive (surf happens later)
    - Protean / Libero trigger the type change and flyout
    */

    // Currently, we only do the libero/protean type change here

    applyAbAttrs("PokemonTypeChangeAbAttr", { pokemon: user, move, opponent });

    // TODO: Move this to the Move effect phase where it belongs.
    // Fourth failure check happens _after_ protean
    if (!move.applyConditions(user, opponent, 4)) {
      this.failMove();
      return;
    }

    if (charging) {
      this.chargeMove();
    } else {
      this.executeMove();
    }
  }

  /**
   * Third failure check is from moves and abilities themselves
   *
   * @returns Whether the move failed
   *
   * @remarks
   * - Anything in {@linkcode Move.conditionsSeq3}
   * - Weather blocking the move
   * - Terrain blocking the move
   * - Queenly Majesty / Dazzling
   * - Damp (which is handled by move conditions in pokerogue rather than the ability, like queenly majesty / dazzling)
   *
   * The rest of the failure conditions are marked as sequence 4 and *should* happen in the move effect phase (though happen here for now)
   */
  protected thirdFailureCheck(): boolean {
    /**
     * Move conditions assume the move has a single target
     * TODO: is this sustainable?
     */
    const move = this.move.getMove();
    const targets = this.getActiveTargetPokemon();
    const arena = globalScene.arena;
    const user = this.pokemon;

    const failsConditions = !move.applyConditions(user, targets[0], 3);
    const failedDueToTerrain = arena.isMoveTerrainCancelled(user, this.targets, move);
    let failed = failsConditions || failedDueToTerrain;

    // Apply queenly majesty / dazzling
    if (!failed) {
      const defendingSidePlayField = user.isPlayer() ? globalScene.getEnemyField() : globalScene.getPlayerField();
      const cancelled = new BooleanHolder(false);
      defendingSidePlayField.forEach((pokemon: Pokemon) => {
        applyAbAttrs("FieldPriorityMoveImmunityAbAttr", {
          pokemon,
          opponent: user,
          move,
          cancelled,
        });
      });
      failed = cancelled.value;
    }

    if (failed) {
      this.failMove(failedDueToTerrain);
      return true;
    }

    return false;
  }

  /** Execute the current move and apply its effects. */
  private executeMove() {
    const user = this.pokemon;
    const move = this.move.getMove();
    const targets = this.targets;

    // Trigger ability-based user type changes, display move text and then execute move effects.
    // TODO: Investigate whether PokemonTypeChangeAbAttr can drop the "opponent" parameter

    globalScene.phaseManager.unshiftNew("MoveEffectPhase", user.getBattlerIndex(), targets, move, this.useMode);

    // Handle Dancer, which triggers immediately after a move is used (rather than waiting on `this.end()`).
    // Note the MoveUseMode check here prevents an infinite Dancer loop.
    // TODO: This needs to go at the end of `MoveEffectPhase` to check move results
    const dancerModes: MoveUseMode[] = [MoveUseMode.INDIRECT, MoveUseMode.REFLECTED] as const;
    if (this.move.getMove().hasFlag(MoveFlags.DANCE_MOVE) && !dancerModes.includes(this.useMode)) {
      for (const pokemon of inSpeedOrder(ArenaTagSide.BOTH)) {
        applyAbAttrs("PostMoveUsedAbAttr", { pokemon, move: this.move, source: user, targets });
      }
    }
  }

  /**
   * Queue a {@linkcode MoveChargePhase} for this phase's invoked move.
   */
  protected chargeMove() {
    globalScene.phaseManager.unshiftNew(
      "MoveChargePhase",
      this.pokemon.getBattlerIndex(),
      this.targets[0],
      this.move,
      this.useMode === MoveUseMode.NORMAL ? MoveUseMode.IGNORE_PP : this.useMode,
    );
  }

  /**
   * Queue a {@linkcode MoveEndPhase} and then end this phase.
   */
  public end(): void {
    globalScene.phaseManager.unshiftNew(
      "MoveEndPhase",
      this.pokemon.getBattlerIndex(),
      this.getActiveTargetPokemon(),
      isVirtual(this.useMode),
    );

    super.end();
  }

  //#endregion Move Execution

  //#region Helpers

  /**
   * Handles the case where the move was cancelled or failed:
   * - Uses PP if the move failed (not cancelled) and should use PP (failed moves are not affected by {@linkcode AbilityId.PRESSURE | Pressure})
   * - Records a cancelled OR failed move in move history, so abilities like {@linkcode AbilityId.TRUANT | Truant} don't trigger on the
   *   next turn and soft-lock.
   * - Lapses `MOVE_EFFECT` tags:
   *   - Semi-invulnerable battler tags (Fly/Dive/etc.) are intended to lapse on move effects, but also need
   *     to lapse on move failure/cancellation.
   *
   *     TODO: ...this seems weird.
   * - Lapses `AFTER_MOVE` tags:
   *   - This handles the effects of {@linkcode MoveId.SUBSTITUTE | Substitute}
   * - Removes the second turn of charge moves
   */
  protected handlePreMoveFailures(): void {
    if (!this.cancelled && !this.failed) {
      return;
    }

    const pokemon = this.pokemon;

    if (this.cancelled && pokemon.summonData.tags.some(t => t.tagType === BattlerTagType.FRENZY)) {
      frenzyMissFunc(pokemon, this.move.getMove());
    }

    const moveHistoryEntry = this.moveHistoryEntry;
    // TODO: probably redundant; everything that sets `failed/cancelled` changes the history entry
    moveHistoryEntry.result = MoveResult.FAIL;
    pokemon.pushMoveHistory(moveHistoryEntry);

    pokemon.lapseTags(BattlerTagLapseType.MOVE_EFFECT);
    pokemon.lapseTags(BattlerTagLapseType.AFTER_MOVE);

    // This clears out 2 turn moves after they've been used
    // TODO: Remove post move queue refactor
    pokemon.getMoveQueue().shift();
  }

  /** Signifies the current move should fail but still use PP */
  public fail(): void {
    this.failed = true;
    this.moveHistoryEntry.result = MoveResult.FAIL;
  }

  /** Signifies the current move should cancel and retain PP */
  public cancel(): void {
    this.cancelled = true;
    this.moveHistoryEntry.result = MoveResult.FAIL;
  }

  /** @returns An array containing all on-field `Pokemon` targeted by this Phase's invoked move. */
  public getActiveTargetPokemon(): Pokemon[] {
    return globalScene.getField(true).filter(p => this.targets.includes(p.getBattlerIndex()));
  }

  /**
   * Display the text for a move failing to execute.
   * @param failedText - The failure text to display; defaults to `"battle:attackFailed"` locale key
   * ("But it failed!" in english)
   */
  public showFailedText(failedText = i18next.t("battle:attackFailed")): void {
    globalScene.phaseManager.queueMessage(failedText);
  }

  /**
   * Fail the move currently being used.
   * Handles failure messages, pushing to move history, etc.
   * @param failedDueToTerrain - Whether the move failed due to terrain (default `false`)
   */
  protected failMove(failedDueToTerrain = false) {
    const move = this.move.getMove();
    const targets = this.getActiveTargetPokemon();
    const pokemon = this.pokemon;

    // DO NOT CHANGE THE ORDER OF OPERATIONS HERE!
    // Protean is supposed to trigger its effects first, _then_ move text is displayed,
    // _then_ any blockage messages are shown.

    // Roar, Whirlwind, Trick-or-Treat, and Forest's Curse will trigger Protean/Libero
    // even on failure, as will all moves blocked by terrain.
    // TODO: Verify if this also applies to primal weather failures
    if (
      failedDueToTerrain
      || [MoveId.ROAR, MoveId.WHIRLWIND, MoveId.TRICK_OR_TREAT, MoveId.FORESTS_CURSE].includes(this.move.moveId)
    ) {
      applyAbAttrs("PokemonTypeChangeAbAttr", {
        pokemon,
        move,
        opponent: targets[0],
      });
    }

    pokemon.pushMoveHistory({
      move: move.id,
      targets: this.targets,
      result: MoveResult.FAIL,
      useMode: this.useMode,
    });

    // Use move-specific failure messages if present before checking terrain/weather blockage
    // and falling back to the classic "But it failed!".
    const failureMessage =
      move.getFailedText(pokemon, targets[0], move)
      || (failedDueToTerrain
        ? getTerrainBlockMessage(targets[0], globalScene.arena.getTerrainType())
        : i18next.t("battle:attackFailed"));

    this.showFailedText(failureMessage);

    // Remove the user from its semi-invulnerable state (if applicable)
    pokemon.lapseTags(BattlerTagLapseType.MOVE_EFFECT);
  }

  /**
   * Queue animations and messages for the user's status effect triggering,
   * optionally cancelling the move as well.
   * @param effect - The effect being triggered
   * @param cancel - Whether to additionally cancel the current move usage; default `true`.
   *   Used by sleep-bypassing moves
   */
  private triggerStatus(effect: StatusEffect, cancel = true): void {
    const pokemon = this.pokemon;
    globalScene.phaseManager.queueMessage(getStatusEffectActivationText(effect, getPokemonNameWithAffix(pokemon)));
    globalScene.phaseManager.unshiftNew(
      "CommonAnimPhase",
      pokemon.getBattlerIndex(),
      undefined,
      CommonAnim.POISON + (effect - 1), // offset anim # by effect #
    );
    if (cancel) {
      this.cancelled = true;
    }
  }

  //#endregion Helpers
}<|MERGE_RESOLUTION|>--- conflicted
+++ resolved
@@ -519,7 +519,6 @@
     return true;
   }
 
-<<<<<<< HEAD
   //#endregion First Failure Check
 
   //#region Second Failure Check
@@ -642,13 +641,14 @@
    * Deduct PP from the move being used, accounting for Pressure and other effects.
    */
   protected usePP(): void {
-    if (!isIgnorePP(this.useMode)) {
-      const move = this.move;
-      // "commit" to using the move, deducting PP.
-      const ppUsed = 1 + this.getPpIncreaseFromPressure(this.getActiveTargetPokemon());
-      move.usePp(ppUsed);
-      globalScene.eventTarget.dispatchEvent(new MoveUsedEvent(this.pokemon.id, move.getMove(), move.ppUsed));
-    }
+    if (isIgnorePP(this.useMode)) {
+      return;
+    }
+
+    const { move } = this;
+    const ppUsed = 1 + this.getPpIncreaseFromPressure(this.getActiveTargetPokemon());
+    move.usePp(ppUsed);
+    globalScene.eventTarget.dispatchEvent(new MovesetChangedEvent(this.pokemon.id, move));
   }
 
   /**
@@ -770,20 +770,6 @@
     }
     this.pokemon.lapseTags(BattlerTagLapseType.MOVE);
     return false;
-=======
-  /**
-   * Deduct PP from the move being used, accounting for Pressure and other effects
-   */
-  protected usePP(): void {
-    if (isIgnorePP(this.useMode)) {
-      return;
-    }
-
-    const { move } = this;
-    const ppUsed = 1 + this.getPpIncreaseFromPressure(this.getActiveTargetPokemon());
-    move.usePp(ppUsed);
-    globalScene.eventTarget.dispatchEvent(new MovesetChangedEvent(this.pokemon.id, move));
->>>>>>> a52832a2
   }
 
   /**
