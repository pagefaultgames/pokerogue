--- conflicted
+++ resolved
@@ -1,6 +1,5 @@
 import { BattlerIndex } from "#app/battle";
 import BattleScene from "#app/battle-scene";
-<<<<<<< HEAD
 import {
   applyAbAttrs,
   applyPostMoveUsedAbAttrs,
@@ -9,8 +8,10 @@
   IncreasePpAbAttr,
   PokemonTypeChangeAbAttr,
   PostMoveUsedAbAttr,
-  RedirectMoveAbAttr
+  RedirectMoveAbAttr,
+  ReduceStatusEffectDurationAbAttr
 } from "#app/data/ability";
+import { DelayedAttackTag } from "#app/data/arena-tag";
 import { CommonAnim } from "#app/data/battle-anims";
 import { BattlerTagLapseType, CenterOfAttentionTag } from "#app/data/battler-tags";
 import {
@@ -18,19 +19,13 @@
   applyMoveAttrs,
   BypassRedirectAttr,
   BypassSleepAttr,
-  ChargeAttr,
   CopyMoveAttr,
   DelayedAttackAttr,
+  frenzyMissFunc,
   HealStatusEffectAttr,
   MoveFlags,
   PreMoveMessageAttr
 } from "#app/data/move";
-=======
-import { applyAbAttrs, applyPostMoveUsedAbAttrs, applyPreAttackAbAttrs, BlockRedirectAbAttr, IncreasePpAbAttr, PokemonTypeChangeAbAttr, PostMoveUsedAbAttr, RedirectMoveAbAttr, ReduceStatusEffectDurationAbAttr } from "#app/data/ability";
-import { CommonAnim } from "#app/data/battle-anims";
-import { BattlerTagLapseType, CenterOfAttentionTag } from "#app/data/battler-tags";
-import { allMoves, applyMoveAttrs, BypassRedirectAttr, BypassSleepAttr, CopyMoveAttr, frenzyMissFunc, HealStatusEffectAttr, MoveFlags, PreMoveMessageAttr } from "#app/data/move";
->>>>>>> 8169760e
 import { SpeciesFormChangePreMoveTrigger } from "#app/data/pokemon-forms";
 import { getStatusEffectActivationText, getStatusEffectHealText } from "#app/data/status-effect";
 import { Type } from "#app/data/type";
@@ -41,21 +36,17 @@
 import Overrides from "#app/overrides";
 import { BattlePhase } from "#app/phases/battle-phase";
 import { CommonAnimPhase } from "#app/phases/common-anim-phase";
+import { MoveChargePhase } from "#app/phases/move-charge-phase";
 import { MoveEffectPhase } from "#app/phases/move-effect-phase";
 import { MoveEndPhase } from "#app/phases/move-end-phase";
 import { ShowAbilityPhase } from "#app/phases/show-ability-phase";
 import { BooleanHolder, NumberHolder } from "#app/utils";
 import { Abilities } from "#enums/abilities";
+import { ArenaTagType } from "#enums/arena-tag-type";
 import { BattlerTagType } from "#enums/battler-tag-type";
 import { Moves } from "#enums/moves";
 import { StatusEffect } from "#enums/status-effect";
 import i18next from "i18next";
-<<<<<<< HEAD
-import { ArenaTagType } from "#enums/arena-tag-type";
-import { DelayedAttackTag } from "#app/data/arena-tag";
-=======
-import { MoveChargePhase } from "#app/phases/move-charge-phase";
->>>>>>> 8169760e
 
 export class MovePhase extends BattlePhase {
   protected _pokemon: Pokemon;
