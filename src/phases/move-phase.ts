--- conflicted
+++ resolved
@@ -357,66 +357,22 @@
       return;
     }
 
-<<<<<<< HEAD
     this.executeMove();
   }
-=======
-    /**
-     * If the move has not failed, trigger ability-based user type changes and then execute it.
-     *
-     * Notably, Roar, Whirlwind, Trick-or-Treat, and Forest's Curse will trigger these type changes even
-     * if the move fails.
-     */
-    if (success) {
-      const move = this.move.getMove();
-      // TODO: Investigate whether PokemonTypeChangeAbAttr can drop the "opponent" parameter
-      applyAbAttrs("PokemonTypeChangeAbAttr", { pokemon: this.pokemon, move, opponent: targets[0] });
-      globalScene.phaseManager.unshiftNew(
-        "MoveEffectPhase",
-        this.pokemon.getBattlerIndex(),
-        this.targets,
-        move,
-        this.useMode,
-      );
-    } else {
-      if ([MoveId.ROAR, MoveId.WHIRLWIND, MoveId.TRICK_OR_TREAT, MoveId.FORESTS_CURSE].includes(this.move.moveId)) {
-        applyAbAttrs("PokemonTypeChangeAbAttr", {
-          pokemon: this.pokemon,
-          move: this.move.getMove(),
-          opponent: targets[0],
-        });
-      }
-
-      this.pokemon.pushMoveHistory({
-        move: this.move.moveId,
-        targets: this.targets,
-        result: MoveResult.FAIL,
-        useMode: this.useMode,
-      });
-
-      const failureMessage = move.getFailedText(this.pokemon, targets[0], move);
-      let failedText: string | undefined;
-      if (failureMessage) {
-        failedText = failureMessage;
-      } else if (failedDueToTerrain) {
-        failedText = getTerrainBlockMessage(targets[0], globalScene.arena.getTerrainType());
-      } else if (failedDueToWeather) {
-        failedText = getWeatherBlockMessage(globalScene.arena.getWeatherType());
-      }
-
-      this.showFailedText(failedText);
->>>>>>> 232f26a6
-
+
+  /** Execute the current move and apply its effects. */
   private executeMove() {
     const move = this.move.getMove();
+    const targets = this.getActiveTargetPokemon();
+
+    // Update the battle's "last move" pointer unless we're currently mimicking a move or triggering Dancer.
     if (!move.hasAttr("CopyMoveAttr") && !isReflected(this.useMode)) {
-      // Update the battle's "last move" pointer unless we're currently mimicking a move or triggering Dancer.
-      // TODO: Research how Copycat interacts with the final attacking turn of Future Sight and co.
       globalScene.currentBattle.lastMove = move.id;
     }
 
-    // trigger ability-based user type changes, display move text and then execute move effects.
-    applyPreAttackAbAttrs("PokemonTypeChangeAbAttr", this.pokemon, null, move);
+    // Trigger ability-based user type changes, display move text and then execute move effects.
+    // TODO: Investigate whether PokemonTypeChangeAbAttr can drop the "opponent" parameter
+    applyAbAttrs("PokemonTypeChangeAbAttr", { pokemon: this.pokemon, move, opponent: targets[0] });
     this.showMoveText();
     globalScene.phaseManager.unshiftNew(
       "MoveEffectPhase",
@@ -428,6 +384,7 @@
 
     // Handle Dancer, which triggers immediately after a move is used (rather than waiting on `this.end()`).
     // Note the MoveUseMode check here prevents an infinite Dancer loop.
+    // TODO: This needs to go at the end of `MoveEffectPhase` to check move results
     const dancerModes: MoveUseMode[] = [MoveUseMode.INDIRECT, MoveUseMode.REFLECTED] as const;
     if (this.move.getMove().hasFlag(MoveFlags.DANCE_MOVE) && !dancerModes.includes(this.useMode)) {
       globalScene.getField(true).forEach(pokemon => {
@@ -447,18 +404,22 @@
     const move = this.move.getMove();
     const targets = this.getActiveTargetPokemon();
 
-    // NOTE: DO NOT CHANGE THE ORDER OF OPERATIONS HERE.
+    // DO NOT CHANGE THE ORDER OF OPERATIONS HERE!
     // Protean is supposed to trigger its effects first, _then_ move text is displayed,
     // _then_ any blockage messages are shown.
 
     // Roar, Whirlwind, Trick-or-Treat, and Forest's Curse will trigger Protean/Libero
     // even on failure, as will all moves blocked by terrain.
-    // TODO: Verify if this also applies to primal weather failures?
+    // TODO: Verify if this also applies to primal weather failures
     if (
       failedDueToTerrain ||
       [MoveId.ROAR, MoveId.WHIRLWIND, MoveId.TRICK_OR_TREAT, MoveId.FORESTS_CURSE].includes(this.move.moveId)
     ) {
-      applyPreAttackAbAttrs("PokemonTypeChangeAbAttr", this.pokemon, null, move);
+      applyAbAttrs("PokemonTypeChangeAbAttr", {
+        pokemon: this.pokemon,
+        move: this.move.getMove(),
+        opponent: targets[0],
+      });
     }
 
     if (showText) {
@@ -475,7 +436,7 @@
     // Use move-specific failure messages if present before checking terrain/weather blockage
     // and falling back to the classic "But it failed!".
     const failureMessage =
-      move.getFailedText(this.pokemon, targets[0], move) ??
+      move.getFailedText(this.pokemon, targets[0], move) ||
       (failedDueToTerrain
         ? getTerrainBlockMessage(targets[0], globalScene.arena.getTerrainType())
         : failedDueToWeather
@@ -501,17 +462,12 @@
       return;
     }
 
-<<<<<<< HEAD
     // Protean and Libero apply on the charging turn of charge moves, even before showing usage text
-    applyPreAttackAbAttrs("PokemonTypeChangeAbAttr", this.pokemon, null, this.move.getMove());
-=======
-    // Protean and Libero apply on the charging turn of charge moves
     applyAbAttrs("PokemonTypeChangeAbAttr", {
       pokemon: this.pokemon,
       move: this.move.getMove(),
       opponent: targets[0],
     });
->>>>>>> 232f26a6
 
     this.showMoveText();
     globalScene.phaseManager.unshiftNew(
@@ -545,8 +501,8 @@
    */
   public getPpIncreaseFromPressure(targets: Pokemon[]): number {
     const foesWithPressure = this.pokemon
-      .getOpponents()
-      .filter(o => targets.includes(o) && o.isActive(true) && o.hasAbilityWithAttr("IncreasePpAbAttr"));
+      .getOpponents(true)
+      .filter(o => targets.includes(o) && o.hasAbilityWithAttr("IncreasePpAbAttr"));
     return foesWithPressure.length;
   }
 
@@ -556,67 +512,71 @@
    * - Counterattacks, which pass a special value into the `targets` constructor param (`[`{@linkcode BattlerIndex.ATTACKER}`]`).
    */
   protected resolveRedirectTarget(): void {
-    if (this.targets.length === 1) {
-      const currentTarget = this.targets[0];
-      const redirectTarget = new NumberHolder(currentTarget);
-
-      // check move redirection abilities of every pokemon *except* the user.
-      globalScene
-        .getField(true)
-        .filter(p => p !== this.pokemon)
-        .forEach(p =>
-          applyAbAttrs("RedirectMoveAbAttr", {
-            pokemon: p,
-            moveId: this.move.moveId,
-            targetIndex: redirectTarget,
-            sourcePokemon: this.pokemon,
-          }),
-        );
-
-      /** `true` if an Ability is responsible for redirecting the move to another target; `false` otherwise */
-      let redirectedByAbility = currentTarget !== redirectTarget.value;
-
-      // check for center-of-attention tags (note that this will override redirect abilities)
-      this.pokemon.getOpponents().forEach(p => {
-        const redirectTag = p.getTag(CenterOfAttentionTag);
-
-        // TODO: don't hardcode this interaction.
-        // Handle interaction between the rage powder center-of-attention tag and moves used by grass types/overcoat-havers (which are immune to RP's redirect)
-        if (
-          redirectTag &&
-          (!redirectTag.powder ||
-            (!this.pokemon.isOfType(PokemonType.GRASS) && !this.pokemon.hasAbility(AbilityId.OVERCOAT)))
-        ) {
-          redirectTarget.value = p.getBattlerIndex();
-          redirectedByAbility = false;
+    if (this.targets.length !== 1) {
+      // Spread moves cannot be redirected
+      return;
+    }
+
+    const currentTarget = this.targets[0];
+    const redirectTarget = new NumberHolder(currentTarget);
+
+    // check move redirection abilities of every pokemon *except* the user.
+    globalScene
+      .getField(true)
+      .filter(p => p !== this.pokemon)
+      .forEach(pokemon => {
+        applyAbAttrs("RedirectMoveAbAttr", {
+          pokemon,
+          moveId: this.move.moveId,
+          targetIndex: redirectTarget,
+          sourcePokemon: this.pokemon,
+        });
+      });
+
+    /** `true` if an Ability is responsible for redirecting the move to another target; `false` otherwise */
+    let redirectedByAbility = currentTarget !== redirectTarget.value;
+
+    // check for center-of-attention tags (note that this will override redirect abilities)
+    this.pokemon.getOpponents(true).forEach(p => {
+      const redirectTag = p.getTag(CenterOfAttentionTag);
+
+      // TODO: don't hardcode this interaction.
+      // Handle interaction between the rage powder center-of-attention tag and moves used by grass types/overcoat-havers (which are immune to RP's redirect)
+      if (
+        redirectTag &&
+        (!redirectTag.powder ||
+          (!this.pokemon.isOfType(PokemonType.GRASS) && !this.pokemon.hasAbility(AbilityId.OVERCOAT)))
+      ) {
+        redirectTarget.value = p.getBattlerIndex();
+        redirectedByAbility = false;
+      }
+    });
+
+    // TODO: Don't hardcode these ability interactions
+    if (currentTarget !== redirectTarget.value) {
+      const bypassRedirectAttrs = this.move.getMove().getAttrs("BypassRedirectAttr");
+      bypassRedirectAttrs.forEach(attr => {
+        if (!attr.abilitiesOnly || redirectedByAbility) {
+          redirectTarget.value = currentTarget;
         }
       });
 
-      if (currentTarget !== redirectTarget.value) {
-        const bypassRedirectAttrs = this.move.getMove().getAttrs("BypassRedirectAttr");
-        bypassRedirectAttrs.forEach(attr => {
-          if (!attr.abilitiesOnly || redirectedByAbility) {
-            redirectTarget.value = currentTarget;
-          }
-        });
-
-        if (this.pokemon.hasAbilityWithAttr("BlockRedirectAbAttr")) {
-          redirectTarget.value = currentTarget;
-          // TODO: Ability displays should be handled by the ability
-          globalScene.phaseManager.queueAbilityDisplay(
-            this.pokemon,
-            this.pokemon.getPassiveAbility().hasAttr("BlockRedirectAbAttr"),
-            true,
-          );
-          globalScene.phaseManager.queueAbilityDisplay(
-            this.pokemon,
-            this.pokemon.getPassiveAbility().hasAttr("BlockRedirectAbAttr"),
-            false,
-          );
-        }
-
-        this.targets[0] = redirectTarget.value;
+      if (this.pokemon.hasAbilityWithAttr("BlockRedirectAbAttr")) {
+        redirectTarget.value = currentTarget;
+        // TODO: Ability displays should be handled by the ability
+        globalScene.phaseManager.queueAbilityDisplay(
+          this.pokemon,
+          this.pokemon.getPassiveAbility().hasAttr("BlockRedirectAbAttr"),
+          true,
+        );
+        globalScene.phaseManager.queueAbilityDisplay(
+          this.pokemon,
+          this.pokemon.getPassiveAbility().hasAttr("BlockRedirectAbAttr"),
+          false,
+        );
       }
+
+      this.targets[0] = redirectTarget.value;
     }
   }
 
@@ -632,7 +592,8 @@
       return;
     }
 
-    if (this.pokemon.turnData.attacksReceived.length) {
+    // TODO: This should be covered in move conditions
+    if (this.pokemon.turnData.attacksReceived.length === 0) {
       this.targets[0] = this.pokemon.turnData.attacksReceived[0].sourceBattlerIndex;
 
       // account for metal burst and comeuppance hitting remaining targets in double battles
@@ -674,12 +635,13 @@
     }
 
     if (this.failed) {
+      // TODO: should this consider struggle?
       const ppUsed = isIgnorePP(this.useMode) ? 0 : 1;
       this.move.usePp(ppUsed);
       globalScene.eventTarget.dispatchEvent(new MoveUsedEvent(this.pokemon?.id, this.move.getMove(), ppUsed));
     }
 
-    if (this.cancelled && this.pokemon.summonData.tags?.find(t => t.tagType === BattlerTagType.FRENZY)) {
+    if (this.cancelled && this.pokemon.summonData.tags.some(t => t.tagType === BattlerTagType.FRENZY)) {
       frenzyMissFunc(this.pokemon, this.move.getMove());
     }
 
