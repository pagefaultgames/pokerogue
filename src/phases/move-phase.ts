import { BattlerIndex } from "#app/battle";
import BattleScene from "#app/battle-scene";
import { applyAbAttrs, applyPostMoveUsedAbAttrs, applyPreAttackAbAttrs, BlockRedirectAbAttr, IncreasePpAbAttr, PokemonTypeChangeAbAttr, PostMoveUsedAbAttr, RedirectMoveAbAttr } from "#app/data/ability";
import { CommonAnim } from "#app/data/battle-anims";
import { BattlerTagLapseType, CenterOfAttentionTag } from "#app/data/battler-tags";
import { allMoves, applyMoveAttrs, BypassRedirectAttr, BypassSleepAttr, ChargeAttr, CopyMoveAttr, HealStatusEffectAttr, MoveFlags, PreMoveMessageAttr } from "#app/data/move";
import { SpeciesFormChangePreMoveTrigger } from "#app/data/pokemon-forms";
import { getStatusEffectActivationText, getStatusEffectHealText } from "#app/data/status-effect";
import { Type } from "#app/data/type";
import { getTerrainBlockMessage } from "#app/data/weather";
import { Abilities } from "#app/enums/abilities";
import { BattlerTagType } from "#app/enums/battler-tag-type";
import { Moves } from "#app/enums/moves";
import { StatusEffect } from "#app/enums/status-effect";
import { MoveUsedEvent } from "#app/events/battle-scene";
import Pokemon, { MoveResult, PokemonMove, TurnMove } from "#app/field/pokemon";
import { getPokemonNameWithAffix } from "#app/messages";
import { BattlePhase } from "#app/phases/battle-phase";
import { CommonAnimPhase } from "#app/phases/common-anim-phase";
import { MoveEffectPhase } from "#app/phases/move-effect-phase";
import { MoveEndPhase } from "#app/phases/move-end-phase";
import { ShowAbilityPhase } from "#app/phases/show-ability-phase";
import * as Utils from "#app/utils";
import i18next from "i18next";

export class MovePhase extends BattlePhase {
  protected _pokemon: Pokemon;
  protected _move: PokemonMove;
  protected _targets: BattlerIndex[];
  protected followUp: boolean;
  protected ignorePp: boolean;
  protected failed: boolean = false;
  protected cancelled: boolean = false;

  public get pokemon(): Pokemon {
    return this._pokemon;
  }

  protected set pokemon(pokemon: Pokemon) {
    this._pokemon = pokemon;
  }

  public get move(): PokemonMove {
    return this._move;
  }

  protected set move(move: PokemonMove) {
    this._move = move;
  }

  public get targets(): BattlerIndex[] {
    return this._targets;
  }

  protected set targets(targets: BattlerIndex[]) {
    this._targets = targets;
  }

  /**
   * @param followUp Indicates that the move being uses is a "follow-up" - for example, a move being used by Metronome or Dancer.
   *                 Follow-ups bypass a few failure conditions, including flinches, sleep/paralysis/freeze and volatile status checks, etc.
   */
  constructor(scene: BattleScene, pokemon: Pokemon, targets: BattlerIndex[], move: PokemonMove, followUp: boolean = false, ignorePp: boolean = false) {
    super(scene);

    this.pokemon = pokemon;
    this.targets = targets;
    this.move = move;
    this.followUp = followUp;
    this.ignorePp = ignorePp;
  }

  /**
   * Checks if the pokemon is active, if the move is usable, and that the move is targetting something.
   * @param ignoreDisableTags `true` to not check if the move is disabled
   * @returns `true` if all the checks pass
   */
  public canMove(ignoreDisableTags: boolean = false): boolean {
    return this.pokemon.isActive(true) && this.move.isUsable(this.pokemon, this.ignorePp, ignoreDisableTags) && !!this.targets.length;
  }

  /**Signifies the current move should fail but still use PP */
  public fail(): void {
    this.failed = true;
  }

  /**Signifies the current move should cancel and retain PP */
  public cancel(): void {
    this.cancelled = true;
  }

  public start() {
    super.start();

    console.log(Moves[this.move.moveId]);

    // Check if move is unusable (e.g. because it's out of PP due to a mid-turn Spite).
    if (!this.canMove(true)) {
      if (this.pokemon.isActive(true) && this.move.ppUsed >= this.move.getMovePp()) {
        this.fail();
        this.showMoveText();
        this.showFailedText();
      }

      return this.end();
    }

    this.pokemon.turnData.acted = true;

    // Reset hit-related turn data when starting follow-up moves (e.g. Metronomed moves, Dancer repeats)
    if (this.followUp) {
      this.pokemon.turnData.hitsLeft = -1;
      this.pokemon.turnData.hitCount = 0;
    }

    // Check move to see if arena.ignoreAbilities should be true.
    if (!this.followUp) {
      if (this.move.getMove().checkFlag(MoveFlags.IGNORE_ABILITIES, this.pokemon, null)) {
        this.scene.arena.setIgnoreAbilities(true, this.pokemon.getBattlerIndex());
      }
    }

<<<<<<< HEAD
    const targets = this.scene.getField(true).filter(p => {
      if (this.targets.indexOf(p.getBattlerIndex()) > -1) {
        return true;
      }
      return false;
    });

    const doMove = () => {
      this.pokemon.turnData.acted = true; // Record that the move was attempted, even if it fails

      this.pokemon.lapseTags(BattlerTagLapseType.PRE_MOVE);

      let ppUsed = 1;
      // Filter all opponents to include only those this move is targeting
      const targetedOpponents = this.pokemon.getOpponents().filter(o => this.targets.includes(o.getBattlerIndex()));
      for (const opponent of targetedOpponents) {
        if (this.move.ppUsed + ppUsed >= this.move.getMovePp()) { // If we're already at max PP usage, stop checking
          break;
        }
        if (opponent.hasAbilityWithAttr(IncreasePpAbAttr)) { // Accounting for abilities like Pressure
          ppUsed++;
        }
      }

      if (!this.followUp && this.canMove() && !this.cancelled) {
        this.pokemon.lapseTags(BattlerTagLapseType.MOVE);
      }

      const moveQueue = this.pokemon.getMoveQueue();
      if (this.cancelled || this.failed) {
        if (this.failed) {
          this.move.usePp(ppUsed); // Only use PP if the move failed
          this.scene.eventTarget.dispatchEvent(new MoveUsedEvent(this.pokemon?.id, this.move.getMove(), this.move.ppUsed));
        }

        // Record a failed move so Abilities like Truant don't trigger next turn and soft-lock
        this.pokemon.pushMoveHistory({ move: Moves.NONE, result: MoveResult.FAIL, targets: this.targets });
=======
    this.resolveRedirectTarget();
>>>>>>> c99df971

    this.resolveCounterAttackTarget();

    this.resolvePreMoveStatusEffects();

<<<<<<< HEAD
        // Record a failed move so Abilities like Truant don't trigger next turn and soft-lock
        this.pokemon.pushMoveHistory({ move: Moves.NONE, result: MoveResult.FAIL, targets: [] });
=======
    this.lapsePreMoveAndMoveTags();
>>>>>>> c99df971

    this.resolveFinalPreMoveCancellationChecks();

    if (this.cancelled || this.failed) {
      this.handlePreMoveFailures();
    } else {
      this.useMove();
    }

    this.end();
  }

  /** Check for cancellation edge cases - no targets remaining, or {@linkcode Moves.NONE} is in the queue */
  protected resolveFinalPreMoveCancellationChecks() {
    const targets = this.getActiveTargetPokemon();
    const moveQueue = this.pokemon.getMoveQueue();

    if (targets.length === 0 || (moveQueue.length && moveQueue[0].move === Moves.NONE)) {
      this.showFailedText();
      this.cancelled = true;
    }
  }

  public getActiveTargetPokemon() {
    return this.scene.getField(true).filter(p => this.targets.includes(p.getBattlerIndex()));
  }

  /**
   * Handles {@link StatusEffect.SLEEP Sleep}/{@link StatusEffect.PARALYSIS Paralysis}/{@link StatusEffect.FREEZE Freeze} rolls and side effects.
   */
  protected resolvePreMoveStatusEffects() {
    if (!this.followUp && this.pokemon.status && !this.pokemon.status.isPostTurn()) {
      this.pokemon.status.incrementTurn();
      let activated = false;
      let healed = false;

      switch (this.pokemon.status.effect) {
      case StatusEffect.PARALYSIS:
        if (!this.pokemon.randSeedInt(4)) {
          activated = true;
          this.cancelled = true;
        }
        break;
      case StatusEffect.SLEEP:
        applyMoveAttrs(BypassSleepAttr, this.pokemon, null, this.move.getMove());
        healed = this.pokemon.status.turnCount === this.pokemon.status.cureTurn;
        activated = !healed && !this.pokemon.getTag(BattlerTagType.BYPASS_SLEEP);
        this.cancelled = activated;
        break;
      case StatusEffect.FREEZE:
        healed = !!this.move.getMove().findAttr(attr => attr instanceof HealStatusEffectAttr && attr.selfTarget && attr.isOfEffect(StatusEffect.FREEZE)) || !this.pokemon.randSeedInt(5);
        activated = !healed;
        this.cancelled = activated;
        break;
      }

      if (activated) {
        this.scene.queueMessage(getStatusEffectActivationText(this.pokemon.status.effect, getPokemonNameWithAffix(this.pokemon)));
        this.scene.unshiftPhase(new CommonAnimPhase(this.scene, this.pokemon.getBattlerIndex(), undefined, CommonAnim.POISON + (this.pokemon.status.effect - 1)));
      } else if (healed) {
        this.scene.queueMessage(getStatusEffectHealText(this.pokemon.status.effect, getPokemonNameWithAffix(this.pokemon)));
        this.pokemon.resetStatus();
        this.pokemon.updateInfo();
      }
    }
  }

  /**
   * Lapse {@linkcode BattlerTagLapseType.PRE_MOVE PRE_MOVE} tags that trigger before a move is used, regardless of whether or not it failed.
   * Also lapse {@linkcode BattlerTagLapseType.MOVE MOVE} tags if the move should be successful.
   */
  protected lapsePreMoveAndMoveTags() {
    this.pokemon.lapseTags(BattlerTagLapseType.PRE_MOVE);

    // TODO: does this intentionally happen before the no targets/Moves.NONE on queue cancellation case is checked?
    if (!this.followUp && this.canMove() && !this.cancelled) {
      this.pokemon.lapseTags(BattlerTagLapseType.MOVE);
    }
  }

  protected useMove() {
    const targets = this.getActiveTargetPokemon();
    const moveQueue = this.pokemon.getMoveQueue();

    // form changes happen even before we know that the move wll execute.
    this.scene.triggerPokemonFormChange(this.pokemon, SpeciesFormChangePreMoveTrigger);

    this.showMoveText();

    // TODO: Clean up implementation of two-turn moves.
    if (moveQueue.length > 0) { // Using .shift here clears out two turn moves once they've been used
      this.ignorePp = moveQueue.shift()?.ignorePP ?? false;
    }

    // "commit" to using the move, deducting PP.
    if (!this.ignorePp) {
      const ppUsed = 1 + this.getPpIncreaseFromPressure(targets);

      this.move.usePp(ppUsed);
      this.scene.eventTarget.dispatchEvent(new MoveUsedEvent(this.pokemon?.id, this.move.getMove(), ppUsed));
    }

    // Update the battle's "last move" pointer, unless we're currently mimicking a move.
    if (!allMoves[this.move.moveId].hasAttr(CopyMoveAttr)) {
      this.scene.currentBattle.lastMove = this.move.moveId;
    }

    /**
     * Determine if the move is successful (meaning that its damage/effects can be attempted)
     * by checking that all of the following are true:
     * - Conditional attributes of the move are all met
     * - The target's `ForceSwitchOutImmunityAbAttr` is not triggered (see {@linkcode Move.prototype.applyConditions})
     * - Weather does not block the move
     * - Terrain does not block the move
     *
     * TODO: These steps are straightforward, but the implementation below is extremely convoluted.
     */

    const move = this.move.getMove();

    /**
     * Move conditions assume the move has a single target
     * TODO: is this sustainable?
     */
    const passesConditions = move.applyConditions(this.pokemon, targets[0], move);
    const failedDueToWeather: boolean = this.scene.arena.isMoveWeatherCancelled(this.pokemon, move);
    const failedDueToTerrain: boolean = this.scene.arena.isMoveTerrainCancelled(this.pokemon, this.targets, move);

    const success = passesConditions && !failedDueToWeather && !failedDueToTerrain;

    /**
     * If the move has not failed, trigger ability-based user type changes and then execute it.
     *
     * Notably, Roar, Whirlwind, Trick-or-Treat, and Forest's Curse will trigger these type changes even
     * if the move fails.
     */
    if (success) {
      applyPreAttackAbAttrs(PokemonTypeChangeAbAttr, this.pokemon, null, this.move.getMove());
      this.scene.unshiftPhase(new MoveEffectPhase(this.scene, this.pokemon.getBattlerIndex(), this.targets, this.move));

    } else {
      if ([ Moves.ROAR, Moves.WHIRLWIND, Moves.TRICK_OR_TREAT, Moves.FORESTS_CURSE ].includes(this.move.moveId)) {
        applyPreAttackAbAttrs(PokemonTypeChangeAbAttr, this.pokemon, null, this.move.getMove());
      }

      this.pokemon.pushMoveHistory({ move: this.move.moveId, targets: this.targets, result: MoveResult.FAIL, virtual: this.move.virtual });

      let failedText: string | undefined;
      const failureMessage = move.getFailedText(this.pokemon, targets[0], move, new Utils.BooleanHolder(false));

      if (failureMessage) {
        failedText = failureMessage;
      } else if (failedDueToTerrain) {
        failedText = getTerrainBlockMessage(this.pokemon, this.scene.arena.getTerrainType());
      }

      this.showFailedText(failedText);
    }

    // Handle Dancer, which triggers immediately after a move is used (rather than waiting on `this.end()`).
    // Note that the `!this.followUp` check here prevents an infinite Dancer loop.
    if (this.move.getMove().hasFlag(MoveFlags.DANCE_MOVE) && !this.followUp) {
      this.scene.getField(true).forEach(pokemon => {
        applyPostMoveUsedAbAttrs(PostMoveUsedAbAttr, pokemon, this.move, this.pokemon, this.targets);
      });
    }
  }

  /**
   * Queues a {@linkcode MoveEndPhase} if the move wasn't a {@linkcode followUp} and {@linkcode canMove()} returns `true`,
   * then ends the phase.
   */
  public end() {
    if (!this.followUp && this.canMove()) {
      this.scene.unshiftPhase(new MoveEndPhase(this.scene, this.pokemon.getBattlerIndex()));
    }

    super.end();
  }

  /**
   * Applies PP increasing abilities (currently only {@link Abilities.PRESSURE Pressure}) if they exist on the target pokemon.
   * Note that targets must include only active pokemon.
   *
   * TODO: This hardcodes the PP increase at 1 per opponent, rather than deferring to the ability.
   */
  public getPpIncreaseFromPressure(targets: Pokemon[]) {
    const foesWithPressure = this.pokemon.getOpponents().filter(o => targets.includes(o) && o.isActive(true) && o.hasAbilityWithAttr(IncreasePpAbAttr));
    return foesWithPressure.length;
  }

  /**
   * Modifies `this.targets` in place, based upon:
   * - Move redirection abilities, effects, etc.
   * - Counterattacks, which pass a special value into the `targets` constructor param (`[`{@linkcode BattlerIndex.ATTACKER}`]`).
   */
  protected resolveRedirectTarget() {
    if (this.targets.length === 1) {
      const currentTarget = this.targets[0];
      const redirectTarget = new Utils.NumberHolder(currentTarget);

      // check move redirection abilities of every pokemon *except* the user.
      this.scene.getField(true).filter(p => p !== this.pokemon).forEach(p => applyAbAttrs(RedirectMoveAbAttr, p, null, false, this.move.moveId, redirectTarget));

      /** `true` if an Ability is responsible for redirecting the move to another target; `false` otherwise */
      let redirectedByAbility = (currentTarget !== redirectTarget.value);

      // check for center-of-attention tags (note that this will override redirect abilities)
      this.pokemon.getOpponents().forEach(p => {
        const redirectTag = p.getTag(CenterOfAttentionTag);

        // TODO: don't hardcode this interaction.
        // Handle interaction between the rage powder center-of-attention tag and moves used by grass types/overcoat-havers (which are immune to RP's redirect)
        if (redirectTag && (!redirectTag.powder || (!this.pokemon.isOfType(Type.GRASS) && !this.pokemon.hasAbility(Abilities.OVERCOAT)))) {
          redirectTarget.value = p.getBattlerIndex();
          redirectedByAbility = false;
        }
      });

      if (currentTarget !== redirectTarget.value) {
        const bypassRedirectAttrs = this.move.getMove().getAttrs(BypassRedirectAttr);
        bypassRedirectAttrs.forEach((attr) => {
          if (!attr.abilitiesOnly || redirectedByAbility) {
            redirectTarget.value = currentTarget;
          }
        });

        if (this.pokemon.hasAbilityWithAttr(BlockRedirectAbAttr)) {
          redirectTarget.value = currentTarget;
          this.scene.unshiftPhase(new ShowAbilityPhase(this.scene, this.pokemon.getBattlerIndex(), this.pokemon.getPassiveAbility().hasAttr(BlockRedirectAbAttr)));
        }

        this.targets[0] = redirectTarget.value;
      }
    }
  }

  /**
   * Counter-attacking moves pass in `[`{@linkcode BattlerIndex.ATTACKER}`]` into the constructor's `targets` param.
   * This function modifies `this.targets` to reflect the actual battler index of the user's last
   * attacker.
   *
   * If there is no last attacker, or they are no longer on the field, a message is displayed and the
   * move is marked for failure.
   */
  protected resolveCounterAttackTarget() {
    if (this.targets.length === 1 && this.targets[0] === BattlerIndex.ATTACKER) {
      if (this.pokemon.turnData.attacksReceived.length) {
        const attacker = this.pokemon.scene.getPokemonById(this.pokemon.turnData.attacksReceived[0].sourceId);

        if (attacker?.isActive(true)) {
          this.targets[0] = attacker.getBattlerIndex();
        }

        // account for metal burst and comeuppance hitting remaining targets in double battles
        // counterattack will redirect to remaining ally if original attacker faints
        if (this.scene.currentBattle.double && this.move.getMove().hasFlag(MoveFlags.REDIRECT_COUNTER)) {
          if (this.scene.getField()[this.targets[0]].hp === 0) {
            const opposingField = this.pokemon.isPlayer() ? this.scene.getEnemyField() : this.scene.getPlayerField();
            this.targets[0] = opposingField.find(p => p.hp > 0)?.getBattlerIndex() ?? BattlerIndex.ATTACKER;
          }
        }
      }

      if (this.targets[0] === BattlerIndex.ATTACKER) {
        this.fail();
        this.showMoveText();
        this.showFailedText();
      }
    }
  }

  /**
   * Handles the case where the move was cancelled or failed:
   * - Uses PP if the move failed (not cancelled) and should use PP (failed moves are not affected by {@link Abilities.PRESSURE Pressure})
   * - Records a cancelled OR failed move in move history, so abilities like {@link Abilities.TRUANT Truant} don't trigger on the
   *   next turn and soft-lock.
   * - Lapses `MOVE_EFFECT` tags:
   *   - Semi-invulnerable battler tags (Fly/Dive/etc.) are intended to lapse on move effects, but also need
   *     to lapse on move failure/cancellation.
   *
   *     TODO: ...this seems weird.
   * - Lapses `AFTER_MOVE` tags:
   *   - This handles the effects of {@link Moves.SUBSTITUTE Substitute}
   * - Removes the second turn of charge moves
   *
   *   TODO: handle charge moves more gracefully
   */
  protected handlePreMoveFailures() {
    if (this.cancelled || this.failed) {
      if (this.failed) {
        const ppUsed = this.ignorePp ? 0 : 1;

        if (ppUsed) {
          this.move.usePp();
        }

        this.scene.eventTarget.dispatchEvent(new MoveUsedEvent(this.pokemon?.id, this.move.getMove(), ppUsed));
      }

      this.pokemon.pushMoveHistory({ move: Moves.NONE, result: MoveResult.FAIL });

      this.pokemon.lapseTags(BattlerTagLapseType.MOVE_EFFECT);
      this.pokemon.lapseTags(BattlerTagLapseType.AFTER_MOVE);

      this.pokemon.getMoveQueue().shift();
    }
  }

  /**
   * Displays the move's usage text to the player, unless it's a charge turn (ie: {@link Moves.SOLAR_BEAM Solar Beam}),
   * the pokemon is on a recharge turn (ie: {@link Moves.HYPER_BEAM Hyper Beam}), or a 2-turn move was interrupted (ie: {@link Moves.FLY Fly}).
   */
  protected showMoveText(): void {
    if (this.move.moveId === Moves.NONE) {
      return;
    }

    if (this.move.getMove().hasAttr(ChargeAttr)) {
      const lastMove = this.pokemon.getLastXMoves() as TurnMove[];
      if (!lastMove.length || lastMove[0].move !== this.move.getMove().id || lastMove[0].result !== MoveResult.OTHER) {
        this.scene.queueMessage(i18next.t("battle:useMove", {
          pokemonNameWithAffix: getPokemonNameWithAffix(this.pokemon),
          moveName: this.move.getName()
        }), 500);
        return;
      }
    }

    if (this.pokemon.getTag(BattlerTagType.RECHARGING || BattlerTagType.INTERRUPTED)) {
      return;
    }

    this.scene.queueMessage(i18next.t("battle:useMove", {
      pokemonNameWithAffix: getPokemonNameWithAffix(this.pokemon),
      moveName: this.move.getName()
    }), 500);
    applyMoveAttrs(PreMoveMessageAttr, this.pokemon, this.pokemon.getOpponents()[0], this.move.getMove());
  }

  protected showFailedText(failedText?: string): void {
    this.scene.queueMessage(failedText ?? i18next.t("battle:attackFailed"));
  }
}<|MERGE_RESOLUTION|>--- conflicted
+++ resolved
@@ -120,58 +120,13 @@
       }
     }
 
-<<<<<<< HEAD
-    const targets = this.scene.getField(true).filter(p => {
-      if (this.targets.indexOf(p.getBattlerIndex()) > -1) {
-        return true;
-      }
-      return false;
-    });
-
-    const doMove = () => {
-      this.pokemon.turnData.acted = true; // Record that the move was attempted, even if it fails
-
-      this.pokemon.lapseTags(BattlerTagLapseType.PRE_MOVE);
-
-      let ppUsed = 1;
-      // Filter all opponents to include only those this move is targeting
-      const targetedOpponents = this.pokemon.getOpponents().filter(o => this.targets.includes(o.getBattlerIndex()));
-      for (const opponent of targetedOpponents) {
-        if (this.move.ppUsed + ppUsed >= this.move.getMovePp()) { // If we're already at max PP usage, stop checking
-          break;
-        }
-        if (opponent.hasAbilityWithAttr(IncreasePpAbAttr)) { // Accounting for abilities like Pressure
-          ppUsed++;
-        }
-      }
-
-      if (!this.followUp && this.canMove() && !this.cancelled) {
-        this.pokemon.lapseTags(BattlerTagLapseType.MOVE);
-      }
-
-      const moveQueue = this.pokemon.getMoveQueue();
-      if (this.cancelled || this.failed) {
-        if (this.failed) {
-          this.move.usePp(ppUsed); // Only use PP if the move failed
-          this.scene.eventTarget.dispatchEvent(new MoveUsedEvent(this.pokemon?.id, this.move.getMove(), this.move.ppUsed));
-        }
-
-        // Record a failed move so Abilities like Truant don't trigger next turn and soft-lock
-        this.pokemon.pushMoveHistory({ move: Moves.NONE, result: MoveResult.FAIL, targets: this.targets });
-=======
     this.resolveRedirectTarget();
->>>>>>> c99df971
 
     this.resolveCounterAttackTarget();
 
     this.resolvePreMoveStatusEffects();
 
-<<<<<<< HEAD
-        // Record a failed move so Abilities like Truant don't trigger next turn and soft-lock
-        this.pokemon.pushMoveHistory({ move: Moves.NONE, result: MoveResult.FAIL, targets: [] });
-=======
     this.lapsePreMoveAndMoveTags();
->>>>>>> c99df971
 
     this.resolveFinalPreMoveCancellationChecks();
 
@@ -472,7 +427,7 @@
         this.scene.eventTarget.dispatchEvent(new MoveUsedEvent(this.pokemon?.id, this.move.getMove(), ppUsed));
       }
 
-      this.pokemon.pushMoveHistory({ move: Moves.NONE, result: MoveResult.FAIL });
+      this.pokemon.pushMoveHistory({ move: Moves.NONE, result: MoveResult.FAIL, targets: this.targets });
 
       this.pokemon.lapseTags(BattlerTagLapseType.MOVE_EFFECT);
       this.pokemon.lapseTags(BattlerTagLapseType.AFTER_MOVE);
