import { BattlerIndex } from "#app/battle";
import BattleScene from "#app/battle-scene";
import { applyAbAttrs, applyPostMoveUsedAbAttrs, applyPreAttackAbAttrs, BlockRedirectAbAttr, IncreasePpAbAttr, PokemonTypeChangeAbAttr, PostMoveUsedAbAttr, RedirectMoveAbAttr } from "#app/data/ability";
import { CommonAnim } from "#app/data/battle-anims";
import { BattlerTagLapseType, CenterOfAttentionTag } from "#app/data/battler-tags";
import { allMoves, applyMoveAttrs, BypassRedirectAttr, BypassSleepAttr, ChargeAttr, CopyMoveAttr, HealStatusEffectAttr, MoveFlags, PreMoveMessageAttr } from "#app/data/move";
import { SpeciesFormChangePreMoveTrigger } from "#app/data/pokemon-forms";
import { getStatusEffectActivationText, getStatusEffectHealText } from "#app/data/status-effect";
import { Type } from "#app/data/type";
import { getTerrainBlockMessage } from "#app/data/weather";
import { Abilities } from "#app/enums/abilities";
import { BattlerTagType } from "#app/enums/battler-tag-type";
import { Moves } from "#app/enums/moves";
import { StatusEffect } from "#app/enums/status-effect";
import { MoveUsedEvent } from "#app/events/battle-scene";
import Pokemon, { MoveResult, PokemonMove, TurnMove } from "#app/field/pokemon";
import { getPokemonNameWithAffix } from "#app/messages";
import { BattlePhase } from "#app/phases/battle-phase";
import { CommonAnimPhase } from "#app/phases/common-anim-phase";
import { MoveEffectPhase } from "#app/phases/move-effect-phase";
import { MoveEndPhase } from "#app/phases/move-end-phase";
import { ShowAbilityPhase } from "#app/phases/show-ability-phase";
import * as Utils from "#app/utils";
import i18next from "i18next";

export class MovePhase extends BattlePhase {
  protected _pokemon: Pokemon;
  protected _move: PokemonMove;
  protected _targets: BattlerIndex[];
  protected followUp: boolean;
  protected ignorePp: boolean;
  protected failed: boolean = false;
  protected cancelled: boolean = false;

  public get pokemon(): Pokemon {
    return this._pokemon;
  }

  protected set pokemon(pokemon: Pokemon) {
    this._pokemon = pokemon;
  }

  public get move(): PokemonMove {
    return this._move;
  }

  protected set move(move: PokemonMove) {
    this._move = move;
  }

  public get targets(): BattlerIndex[] {
    return this._targets;
  }

  protected set targets(targets: BattlerIndex[]) {
    this._targets = targets;
  }

  /**
   * @param followUp Indicates that the move being uses is a "follow-up" - for example, a move being used by Metronome or Dancer.
   *                 Follow-ups bypass a few failure conditions, including flinches, sleep/paralysis/freeze and volatile status checks, etc.
   */
  constructor(scene: BattleScene, pokemon: Pokemon, targets: BattlerIndex[], move: PokemonMove, followUp: boolean = false, ignorePp: boolean = false) {
    super(scene);

    this.pokemon = pokemon;
    this.targets = targets;
    this.move = move;
    this.followUp = followUp;
    this.ignorePp = ignorePp;
  }

  /**
   * Checks if the pokemon is active, if the move is usable, and that the move is targetting something.
   * @param ignoreDisableTags `true` to not check if the move is disabled
   * @returns `true` if all the checks pass
   */
  public canMove(ignoreDisableTags: boolean = false): boolean {
    return this.pokemon.isActive(true) && this.move.isUsable(this.pokemon, this.ignorePp, ignoreDisableTags) && !!this.targets.length;
  }

  /**Signifies the current move should fail but still use PP */
  public fail(): void {
    this.failed = true;
  }

  /**Signifies the current move should cancel and retain PP */
  public cancel(): void {
    this.cancelled = true;
  }

  public start() {
    super.start();

    console.log(Moves[this.move.moveId]);

    // Check if move is unusable (e.g. because it's out of PP due to a mid-turn Spite).
    if (!this.canMove(true)) {
      if (this.pokemon.isActive(true) && this.move.ppUsed >= this.move.getMovePp()) {
        this.fail();
        this.showMoveText();
        this.showFailedText();
      }

      return this.end();
    }

<<<<<<< HEAD
    this.pokemon.turnData.acted = true;
=======
    if (!this.followUp) {
      if (this.move.getMove().checkFlag(MoveFlags.IGNORE_ABILITIES, this.pokemon, null)) {
        this.scene.arena.setIgnoreAbilities(true, this.pokemon.getBattlerIndex());
      }
    } else {
      this.pokemon.turnData.hitsLeft = 0; // TODO: is `0` correct?
      this.pokemon.turnData.hitCount = 0; // TODO: is `0` correct?
    }
>>>>>>> 9af89414

    // Reset hit-related turn data when starting follow-up moves (e.g. Metronomed moves, Dancer repeats)
    if (this.followUp) {
      this.pokemon.turnData.hitsLeft = -1;
      this.pokemon.turnData.hitCount = 0;
    }

    // Check move to see if arena.ignoreAbilities should be true.
    if (!this.followUp) {
      if (this.move.getMove().checkFlag(MoveFlags.IGNORE_ABILITIES, this.pokemon, null)) {
        this.scene.arena.setIgnoreAbilities();
      }
    }

    this.resolveRedirectTarget();

    this.resolveCounterAttackTarget();

    this.resolvePreMoveStatusEffects();

    this.lapsePreMoveAndMoveTags();

    this.resolveFinalPreMoveCancellationChecks();

    if (this.cancelled || this.failed) {
      this.handlePreMoveFailures();
    } else {
      this.useMove();
    }

    this.end();
  }

  /** Check for cancellation edge cases - no targets remaining, or {@linkcode Moves.NONE} is in the queue */
  protected resolveFinalPreMoveCancellationChecks() {
    const targets = this.getActiveTargetPokemon();
    const moveQueue = this.pokemon.getMoveQueue();

    if (targets.length === 0 || (moveQueue.length && moveQueue[0].move === Moves.NONE)) {
      this.showFailedText();
      this.cancelled = true;
    }
  }

  public getActiveTargetPokemon() {
    return this.scene.getField(true).filter(p => this.targets.includes(p.getBattlerIndex()));
  }

  /**
   * Handles {@link StatusEffect.SLEEP Sleep}/{@link StatusEffect.PARALYSIS Paralysis}/{@link StatusEffect.FREEZE Freeze} rolls and side effects.
   */
  protected resolvePreMoveStatusEffects() {
    if (!this.followUp && this.pokemon.status && !this.pokemon.status.isPostTurn()) {
      this.pokemon.status.incrementTurn();
      let activated = false;
      let healed = false;

      switch (this.pokemon.status.effect) {
      case StatusEffect.PARALYSIS:
        if (!this.pokemon.randSeedInt(4)) {
          activated = true;
          this.cancelled = true;
        }
        break;
      case StatusEffect.SLEEP:
        applyMoveAttrs(BypassSleepAttr, this.pokemon, null, this.move.getMove());
        healed = this.pokemon.status.turnCount === this.pokemon.status.cureTurn;
        activated = !healed && !this.pokemon.getTag(BattlerTagType.BYPASS_SLEEP);
        this.cancelled = activated;
        break;
      case StatusEffect.FREEZE:
        healed = !!this.move.getMove().findAttr(attr => attr instanceof HealStatusEffectAttr && attr.selfTarget && attr.isOfEffect(StatusEffect.FREEZE)) || !this.pokemon.randSeedInt(5);
        activated = !healed;
        this.cancelled = activated;
        break;
      }

      if (activated) {
        this.scene.queueMessage(getStatusEffectActivationText(this.pokemon.status.effect, getPokemonNameWithAffix(this.pokemon)));
        this.scene.unshiftPhase(new CommonAnimPhase(this.scene, this.pokemon.getBattlerIndex(), undefined, CommonAnim.POISON + (this.pokemon.status.effect - 1)));
      } else if (healed) {
        this.scene.queueMessage(getStatusEffectHealText(this.pokemon.status.effect, getPokemonNameWithAffix(this.pokemon)));
        this.pokemon.resetStatus();
        this.pokemon.updateInfo();
      }
    }
  }

  /**
   * Lapse {@linkcode BattlerTagLapseType.PRE_MOVE PRE_MOVE} tags that trigger before a move is used, regardless of whether or not it failed.
   * Also lapse {@linkcode BattlerTagLapseType.MOVE MOVE} tags if the move should be successful.
   */
  protected lapsePreMoveAndMoveTags() {
    this.pokemon.lapseTags(BattlerTagLapseType.PRE_MOVE);

    // TODO: does this intentionally happen before the no targets/Moves.NONE on queue cancellation case is checked?
    if (!this.followUp && this.canMove() && !this.cancelled) {
      this.pokemon.lapseTags(BattlerTagLapseType.MOVE);
    }
  }

  protected useMove() {
    const targets = this.getActiveTargetPokemon();
    const moveQueue = this.pokemon.getMoveQueue();

    // form changes happen even before we know that the move wll execute.
    this.scene.triggerPokemonFormChange(this.pokemon, SpeciesFormChangePreMoveTrigger);

    this.showMoveText();

    // TODO: Clean up implementation of two-turn moves.
    if (moveQueue.length > 0) { // Using .shift here clears out two turn moves once they've been used
      this.ignorePp = moveQueue.shift()?.ignorePP ?? false;
    }

    // "commit" to using the move, deducting PP.
    if (!this.ignorePp) {
      const ppUsed = 1 + this.getPpIncreaseFromPressure(targets);

      this.move.usePp(ppUsed);
      this.scene.eventTarget.dispatchEvent(new MoveUsedEvent(this.pokemon?.id, this.move.getMove(), ppUsed));
    }

    // Update the battle's "last move" pointer, unless we're currently mimicking a move.
    if (!allMoves[this.move.moveId].hasAttr(CopyMoveAttr)) {
      this.scene.currentBattle.lastMove = this.move.moveId;
    }

    /**
     * Determine if the move is successful (meaning that its damage/effects can be attempted)
     * by checking that all of the following are true:
     * - Conditional attributes of the move are all met
     * - The target's `ForceSwitchOutImmunityAbAttr` is not triggered (see {@linkcode Move.prototype.applyConditions})
     * - Weather does not block the move
     * - Terrain does not block the move
     *
     * TODO: These steps are straightforward, but the implementation below is extremely convoluted.
     */

    const move = this.move.getMove();

    /**
     * Move conditions assume the move has a single target
     * TODO: is this sustainable?
     */
    const passesConditions = move.applyConditions(this.pokemon, targets[0], move);
    const failedDueToWeather: boolean = this.scene.arena.isMoveWeatherCancelled(this.pokemon, move);
    const failedDueToTerrain: boolean = this.scene.arena.isMoveTerrainCancelled(this.pokemon, this.targets, move);

    const success = passesConditions && !failedDueToWeather && !failedDueToTerrain;

    /**
     * If the move has not failed, trigger ability-based user type changes and then execute it.
     *
     * Notably, Roar, Whirlwind, Trick-or-Treat, and Forest's Curse will trigger these type changes even
     * if the move fails.
     */
    if (success) {
      applyPreAttackAbAttrs(PokemonTypeChangeAbAttr, this.pokemon, null, this.move.getMove());
      this.scene.unshiftPhase(new MoveEffectPhase(this.scene, this.pokemon.getBattlerIndex(), this.targets, this.move));

    } else {
      if ([Moves.ROAR, Moves.WHIRLWIND, Moves.TRICK_OR_TREAT, Moves.FORESTS_CURSE].includes(this.move.moveId)) {
        applyPreAttackAbAttrs(PokemonTypeChangeAbAttr, this.pokemon, null, this.move.getMove());
      }

      this.pokemon.pushMoveHistory({ move: this.move.moveId, targets: this.targets, result: MoveResult.FAIL, virtual: this.move.virtual });

      let failedText: string | undefined;
      const failureMessage = move.getFailedText(this.pokemon, targets[0], move, new Utils.BooleanHolder(false));

      if (failureMessage) {
        failedText = failureMessage;
      } else if (failedDueToTerrain) {
        failedText = getTerrainBlockMessage(this.pokemon, this.scene.arena.getTerrainType());
      }

      this.showFailedText(failedText);
    }

    // Handle Dancer, which triggers immediately after a move is used (rather than waiting on `this.end()`).
    // Note that the `!this.followUp` check here prevents an infinite Dancer loop.
    if (this.move.getMove().hasFlag(MoveFlags.DANCE_MOVE) && !this.followUp) {
      this.scene.getField(true).forEach(pokemon => {
        applyPostMoveUsedAbAttrs(PostMoveUsedAbAttr, pokemon, this.move, this.pokemon, this.targets);
      });
    }
  }

  /**
   * Queues a {@linkcode MoveEndPhase} if the move wasn't a {@linkcode followUp} and {@linkcode canMove()} returns `true`,
   * then ends the phase.
   */
  public end() {
    if (!this.followUp && this.canMove()) {
      this.scene.unshiftPhase(new MoveEndPhase(this.scene, this.pokemon.getBattlerIndex()));
    }

    super.end();
  }

  /**
   * Applies PP increasing abilities (currently only {@link Abilities.PRESSURE Pressure}) if they exist on the target pokemon.
   * Note that targets must include only active pokemon.
   *
   * TODO: This hardcodes the PP increase at 1 per opponent, rather than deferring to the ability.
   */
  public getPpIncreaseFromPressure(targets: Pokemon[]) {
    const foesWithPressure = this.pokemon.getOpponents().filter(o => targets.includes(o) && o.isActive(true) && o.hasAbilityWithAttr(IncreasePpAbAttr));
    return foesWithPressure.length;
  }

  /**
   * Modifies `this.targets` in place, based upon:
   * - Move redirection abilities, effects, etc.
   * - Counterattacks, which pass a special value into the `targets` constructor param (`[`{@linkcode BattlerIndex.ATTACKER}`]`).
   */
  protected resolveRedirectTarget() {
    if (this.targets.length === 1) {
      const currentTarget = this.targets[0];
      const redirectTarget = new Utils.NumberHolder(currentTarget);

      // check move redirection abilities of every pokemon *except* the user.
      this.scene.getField(true).filter(p => p !== this.pokemon).forEach(p => applyAbAttrs(RedirectMoveAbAttr, p, null, false, this.move.moveId, redirectTarget));

      // check for center-of-attention tags (note that this will override redirect abilities)
      this.pokemon.getOpponents().forEach(p => {
        const redirectTag = p.getTag(CenterOfAttentionTag) as CenterOfAttentionTag;

        // TODO: don't hardcode this interaction.
        // Handle interaction between the rage powder center-of-attention tag and moves used by grass types/overcoat-havers (which are immune to RP's redirect)
        if (redirectTag && (!redirectTag.powder || (!this.pokemon.isOfType(Type.GRASS) && !this.pokemon.hasAbility(Abilities.OVERCOAT)))) {
          redirectTarget.value = p.getBattlerIndex();
        }
      });

      if (currentTarget !== redirectTarget.value) {
        if (this.move.getMove().hasAttr(BypassRedirectAttr)) {
          redirectTarget.value = currentTarget;

        } else if (this.pokemon.hasAbilityWithAttr(BlockRedirectAbAttr)) {
          redirectTarget.value = currentTarget;
          this.scene.unshiftPhase(new ShowAbilityPhase(this.scene, this.pokemon.getBattlerIndex(), this.pokemon.getPassiveAbility().hasAttr(BlockRedirectAbAttr)));
        }

        this.targets[0] = redirectTarget.value;
      }
    }
  }

  /**
   * Counter-attacking moves pass in `[`{@linkcode BattlerIndex.ATTACKER}`]` into the constructor's `targets` param.
   * This function modifies `this.targets` to reflect the actual battler index of the user's last
   * attacker.
   *
   * If there is no last attacker, or they are no longer on the field, a message is displayed and the
   * move is marked for failure.
   */
  protected resolveCounterAttackTarget() {
    if (this.targets.length === 1 && this.targets[0] === BattlerIndex.ATTACKER) {
      if (this.pokemon.turnData.attacksReceived.length) {
        const attacker = this.pokemon.scene.getPokemonById(this.pokemon.turnData.attacksReceived[0].sourceId);

        if (attacker?.isActive(true)) {
          this.targets[0] = attacker.getBattlerIndex();
        }

        // account for metal burst and comeuppance hitting remaining targets in double battles
        // counterattack will redirect to remaining ally if original attacker faints
        if (this.scene.currentBattle.double && this.move.getMove().hasFlag(MoveFlags.REDIRECT_COUNTER)) {
          if (this.scene.getField()[this.targets[0]].hp === 0) {
            const opposingField = this.pokemon.isPlayer() ? this.scene.getEnemyField() : this.scene.getPlayerField();
            this.targets[0] = opposingField.find(p => p.hp > 0)?.getBattlerIndex() ?? BattlerIndex.ATTACKER;
          }
        }
      }

      if (this.targets[0] === BattlerIndex.ATTACKER) {
        this.fail();
        this.showMoveText();
        this.showFailedText();
      }
    }
  }

  /**
   * Handles the case where the move was cancelled or failed:
   * - Uses PP if the move failed (not cancelled) and should use PP (failed moves are not affected by {@link Abilities.PRESSURE Pressure})
   * - Records a cancelled OR failed move in move history, so abilities like {@link Abilities.TRUANT Truant} don't trigger on the
   *   next turn and soft-lock.
   * - Lapses `MOVE_EFFECT` tags:
   *   - Semi-invulnerable battler tags (Fly/Dive/etc.) are intended to lapse on move effects, but also need
   *     to lapse on move failure/cancellation.
   *
   *     TODO: ...this seems weird.
   * - Lapses `AFTER_MOVE` tags:
   *   - This handles the effects of {@link Moves.SUBSTITUTE Substitute}
   * - Removes the second turn of charge moves
   *
   *   TODO: handle charge moves more gracefully
   */
  protected handlePreMoveFailures() {
    if (this.cancelled || this.failed) {
      if (this.failed) {
        const ppUsed = this.ignorePp ? 0 : 1;

        if (ppUsed) {
          this.move.usePp();
        }

        this.scene.eventTarget.dispatchEvent(new MoveUsedEvent(this.pokemon?.id, this.move.getMove(), ppUsed));
      }

      this.pokemon.pushMoveHistory({ move: Moves.NONE, result: MoveResult.FAIL });

      this.pokemon.lapseTags(BattlerTagLapseType.MOVE_EFFECT);
      this.pokemon.lapseTags(BattlerTagLapseType.AFTER_MOVE);

      this.pokemon.getMoveQueue().shift();
    }
  }

  /**
   * Displays the move's usage text to the player, unless it's a charge turn (ie: {@link Moves.SOLAR_BEAM Solar Beam}),
   * the pokemon is on a recharge turn (ie: {@link Moves.HYPER_BEAM Hyper Beam}), or a 2-turn move was interrupted (ie: {@link Moves.FLY Fly}).
   */
  protected showMoveText(): void {
    if (this.move.moveId === Moves.NONE) {
      return;
    }

    if (this.move.getMove().hasAttr(ChargeAttr)) {
      const lastMove = this.pokemon.getLastXMoves() as TurnMove[];
      if (!lastMove.length || lastMove[0].move !== this.move.getMove().id || lastMove[0].result !== MoveResult.OTHER) {
        this.scene.queueMessage(i18next.t("battle:useMove", {
          pokemonNameWithAffix: getPokemonNameWithAffix(this.pokemon),
          moveName: this.move.getName()
        }), 500);
        return;
      }
    }

    if (this.pokemon.getTag(BattlerTagType.RECHARGING || BattlerTagType.INTERRUPTED)) {
      return;
    }

    this.scene.queueMessage(i18next.t("battle:useMove", {
      pokemonNameWithAffix: getPokemonNameWithAffix(this.pokemon),
      moveName: this.move.getName()
    }), 500);
    applyMoveAttrs(PreMoveMessageAttr, this.pokemon, this.pokemon.getOpponents()[0], this.move.getMove());
  }

  protected showFailedText(failedText?: string): void {
    this.scene.queueMessage(failedText ?? i18next.t("battle:attackFailed"));
  }
}<|MERGE_RESOLUTION|>--- conflicted
+++ resolved
@@ -105,18 +105,7 @@
       return this.end();
     }
 
-<<<<<<< HEAD
     this.pokemon.turnData.acted = true;
-=======
-    if (!this.followUp) {
-      if (this.move.getMove().checkFlag(MoveFlags.IGNORE_ABILITIES, this.pokemon, null)) {
-        this.scene.arena.setIgnoreAbilities(true, this.pokemon.getBattlerIndex());
-      }
-    } else {
-      this.pokemon.turnData.hitsLeft = 0; // TODO: is `0` correct?
-      this.pokemon.turnData.hitCount = 0; // TODO: is `0` correct?
-    }
->>>>>>> 9af89414
 
     // Reset hit-related turn data when starting follow-up moves (e.g. Metronomed moves, Dancer repeats)
     if (this.followUp) {
@@ -127,7 +116,7 @@
     // Check move to see if arena.ignoreAbilities should be true.
     if (!this.followUp) {
       if (this.move.getMove().checkFlag(MoveFlags.IGNORE_ABILITIES, this.pokemon, null)) {
-        this.scene.arena.setIgnoreAbilities();
+        this.scene.arena.setIgnoreAbilities(true, this.pokemon.getBattlerIndex());
       }
     }
 
