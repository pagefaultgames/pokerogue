--- conflicted
+++ resolved
@@ -29,21 +29,14 @@
 
     const preName = getPokemonNameWithAffix(this.pokemon);
 
-<<<<<<< HEAD
-    if (!this.pokemon.isOnField() || this.pokemon.getTag(SemiInvulnerableTag)) {
-      this.pokemon.changeForm(this.formChange).then(() => {
-        globalScene.ui.showText(getSpeciesFormChangeMessage(this.pokemon, this.formChange, preName), null, () => this.end(), 1500);
-      });
-=======
     if (!this.pokemon.isOnField() || this.pokemon.getTag(SemiInvulnerableTag) || this.pokemon.isFainted()) {
       if (this.pokemon.isPlayer() || this.pokemon.isActive()) {
         this.pokemon.changeForm(this.formChange).then(() => {
-          this.scene.ui.showText(getSpeciesFormChangeMessage(this.pokemon, this.formChange, preName), null, () => this.end(), 1500);
+          globalScene.ui.showText(getSpeciesFormChangeMessage(this.pokemon, this.formChange, preName), null, () => this.end(), 1500);
         });
       } else {
         this.end();
       }
->>>>>>> 0c521bbe
       return;
     }
 
