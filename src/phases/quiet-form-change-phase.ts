import { globalScene } from "#app/global-scene";
import { SemiInvulnerableTag } from "#app/data/battler-tags";
import { SpeciesFormChange, getSpeciesFormChangeMessage } from "#app/data/pokemon-forms";
import { getTypeRgb } from "#app/data/type";
import { BattleSpec } from "#app/enums/battle-spec";
import { BattlerTagType } from "#app/enums/battler-tag-type";
import Pokemon, { EnemyPokemon } from "#app/field/pokemon";
import { getPokemonNameWithAffix } from "#app/messages";
import { BattlePhase } from "./battle-phase";
import { MovePhase } from "./move-phase";
import { PokemonHealPhase } from "./pokemon-heal-phase";

export class QuietFormChangePhase extends BattlePhase {
  protected pokemon: Pokemon;
  protected formChange: SpeciesFormChange;

  constructor(pokemon: Pokemon, formChange: SpeciesFormChange) {
    super();
    this.pokemon = pokemon;
    this.formChange = formChange;
  }

  start(): void {
    super.start();

    if (this.pokemon.formIndex === this.pokemon.species.forms.findIndex(f => f.formKey === this.formChange.formKey)) {
      return this.end();
    }

    const preName = getPokemonNameWithAffix(this.pokemon);

    if (!this.pokemon.isOnField() || this.pokemon.getTag(SemiInvulnerableTag) || this.pokemon.isFainted()) {
      if (this.pokemon.isPlayer() || this.pokemon.isActive()) {
        this.pokemon.changeForm(this.formChange).then(() => {
          globalScene.ui.showText(getSpeciesFormChangeMessage(this.pokemon, this.formChange, preName), null, () => this.end(), 1500);
        });
      } else {
        this.end();
      }
      return;
    }

    const getPokemonSprite = () => {
      const sprite = globalScene.addPokemonSprite(this.pokemon, this.pokemon.x + this.pokemon.getSprite().x, this.pokemon.y + this.pokemon.getSprite().y, "pkmn__sub");
      sprite.setOrigin(0.5, 1);
<<<<<<< HEAD
      sprite.play(this.pokemon.getBattleSpriteKey()).stop();
      sprite.setPipeline(globalScene.spritePipeline, { tone: [ 0.0, 0.0, 0.0, 0.0 ], hasShadow: false, teraColor: getTypeRgb(this.pokemon.getTeraType()) });
=======
      const spriteKey = this.pokemon.getBattleSpriteKey();
      try {
        sprite.play(spriteKey).stop();
      } catch (err: unknown) {
        console.error(`Failed to play animation for ${spriteKey}`, err);
      }
      sprite.setPipeline(this.scene.spritePipeline, { tone: [ 0.0, 0.0, 0.0, 0.0 ], hasShadow: false, teraColor: getTypeRgb(this.pokemon.getTeraType()) });
>>>>>>> e930536e
      [ "spriteColors", "fusionSpriteColors" ].map(k => {
        if (this.pokemon.summonData?.speciesForm) {
          k += "Base";
        }
        sprite.pipelineData[k] = this.pokemon.getSprite().pipelineData[k];
      });
      globalScene.field.add(sprite);
      return sprite;
    };

    const [ pokemonTintSprite, pokemonFormTintSprite ] = [ getPokemonSprite(), getPokemonSprite() ];

    this.pokemon.getSprite().on("animationupdate", (_anim, frame) => {
      if (frame.textureKey === pokemonTintSprite.texture.key) {
        pokemonTintSprite.setFrame(frame.textureFrame);
      } else {
        pokemonFormTintSprite.setFrame(frame.textureFrame);
      }
    });

    pokemonTintSprite.setAlpha(0);
    pokemonTintSprite.setTintFill(0xFFFFFF);
    pokemonFormTintSprite.setVisible(false);
    pokemonFormTintSprite.setTintFill(0xFFFFFF);

    globalScene.playSound("battle_anims/PRSFX- Transform");

    globalScene.tweens.add({
      targets: pokemonTintSprite,
      alpha: 1,
      duration: 1000,
      ease: "Cubic.easeIn",
      onComplete: () => {
        this.pokemon.setVisible(false);
        this.pokemon.changeForm(this.formChange).then(() => {
          pokemonFormTintSprite.setScale(0.01);
          const spriteKey = this.pokemon.getBattleSpriteKey();
          try {
            pokemonFormTintSprite.play(spriteKey).stop();
          } catch (err: unknown) {
            console.error(`Failed to play animation for ${spriteKey}`, err);
          }
          pokemonFormTintSprite.setVisible(true);
          globalScene.tweens.add({
            targets: pokemonTintSprite,
            delay: 250,
            scale: 0.01,
            ease: "Cubic.easeInOut",
            duration: 500,
            onComplete: () => pokemonTintSprite.destroy()
          });
          globalScene.tweens.add({
            targets: pokemonFormTintSprite,
            delay: 250,
            scale: this.pokemon.getSpriteScale(),
            ease: "Cubic.easeInOut",
            duration: 500,
            onComplete: () => {
              this.pokemon.setVisible(true);
              globalScene.tweens.add({
                targets: pokemonFormTintSprite,
                delay: 250,
                alpha: 0,
                ease: "Cubic.easeOut",
                duration: 1000,
                onComplete: () => {
                  pokemonTintSprite.setVisible(false);
                  globalScene.ui.showText(getSpeciesFormChangeMessage(this.pokemon, this.formChange, preName), null, () => this.end(), 1500);
                }
              });
            }
          });
        });
      }
    });
  }

  end(): void {
    this.pokemon.findAndRemoveTags(t => t.tagType === BattlerTagType.AUTOTOMIZED);
    if (globalScene?.currentBattle.battleSpec === BattleSpec.FINAL_BOSS && this.pokemon instanceof EnemyPokemon) {
      globalScene.playBgm();
      globalScene.unshiftPhase(new PokemonHealPhase(this.pokemon.getBattlerIndex(), this.pokemon.getMaxHp(), null, false, false, false, true));
      this.pokemon.findAndRemoveTags(() => true);
      this.pokemon.bossSegments = 5;
      this.pokemon.bossSegmentIndex = 4;
      this.pokemon.initBattleInfo();
      this.pokemon.cry();

      const movePhase = globalScene.findPhase(p => p instanceof MovePhase && p.pokemon === this.pokemon) as MovePhase;
      if (movePhase) {
        movePhase.cancel();
      }
    }

    super.end();
  }
}<|MERGE_RESOLUTION|>--- conflicted
+++ resolved
@@ -43,18 +43,13 @@
     const getPokemonSprite = () => {
       const sprite = globalScene.addPokemonSprite(this.pokemon, this.pokemon.x + this.pokemon.getSprite().x, this.pokemon.y + this.pokemon.getSprite().y, "pkmn__sub");
       sprite.setOrigin(0.5, 1);
-<<<<<<< HEAD
-      sprite.play(this.pokemon.getBattleSpriteKey()).stop();
-      sprite.setPipeline(globalScene.spritePipeline, { tone: [ 0.0, 0.0, 0.0, 0.0 ], hasShadow: false, teraColor: getTypeRgb(this.pokemon.getTeraType()) });
-=======
       const spriteKey = this.pokemon.getBattleSpriteKey();
       try {
         sprite.play(spriteKey).stop();
       } catch (err: unknown) {
         console.error(`Failed to play animation for ${spriteKey}`, err);
       }
-      sprite.setPipeline(this.scene.spritePipeline, { tone: [ 0.0, 0.0, 0.0, 0.0 ], hasShadow: false, teraColor: getTypeRgb(this.pokemon.getTeraType()) });
->>>>>>> e930536e
+      sprite.setPipeline(globalScene.spritePipeline, { tone: [ 0.0, 0.0, 0.0, 0.0 ], hasShadow: false, teraColor: getTypeRgb(this.pokemon.getTeraType()) });
       [ "spriteColors", "fusionSpriteColors" ].map(k => {
         if (this.pokemon.summonData?.speciesForm) {
           k += "Base";
