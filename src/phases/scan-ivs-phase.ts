import { globalScene } from "#app/global-scene";
import { getPokemonNameWithAffix } from "#app/messages";
<<<<<<< HEAD
import { getTextColor } from "#app/ui/text";
import { TextStyle } from "#enums/text-style";
=======
import type { BattlerIndex } from "#enums/battler-index";
import { PERMANENT_STATS, Stat } from "#enums/stat";
>>>>>>> 68630446
import { UiMode } from "#enums/ui-mode";
import { PokemonPhase } from "#phases/pokemon-phase";
import { getTextColor, TextStyle } from "#ui/text";
import i18next from "i18next";

export class ScanIvsPhase extends PokemonPhase {
  public readonly phaseName = "ScanIvsPhase";
  // biome-ignore lint/complexity/noUselessConstructor: This changes `battlerIndex` to be required
  constructor(battlerIndex: BattlerIndex) {
    super(battlerIndex);
  }

  start() {
    super.start();

    const pokemon = this.getPokemon();

    let enemyIvs: number[] = [];
    let statsContainer: Phaser.GameObjects.Sprite[] = [];
    let statsContainerLabels: Phaser.GameObjects.Sprite[] = [];
    const enemyField = globalScene.getEnemyField();
    const uiTheme = globalScene.uiTheme; // Assuming uiTheme is accessible
    for (let e = 0; e < enemyField.length; e++) {
      enemyIvs = enemyField[e].ivs;
      // we are using getRootSpeciesId() here because we want to check against the baby form, not the mid form if it exists
      const currentIvs = globalScene.gameData.dexData[enemyField[e].species.getRootSpeciesId()].ivs;
      statsContainer = enemyField[e].getBattleInfo().getStatsValueContainer().list as Phaser.GameObjects.Sprite[];
      statsContainerLabels = statsContainer.filter(m => m.name.indexOf("icon_stat_label") >= 0);
      for (let s = 0; s < statsContainerLabels.length; s++) {
        const ivStat = Stat[statsContainerLabels[s].frame.name];
        if (enemyIvs[ivStat] > currentIvs[ivStat] && PERMANENT_STATS.indexOf(Number(ivStat)) >= 0) {
          const hexColour =
            enemyIvs[ivStat] === 31
              ? getTextColor(TextStyle.PERFECT_IV, false, uiTheme)
              : getTextColor(TextStyle.SUMMARY_GREEN, false, uiTheme);
          const hexTextColour = Phaser.Display.Color.HexStringToColor(hexColour).color;
          statsContainerLabels[s].setTint(hexTextColour);
        }
        statsContainerLabels[s].setVisible(true);
      }
    }

    if (!globalScene.hideIvs) {
      globalScene.ui.showText(
        i18next.t("battle:ivScannerUseQuestion", {
          pokemonName: getPokemonNameWithAffix(pokemon),
        }),
        null,
        () => {
          globalScene.ui.setMode(
            UiMode.CONFIRM,
            () => {
              globalScene.ui.setMode(UiMode.MESSAGE);
              globalScene.ui.clearText();
              globalScene.ui
                .getMessageHandler()
                .promptIvs(pokemon.id, pokemon.ivs)
                .then(() => this.end());
            },
            () => {
              globalScene.ui.setMode(UiMode.MESSAGE);
              globalScene.ui.clearText();
              this.end();
            },
          );
        },
      );
    } else {
      this.end();
    }
  }
}<|MERGE_RESOLUTION|>--- conflicted
+++ resolved
@@ -1,15 +1,11 @@
 import { globalScene } from "#app/global-scene";
 import { getPokemonNameWithAffix } from "#app/messages";
-<<<<<<< HEAD
-import { getTextColor } from "#app/ui/text";
-import { TextStyle } from "#enums/text-style";
-=======
 import type { BattlerIndex } from "#enums/battler-index";
 import { PERMANENT_STATS, Stat } from "#enums/stat";
->>>>>>> 68630446
+import { TextStyle } from "#enums/text-style";
 import { UiMode } from "#enums/ui-mode";
 import { PokemonPhase } from "#phases/pokemon-phase";
-import { getTextColor, TextStyle } from "#ui/text";
+import { getTextColor } from "#ui/text";
 import i18next from "i18next";
 
 export class ScanIvsPhase extends PokemonPhase {
