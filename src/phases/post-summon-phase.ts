import { globalScene } from "#app/global-scene";
<<<<<<< HEAD
import { applyAbAttrs, CommanderAbAttr } from "#app/data/abilities/ability";
=======
import { applyAbAttrs, applyPostSummonAbAttrs } from "#app/data/abilities/apply-ab-attrs";
>>>>>>> 1029afcd
import { ArenaTrapTag } from "#app/data/arena-tag";
import { StatusEffect } from "#app/enums/status-effect";
import { PokemonPhase } from "./pokemon-phase";
import { MysteryEncounterPostSummonTag } from "#app/data/battler-tags";
import { BattlerTagType } from "#enums/battler-tag-type";

export class PostSummonPhase extends PokemonPhase {
  public readonly phaseName = "PostSummonPhase";
  start() {
    super.start();

    const pokemon = this.getPokemon();

    if (pokemon.status?.effect === StatusEffect.TOXIC) {
      pokemon.status.toxicTurnCount = 0;
    }
    globalScene.arena.applyTags(ArenaTrapTag, false, pokemon);

    // If this is mystery encounter and has post summon phase tag, apply post summon effects
    if (
      globalScene.currentBattle.isBattleMysteryEncounter() &&
      pokemon.findTags(t => t instanceof MysteryEncounterPostSummonTag).length > 0
    ) {
      pokemon.lapseTag(BattlerTagType.MYSTERY_ENCOUNTER_POST_SUMMON);
    }

<<<<<<< HEAD
=======
    applyPostSummonAbAttrs("PostSummonAbAttr", pokemon);
>>>>>>> 1029afcd
    const field = pokemon.isPlayer() ? globalScene.getPlayerField() : globalScene.getEnemyField();
    for (const p of field) {
      applyAbAttrs("CommanderAbAttr", p, null, false);
    }

    this.end();
  }

  public getPriority() {
    return 0;
  }
}<|MERGE_RESOLUTION|>--- conflicted
+++ resolved
@@ -1,14 +1,10 @@
 import { globalScene } from "#app/global-scene";
-<<<<<<< HEAD
-import { applyAbAttrs, CommanderAbAttr } from "#app/data/abilities/ability";
-=======
-import { applyAbAttrs, applyPostSummonAbAttrs } from "#app/data/abilities/apply-ab-attrs";
->>>>>>> 1029afcd
 import { ArenaTrapTag } from "#app/data/arena-tag";
 import { StatusEffect } from "#app/enums/status-effect";
 import { PokemonPhase } from "./pokemon-phase";
 import { MysteryEncounterPostSummonTag } from "#app/data/battler-tags";
 import { BattlerTagType } from "#enums/battler-tag-type";
+import { applyAbAttrs } from "#app/data/abilities/apply-ab-attrs";
 
 export class PostSummonPhase extends PokemonPhase {
   public readonly phaseName = "PostSummonPhase";
@@ -30,10 +26,6 @@
       pokemon.lapseTag(BattlerTagType.MYSTERY_ENCOUNTER_POST_SUMMON);
     }
 
-<<<<<<< HEAD
-=======
-    applyPostSummonAbAttrs("PostSummonAbAttr", pokemon);
->>>>>>> 1029afcd
     const field = pokemon.isPlayer() ? globalScene.getPlayerField() : globalScene.getEnemyField();
     for (const p of field) {
       applyAbAttrs("CommanderAbAttr", p, null, false);
