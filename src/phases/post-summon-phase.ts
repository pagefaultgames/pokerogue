--- conflicted
+++ resolved
@@ -1,9 +1,5 @@
 import { globalScene } from "#app/global-scene";
-<<<<<<< HEAD
-import { applyAbAttrs, CommanderAbAttr } from "#app/data/ability";
-=======
-import { applyAbAttrs, applyPostSummonAbAttrs, CommanderAbAttr, PostSummonAbAttr } from "#app/data/abilities/ability";
->>>>>>> 23e1d88c
+import { applyAbAttrs, CommanderAbAttr } from "#app/data/abilities/ability";
 import { ArenaTrapTag } from "#app/data/arena-tag";
 import { StatusEffect } from "#app/enums/status-effect";
 import { PokemonPhase } from "./pokemon-phase";
