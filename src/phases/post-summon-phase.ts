import { globalScene } from "#app/global-scene";
import { ArenaTrapTag } from "#app/data/arena-tag";
import { StatusEffect } from "#app/enums/status-effect";
import { PokemonPhase } from "./pokemon-phase";
import { MysteryEncounterPostSummonTag } from "#app/data/battler-tags";
import { BattlerTagType } from "#enums/battler-tag-type";
import { applyAbAttrs } from "#app/data/abilities/apply-ab-attrs";

export class PostSummonPhase extends PokemonPhase {
  public readonly phaseName = "PostSummonPhase";
  start() {
    super.start();

    const pokemon = this.getPokemon();

    if (pokemon.status?.effect === StatusEffect.TOXIC) {
      pokemon.status.toxicTurnCount = 0;
    }
    globalScene.arena.applyTags(ArenaTrapTag, false, pokemon);

    // If this is mystery encounter and has post summon phase tag, apply post summon effects
    if (
      globalScene.currentBattle.isBattleMysteryEncounter() &&
      pokemon.findTags(t => t instanceof MysteryEncounterPostSummonTag).length > 0
    ) {
      pokemon.lapseTag(BattlerTagType.MYSTERY_ENCOUNTER_POST_SUMMON);
    }

    const field = pokemon.isPlayer() ? globalScene.getPlayerField() : globalScene.getEnemyField();
    for (const p of field) {
<<<<<<< HEAD
      if (p.isActive(true)) {
        applyAbAttrs("CommanderAbAttr", p, null, false);
      }
=======
      applyAbAttrs("CommanderAbAttr", { pokemon: p });
>>>>>>> 9926a6e7
    }

    this.end();
  }

  public getPriority() {
    return 0;
  }
}<|MERGE_RESOLUTION|>--- conflicted
+++ resolved
@@ -28,13 +28,9 @@
 
     const field = pokemon.isPlayer() ? globalScene.getPlayerField() : globalScene.getEnemyField();
     for (const p of field) {
-<<<<<<< HEAD
       if (p.isActive(true)) {
-        applyAbAttrs("CommanderAbAttr", p, null, false);
+        applyAbAttrs("CommanderAbAttr", { pokemon: p });
       }
-=======
-      applyAbAttrs("CommanderAbAttr", { pokemon: p });
->>>>>>> 9926a6e7
     }
 
     this.end();
