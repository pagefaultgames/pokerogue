--- conflicted
+++ resolved
@@ -3,14 +3,10 @@
 import { ArenaTrapTag } from "#data/arena-tag";
 import { MysteryEncounterPostSummonTag } from "#data/battler-tags";
 import { BattlerTagType } from "#enums/battler-tag-type";
-<<<<<<< HEAD
-import { applyAbAttrs } from "#app/data/abilities/apply-ab-attrs";
+import { StatusEffect } from "#enums/status-effect";
+import { PokemonPhase } from "#phases/pokemon-phase";
 import type { PhaseString } from "#app/@types/phase-types";
 import type { BattlerIndex } from "#enums/battler-index";
-=======
-import { StatusEffect } from "#enums/status-effect";
-import { PokemonPhase } from "#phases/pokemon-phase";
->>>>>>> 275ea487
 
 export class PostSummonPhase extends PokemonPhase {
   public readonly phaseName = "PostSummonPhase";
