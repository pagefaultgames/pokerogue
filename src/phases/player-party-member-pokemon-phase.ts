import type { PlayerPokemon } from "#app/field/pokemon";
import { PartyMemberPokemonPhase } from "./party-member-pokemon-phase";

export abstract class PlayerPartyMemberPokemonPhase extends PartyMemberPokemonPhase {
<<<<<<< HEAD
  constructor(scene: BattleScene, partyMemberIndex: number) {
    super(scene, partyMemberIndex, true);
=======
  constructor(partyMemberIndex: number) {
    super(partyMemberIndex, true);
>>>>>>> a941533a
  }

  getPlayerPokemon(): PlayerPokemon {
    return super.getPokemon() as PlayerPokemon;
  }
}<|MERGE_RESOLUTION|>--- conflicted
+++ resolved
@@ -2,13 +2,8 @@
 import { PartyMemberPokemonPhase } from "./party-member-pokemon-phase";
 
 export abstract class PlayerPartyMemberPokemonPhase extends PartyMemberPokemonPhase {
-<<<<<<< HEAD
-  constructor(scene: BattleScene, partyMemberIndex: number) {
-    super(scene, partyMemberIndex, true);
-=======
   constructor(partyMemberIndex: number) {
     super(partyMemberIndex, true);
->>>>>>> a941533a
   }
 
   getPlayerPokemon(): PlayerPokemon {
