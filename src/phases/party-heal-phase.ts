--- conflicted
+++ resolved
@@ -23,11 +23,7 @@
         pokemon.hp = pokemon.getMaxHp();
         pokemon.resetStatus();
         for (const move of pokemon.moveset) {
-<<<<<<< HEAD
           move.ppUsed = 0;
-=======
-          move!.ppUsed = 0; // TODO: is this bang correct?
->>>>>>> 02ae7952
         }
         pokemon.updateInfo(true);
       }
