<<<<<<< HEAD
import BattleScene from "#app/battle-scene";
import { fixedInt } from "#app/utils";
=======
import { globalScene } from "#app/global-scene";
import * as Utils from "#app/utils";
>>>>>>> a941533a
import { BattlePhase } from "./battle-phase";

export class PartyHealPhase extends BattlePhase {
  private resumeBgm: boolean;

  constructor(resumeBgm: boolean) {
    super();

    this.resumeBgm = resumeBgm;
  }

  start() {
    super.start();

    const bgmPlaying = globalScene.isBgmPlaying();
    if (bgmPlaying) {
      globalScene.fadeOutBgm(1000, false);
    }
    globalScene.ui.fadeOut(1000).then(() => {
      for (const pokemon of globalScene.getPlayerParty()) {
        pokemon.hp = pokemon.getMaxHp();
        pokemon.resetStatus();
        for (const move of pokemon.moveset) {
            move!.ppUsed = 0; // TODO: is this bang correct?
        }
        pokemon.updateInfo(true);
      }
<<<<<<< HEAD
      const healSong = this.scene.playSoundWithoutBgm("heal");
      this.scene.time.delayedCall(fixedInt(healSong.totalDuration * 1000), () => {
=======
      const healSong = globalScene.playSoundWithoutBgm("heal");
      globalScene.time.delayedCall(Utils.fixedInt(healSong.totalDuration * 1000), () => {
>>>>>>> a941533a
        healSong.destroy();
        if (this.resumeBgm && bgmPlaying) {
          globalScene.playBgm();
        }
        globalScene.ui.fadeIn(500).then(() => this.end());
      });
    });
  }
}<|MERGE_RESOLUTION|>--- conflicted
+++ resolved
@@ -1,10 +1,5 @@
-<<<<<<< HEAD
-import BattleScene from "#app/battle-scene";
+import { globalScene } from "#app/global-scene";
 import { fixedInt } from "#app/utils";
-=======
-import { globalScene } from "#app/global-scene";
-import * as Utils from "#app/utils";
->>>>>>> a941533a
 import { BattlePhase } from "./battle-phase";
 
 export class PartyHealPhase extends BattlePhase {
@@ -32,13 +27,8 @@
         }
         pokemon.updateInfo(true);
       }
-<<<<<<< HEAD
-      const healSong = this.scene.playSoundWithoutBgm("heal");
-      this.scene.time.delayedCall(fixedInt(healSong.totalDuration * 1000), () => {
-=======
       const healSong = globalScene.playSoundWithoutBgm("heal");
-      globalScene.time.delayedCall(Utils.fixedInt(healSong.totalDuration * 1000), () => {
->>>>>>> a941533a
+      globalScene.time.delayedCall(fixedInt(healSong.totalDuration * 1000), () => {
         healSong.destroy();
         if (this.resumeBgm && bgmPlaying) {
           globalScene.playBgm();
