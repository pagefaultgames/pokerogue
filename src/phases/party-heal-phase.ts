import { globalScene } from "#app/battle-scene";
import * as Utils from "#app/utils";
import { BattlePhase } from "./battle-phase";

export class PartyHealPhase extends BattlePhase {
  private resumeBgm: boolean;

  constructor(resumeBgm: boolean) {
    super();

    this.resumeBgm = resumeBgm;
  }

  start() {
    super.start();

    const bgmPlaying = globalScene.isBgmPlaying();
    if (bgmPlaying) {
      globalScene.fadeOutBgm(1000, false);
    }
<<<<<<< HEAD
    globalScene.ui.fadeOut(1000).then(() => {
      for (const pokemon of globalScene.getParty()) {
=======
    this.scene.ui.fadeOut(1000).then(() => {
      for (const pokemon of this.scene.getPlayerParty()) {
>>>>>>> f2a2281f
        pokemon.hp = pokemon.getMaxHp();
        pokemon.resetStatus();
        for (const move of pokemon.moveset) {
            move!.ppUsed = 0; // TODO: is this bang correct?
        }
        pokemon.updateInfo(true);
      }
      const healSong = globalScene.playSoundWithoutBgm("heal");
      globalScene.time.delayedCall(Utils.fixedInt(healSong.totalDuration * 1000), () => {
        healSong.destroy();
        if (this.resumeBgm && bgmPlaying) {
          globalScene.playBgm();
        }
        globalScene.ui.fadeIn(500).then(() => this.end());
      });
    });
  }
}<|MERGE_RESOLUTION|>--- conflicted
+++ resolved
@@ -18,13 +18,8 @@
     if (bgmPlaying) {
       globalScene.fadeOutBgm(1000, false);
     }
-<<<<<<< HEAD
     globalScene.ui.fadeOut(1000).then(() => {
-      for (const pokemon of globalScene.getParty()) {
-=======
-    this.scene.ui.fadeOut(1000).then(() => {
-      for (const pokemon of this.scene.getPlayerParty()) {
->>>>>>> f2a2281f
+      for (const pokemon of globalScene.getPlayerParty()) {
         pokemon.hp = pokemon.getMaxHp();
         pokemon.resetStatus();
         for (const move of pokemon.moveset) {
