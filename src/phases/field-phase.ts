import { BattlePhase } from "./battle-phase";
<<<<<<< HEAD
import * as Utils from "#app/utils.js";
import * as LoggerTools from "../logger";
=======
import Pokemon from "#app/field/pokemon";
>>>>>>> 8edb9ca6

type PokemonFunc = (pokemon: Pokemon) => void;

export abstract class FieldPhase extends BattlePhase {
  executeForAll(func: PokemonFunc): void {
    const field = this.scene.getField(true).filter(p => p.summonData);
    field.forEach(pokemon => func(pokemon));
  }
}<|MERGE_RESOLUTION|>--- conflicted
+++ resolved
@@ -1,10 +1,7 @@
 import { BattlePhase } from "./battle-phase";
-<<<<<<< HEAD
 import * as Utils from "#app/utils.js";
 import * as LoggerTools from "../logger";
-=======
 import Pokemon from "#app/field/pokemon";
->>>>>>> 8edb9ca6
 
 type PokemonFunc = (pokemon: Pokemon) => void;
 
