<<<<<<< HEAD
import { BattlerIndex } from "#app/battle.js";
import { TrickRoomTag } from "#app/data/arena-tag.js";
import { Stat } from "#enums/stat";
import Pokemon from "#app/field/pokemon.js";
=======
>>>>>>> a41133a5
import { BattlePhase } from "./battle-phase";
import Pokemon from "#app/field/pokemon";

type PokemonFunc = (pokemon: Pokemon) => void;

export abstract class FieldPhase extends BattlePhase {
<<<<<<< HEAD
  getOrder(): BattlerIndex[] {
    const playerField = this.scene.getPlayerField().filter(p => p.isActive()) as Pokemon[];
    const enemyField = this.scene.getEnemyField().filter(p => p.isActive()) as Pokemon[];

    // We shuffle the list before sorting so speed ties produce random results
    let orderedTargets: Pokemon[] = playerField.concat(enemyField);
    // We seed it with the current turn to prevent an inconsistency where it
    // was varying based on how long since you last reloaded
    this.scene.executeWithSeedOffset(() => {
      orderedTargets = Utils.randSeedShuffle(orderedTargets);
    }, this.scene.currentBattle.turn, this.scene.waveSeed);

    orderedTargets.sort((a: Pokemon, b: Pokemon) => {
      const aSpeed = a?.getEffectiveStat(Stat.SPD) || 0;
      const bSpeed = b?.getEffectiveStat(Stat.SPD) || 0;

      return bSpeed - aSpeed;
    });

    const speedReversed = new Utils.BooleanHolder(false);
    this.scene.arena.applyTags(TrickRoomTag, speedReversed);

    if (speedReversed.value) {
      orderedTargets = orderedTargets.reverse();
    }

    return orderedTargets.map(t => t.getFieldIndex() + (!t.isPlayer() ? BattlerIndex.ENEMY : 0));
  }

=======
>>>>>>> a41133a5
  executeForAll(func: PokemonFunc): void {
    const field = this.scene.getField(true).filter(p => p.summonData);
    field.forEach(pokemon => func(pokemon));
  }
}<|MERGE_RESOLUTION|>--- conflicted
+++ resolved
@@ -1,48 +1,9 @@
-<<<<<<< HEAD
-import { BattlerIndex } from "#app/battle.js";
-import { TrickRoomTag } from "#app/data/arena-tag.js";
-import { Stat } from "#enums/stat";
 import Pokemon from "#app/field/pokemon.js";
-=======
->>>>>>> a41133a5
 import { BattlePhase } from "./battle-phase";
-import Pokemon from "#app/field/pokemon";
 
 type PokemonFunc = (pokemon: Pokemon) => void;
 
 export abstract class FieldPhase extends BattlePhase {
-<<<<<<< HEAD
-  getOrder(): BattlerIndex[] {
-    const playerField = this.scene.getPlayerField().filter(p => p.isActive()) as Pokemon[];
-    const enemyField = this.scene.getEnemyField().filter(p => p.isActive()) as Pokemon[];
-
-    // We shuffle the list before sorting so speed ties produce random results
-    let orderedTargets: Pokemon[] = playerField.concat(enemyField);
-    // We seed it with the current turn to prevent an inconsistency where it
-    // was varying based on how long since you last reloaded
-    this.scene.executeWithSeedOffset(() => {
-      orderedTargets = Utils.randSeedShuffle(orderedTargets);
-    }, this.scene.currentBattle.turn, this.scene.waveSeed);
-
-    orderedTargets.sort((a: Pokemon, b: Pokemon) => {
-      const aSpeed = a?.getEffectiveStat(Stat.SPD) || 0;
-      const bSpeed = b?.getEffectiveStat(Stat.SPD) || 0;
-
-      return bSpeed - aSpeed;
-    });
-
-    const speedReversed = new Utils.BooleanHolder(false);
-    this.scene.arena.applyTags(TrickRoomTag, speedReversed);
-
-    if (speedReversed.value) {
-      orderedTargets = orderedTargets.reverse();
-    }
-
-    return orderedTargets.map(t => t.getFieldIndex() + (!t.isPlayer() ? BattlerIndex.ENEMY : 0));
-  }
-
-=======
->>>>>>> a41133a5
   executeForAll(func: PokemonFunc): void {
     const field = this.scene.getField(true).filter(p => p.summonData);
     field.forEach(pokemon => func(pokemon));
