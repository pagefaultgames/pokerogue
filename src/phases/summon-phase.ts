--- conflicted
+++ resolved
@@ -12,11 +12,8 @@
 import { PostSummonPhase } from "./post-summon-phase";
 import { GameOverPhase } from "./game-over-phase";
 import { ShinySparklePhase } from "./shiny-sparkle-phase";
-<<<<<<< HEAD
+import { MysteryEncounterMode } from "#enums/mystery-encounter-mode";
 import { applyPreSummonAbAttrs, PreSummonAbAttr } from "#app/data/ability.js";
-=======
-import { MysteryEncounterMode } from "#enums/mystery-encounter-mode";
->>>>>>> 6c2880dc
 
 export class SummonPhase extends PartyMemberPokemonPhase {
   private loaded: boolean;
