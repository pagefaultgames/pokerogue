--- conflicted
+++ resolved
@@ -13,11 +13,8 @@
 import { GameOverPhase } from "./game-over-phase";
 import { ShinySparklePhase } from "./shiny-sparkle-phase";
 import { MysteryEncounterMode } from "#enums/mystery-encounter-mode";
-<<<<<<< HEAD
 import { applyPreSummonAbAttrs, PreSummonAbAttr } from "#app/data/ability";
-=======
 import { globalScene } from "#app/global-scene";
->>>>>>> 39283e37
 
 export class SummonPhase extends PartyMemberPokemonPhase {
   private loaded: boolean;
@@ -105,13 +102,9 @@
   summon(): void {
     const pokemon = this.getPokemon();
 
-<<<<<<< HEAD
-    const pokeball = this.scene.addFieldSprite(
+    const pokeball = globalScene.addFieldSprite(
       this.player ? 36 : 248, this.player ? 80 : 44, "pb", getPokeballAtlasKey(pokemon.battleData.illusion.pokeball ?? pokemon.pokeball)
     );
-=======
-    const pokeball = globalScene.addFieldSprite(this.player ? 36 : 248, this.player ? 80 : 44, "pb", getPokeballAtlasKey(pokemon.pokeball));
->>>>>>> 39283e37
     pokeball.setVisible(false);
     pokeball.setOrigin(0.5, 0.625);
     globalScene.field.add(pokeball);
@@ -157,15 +150,9 @@
               }
               globalScene.currentBattle.seenEnemyPartyMemberIds.add(pokemon.id);
             }
-<<<<<<< HEAD
-            addPokeballOpenParticles(this.scene, pokemon.x, pokemon.y - 16, pokemon.battleData.illusion.pokeball ?? pokemon.pokeball);
-            this.scene.updateModifiers(this.player);
-            this.scene.updateFieldScale();
-=======
-            addPokeballOpenParticles(pokemon.x, pokemon.y - 16, pokemon.pokeball);
+            addPokeballOpenParticles(pokemon.x, pokemon.y - 16, pokemon.battleData.illusion.pokeball ?? pokemon.pokeball);
             globalScene.updateModifiers(this.player);
             globalScene.updateFieldScale();
->>>>>>> 39283e37
             pokemon.showInfo();
             pokemon.playAnim();
             pokemon.setVisible(true);
@@ -252,13 +239,8 @@
   onEnd(): void {
     const pokemon = this.getPokemon();
 
-<<<<<<< HEAD
     if (pokemon.isShiny(true)) {
-      this.scene.unshiftPhase(new ShinySparklePhase(this.scene, pokemon.getBattlerIndex()));
-=======
-    if (pokemon.isShiny()) {
       globalScene.unshiftPhase(new ShinySparklePhase(pokemon.getBattlerIndex()));
->>>>>>> 39283e37
     }
 
     pokemon.resetTurnData();
