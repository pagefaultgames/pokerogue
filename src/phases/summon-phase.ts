--- conflicted
+++ resolved
@@ -125,14 +125,10 @@
     const pokemon = this.getPokemon();
 
     const pokeball = globalScene.addFieldSprite(
-<<<<<<< HEAD
-      this.player ? 36 : 248, this.player ? 80 : 44, "pb", getPokeballAtlasKey(pokemon.battleData.illusion.pokeball ?? pokemon.pokeball)
-=======
-      this.player ? 36 : 248,
-      this.player ? 80 : 44,
-      "pb",
-      getPokeballAtlasKey(pokemon.pokeball),
->>>>>>> 7f226df8
+      this.player ? 36 : 248, 
+      this.player ? 80 : 44, 
+      "pb", 
+      getPokeballAtlasKey(pokemon.battleData.illusion.pokeball ?? pokemon.pokeball)
     );
     pokeball.setVisible(false);
     pokeball.setOrigin(0.5, 0.625);
