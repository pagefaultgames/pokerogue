--- conflicted
+++ resolved
@@ -12,11 +12,8 @@
 import { PostSummonPhase } from "./post-summon-phase";
 import { GameOverPhase } from "./game-over-phase";
 import { ShinySparklePhase } from "./shiny-sparkle-phase";
-<<<<<<< HEAD
 import * as LoggerTools from "../logger";
-=======
 import { MysteryEncounterMode } from "#enums/mystery-encounter-mode";
->>>>>>> 9f31e36d
 
 export class SummonPhase extends PartyMemberPokemonPhase {
   private loaded: boolean;
