import { loggedInUser } from "#app/account";
import { GameMode, getGameMode } from "#app/game-mode";
import { globalScene } from "#app/global-scene";
import Overrides from "#app/overrides";
import { Phase } from "#app/phase";
import { fetchDailyRunSeed, getDailyRunStarters } from "#data/daily-run";
import { modifierTypes } from "#data/data-lists";
import { Gender } from "#data/gender";
import { BattleType } from "#enums/battle-type";
import { GameModes } from "#enums/game-modes";
import { ModifierPoolType } from "#enums/modifier-pool-type";
import { UiMode } from "#enums/ui-mode";
import { Unlockables } from "#enums/unlockables";
import { getBiomeKey } from "#field/arena";
import type { Modifier } from "#modifiers/modifier";
import { getDailyRunStarterModifiers, regenerateModifierPoolThresholds } from "#modifiers/modifier-type";
import { vouchers } from "#system/voucher";
import type { SessionSaveData } from "#types/save-data";
import type { OptionSelectConfig, OptionSelectItem } from "#ui/abstract-option-select-ui-handler";
import { SaveSlotUiMode } from "#ui/save-slot-select-ui-handler";
import { isLocal, isLocalServerConnected } from "#utils/common";
import { getPokemonSpecies } from "#utils/pokemon-utils";
import i18next from "i18next";

export class TitlePhase extends Phase {
  public readonly phaseName = "TitlePhase";
  private loaded = false;
  private lastSessionData: SessionSaveData;
  public gameMode: GameModes;

  start(): void {
    super.start();

    globalScene.ui.clearText();
    globalScene.ui.fadeIn(250);

    globalScene.playBgm("title", true);

    globalScene.gameData
      .getSession(loggedInUser?.lastSessionSlot ?? -1)
      .then(sessionData => {
        if (sessionData) {
          this.lastSessionData = sessionData;
          const biomeKey = getBiomeKey(sessionData.arena.biome);
          const bgTexture = `${biomeKey}_bg`;
          globalScene.arenaBg.setTexture(bgTexture);
        }
        this.showOptions();
      })
      .catch(err => {
        console.error(err);
        this.showOptions();
      });
  }

  showOptions(): void {
    const options: OptionSelectItem[] = [];
    if (loggedInUser && loggedInUser.lastSessionSlot > -1) {
      options.push({
        label: i18next.t("continue", { ns: "menu" }),
        handler: () => {
          this.loadSaveSlot(this.lastSessionData || !loggedInUser ? -1 : loggedInUser.lastSessionSlot);
          return true;
        },
      });
    }
    options.push(
      {
        label: i18next.t("menu:newGame"),
        handler: () => {
          const setModeAndEnd = (gameMode: GameModes) => {
            this.gameMode = gameMode;
            globalScene.ui.setMode(UiMode.MESSAGE);
            globalScene.ui.clearText();
            this.end();
          };
          const { gameData } = globalScene;
          const options: OptionSelectItem[] = [];
          options.push({
            label: GameMode.getModeName(GameModes.CLASSIC),
            handler: () => {
              setModeAndEnd(GameModes.CLASSIC);
              return true;
            },
          });
          options.push({
            label: i18next.t("menu:dailyRun"),
            handler: () => {
              this.initDailyRun();
              return true;
            },
          });
          if (gameData.isUnlocked(Unlockables.ENDLESS_MODE)) {
            options.push({
              label: GameMode.getModeName(GameModes.CHALLENGE),
              handler: () => {
                setModeAndEnd(GameModes.CHALLENGE);
                return true;
              },
            });
            options.push({
              label: GameMode.getModeName(GameModes.ENDLESS),
              handler: () => {
                setModeAndEnd(GameModes.ENDLESS);
                return true;
              },
            });
            if (gameData.isUnlocked(Unlockables.SPLICED_ENDLESS_MODE)) {
              options.push({
                label: GameMode.getModeName(GameModes.SPLICED_ENDLESS),
                handler: () => {
                  setModeAndEnd(GameModes.SPLICED_ENDLESS);
                  return true;
                },
              });
            }
          }
          // Cancel button = back to title
          options.push({
            label: i18next.t("menu:cancel"),
            handler: () => {
              globalScene.phaseManager.toTitleScreen();
              super.end();
              return true;
            },
          });
          globalScene.ui.showText(i18next.t("menu:selectGameMode"), null, () =>
            globalScene.ui.setOverlayMode(UiMode.OPTION_SELECT, {
              options,
            }),
          );
          return true;
        },
      },
      {
        label: i18next.t("menu:loadGame"),
        handler: () => {
          globalScene.ui.setOverlayMode(UiMode.SAVE_SLOT, SaveSlotUiMode.LOAD, (slotId: number) => {
            if (slotId === -1) {
              return this.showOptions();
            }
            this.loadSaveSlot(slotId);
          });
          return true;
        },
      },
      {
        label: i18next.t("menu:runHistory"),
        handler: () => {
          globalScene.ui.setOverlayMode(UiMode.RUN_HISTORY);
          return true;
        },
        keepOpen: true,
      },
      {
        label: i18next.t("menu:settings"),
        handler: () => {
          globalScene.ui.setOverlayMode(UiMode.SETTINGS);
          return true;
        },
        keepOpen: true,
      },
    );
    const config: OptionSelectConfig = {
      options,
      noCancel: true,
      yOffset: 47,
    };
    globalScene.ui.setMode(UiMode.TITLE, config);
  }

  loadSaveSlot(slotId: number): void {
    globalScene.sessionSlotId = slotId > -1 || !loggedInUser ? slotId : loggedInUser.lastSessionSlot;
    globalScene.ui.setMode(UiMode.MESSAGE);
    globalScene.ui.resetModeChain();
    globalScene.gameData
      .loadSession(slotId, slotId === -1 ? this.lastSessionData : undefined)
      .then((success: boolean) => {
        if (success) {
          this.loaded = true;
          if (loggedInUser) {
            loggedInUser.lastSessionSlot = slotId;
          }
          globalScene.ui.showText(i18next.t("menu:sessionSuccess"), null, () => this.end());
        } else {
          this.end();
        }
      })
      .catch(err => {
        console.error(err);
        globalScene.ui.showText(i18next.t("menu:failedToLoadSession"), null);
      });
  }

  initDailyRun(): void {
    globalScene.ui.clearText();
    globalScene.ui.setMode(UiMode.SAVE_SLOT, SaveSlotUiMode.SAVE, async (slotId: number) => {
      if (slotId === -1) {
        globalScene.phaseManager.toTitleScreen();
        super.end();
        return;
      }
      globalScene.phaseManager.clearPhaseQueue();
      globalScene.sessionSlotId = slotId;

      let seed = "";
      // If Online, calls seed fetch from db to generate daily run. If Offline, generates a daily run based on current date.
      if (!isLocal || isLocalServerConnected) {
        try {
          seed = (await fetchDailyRunSeed()) ?? "";
          if (!seed) {
            throw new Error("Daily run seed is null!");
          }
        } catch (err) {
          // TODO: Find a better fallback for bad daily run loads
          console.error("Failed to load daily run:\n", err);
        }
      } else {
        // Grab first 10 chars of ISO date format (YYYY-MM-DD) and convert to base64
        seed = Overrides.DAILY_RUN_SEED_OVERRIDE ?? btoa(new Date().toISOString().substring(0, 10));
      }
      await this.generateDaily(seed);
    });
  }

  private async generateDaily(seed: string) {
    globalScene.gameMode = getGameMode(GameModes.DAILY);
    // Daily runs don't support all challenges yet (starter select restrictions aren't considered)
    globalScene.eventManager.startEventChallenges();

    globalScene.setSeed(seed);
    globalScene.resetSeed();

    globalScene.money = globalScene.gameMode.getStartingMoney();

<<<<<<< HEAD
    const starters = getDailyRunStarters(seed);
    const startingLevel = globalScene.gameMode.getStartingLevel();
=======
        const party = globalScene.getPlayerParty();
        const loadPokemonAssets: Promise<void>[] = [];
        for (const starter of starters) {
          const species = getPokemonSpecies(starter.speciesId);
          const starterFormIndex = starter.formIndex;
          const starterGender =
            species.malePercent !== null ? (starter.female ? Gender.FEMALE : Gender.MALE) : Gender.GENDERLESS;
          const starterPokemon = globalScene.addPlayerPokemon(
            species,
            startingLevel,
            starter.abilityIndex,
            starterFormIndex,
            starterGender,
            starter.shiny,
            starter.variant,
            starter.ivs,
            starter.nature,
          );
          starterPokemon.setVisible(false);
          party.push(starterPokemon);
          loadPokemonAssets.push(starterPokemon.loadAssets());
        }
>>>>>>> 322f1838

    const party = globalScene.getPlayerParty();
    const loadPokemonAssets: Promise<void>[] = [];
    for (const starter of starters) {
      const starterProps = globalScene.gameData.getSpeciesDexAttrProps(starter.species, starter.dexAttr);
      const starterFormIndex = Math.min(starterProps.formIndex, Math.max(starter.species.forms.length - 1, 0));
      const starterGender =
        starter.species.malePercent !== null ? (!starterProps.female ? Gender.MALE : Gender.FEMALE) : Gender.GENDERLESS;
      const starterPokemon = globalScene.addPlayerPokemon(
        starter.species,
        startingLevel,
        starter.abilityIndex,
        starterFormIndex,
        starterGender,
        starterProps.shiny,
        starterProps.variant,
        undefined,
        starter.nature,
      );
      starterPokemon.setVisible(false);
      party.push(starterPokemon);
      loadPokemonAssets.push(starterPokemon.loadAssets());
    }

    regenerateModifierPoolThresholds(party, ModifierPoolType.DAILY_STARTER);

    const modifiers: Modifier[] = new Array(3)
      .fill(null)
      .map(() => modifierTypes.EXP_SHARE().withIdFromFunc(modifierTypes.EXP_SHARE).newModifier())
      .concat(
        new Array(3)
          .fill(null)
          .map(() => modifierTypes.GOLDEN_EXP_CHARM().withIdFromFunc(modifierTypes.GOLDEN_EXP_CHARM).newModifier()),
      )
      .concat([modifierTypes.MAP().withIdFromFunc(modifierTypes.MAP).newModifier()])
      .concat(getDailyRunStarterModifiers(party))
      .filter(m => m !== null);

    for (const m of modifiers) {
      globalScene.addModifier(m, true, false, false, true);
    }
    globalScene.updateModifiers(true, true);

    await Promise.all(loadPokemonAssets);
    globalScene.time.delayedCall(500, () => globalScene.playBgm());
    globalScene.gameData.gameStats.dailyRunSessionsPlayed++;
    globalScene.newArena(globalScene.gameMode.getStartingBiome());
    globalScene.newBattle();
    globalScene.arena.init();
    globalScene.sessionPlayTime = 0;
    globalScene.lastSavePlayTime = 0;
    this.end();
  }

  end(): void {
    if (!this.loaded && !globalScene.gameMode.isDaily) {
      globalScene.arena.preloadBgm();
      globalScene.gameMode = getGameMode(this.gameMode);
      if (this.gameMode === GameModes.CHALLENGE) {
        globalScene.phaseManager.pushNew("SelectChallengePhase");
      } else {
        globalScene.phaseManager.pushNew("SelectStarterPhase");
      }
      globalScene.newArena(globalScene.gameMode.getStartingBiome());
    } else {
      globalScene.playBgm();
    }

    globalScene.phaseManager.pushNew("EncounterPhase", this.loaded);

    if (this.loaded) {
      const availablePartyMembers = globalScene.getPokemonAllowedInBattle().length;
      const minPartySize = globalScene.currentBattle.double ? 2 : 1;
      const checkSwitch =
        globalScene.currentBattle.battleType !== BattleType.TRAINER
        && (globalScene.currentBattle.waveIndex > 1 || !globalScene.gameMode.isDaily)
        && availablePartyMembers > minPartySize;

      globalScene.phaseManager.pushNew("SummonPhase", 0, true, true, checkSwitch);
      if (globalScene.currentBattle.double && availablePartyMembers > 1) {
        globalScene.phaseManager.pushNew("SummonPhase", 1, true, true, checkSwitch);
      }
    }

    for (const achv of Object.keys(globalScene.gameData.achvUnlocks)) {
      if (vouchers.hasOwnProperty(achv) && achv !== "CLASSIC_VICTORY") {
        globalScene.validateVoucher(vouchers[achv]);
      }
    }

    super.end();
  }
}<|MERGE_RESOLUTION|>--- conflicted
+++ resolved
@@ -223,7 +223,7 @@
     });
   }
 
-  private async generateDaily(seed: string) {
+  private async generateDaily(seed: string): Promise<void> {
     globalScene.gameMode = getGameMode(GameModes.DAILY);
     // Daily runs don't support all challenges yet (starter select restrictions aren't considered)
     globalScene.eventManager.startEventChallenges();
@@ -233,50 +233,25 @@
 
     globalScene.money = globalScene.gameMode.getStartingMoney();
 
-<<<<<<< HEAD
     const starters = getDailyRunStarters(seed);
     const startingLevel = globalScene.gameMode.getStartingLevel();
-=======
-        const party = globalScene.getPlayerParty();
-        const loadPokemonAssets: Promise<void>[] = [];
-        for (const starter of starters) {
-          const species = getPokemonSpecies(starter.speciesId);
-          const starterFormIndex = starter.formIndex;
-          const starterGender =
-            species.malePercent !== null ? (starter.female ? Gender.FEMALE : Gender.MALE) : Gender.GENDERLESS;
-          const starterPokemon = globalScene.addPlayerPokemon(
-            species,
-            startingLevel,
-            starter.abilityIndex,
-            starterFormIndex,
-            starterGender,
-            starter.shiny,
-            starter.variant,
-            starter.ivs,
-            starter.nature,
-          );
-          starterPokemon.setVisible(false);
-          party.push(starterPokemon);
-          loadPokemonAssets.push(starterPokemon.loadAssets());
-        }
->>>>>>> 322f1838
 
     const party = globalScene.getPlayerParty();
     const loadPokemonAssets: Promise<void>[] = [];
     for (const starter of starters) {
-      const starterProps = globalScene.gameData.getSpeciesDexAttrProps(starter.species, starter.dexAttr);
-      const starterFormIndex = Math.min(starterProps.formIndex, Math.max(starter.species.forms.length - 1, 0));
+      const species = getPokemonSpecies(starter.speciesId);
+      const starterFormIndex = starter.formIndex;
       const starterGender =
-        starter.species.malePercent !== null ? (!starterProps.female ? Gender.MALE : Gender.FEMALE) : Gender.GENDERLESS;
+        species.malePercent !== null ? (starter.female ? Gender.FEMALE : Gender.MALE) : Gender.GENDERLESS;
       const starterPokemon = globalScene.addPlayerPokemon(
-        starter.species,
+        species,
         startingLevel,
         starter.abilityIndex,
         starterFormIndex,
         starterGender,
-        starterProps.shiny,
-        starterProps.variant,
-        undefined,
+        starter.shiny,
+        starter.variant,
+        starter.ivs,
         starter.nature,
       );
       starterPokemon.setVisible(false);
