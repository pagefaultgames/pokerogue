import { loggedInUser } from "#app/account";
import { BattleType } from "#app/battle";
import { fetchDailyRunSeed, getDailyRunStarters } from "#app/data/daily-run";
import { Gender } from "#app/data/gender";
import { getBiomeKey } from "#app/field/arena";
import { GameMode, GameModes, getGameMode } from "#app/game-mode";
import type { Modifier } from "#app/modifier/modifier";
import {
  getDailyRunStarterModifiers,
  ModifierPoolType,
  modifierTypes,
  regenerateModifierPoolThresholds,
} from "#app/modifier/modifier-type";
import { Phase } from "#app/phase";
import type { SessionSaveData } from "#app/system/game-data";
import { Unlockables } from "#app/system/unlockables";
import { vouchers } from "#app/system/voucher";
import type { OptionSelectConfig, OptionSelectItem } from "#app/ui/abstact-option-select-ui-handler";
import { SaveSlotUiMode } from "#app/ui/save-slot-select-ui-handler";
import { Mode } from "#app/ui/ui";
import { isLocal, isLocalServerConnected } from "#app/utils";
import i18next from "i18next";
import { CheckSwitchPhase } from "./check-switch-phase";
import { EncounterPhase } from "./encounter-phase";
import { SelectChallengePhase } from "./select-challenge-phase";
import { SelectStarterPhase } from "./select-starter-phase";
import { SummonPhase } from "./summon-phase";
import { globalScene } from "#app/global-scene";
import Overrides from "#app/overrides";

export class TitlePhase extends Phase {
  private loaded: boolean = false;
  private lastSessionData: SessionSaveData;
  public gameMode: GameModes;

  start(): void {
    super.start();

    globalScene.ui.clearText();
    globalScene.ui.fadeIn(250);

    globalScene.playBgm("title", true);

    globalScene.gameData
      .getSession(loggedInUser?.lastSessionSlot ?? -1)
      .then(sessionData => {
        if (sessionData) {
          this.lastSessionData = sessionData;
          const biomeKey = getBiomeKey(sessionData.arena.biome);
          const bgTexture = `${biomeKey}_bg`;
          globalScene.arenaBg.setTexture(bgTexture);
        }
        this.showOptions();
      })
      .catch(err => {
        console.error(err);
        this.showOptions();
      });
  }

  showOptions(): void {
    const options: OptionSelectItem[] = [];
    if (loggedInUser && loggedInUser.lastSessionSlot > -1) {
      options.push({
        label: i18next.t("continue", { ns: "menu" }),
        handler: () => {
          this.loadSaveSlot(this.lastSessionData || !loggedInUser ? -1 : loggedInUser.lastSessionSlot);
          return true;
        },
      });
    }
    options.push(
      {
        label: i18next.t("menu:newGame"),
        handler: () => {
          const setModeAndEnd = (gameMode: GameModes) => {
            this.gameMode = gameMode;
            globalScene.ui.setMode(Mode.MESSAGE);
            globalScene.ui.clearText();
            this.end();
          };
          const { gameData } = globalScene;
          const options: OptionSelectItem[] = [];
          options.push({
            label: GameMode.getModeName(GameModes.CLASSIC),
            handler: () => {
              setModeAndEnd(GameModes.CLASSIC);
              return true;
            },
          });
          options.push({
            label: i18next.t("menu:dailyRun"),
            handler: () => {
              this.initDailyRun();
              return true;
            },
          });
          if (gameData.isUnlocked(Unlockables.ENDLESS_MODE)) {
            options.push({
              label: GameMode.getModeName(GameModes.CHALLENGE),
              handler: () => {
                setModeAndEnd(GameModes.CHALLENGE);
                return true;
              },
            });
            options.push({
              label: GameMode.getModeName(GameModes.ENDLESS),
              handler: () => {
                setModeAndEnd(GameModes.ENDLESS);
                return true;
              },
            });
            if (gameData.isUnlocked(Unlockables.SPLICED_ENDLESS_MODE)) {
              options.push({
                label: GameMode.getModeName(GameModes.SPLICED_ENDLESS),
                handler: () => {
                  setModeAndEnd(GameModes.SPLICED_ENDLESS);
                  return true;
                },
              });
            }
          }
          options.push({
            label: i18next.t("menu:cancel"),
            handler: () => {
              globalScene.clearPhaseQueue();
              globalScene.pushPhase(new TitlePhase());
              super.end();
              return true;
            },
          });
          globalScene.ui.showText(i18next.t("menu:selectGameMode"), null, () =>
            globalScene.ui.setOverlayMode(Mode.OPTION_SELECT, {
              options: options,
            }),
          );
          return true;
        },
      },
      {
        label: i18next.t("menu:loadGame"),
        handler: () => {
          globalScene.ui.setOverlayMode(Mode.SAVE_SLOT, SaveSlotUiMode.LOAD, (slotId: number) => {
            if (slotId === -1) {
              return this.showOptions();
            }
            this.loadSaveSlot(slotId);
          });
          return true;
        },
      },
      {
        label: i18next.t("menu:runHistory"),
        handler: () => {
          globalScene.ui.setOverlayMode(Mode.RUN_HISTORY);
          return true;
        },
        keepOpen: true,
      },
      {
        label: i18next.t("menu:settings"),
        handler: () => {
          globalScene.ui.setOverlayMode(Mode.SETTINGS);
          return true;
        },
        keepOpen: true,
      },
    );
    const config: OptionSelectConfig = {
      options: options,
      noCancel: true,
      yOffset: 47,
    };
    globalScene.ui.setMode(Mode.TITLE, config);
  }

  loadSaveSlot(slotId: number): void {
    globalScene.sessionSlotId = slotId > -1 || !loggedInUser ? slotId : loggedInUser.lastSessionSlot;
    globalScene.ui.setMode(Mode.MESSAGE);
    globalScene.ui.resetModeChain();
    globalScene.gameData
      .loadSession(slotId, slotId === -1 ? this.lastSessionData : undefined)
      .then((success: boolean) => {
        if (success) {
          this.loaded = true;
          globalScene.ui.showText(i18next.t("menu:sessionSuccess"), null, () => this.end());
        } else {
          this.end();
        }
      })
      .catch(err => {
        console.error(err);
        globalScene.ui.showText(i18next.t("menu:failedToLoadSession"), null);
      });
  }

  initDailyRun(): void {
    globalScene.ui.clearText();
    globalScene.ui.setMode(Mode.SAVE_SLOT, SaveSlotUiMode.SAVE, (slotId: number) => {
      globalScene.clearPhaseQueue();
      if (slotId === -1) {
        globalScene.pushPhase(new TitlePhase());
        return super.end();
      }
      globalScene.sessionSlotId = slotId;

      const generateDaily = (seed: string) => {
        globalScene.gameMode = getGameMode(GameModes.DAILY);
        // Daily runs don't support all challenges yet (starter select restrictions aren't considered)
        globalScene.eventManager.startEventChallenges();

        globalScene.setSeed(seed);
        globalScene.resetSeed(0);

        globalScene.money = globalScene.gameMode.getStartingMoney();

        const starters = getDailyRunStarters(seed);
        const startingLevel = globalScene.gameMode.getStartingLevel();

        const party = globalScene.getPlayerParty();
        const loadPokemonAssets: Promise<void>[] = [];
        for (const starter of starters) {
          const starterProps = globalScene.gameData.getSpeciesDexAttrProps(starter.species, starter.dexAttr);
          const starterFormIndex = Math.min(starterProps.formIndex, Math.max(starter.species.forms.length - 1, 0));
          const starterGender =
            starter.species.malePercent !== null
              ? !starterProps.female
                ? Gender.MALE
                : Gender.FEMALE
              : Gender.GENDERLESS;
          const starterPokemon = globalScene.addPlayerPokemon(
            starter.species,
            startingLevel,
            starter.abilityIndex,
            starterFormIndex,
            starterGender,
            starterProps.shiny,
            starterProps.variant,
            undefined,
            starter.nature,
          );
          starterPokemon.setVisible(false);
          party.push(starterPokemon);
          loadPokemonAssets.push(starterPokemon.loadAssets());
        }

        regenerateModifierPoolThresholds(party, ModifierPoolType.DAILY_STARTER);

        const modifiers: Modifier[] = Array(3)
          .fill(null)
          .map(() => modifierTypes.EXP_SHARE().withIdFromFunc(modifierTypes.EXP_SHARE).newModifier())
          .concat(
            Array(3)
              .fill(null)
              .map(() => modifierTypes.GOLDEN_EXP_CHARM().withIdFromFunc(modifierTypes.GOLDEN_EXP_CHARM).newModifier()),
          )
          .concat([modifierTypes.MAP().withIdFromFunc(modifierTypes.MAP).newModifier()])
          .concat(getDailyRunStarterModifiers(party))
          .filter(m => m !== null);

        for (const m of modifiers) {
          globalScene.addModifier(m, true, false, false, true);
        }
        globalScene.updateModifiers(true, true);

        Promise.all(loadPokemonAssets).then(() => {
          globalScene.time.delayedCall(500, () => globalScene.playBgm());
          globalScene.gameData.gameStats.dailyRunSessionsPlayed++;
          globalScene.newArena(globalScene.gameMode.getStartingBiome());
          globalScene.newBattle();
          globalScene.arena.init();
          globalScene.sessionPlayTime = 0;
          globalScene.lastSavePlayTime = 0;
          this.end();
        });
      };

      // If Online, calls seed fetch from db to generate daily run. If Offline, generates a daily run based on current date.
<<<<<<< HEAD
      if (!isLocal || isLocalServerConnected) {
        fetchDailyRunSeed().then(seed => {
          if (seed) {
            generateDaily(seed);
          } else {
            throw new Error("Daily run seed is null!");
          }
        }).catch(err => {
          console.error("Failed to load daily run:\n", err);
        });
=======
      if (!Utils.isLocal || Utils.isLocalServerConnected) {
        fetchDailyRunSeed()
          .then(seed => {
            if (seed) {
              generateDaily(seed);
            } else {
              throw new Error("Daily run seed is null!");
            }
          })
          .catch(err => {
            console.error("Failed to load daily run:\n", err);
          });
>>>>>>> 420c2e37
      } else {
        let seed: string = btoa(new Date().toISOString().substring(0, 10));
        if (!Utils.isNullOrUndefined(Overrides.DAILY_RUN_SEED_OVERRIDE)) {
          seed = Overrides.DAILY_RUN_SEED_OVERRIDE;
        }
        generateDaily(seed);
      }
    });
  }

  end(): void {
    if (!this.loaded && !globalScene.gameMode.isDaily) {
      globalScene.arena.preloadBgm();
      globalScene.gameMode = getGameMode(this.gameMode);
      if (this.gameMode === GameModes.CHALLENGE) {
        globalScene.pushPhase(new SelectChallengePhase());
      } else {
        globalScene.pushPhase(new SelectStarterPhase());
      }
      globalScene.newArena(globalScene.gameMode.getStartingBiome());
    } else {
      globalScene.playBgm();
    }

    globalScene.pushPhase(new EncounterPhase(this.loaded));

    if (this.loaded) {
      const availablePartyMembers = globalScene.getPokemonAllowedInBattle().length;

      globalScene.pushPhase(new SummonPhase(0, true, true));
      if (globalScene.currentBattle.double && availablePartyMembers > 1) {
        globalScene.pushPhase(new SummonPhase(1, true, true));
      }

      if (
        globalScene.currentBattle.battleType !== BattleType.TRAINER &&
        (globalScene.currentBattle.waveIndex > 1 || !globalScene.gameMode.isDaily)
      ) {
        const minPartySize = globalScene.currentBattle.double ? 2 : 1;
        if (availablePartyMembers > minPartySize) {
          globalScene.pushPhase(new CheckSwitchPhase(0, globalScene.currentBattle.double));
          if (globalScene.currentBattle.double) {
            globalScene.pushPhase(new CheckSwitchPhase(1, globalScene.currentBattle.double));
          }
        }
      }
    }

    for (const achv of Object.keys(globalScene.gameData.achvUnlocks)) {
      if (vouchers.hasOwnProperty(achv) && achv !== "CLASSIC_VICTORY") {
        globalScene.validateVoucher(vouchers[achv]);
      }
    }

    super.end();
  }
}<|MERGE_RESOLUTION|>--- conflicted
+++ resolved
@@ -276,19 +276,7 @@
       };
 
       // If Online, calls seed fetch from db to generate daily run. If Offline, generates a daily run based on current date.
-<<<<<<< HEAD
       if (!isLocal || isLocalServerConnected) {
-        fetchDailyRunSeed().then(seed => {
-          if (seed) {
-            generateDaily(seed);
-          } else {
-            throw new Error("Daily run seed is null!");
-          }
-        }).catch(err => {
-          console.error("Failed to load daily run:\n", err);
-        });
-=======
-      if (!Utils.isLocal || Utils.isLocalServerConnected) {
         fetchDailyRunSeed()
           .then(seed => {
             if (seed) {
@@ -300,7 +288,6 @@
           .catch(err => {
             console.error("Failed to load daily run:\n", err);
           });
->>>>>>> 420c2e37
       } else {
         let seed: string = btoa(new Date().toISOString().substring(0, 10));
         if (!Utils.isNullOrUndefined(Overrides.DAILY_RUN_SEED_OVERRIDE)) {
