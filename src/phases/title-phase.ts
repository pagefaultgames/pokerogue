--- conflicted
+++ resolved
@@ -173,20 +173,6 @@
     globalScene.sessionSlotId = slotId > -1 || !loggedInUser ? slotId : loggedInUser.lastSessionSlot;
     globalScene.ui.setMode(UiMode.MESSAGE);
     globalScene.ui.resetModeChain();
-<<<<<<< HEAD
-    try {
-      const success = await globalScene.gameData.loadSession(slotId, slotId === -1 ? this.lastSessionData : undefined);
-      if (success) {
-        this.loaded = true;
-        globalScene.ui.showText(i18next.t("menu:sessionSuccess"), null, () => this.end());
-      } else {
-        this.end();
-      }
-    } catch (err) {
-      console.error(err);
-      globalScene.ui.showText(i18next.t("menu:failedToLoadSession"), null);
-    }
-=======
     globalScene.gameData
       .loadSession(slotId, slotId === -1 ? this.lastSessionData : undefined)
       .then((success: boolean) => {
@@ -204,7 +190,6 @@
         console.error(err);
         globalScene.ui.showText(i18next.t("menu:failedToLoadSession"), null);
       });
->>>>>>> df223bfb
   }
 
   initDailyRun(): void {
