--- conflicted
+++ resolved
@@ -197,18 +197,6 @@
 
   // TODO: Make callers actually wait for the save slot to load
   private async loadSaveSlot(slotId: number): Promise<void> {
-<<<<<<< HEAD
-    globalScene.sessionSlotId = slotId > -1 || !loggedInUser ? slotId : loggedInUser.lastSessionSlot;
-    globalScene.ui.setMode(UiMode.MESSAGE);
-    globalScene.ui.resetModeChain();
-    try {
-      const success = await globalScene.gameData.loadSession(slotId, slotId === -1 ? this.lastSessionData : undefined);
-      if (success) {
-        this.loaded = true;
-        if (loggedInUser) {
-          loggedInUser.lastSessionSlot = slotId;
-        }
-=======
     // TODO: Do we need to `await` this?
     globalScene.ui.setMode(UiMode.MESSAGE);
     globalScene.ui.resetModeChain();
@@ -216,7 +204,6 @@
       const success = await globalScene.gameData.loadSession(slotId);
       if (success) {
         this.loaded = true;
->>>>>>> 119bbfdb
         globalScene.ui.showText(i18next.t("menu:sessionSuccess"), null, () => this.end());
       } else {
         this.end();
