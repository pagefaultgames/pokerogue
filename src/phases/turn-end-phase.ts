import { applyAbAttrs } from "#abilities/apply-ab-attrs";
import { globalScene } from "#app/global-scene";
import { getPokemonNameWithAffix } from "#app/messages";
import { TerrainType } from "#data/terrain";
import { BattlerTagLapseType } from "#enums/battler-tag-lapse-type";
import { HeldItemEffect } from "#enums/held-item-effect";
import { TrainerItemEffect } from "#enums/trainer-item-effect";
import { WeatherType } from "#enums/weather-type";
import { TurnEndEvent } from "#events/battle-scene";
import type { Pokemon } from "#field/pokemon";
<<<<<<< HEAD
import { applyHeldItems } from "#items/all-held-items";
=======
>>>>>>> 53ae8900
import { FieldPhase } from "#phases/field-phase";
import { applyHeldItems } from "#utils/items";
import i18next from "i18next";

export class TurnEndPhase extends FieldPhase {
  public readonly phaseName = "TurnEndPhase";
  public upcomingInterlude = false;

  start() {
    super.start();

    globalScene.currentBattle.incrementTurn();
    globalScene.eventTarget.dispatchEvent(new TurnEndEvent(globalScene.currentBattle.turn));
    globalScene.phaseManager.dynamicQueueManager.clearLastTurnOrder();

    globalScene.phaseManager.hideAbilityBar();

    const handlePokemon = (pokemon: Pokemon) => {
      if (!pokemon.switchOutStatus) {
        pokemon.lapseTags(BattlerTagLapseType.TURN_END);

        applyHeldItems(HeldItemEffect.TURN_END_HEAL, { pokemon });

        if (globalScene.arena.terrain?.terrainType === TerrainType.GRASSY && pokemon.isGrounded()) {
          globalScene.phaseManager.unshiftNew(
            "PokemonHealPhase",
            pokemon.getBattlerIndex(),
            Math.max(pokemon.getMaxHp() >> 4, 1),
            i18next.t("battle:turnEndHpRestore", {
              pokemonName: getPokemonNameWithAffix(pokemon),
            }),
            true,
          );
        }

        if (!pokemon.isPlayer()) {
          globalScene.applyPlayerItems(TrainerItemEffect.ENEMY_HEAL, { pokemon });
          globalScene.applyPlayerItems(TrainerItemEffect.ENEMY_STATUS_HEAL_CHANCE, { pokemon });
        }

        applyAbAttrs("PostTurnAbAttr", { pokemon });
      }

      applyHeldItems(HeldItemEffect.TURN_END_STATUS, { pokemon });

      applyHeldItems(HeldItemEffect.TURN_END_ITEM_STEAL, { pokemon });

      pokemon.tempSummonData.turnCount++;
      pokemon.tempSummonData.waveTurnCount++;
    };

    if (!this.upcomingInterlude) {
      this.executeForAll(handlePokemon);

      globalScene.arena.lapseTags();
    }

    if (globalScene.arena.weather && !globalScene.arena.weather.lapse()) {
      globalScene.arena.trySetWeather(WeatherType.NONE);
      globalScene.arena.triggerWeatherBasedFormChangesToNormal();
    }

    if (globalScene.arena.terrain && !globalScene.arena.terrain.lapse()) {
      globalScene.arena.trySetTerrain(TerrainType.NONE);
    }

    this.end();
  }
}<|MERGE_RESOLUTION|>--- conflicted
+++ resolved
@@ -8,10 +8,6 @@
 import { WeatherType } from "#enums/weather-type";
 import { TurnEndEvent } from "#events/battle-scene";
 import type { Pokemon } from "#field/pokemon";
-<<<<<<< HEAD
-import { applyHeldItems } from "#items/all-held-items";
-=======
->>>>>>> 53ae8900
 import { FieldPhase } from "#phases/field-phase";
 import { applyHeldItems } from "#utils/items";
 import i18next from "i18next";
