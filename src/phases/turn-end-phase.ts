--- conflicted
+++ resolved
@@ -26,31 +26,17 @@
       if (!pokemon.switchOutStatus) {
         pokemon.lapseTags(BattlerTagLapseType.TURN_END);
 
-<<<<<<< HEAD
-      globalScene.applyModifiers(TurnHealModifier, pokemon.isPlayer(), pokemon);
+        globalScene.applyModifiers(TurnHealModifier, pokemon.isPlayer(), pokemon);
 
-      if (globalScene.arena.terrain?.terrainType === TerrainType.GRASSY && pokemon.isGrounded()) {
-        globalScene.unshiftPhase(new PokemonHealPhase(pokemon.getBattlerIndex(),
-          Math.max(pokemon.getMaxHp() >> 4, 1), i18next.t("battle:turnEndHpRestore", { pokemonName: getPokemonNameWithAffix(pokemon) }), true));
-      }
-
-      if (!pokemon.isPlayer()) {
-        globalScene.applyModifiers(EnemyTurnHealModifier, false, pokemon);
-        globalScene.applyModifier(EnemyStatusEffectHealChanceModifier, false, pokemon);
-      }
-=======
-        this.scene.applyModifiers(TurnHealModifier, pokemon.isPlayer(), pokemon);
-
-        if (this.scene.arena.terrain?.terrainType === TerrainType.GRASSY && pokemon.isGrounded()) {
-          this.scene.unshiftPhase(new PokemonHealPhase(this.scene, pokemon.getBattlerIndex(),
+        if (globalScene.arena.terrain?.terrainType === TerrainType.GRASSY && pokemon.isGrounded()) {
+          this.scene.unshiftPhase(new PokemonHealPhase(pokemon.getBattlerIndex(),
             Math.max(pokemon.getMaxHp() >> 4, 1), i18next.t("battle:turnEndHpRestore", { pokemonName: getPokemonNameWithAffix(pokemon) }), true));
         }
 
         if (!pokemon.isPlayer()) {
-          this.scene.applyModifiers(EnemyTurnHealModifier, false, pokemon);
-          this.scene.applyModifier(EnemyStatusEffectHealChanceModifier, false, pokemon);
+          globalScene.applyModifiers(EnemyTurnHealModifier, false, pokemon);
+          globalScene.applyModifier(EnemyStatusEffectHealChanceModifier, false, pokemon);
         }
->>>>>>> e930536e
 
         applyPostTurnAbAttrs(PostTurnAbAttr, pokemon);
       }
