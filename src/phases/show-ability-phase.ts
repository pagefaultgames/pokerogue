import { globalScene } from "#app/global-scene";
import type { BattlerIndex } from "#app/battle";
import { PokemonPhase } from "./pokemon-phase";
import { getPokemonNameWithAffix } from "#app/messages";

export class ShowAbilityPhase extends PokemonPhase {
  private passive: boolean;
  private pokemonName: string;
  private abilityName: string;

  constructor(battlerIndex: BattlerIndex, passive: boolean = false) {
    super(battlerIndex);

    this.passive = passive;
    // Set these now as the pokemon object may change before the queued phase is run
    this.pokemonName = getPokemonNameWithAffix(this.getPokemon());
    this.abilityName = passive ? this.getPokemon().getPassiveAbility().name : this.getPokemon().getAbility().name;
  }

  start() {
    super.start();

    const pokemon = this.getPokemon();

    if (pokemon) {
<<<<<<< HEAD
      globalScene.abilityBar.showAbility(this.pokemonName, this.abilityName, this.passive).then(() => {
        if (pokemon?.battleData) {
          pokemon.battleData.abilityRevealed = true;
        }

        this.end();
      });
    } else {
      this.end();
=======

      if (!pokemon.isPlayer()) {
        /** If its an enemy pokemon, list it as last enemy to use ability or move */
        globalScene.currentBattle.lastEnemyInvolved = pokemon.getBattlerIndex() % 2;
      } else {
        globalScene.currentBattle.lastPlayerInvolved = pokemon.getBattlerIndex() % 2;
      }

      globalScene.abilityBar.showAbility(pokemon, this.passive);

      if (pokemon?.battleData) {
        pokemon.battleData.abilityRevealed = true;
      }
>>>>>>> 5b1950a1
    }
  }
}<|MERGE_RESOLUTION|>--- conflicted
+++ resolved
@@ -23,7 +23,13 @@
     const pokemon = this.getPokemon();
 
     if (pokemon) {
-<<<<<<< HEAD
+      if (!pokemon.isPlayer()) {
+        /** If its an enemy pokemon, list it as last enemy to use ability or move */
+        globalScene.currentBattle.lastEnemyInvolved = pokemon.getBattlerIndex() % 2;
+      } else {
+        globalScene.currentBattle.lastPlayerInvolved = pokemon.getBattlerIndex() % 2;
+      }
+      
       globalScene.abilityBar.showAbility(this.pokemonName, this.abilityName, this.passive).then(() => {
         if (pokemon?.battleData) {
           pokemon.battleData.abilityRevealed = true;
@@ -33,21 +39,6 @@
       });
     } else {
       this.end();
-=======
-
-      if (!pokemon.isPlayer()) {
-        /** If its an enemy pokemon, list it as last enemy to use ability or move */
-        globalScene.currentBattle.lastEnemyInvolved = pokemon.getBattlerIndex() % 2;
-      } else {
-        globalScene.currentBattle.lastPlayerInvolved = pokemon.getBattlerIndex() % 2;
-      }
-
-      globalScene.abilityBar.showAbility(pokemon, this.passive);
-
-      if (pokemon?.battleData) {
-        pokemon.battleData.abilityRevealed = true;
-      }
->>>>>>> 5b1950a1
     }
   }
 }