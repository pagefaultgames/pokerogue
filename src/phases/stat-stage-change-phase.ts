import { globalScene } from "#app/global-scene";
import type { BattlerIndex } from "#app/battle";
import { applyAbAttrs, applyPostStatStageChangeAbAttrs, applyPreStatStageChangeAbAttrs, PostStatStageChangeAbAttr, ProtectStatAbAttr, StatStageChangeCopyAbAttr, StatStageChangeMultiplierAbAttr } from "#app/data/ability";
import { ArenaTagSide, MistTag } from "#app/data/arena-tag";
import type Pokemon from "#app/field/pokemon";
import { getPokemonNameWithAffix } from "#app/messages";
import { ResetNegativeStatStageModifier } from "#app/modifier/modifier";
import { handleTutorial, Tutorial } from "#app/tutorial";
import { NumberHolder, BooleanHolder } from "#app/utils";
import i18next from "i18next";
import { PokemonPhase } from "./pokemon-phase";
import { Stat, type BattleStat, getStatKey, getStatStageChangeDescriptionKey } from "#enums/stat";

export type StatStageChangeCallback = (target: Pokemon | null, changed: BattleStat[], relativeChanges: number[]) => void;

export class StatStageChangePhase extends PokemonPhase {
  private stats: BattleStat[];
  private selfTarget: boolean;
  private stages: number;
  private showMessage: boolean;
  private ignoreAbilities: boolean;
  private canBeCopied: boolean;
  private onChange: StatStageChangeCallback | null;


<<<<<<< HEAD
  constructor(scene: BattleScene, battlerIndex: BattlerIndex, selfTarget: boolean, stats: BattleStat[], stages: number, showMessage: boolean = true, ignoreAbilities: boolean = false, canBeCopied: boolean = true, onChange: StatStageChangeCallback | null = null) {
    super(scene, battlerIndex);
=======
  constructor(battlerIndex: BattlerIndex, selfTarget: boolean, stats: BattleStat[], stages: number, showMessage: boolean = true, ignoreAbilities: boolean = false, canBeCopied: boolean = true, onChange: StatStageChangeCallback | null = null) {
    super(battlerIndex);
>>>>>>> a941533a

    this.selfTarget = selfTarget;
    this.stats = stats;
    this.stages = stages;
    this.showMessage = showMessage;
    this.ignoreAbilities = ignoreAbilities;
    this.canBeCopied = canBeCopied;
    this.onChange = onChange;
  }

  start() {

    // Check if multiple stats are being changed at the same time, then run SSCPhase for each of them
    if (this.stats.length > 1) {
      for (let i = 0; i < this.stats.length; i++) {
        const stat = [ this.stats[i] ];
        globalScene.unshiftPhase(new StatStageChangePhase(this.battlerIndex, this.selfTarget, stat, this.stages, this.showMessage, this.ignoreAbilities, this.canBeCopied, this.onChange));
      }
      return this.end();
    }

    const pokemon = this.getPokemon();

    if (!pokemon.isActive(true)) {
      return this.end();
    }

    const stages = new NumberHolder(this.stages);

    if (!this.ignoreAbilities) {
      applyAbAttrs(StatStageChangeMultiplierAbAttr, pokemon, null, false, stages);
    }

    let simulate = false;

    const filteredStats = this.stats.filter(stat => {
      const cancelled = new BooleanHolder(false);

      if (!this.selfTarget && stages.value < 0) {
        // TODO: add a reference to the source of the stat change to fix Infiltrator interaction
        globalScene.arena.applyTagsForSide(MistTag, pokemon.isPlayer() ? ArenaTagSide.PLAYER : ArenaTagSide.ENEMY, false, null, cancelled);
      }

      if (!cancelled.value && !this.selfTarget && stages.value < 0) {
        applyPreStatStageChangeAbAttrs(ProtectStatAbAttr, pokemon, stat, cancelled, simulate);
      }

      // If one stat stage decrease is cancelled, simulate the rest of the applications
      if (cancelled.value) {
        simulate = true;
      }

      return !cancelled.value;
    });

    const relLevels = filteredStats.map(s => (stages.value >= 1 ? Math.min(pokemon.getStatStage(s) + stages.value, 6) : Math.max(pokemon.getStatStage(s) + stages.value, -6)) - pokemon.getStatStage(s));

    this.onChange && this.onChange(this.getPokemon(), filteredStats, relLevels);

    const end = () => {
      if (this.showMessage) {
        const messages = this.getStatStageChangeMessages(filteredStats, stages.value, relLevels);
        for (const message of messages) {
          globalScene.queueMessage(message);
        }
      }

      for (const s of filteredStats) {
        if (stages.value > 0 && pokemon.getStatStage(s) < 6) {
          if (!pokemon.turnData) {
            // Temporary fix for missing turn data struct on turn 1
            pokemon.resetTurnData();
          }
          pokemon.turnData.statStagesIncreased = true;
        } else if (stages.value < 0 && pokemon.getStatStage(s) > -6) {
          if (!pokemon.turnData) {
            // Temporary fix for missing turn data struct on turn 1
            pokemon.resetTurnData();
          }
          pokemon.turnData.statStagesDecreased = true;
        }

        pokemon.setStatStage(s, pokemon.getStatStage(s) + stages.value);
      }

      if (stages.value > 0 && this.canBeCopied) {
        for (const opponent of pokemon.getOpponents()) {
          applyAbAttrs(StatStageChangeCopyAbAttr, opponent, null, false, this.stats, stages.value);
        }
      }

      applyPostStatStageChangeAbAttrs(PostStatStageChangeAbAttr, pokemon, filteredStats, this.stages, this.selfTarget);

      // Look for any other stat change phases; if this is the last one, do White Herb check
      const existingPhase = globalScene.findPhase(p => p instanceof StatStageChangePhase && p.battlerIndex === this.battlerIndex);
      if (!(existingPhase instanceof StatStageChangePhase)) {
        // Apply White Herb if needed
        const whiteHerb = globalScene.applyModifier(ResetNegativeStatStageModifier, this.player, pokemon) as ResetNegativeStatStageModifier;
        // If the White Herb was applied, consume it
        if (whiteHerb) {
          pokemon.loseHeldItem(whiteHerb);
          globalScene.updateModifiers(this.player);
        }
      }

      pokemon.updateInfo();

      handleTutorial(Tutorial.Stat_Change).then(() => super.end());
    };

    if (relLevels.filter(l => l).length && globalScene.moveAnimations) {
      pokemon.enableMask();
      const pokemonMaskSprite = pokemon.maskSprite;

      const tileX = (this.player ? 106 : 236) * pokemon.getSpriteScale() * globalScene.field.scale;
      const tileY = ((this.player ? 148 : 84) + (stages.value >= 1 ? 160 : 0)) * pokemon.getSpriteScale() * globalScene.field.scale;
      const tileWidth = 156 * globalScene.field.scale * pokemon.getSpriteScale();
      const tileHeight = 316 * globalScene.field.scale * pokemon.getSpriteScale();

      // On increase, show the red sprite located at ATK
      // On decrease, show the blue sprite located at SPD
      const spriteColor = stages.value >= 1 ? Stat[Stat.ATK].toLowerCase() : Stat[Stat.SPD].toLowerCase();
      const statSprite = globalScene.add.tileSprite(tileX, tileY, tileWidth, tileHeight, "battle_stats", spriteColor);
      statSprite.setPipeline(globalScene.fieldSpritePipeline);
      statSprite.setAlpha(0);
      statSprite.setScale(6);
      statSprite.setOrigin(0.5, 1);

      globalScene.playSound(`se/stat_${stages.value >= 1 ? "up" : "down"}`);

      statSprite.setMask(new Phaser.Display.Masks.BitmapMask(globalScene, pokemonMaskSprite ?? undefined));

      globalScene.tweens.add({
        targets: statSprite,
        duration: 250,
        alpha: 0.8375,
        onComplete: () => {
          globalScene.tweens.add({
            targets: statSprite,
            delay: 1000,
            duration: 250,
            alpha: 0
          });
        }
      });

      globalScene.tweens.add({
        targets: statSprite,
        duration: 1500,
        y: `${stages.value >= 1 ? "-" : "+"}=${160 * 6}`
      });

      globalScene.time.delayedCall(1750, () => {
        pokemon.disableMask();
        end();
      });
    } else {
      end();
    }
  }

  aggregateStatStageChanges(): void {
    const accEva: BattleStat[] = [ Stat.ACC, Stat.EVA ];
    const isAccEva = accEva.some(s => this.stats.includes(s));
    let existingPhase: StatStageChangePhase;
    if (this.stats.length === 1) {
      while ((existingPhase = (globalScene.findPhase(p => p instanceof StatStageChangePhase && p.battlerIndex === this.battlerIndex && p.stats.length === 1
        && (p.stats[0] === this.stats[0])
        && p.selfTarget === this.selfTarget && p.showMessage === this.showMessage && p.ignoreAbilities === this.ignoreAbilities) as StatStageChangePhase))) {
        this.stages += existingPhase.stages;

        if (!globalScene.tryRemovePhase(p => p === existingPhase)) {
          break;
        }
      }
    }
    while ((existingPhase = (globalScene.findPhase(p => p instanceof StatStageChangePhase && p.battlerIndex === this.battlerIndex && p.selfTarget === this.selfTarget
      && (accEva.some(s => p.stats.includes(s)) === isAccEva)
      && p.stages === this.stages && p.showMessage === this.showMessage && p.ignoreAbilities === this.ignoreAbilities) as StatStageChangePhase))) {
      this.stats.push(...existingPhase.stats);
      if (!globalScene.tryRemovePhase(p => p === existingPhase)) {
        break;
      }
    }
  }

  getStatStageChangeMessages(stats: BattleStat[], stages: number, relStages: number[]): string[] {
    const messages: string[] = [];

    const relStageStatIndexes = {};
    for (let rl = 0; rl < relStages.length; rl++) {
      const relStage = relStages[rl];
      if (!relStageStatIndexes[relStage]) {
        relStageStatIndexes[relStage] = [];
      }
      relStageStatIndexes[relStage].push(rl);
    }

    Object.keys(relStageStatIndexes).forEach(rl => {
      const relStageStats = stats.filter((_, i) => relStageStatIndexes[rl].includes(i));
      let statsFragment = "";

      if (relStageStats.length > 1) {
        statsFragment = relStageStats.length >= 5
          ? i18next.t("battle:stats")
          : `${relStageStats.slice(0, -1).map(s => i18next.t(getStatKey(s))).join(", ")}${relStageStats.length > 2 ? "," : ""} ${i18next.t("battle:statsAnd")} ${i18next.t(getStatKey(relStageStats[relStageStats.length - 1]))}`;
        messages.push(i18next.t(getStatStageChangeDescriptionKey(Math.abs(parseInt(rl)), stages >= 1), {
          pokemonNameWithAffix: getPokemonNameWithAffix(this.getPokemon()),
          stats: statsFragment,
          count: relStageStats.length
        }));
      } else {
        statsFragment = i18next.t(getStatKey(relStageStats[0]));
        messages.push(i18next.t(getStatStageChangeDescriptionKey(Math.abs(parseInt(rl)), stages >= 1), {
          pokemonNameWithAffix: getPokemonNameWithAffix(this.getPokemon()),
          stats: statsFragment,
          count: relStageStats.length
        }));
      }
    });

    return messages;
  }
}<|MERGE_RESOLUTION|>--- conflicted
+++ resolved
@@ -23,13 +23,8 @@
   private onChange: StatStageChangeCallback | null;
 
 
-<<<<<<< HEAD
-  constructor(scene: BattleScene, battlerIndex: BattlerIndex, selfTarget: boolean, stats: BattleStat[], stages: number, showMessage: boolean = true, ignoreAbilities: boolean = false, canBeCopied: boolean = true, onChange: StatStageChangeCallback | null = null) {
-    super(scene, battlerIndex);
-=======
   constructor(battlerIndex: BattlerIndex, selfTarget: boolean, stats: BattleStat[], stages: number, showMessage: boolean = true, ignoreAbilities: boolean = false, canBeCopied: boolean = true, onChange: StatStageChangeCallback | null = null) {
     super(battlerIndex);
->>>>>>> a941533a
 
     this.selfTarget = selfTarget;
     this.stats = stats;
