--- conflicted
+++ resolved
@@ -125,16 +125,8 @@
         const whiteHerb = globalScene.applyModifier(ResetNegativeStatStageModifier, this.player, pokemon) as ResetNegativeStatStageModifier;
         // If the White Herb was applied, consume it
         if (whiteHerb) {
-<<<<<<< HEAD
-          whiteHerb.stackCount--;
-          if (whiteHerb.stackCount <= 0) {
-            globalScene.removeModifier(whiteHerb);
-          }
+          pokemon.loseHeldItem(whiteHerb);
           globalScene.updateModifiers(this.player);
-=======
-          pokemon.loseHeldItem(whiteHerb);
-          this.scene.updateModifiers(this.player);
->>>>>>> f2a2281f
         }
       }
 
