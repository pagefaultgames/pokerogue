<<<<<<< HEAD
import { BattlerIndex } from "#app/battle";
import BattleScene from "#app/battle-scene";
import { applyAbAttrs, applyPostStatStageChangeAbAttrs, applyPreStatStageChangeAbAttrs, PostStatStageChangeAbAttr, ProtectStatAbAttr, ReflectStatStageChangeAbAttr, StatStageChangeCopyAbAttr, StatStageChangeMultiplierAbAttr } from "#app/data/ability";
import { ArenaTag, ArenaTagSide, MistTag } from "#app/data/arena-tag";
import Pokemon from "#app/field/pokemon";
=======
import { globalScene } from "#app/global-scene";
import type { BattlerIndex } from "#app/battle";
import { applyAbAttrs, applyPostStatStageChangeAbAttrs, applyPreStatStageChangeAbAttrs, PostStatStageChangeAbAttr, ProtectStatAbAttr, StatStageChangeCopyAbAttr, StatStageChangeMultiplierAbAttr } from "#app/data/ability";
import { ArenaTagSide, MistTag } from "#app/data/arena-tag";
import type Pokemon from "#app/field/pokemon";
>>>>>>> 6c4dedb7
import { getPokemonNameWithAffix } from "#app/messages";
import { ResetNegativeStatStageModifier } from "#app/modifier/modifier";
import { handleTutorial, Tutorial } from "#app/tutorial";
import { NumberHolder, BooleanHolder } from "#app/utils";
import i18next from "i18next";
import { PokemonPhase } from "./pokemon-phase";
import { Stat, type BattleStat, getStatKey, getStatStageChangeDescriptionKey } from "#enums/stat";
import { OctolockTag } from "#app/data/battler-tags";
import { ArenaTagType } from "#app/enums/arena-tag-type";

export type StatStageChangeCallback = (target: Pokemon | null, changed: BattleStat[], relativeChanges: number[]) => void;

export class StatStageChangePhase extends PokemonPhase {
  private stats: BattleStat[];
  private selfTarget: boolean;
  private stages: number;
  private showMessage: boolean;
  private ignoreAbilities: boolean;
  private canBeCopied: boolean;
  private onChange: StatStageChangeCallback | null;
  private comingFromMirrorArmorUser: boolean;
  private comingFromStickyWeb: boolean;


<<<<<<< HEAD
  constructor(scene: BattleScene, battlerIndex: BattlerIndex, selfTarget: boolean, stats: BattleStat[], stages: integer, showMessage: boolean = true, ignoreAbilities: boolean = false, canBeCopied: boolean = true, onChange: StatStageChangeCallback | null = null, comingFromMirrorArmorUser: boolean = false, comingFromStickyWeb: boolean = false) {
    super(scene, battlerIndex);
=======
  constructor(battlerIndex: BattlerIndex, selfTarget: boolean, stats: BattleStat[], stages: number, showMessage: boolean = true, ignoreAbilities: boolean = false, canBeCopied: boolean = true, onChange: StatStageChangeCallback | null = null) {
    super(battlerIndex);
>>>>>>> 6c4dedb7

    this.selfTarget = selfTarget;
    this.stats = stats;
    this.stages = stages;
    this.showMessage = showMessage;
    this.ignoreAbilities = ignoreAbilities;
    this.canBeCopied = canBeCopied;
    this.onChange = onChange;
    this.comingFromMirrorArmorUser = comingFromMirrorArmorUser;
    this.comingFromStickyWeb = comingFromStickyWeb;
  }

  start() {

    // Check if multiple stats are being changed at the same time, then run SSCPhase for each of them
    if (this.stats.length > 1) {
      for (let i = 0; i < this.stats.length; i++) {
        const stat = [ this.stats[i] ];
<<<<<<< HEAD
        this.scene.unshiftPhase(new StatStageChangePhase(this.scene, this.battlerIndex, this.selfTarget, stat, this.stages, this.showMessage, this.ignoreAbilities, this.canBeCopied, this.onChange, this.comingFromMirrorArmorUser));
=======
        globalScene.unshiftPhase(new StatStageChangePhase(this.battlerIndex, this.selfTarget, stat, this.stages, this.showMessage, this.ignoreAbilities, this.canBeCopied, this.onChange));
>>>>>>> 6c4dedb7
      }
      return this.end();
    }

    const pokemon = this.getPokemon();
    let opponentPokemon: Pokemon | undefined;

    /** Gets the position of last enemy or player pokemon that used ability or move, primarily for double battles involving Mirror Armor */
    if (pokemon.isPlayer()) {
      /** If this SSCP is not from sticky web, then we find the opponent pokemon that last did something */
      if (!this.comingFromStickyWeb) {
        opponentPokemon = this.scene.getEnemyField()[this.scene.currentBattle.lastEnemyInvolved];
      } else {
        /** If this SSCP is from sticky web, then check if pokemon that last sucessfully used sticky web is on field */
        const stickyTagID = this.scene.arena.findTagsOnSide(
          (t: ArenaTag) => t.tagType === ArenaTagType.STICKY_WEB,
          ArenaTagSide.PLAYER)[0].sourceId;
        this.scene.getEnemyField().forEach((e) => {
          if (e.id === stickyTagID) {
            opponentPokemon = e;
          }
        });
      }
    } else {
      if (!this.comingFromStickyWeb) {
        opponentPokemon = this.scene.getPlayerField()[this.scene.currentBattle.lastPlayerInvolved];
      } else {
        const stickyTagID = this.scene.arena.findTagsOnSide(
          (t: ArenaTag) => t.tagType === ArenaTagType.STICKY_WEB,
          ArenaTagSide.ENEMY)[0].sourceId;
        this.scene.getPlayerField().forEach((e) => {
          if (e.id === stickyTagID) {
            opponentPokemon = e;
          }
        });
      }
    }

    if (!pokemon.isActive(true)) {
      return this.end();
    }

    const stages = new NumberHolder(this.stages);

    if (!this.ignoreAbilities) {
      applyAbAttrs(StatStageChangeMultiplierAbAttr, pokemon, null, false, stages);
    }

    let simulate = false;

    const filteredStats = this.stats.filter(stat => {
      const cancelled = new BooleanHolder(false);

      if (!this.selfTarget && stages.value < 0) {
        // TODO: add a reference to the source of the stat change to fix Infiltrator interaction
        globalScene.arena.applyTagsForSide(MistTag, pokemon.isPlayer() ? ArenaTagSide.PLAYER : ArenaTagSide.ENEMY, false, null, cancelled);
      }

      if (!cancelled.value && !this.selfTarget && stages.value < 0) {
        applyPreStatStageChangeAbAttrs(ProtectStatAbAttr, pokemon, stat, cancelled, simulate);

        /** Potential stat reflection due to Mirror Armor, does not apply to Octolock end of turn effect */
        if (opponentPokemon !== undefined && !pokemon.findTag(t => t instanceof OctolockTag) && !this.comingFromMirrorArmorUser) {
          applyPreStatStageChangeAbAttrs(ReflectStatStageChangeAbAttr, pokemon, stat, cancelled, simulate, opponentPokemon, this.stages);
        }
      }

      // If one stat stage decrease is cancelled, simulate the rest of the applications
      if (cancelled.value) {
        simulate = true;
      }

      return !cancelled.value;
    });

    const relLevels = filteredStats.map(s => (stages.value >= 1 ? Math.min(pokemon.getStatStage(s) + stages.value, 6) : Math.max(pokemon.getStatStage(s) + stages.value, -6)) - pokemon.getStatStage(s));

    this.onChange && this.onChange(this.getPokemon(), filteredStats, relLevels);

    const end = () => {
      if (this.showMessage) {
        const messages = this.getStatStageChangeMessages(filteredStats, stages.value, relLevels);
        for (const message of messages) {
          globalScene.queueMessage(message);
        }
      }

      for (const s of filteredStats) {
        if (stages.value > 0 && pokemon.getStatStage(s) < 6) {
          if (!pokemon.turnData) {
            // Temporary fix for missing turn data struct on turn 1
            pokemon.resetTurnData();
          }
          pokemon.turnData.statStagesIncreased = true;
        } else if (stages.value < 0 && pokemon.getStatStage(s) > -6) {
          if (!pokemon.turnData) {
            // Temporary fix for missing turn data struct on turn 1
            pokemon.resetTurnData();
          }
          pokemon.turnData.statStagesDecreased = true;
        }

        pokemon.setStatStage(s, pokemon.getStatStage(s) + stages.value);
      }

      if (stages.value > 0 && this.canBeCopied) {
        for (const opponent of pokemon.getOpponents()) {
          applyAbAttrs(StatStageChangeCopyAbAttr, opponent, null, false, this.stats, stages.value);
        }
      }

      applyPostStatStageChangeAbAttrs(PostStatStageChangeAbAttr, pokemon, filteredStats, this.stages, this.selfTarget);

      // Look for any other stat change phases; if this is the last one, do White Herb check
      const existingPhase = globalScene.findPhase(p => p instanceof StatStageChangePhase && p.battlerIndex === this.battlerIndex);
      if (!(existingPhase instanceof StatStageChangePhase)) {
        // Apply White Herb if needed
        const whiteHerb = globalScene.applyModifier(ResetNegativeStatStageModifier, this.player, pokemon) as ResetNegativeStatStageModifier;
        // If the White Herb was applied, consume it
        if (whiteHerb) {
          pokemon.loseHeldItem(whiteHerb);
          globalScene.updateModifiers(this.player);
        }
      }

      pokemon.updateInfo();

      handleTutorial(Tutorial.Stat_Change).then(() => super.end());
    };

    if (relLevels.filter(l => l).length && globalScene.moveAnimations) {
      pokemon.enableMask();
      const pokemonMaskSprite = pokemon.maskSprite;

      const tileX = (this.player ? 106 : 236) * pokemon.getSpriteScale() * globalScene.field.scale;
      const tileY = ((this.player ? 148 : 84) + (stages.value >= 1 ? 160 : 0)) * pokemon.getSpriteScale() * globalScene.field.scale;
      const tileWidth = 156 * globalScene.field.scale * pokemon.getSpriteScale();
      const tileHeight = 316 * globalScene.field.scale * pokemon.getSpriteScale();

      // On increase, show the red sprite located at ATK
      // On decrease, show the blue sprite located at SPD
      const spriteColor = stages.value >= 1 ? Stat[Stat.ATK].toLowerCase() : Stat[Stat.SPD].toLowerCase();
      const statSprite = globalScene.add.tileSprite(tileX, tileY, tileWidth, tileHeight, "battle_stats", spriteColor);
      statSprite.setPipeline(globalScene.fieldSpritePipeline);
      statSprite.setAlpha(0);
      statSprite.setScale(6);
      statSprite.setOrigin(0.5, 1);

      globalScene.playSound(`se/stat_${stages.value >= 1 ? "up" : "down"}`);

      statSprite.setMask(new Phaser.Display.Masks.BitmapMask(globalScene, pokemonMaskSprite ?? undefined));

      globalScene.tweens.add({
        targets: statSprite,
        duration: 250,
        alpha: 0.8375,
        onComplete: () => {
          globalScene.tweens.add({
            targets: statSprite,
            delay: 1000,
            duration: 250,
            alpha: 0
          });
        }
      });

      globalScene.tweens.add({
        targets: statSprite,
        duration: 1500,
        y: `${stages.value >= 1 ? "-" : "+"}=${160 * 6}`
      });

      globalScene.time.delayedCall(1750, () => {
        pokemon.disableMask();
        end();
      });
    } else {
      end();
    }
  }

  aggregateStatStageChanges(): void {
    const accEva: BattleStat[] = [ Stat.ACC, Stat.EVA ];
    const isAccEva = accEva.some(s => this.stats.includes(s));
    let existingPhase: StatStageChangePhase;
    if (this.stats.length === 1) {
      while ((existingPhase = (globalScene.findPhase(p => p instanceof StatStageChangePhase && p.battlerIndex === this.battlerIndex && p.stats.length === 1
        && (p.stats[0] === this.stats[0])
        && p.selfTarget === this.selfTarget && p.showMessage === this.showMessage && p.ignoreAbilities === this.ignoreAbilities) as StatStageChangePhase))) {
        this.stages += existingPhase.stages;

        if (!globalScene.tryRemovePhase(p => p === existingPhase)) {
          break;
        }
      }
    }
    while ((existingPhase = (globalScene.findPhase(p => p instanceof StatStageChangePhase && p.battlerIndex === this.battlerIndex && p.selfTarget === this.selfTarget
      && (accEva.some(s => p.stats.includes(s)) === isAccEva)
      && p.stages === this.stages && p.showMessage === this.showMessage && p.ignoreAbilities === this.ignoreAbilities) as StatStageChangePhase))) {
      this.stats.push(...existingPhase.stats);
      if (!globalScene.tryRemovePhase(p => p === existingPhase)) {
        break;
      }
    }
  }

  getStatStageChangeMessages(stats: BattleStat[], stages: number, relStages: number[]): string[] {
    const messages: string[] = [];

    const relStageStatIndexes = {};
    for (let rl = 0; rl < relStages.length; rl++) {
      const relStage = relStages[rl];
      if (!relStageStatIndexes[relStage]) {
        relStageStatIndexes[relStage] = [];
      }
      relStageStatIndexes[relStage].push(rl);
    }

    Object.keys(relStageStatIndexes).forEach(rl => {
      const relStageStats = stats.filter((_, i) => relStageStatIndexes[rl].includes(i));
      let statsFragment = "";

      if (relStageStats.length > 1) {
        statsFragment = relStageStats.length >= 5
          ? i18next.t("battle:stats")
          : `${relStageStats.slice(0, -1).map(s => i18next.t(getStatKey(s))).join(", ")}${relStageStats.length > 2 ? "," : ""} ${i18next.t("battle:statsAnd")} ${i18next.t(getStatKey(relStageStats[relStageStats.length - 1]))}`;
        messages.push(i18next.t(getStatStageChangeDescriptionKey(Math.abs(parseInt(rl)), stages >= 1), {
          pokemonNameWithAffix: getPokemonNameWithAffix(this.getPokemon()),
          stats: statsFragment,
          count: relStageStats.length
        }));
      } else {
        statsFragment = i18next.t(getStatKey(relStageStats[0]));
        messages.push(i18next.t(getStatStageChangeDescriptionKey(Math.abs(parseInt(rl)), stages >= 1), {
          pokemonNameWithAffix: getPokemonNameWithAffix(this.getPokemon()),
          stats: statsFragment,
          count: relStageStats.length
        }));
      }
    });

    return messages;
  }
}<|MERGE_RESOLUTION|>--- conflicted
+++ resolved
@@ -1,16 +1,8 @@
-<<<<<<< HEAD
-import { BattlerIndex } from "#app/battle";
-import BattleScene from "#app/battle-scene";
+import { globalScene } from "#app/global-scene";
+import type { BattlerIndex } from "#app/battle";
 import { applyAbAttrs, applyPostStatStageChangeAbAttrs, applyPreStatStageChangeAbAttrs, PostStatStageChangeAbAttr, ProtectStatAbAttr, ReflectStatStageChangeAbAttr, StatStageChangeCopyAbAttr, StatStageChangeMultiplierAbAttr } from "#app/data/ability";
 import { ArenaTag, ArenaTagSide, MistTag } from "#app/data/arena-tag";
-import Pokemon from "#app/field/pokemon";
-=======
-import { globalScene } from "#app/global-scene";
-import type { BattlerIndex } from "#app/battle";
-import { applyAbAttrs, applyPostStatStageChangeAbAttrs, applyPreStatStageChangeAbAttrs, PostStatStageChangeAbAttr, ProtectStatAbAttr, StatStageChangeCopyAbAttr, StatStageChangeMultiplierAbAttr } from "#app/data/ability";
-import { ArenaTagSide, MistTag } from "#app/data/arena-tag";
 import type Pokemon from "#app/field/pokemon";
->>>>>>> 6c4dedb7
 import { getPokemonNameWithAffix } from "#app/messages";
 import { ResetNegativeStatStageModifier } from "#app/modifier/modifier";
 import { handleTutorial, Tutorial } from "#app/tutorial";
@@ -35,13 +27,8 @@
   private comingFromStickyWeb: boolean;
 
 
-<<<<<<< HEAD
-  constructor(scene: BattleScene, battlerIndex: BattlerIndex, selfTarget: boolean, stats: BattleStat[], stages: integer, showMessage: boolean = true, ignoreAbilities: boolean = false, canBeCopied: boolean = true, onChange: StatStageChangeCallback | null = null, comingFromMirrorArmorUser: boolean = false, comingFromStickyWeb: boolean = false) {
-    super(scene, battlerIndex);
-=======
-  constructor(battlerIndex: BattlerIndex, selfTarget: boolean, stats: BattleStat[], stages: number, showMessage: boolean = true, ignoreAbilities: boolean = false, canBeCopied: boolean = true, onChange: StatStageChangeCallback | null = null) {
+  constructor(battlerIndex: BattlerIndex, selfTarget: boolean, stats: BattleStat[], stages: number, showMessage: boolean = true, ignoreAbilities: boolean = false, canBeCopied: boolean = true, onChange: StatStageChangeCallback | null = null, comingFromMirrorArmorUser: boolean = false, comingFromStickyWeb: boolean = false) {
     super(battlerIndex);
->>>>>>> 6c4dedb7
 
     this.selfTarget = selfTarget;
     this.stats = stats;
@@ -60,11 +47,7 @@
     if (this.stats.length > 1) {
       for (let i = 0; i < this.stats.length; i++) {
         const stat = [ this.stats[i] ];
-<<<<<<< HEAD
-        this.scene.unshiftPhase(new StatStageChangePhase(this.scene, this.battlerIndex, this.selfTarget, stat, this.stages, this.showMessage, this.ignoreAbilities, this.canBeCopied, this.onChange, this.comingFromMirrorArmorUser));
-=======
-        globalScene.unshiftPhase(new StatStageChangePhase(this.battlerIndex, this.selfTarget, stat, this.stages, this.showMessage, this.ignoreAbilities, this.canBeCopied, this.onChange));
->>>>>>> 6c4dedb7
+        globalScene.unshiftPhase(new StatStageChangePhase(this.battlerIndex, this.selfTarget, stat, this.stages, this.showMessage, this.ignoreAbilities, this.canBeCopied, this.onChange, this.comingFromMirrorArmorUser));
       }
       return this.end();
     }
