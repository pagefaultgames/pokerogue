import { applyAbAttrs } from "#abilities/apply-ab-attrs";
import { globalScene } from "#app/global-scene";
import { getPokemonNameWithAffix } from "#app/messages";
import { handleTutorial, Tutorial } from "#app/tutorial";
import type { ArenaTag } from "#data/arena-tag";
import { MistTag } from "#data/arena-tag";
import { OctolockTag } from "#data/battler-tags";
import { ArenaTagSide } from "#enums/arena-tag-side";
import { ArenaTagType } from "#enums/arena-tag-type";
import type { BattlerIndex } from "#enums/battler-index";
import { type BattleStat, getStatKey, getStatStageChangeDescriptionKey, Stat } from "#enums/stat";
import type { Pokemon } from "#field/pokemon";
import { ResetNegativeStatStageModifier } from "#modifiers/modifier";
import { PokemonPhase } from "#phases/pokemon-phase";
import type { ConditionalUserFieldProtectStatAbAttrParams, PreStatStageChangeAbAttrParams } from "#types/ability-types";
import { BooleanHolder, isNullOrUndefined, NumberHolder } from "#utils/common";
import i18next from "i18next";
<<<<<<< HEAD
import { PokemonPhase } from "./pokemon-phase";
import { Stat, type BattleStat, getStatKey, getStatStageChangeDescriptionKey } from "#enums/stat";
import { OctolockTag } from "#app/data/battler-tags";
import { ArenaTagType } from "#app/enums/arena-tag-type";
import { applyHeldItems } from "#app/items/all-held-items";
import { HeldItemEffect } from "#app/items/held-item";
import type {
  ConditionalUserFieldProtectStatAbAttrParams,
  PreStatStageChangeAbAttrParams,
} from "#app/@types/ability-types";
=======
>>>>>>> 8cf1b9f7

export type StatStageChangeCallback = (
  target: Pokemon | null,
  changed: BattleStat[],
  relativeChanges: number[],
) => void;

export class StatStageChangePhase extends PokemonPhase {
  public readonly phaseName = "StatStageChangePhase";
  private stats: BattleStat[];
  private selfTarget: boolean;
  private stages: number;
  private showMessage: boolean;
  private ignoreAbilities: boolean;
  private canBeCopied: boolean;
  private onChange: StatStageChangeCallback | null;
  private comingFromMirrorArmorUser: boolean;
  private comingFromStickyWeb: boolean;

  constructor(
    battlerIndex: BattlerIndex,
    selfTarget: boolean,
    stats: BattleStat[],
    stages: number,
    showMessage = true,
    ignoreAbilities = false,
    canBeCopied = true,
    onChange: StatStageChangeCallback | null = null,
    comingFromMirrorArmorUser = false,
    comingFromStickyWeb = false,
  ) {
    super(battlerIndex);

    this.selfTarget = selfTarget;
    this.stats = stats;
    this.stages = stages;
    this.showMessage = showMessage;
    this.ignoreAbilities = ignoreAbilities;
    this.canBeCopied = canBeCopied;
    this.onChange = onChange;
    this.comingFromMirrorArmorUser = comingFromMirrorArmorUser;
    this.comingFromStickyWeb = comingFromStickyWeb;
  }

  start() {
    // Check if multiple stats are being changed at the same time, then run SSCPhase for each of them
    if (this.stats.length > 1) {
      for (let i = 0; i < this.stats.length; i++) {
        const stat = [this.stats[i]];
        globalScene.phaseManager.unshiftNew(
          "StatStageChangePhase",
          this.battlerIndex,
          this.selfTarget,
          stat,
          this.stages,
          this.showMessage,
          this.ignoreAbilities,
          this.canBeCopied,
          this.onChange,
          this.comingFromMirrorArmorUser,
        );
      }
      return this.end();
    }

    const pokemon = this.getPokemon();
    let opponentPokemon: Pokemon | undefined;

    /** Gets the position of last enemy or player pokemon that used ability or move, primarily for double battles involving Mirror Armor */
    if (pokemon.isPlayer()) {
      /** If this SSCP is not from sticky web, then we find the opponent pokemon that last did something */
      if (!this.comingFromStickyWeb) {
        opponentPokemon = globalScene.getEnemyField()[globalScene.currentBattle.lastEnemyInvolved];
      } else {
        /** If this SSCP is from sticky web, then check if pokemon that last sucessfully used sticky web is on field */
        const stickyTagID = globalScene.arena.findTagsOnSide(
          (t: ArenaTag) => t.tagType === ArenaTagType.STICKY_WEB,
          ArenaTagSide.PLAYER,
        )[0].sourceId;
        globalScene.getEnemyField().forEach(e => {
          if (e.id === stickyTagID) {
            opponentPokemon = e;
          }
        });
      }
    } else {
      if (!this.comingFromStickyWeb) {
        opponentPokemon = globalScene.getPlayerField()[globalScene.currentBattle.lastPlayerInvolved];
      } else {
        const stickyTagID = globalScene.arena.findTagsOnSide(
          (t: ArenaTag) => t.tagType === ArenaTagType.STICKY_WEB,
          ArenaTagSide.ENEMY,
        )[0].sourceId;
        globalScene.getPlayerField().forEach(e => {
          if (e.id === stickyTagID) {
            opponentPokemon = e;
          }
        });
      }
    }

    if (!pokemon.isActive(true)) {
      return this.end();
    }

    const stages = new NumberHolder(this.stages);

    if (!this.ignoreAbilities) {
      applyAbAttrs("StatStageChangeMultiplierAbAttr", { pokemon, numStages: stages });
    }

    let simulate = false;

    const filteredStats = this.stats.filter(stat => {
      const cancelled = new BooleanHolder(false);

      if (!this.selfTarget && stages.value < 0) {
        // TODO: add a reference to the source of the stat change to fix Infiltrator interaction
        globalScene.arena.applyTagsForSide(
          MistTag,
          pokemon.isPlayer() ? ArenaTagSide.PLAYER : ArenaTagSide.ENEMY,
          false,
          null,
          cancelled,
        );
      }

      if (!cancelled.value && !this.selfTarget && stages.value < 0) {
        const abAttrParams: PreStatStageChangeAbAttrParams & ConditionalUserFieldProtectStatAbAttrParams = {
          pokemon,
          stat,
          cancelled,
          simulated: simulate,
          target: pokemon,
          stages: this.stages,
        };
        applyAbAttrs("ProtectStatAbAttr", abAttrParams);
        applyAbAttrs("ConditionalUserFieldProtectStatAbAttr", abAttrParams);
        // TODO: Consider skipping this call if `cancelled` is false.
        const ally = pokemon.getAlly();
        if (!isNullOrUndefined(ally)) {
          applyAbAttrs("ConditionalUserFieldProtectStatAbAttr", { ...abAttrParams, pokemon: ally });
        }

        /** Potential stat reflection due to Mirror Armor, does not apply to Octolock end of turn effect */
        if (
          opponentPokemon !== undefined &&
          // TODO: investigate whether this is stoping mirror armor from applying to non-octolock
          // reasons for stat drops if the user has the Octolock tag
          !pokemon.findTag(t => t instanceof OctolockTag) &&
          !this.comingFromMirrorArmorUser
        ) {
          applyAbAttrs("ReflectStatStageChangeAbAttr", {
            pokemon,
            stat,
            cancelled,
            simulated: simulate,
            source: opponentPokemon,
            stages: this.stages,
          });
        }
      }

      // If one stat stage decrease is cancelled, simulate the rest of the applications
      if (cancelled.value) {
        simulate = true;
      }

      return !cancelled.value;
    });

    const relLevels = filteredStats.map(
      s =>
        (stages.value >= 1
          ? Math.min(pokemon.getStatStage(s) + stages.value, 6)
          : Math.max(pokemon.getStatStage(s) + stages.value, -6)) - pokemon.getStatStage(s),
    );

    this.onChange?.(this.getPokemon(), filteredStats, relLevels);

    const end = () => {
      if (this.showMessage) {
        const messages = this.getStatStageChangeMessages(filteredStats, stages.value, relLevels);
        for (const message of messages) {
          globalScene.phaseManager.queueMessage(message);
        }
      }

      for (const s of filteredStats) {
        if (stages.value > 0 && pokemon.getStatStage(s) < 6) {
          pokemon.turnData.statStagesIncreased = true;
        } else if (stages.value < 0 && pokemon.getStatStage(s) > -6) {
          pokemon.turnData.statStagesDecreased = true;
        }

        pokemon.setStatStage(s, pokemon.getStatStage(s) + stages.value);
      }

      if (stages.value > 0 && this.canBeCopied) {
        for (const opponent of pokemon.getOpponents()) {
          applyAbAttrs("StatStageChangeCopyAbAttr", { pokemon: opponent, stats: this.stats, numStages: stages.value });
        }
      }

      applyAbAttrs("PostStatStageChangeAbAttr", {
        pokemon,
        stats: filteredStats,
        stages: this.stages,
        selfTarget: this.selfTarget,
      });

      // Look for any other stat change phases; if this is the last one, do White Herb check
      const existingPhase = globalScene.phaseManager.findPhase(
        p => p.is("StatStageChangePhase") && p.battlerIndex === this.battlerIndex,
      );
      if (!existingPhase?.is("StatStageChangePhase")) {
        // Apply White Herb if needed
        applyHeldItems(HeldItemEffect.RESET_NEGATIVE_STAT_STAGE, { pokemon: pokemon, isPlayer: this.player });
      }

      pokemon.updateInfo();

      handleTutorial(Tutorial.Stat_Change).then(() => super.end());
    };

    if (relLevels.filter(l => l).length && globalScene.moveAnimations) {
      pokemon.enableMask();
      const pokemonMaskSprite = pokemon.maskSprite;

      const tileX = (this.player ? 106 : 236) * pokemon.getSpriteScale() * globalScene.field.scale;
      const tileY =
        ((this.player ? 148 : 84) + (stages.value >= 1 ? 160 : 0)) * pokemon.getSpriteScale() * globalScene.field.scale;
      const tileWidth = 156 * globalScene.field.scale * pokemon.getSpriteScale();
      const tileHeight = 316 * globalScene.field.scale * pokemon.getSpriteScale();

      // On increase, show the red sprite located at ATK
      // On decrease, show the blue sprite located at SPD
      const spriteColor = stages.value >= 1 ? Stat[Stat.ATK].toLowerCase() : Stat[Stat.SPD].toLowerCase();
      const statSprite = globalScene.add.tileSprite(tileX, tileY, tileWidth, tileHeight, "battle_stats", spriteColor);
      statSprite.setPipeline(globalScene.fieldSpritePipeline);
      statSprite.setAlpha(0);
      statSprite.setScale(6);
      statSprite.setOrigin(0.5, 1);

      globalScene.playSound(`se/stat_${stages.value >= 1 ? "up" : "down"}`);

      statSprite.setMask(new Phaser.Display.Masks.BitmapMask(globalScene, pokemonMaskSprite ?? undefined));

      globalScene.tweens.add({
        targets: statSprite,
        duration: 250,
        alpha: 0.8375,
        onComplete: () => {
          globalScene.tweens.add({
            targets: statSprite,
            delay: 1000,
            duration: 250,
            alpha: 0,
          });
        },
      });

      globalScene.tweens.add({
        targets: statSprite,
        duration: 1500,
        y: `${stages.value >= 1 ? "-" : "+"}=${160 * 6}`,
      });

      globalScene.time.delayedCall(1750, () => {
        pokemon.disableMask();
        end();
      });
    } else {
      end();
    }
  }

  aggregateStatStageChanges(): void {
    const accEva: BattleStat[] = [Stat.ACC, Stat.EVA];
    const isAccEva = accEva.some(s => this.stats.includes(s));
    let existingPhase: StatStageChangePhase;
    if (this.stats.length === 1) {
      while (
        (existingPhase = globalScene.phaseManager.findPhase(
          p =>
            p.is("StatStageChangePhase") &&
            p.battlerIndex === this.battlerIndex &&
            p.stats.length === 1 &&
            p.stats[0] === this.stats[0] &&
            p.selfTarget === this.selfTarget &&
            p.showMessage === this.showMessage &&
            p.ignoreAbilities === this.ignoreAbilities,
        ) as StatStageChangePhase)
      ) {
        this.stages += existingPhase.stages;

        if (!globalScene.phaseManager.tryRemovePhase(p => p === existingPhase)) {
          break;
        }
      }
    }
    while (
      (existingPhase = globalScene.phaseManager.findPhase(
        p =>
          p.is("StatStageChangePhase") &&
          p.battlerIndex === this.battlerIndex &&
          p.selfTarget === this.selfTarget &&
          accEva.some(s => p.stats.includes(s)) === isAccEva &&
          p.stages === this.stages &&
          p.showMessage === this.showMessage &&
          p.ignoreAbilities === this.ignoreAbilities,
      ) as StatStageChangePhase)
    ) {
      this.stats.push(...existingPhase.stats);
      if (!globalScene.phaseManager.tryRemovePhase(p => p === existingPhase)) {
        break;
      }
    }
  }

  getStatStageChangeMessages(stats: BattleStat[], stages: number, relStages: number[]): string[] {
    const messages: string[] = [];

    const relStageStatIndexes = {};
    for (let rl = 0; rl < relStages.length; rl++) {
      const relStage = relStages[rl];
      if (!relStageStatIndexes[relStage]) {
        relStageStatIndexes[relStage] = [];
      }
      relStageStatIndexes[relStage].push(rl);
    }

    Object.keys(relStageStatIndexes).forEach(rl => {
      const relStageStats = stats.filter((_, i) => relStageStatIndexes[rl].includes(i));
      let statsFragment = "";

      if (relStageStats.length > 1) {
        statsFragment =
          relStageStats.length >= 5
            ? i18next.t("battle:stats")
            : `${relStageStats
                .slice(0, -1)
                .map(s => i18next.t(getStatKey(s)))
                .join(
                  ", ",
                )}${relStageStats.length > 2 ? "," : ""} ${i18next.t("battle:statsAnd")} ${i18next.t(getStatKey(relStageStats[relStageStats.length - 1]))}`;
        messages.push(
          i18next.t(getStatStageChangeDescriptionKey(Math.abs(Number.parseInt(rl)), stages >= 1), {
            pokemonNameWithAffix: getPokemonNameWithAffix(this.getPokemon()),
            stats: statsFragment,
            count: relStageStats.length,
          }),
        );
      } else {
        statsFragment = i18next.t(getStatKey(relStageStats[0]));
        messages.push(
          i18next.t(getStatStageChangeDescriptionKey(Math.abs(Number.parseInt(rl)), stages >= 1), {
            pokemonNameWithAffix: getPokemonNameWithAffix(this.getPokemon()),
            stats: statsFragment,
            count: relStageStats.length,
          }),
        );
      }
    });

    return messages;
  }
}<|MERGE_RESOLUTION|>--- conflicted
+++ resolved
@@ -1,5 +1,7 @@
 import { applyAbAttrs } from "#abilities/apply-ab-attrs";
 import { globalScene } from "#app/global-scene";
+import { applyHeldItems } from "#app/items/all-held-items";
+import { HeldItemEffect } from "#app/items/held-item";
 import { getPokemonNameWithAffix } from "#app/messages";
 import { handleTutorial, Tutorial } from "#app/tutorial";
 import type { ArenaTag } from "#data/arena-tag";
@@ -10,24 +12,10 @@
 import type { BattlerIndex } from "#enums/battler-index";
 import { type BattleStat, getStatKey, getStatStageChangeDescriptionKey, Stat } from "#enums/stat";
 import type { Pokemon } from "#field/pokemon";
-import { ResetNegativeStatStageModifier } from "#modifiers/modifier";
 import { PokemonPhase } from "#phases/pokemon-phase";
 import type { ConditionalUserFieldProtectStatAbAttrParams, PreStatStageChangeAbAttrParams } from "#types/ability-types";
 import { BooleanHolder, isNullOrUndefined, NumberHolder } from "#utils/common";
 import i18next from "i18next";
-<<<<<<< HEAD
-import { PokemonPhase } from "./pokemon-phase";
-import { Stat, type BattleStat, getStatKey, getStatStageChangeDescriptionKey } from "#enums/stat";
-import { OctolockTag } from "#app/data/battler-tags";
-import { ArenaTagType } from "#app/enums/arena-tag-type";
-import { applyHeldItems } from "#app/items/all-held-items";
-import { HeldItemEffect } from "#app/items/held-item";
-import type {
-  ConditionalUserFieldProtectStatAbAttrParams,
-  PreStatStageChangeAbAttrParams,
-} from "#app/@types/ability-types";
-=======
->>>>>>> 8cf1b9f7
 
 export type StatStageChangeCallback = (
   target: Pokemon | null,
