import BattleScene from "#app/battle-scene";
<<<<<<< HEAD
=======
import { SwitchType } from "#enums/switch-type";
>>>>>>> 9f31e36d
import PartyUiHandler, { PartyUiMode, PartyOption } from "#app/ui/party-ui-handler";
import { Mode } from "#app/ui/ui";
import { BattlePhase } from "./battle-phase";
import { SwitchSummonPhase } from "./switch-summon-phase";
import * as LoggerTools from "../logger";

/**
 * Opens the party selector UI and transitions into a {@linkcode SwitchSummonPhase}
 * for the player (if a switch would be valid for the current battle state).
 */
export class SwitchPhase extends BattlePhase {
  protected readonly fieldIndex: integer;
  private readonly switchType: SwitchType;
  private readonly isModal: boolean;
  private readonly doReturn: boolean;

  /**
<<<<<<< HEAD
   * Creates a new SwitchPhase
   * @param scene {@linkcode BattleScene} Current battle scene
   * @param fieldIndex Field index to switch out
   * @param isModal Indicates if the switch should be forced (true) or is
   * optional (false).
   * @param doReturn Indicates if the party member on the field should be
   * recalled to ball or has already left the field. Passed to {@linkcode SwitchSummonPhase}.
   */
  constructor(scene: BattleScene, fieldIndex: integer, isModal: boolean, doReturn: boolean) {
=======
     * Creates a new SwitchPhase
     * @param scene {@linkcode BattleScene} Current battle scene
     * @param switchType {@linkcode SwitchType} The type of switch logic this phase implements
     * @param fieldIndex Field index to switch out
     * @param isModal Indicates if the switch should be forced (true) or is
     * optional (false).
     * @param doReturn Indicates if the party member on the field should be
     * recalled to ball or has already left the field. Passed to {@linkcode SwitchSummonPhase}.
     */
  constructor(scene: BattleScene, switchType: SwitchType, fieldIndex: integer, isModal: boolean, doReturn: boolean) {
>>>>>>> 9f31e36d
    super(scene);

    this.switchType = switchType;
    this.fieldIndex = fieldIndex;
    this.isModal = isModal;
    this.doReturn = doReturn;
  }

  start() {
    super.start();

    // Skip modal switch if impossible (no remaining party members that aren't in battle)
    if (this.isModal && !this.scene.getParty().filter(p => p.isAllowedInBattle() && !p.isActive(true)).length) {
      LoggerTools.isPreSwitch.value = false;
      LoggerTools.isFaintSwitch.value = false;
      return super.end();
    }

    /**
     * Skip if the fainted party member has been revived already. doReturn is
     * only passed as `false` from FaintPhase (as opposed to other usages such
     * as ForceSwitchOutAttr or CheckSwitchPhase), so we only want to check this
     * if the mon should have already been returned but is still alive and well
     * on the field. see also; battle.test.ts
     */
    if (this.isModal && !this.doReturn && !this.scene.getParty()[this.fieldIndex].isFainted()) {
      return super.end();
    }

    // Check if there is any space still in field
    if (this.isModal && this.scene.getPlayerField().filter(p => p.isAllowedInBattle() && p.isActive(true)).length >= this.scene.currentBattle.getBattlerCount()) {
      LoggerTools.isPreSwitch.value = false;
      LoggerTools.isFaintSwitch.value = false;
      return super.end();
    }

    // Override field index to 0 in case of double battle where 2/3 remaining legal party members fainted at once
    const fieldIndex = this.scene.currentBattle.getBattlerCount() === 1 || this.scene.getParty().filter(p => p.isAllowedInBattle()).length > 1 ? this.fieldIndex : 0;

    this.scene.ui.setMode(Mode.PARTY, this.isModal ? PartyUiMode.FAINT_SWITCH : PartyUiMode.POST_BATTLE_SWITCH, fieldIndex, (slotIndex: integer, option: PartyOption) => {
      if (this.isModal) {console.error("Forced Switch Detected")}
      if (slotIndex >= this.scene.currentBattle.getBattlerCount() && slotIndex < 6) {
<<<<<<< HEAD
        if (LoggerTools.isPreSwitch.value) {
          LoggerTools.logActions(this.scene, this.scene.currentBattle.waveIndex, "Pre-switch" + (option == PartyOption.PASS_BATON ? "+ Baton" : "") + " " + LoggerTools.playerPokeName(this.scene, fieldIndex) + " to " + LoggerTools.playerPokeName(this.scene, slotIndex))
        } else if (LoggerTools.isFaintSwitch.value) {
          LoggerTools.logActions(this.scene, this.scene.currentBattle.waveIndex, (option == PartyOption.PASS_BATON ? "Baton" : "Send") + " in " + LoggerTools.playerPokeName(this.scene, slotIndex))
        } else {
          //LoggerTools.Actions[this.scene.getParty()[fieldIndex].getBattlerIndex()] += " to " + LoggerTools.playerPokeName(this.scene, slotIndex)
          LoggerTools.logActions(this.scene, this.scene.currentBattle.waveIndex, `Switch ${LoggerTools.playerPokeName(this.scene, fieldIndex)} to ${LoggerTools.playerPokeName(this.scene, slotIndex)}`)
        }
        this.scene.unshiftPhase(new SwitchSummonPhase(this.scene, fieldIndex, slotIndex, this.doReturn, option === PartyOption.PASS_BATON));
=======
        const switchType = (option === PartyOption.PASS_BATON) ? SwitchType.BATON_PASS : this.switchType;
        this.scene.unshiftPhase(new SwitchSummonPhase(this.scene, switchType, fieldIndex, slotIndex, this.doReturn));
>>>>>>> 9f31e36d
      }
      LoggerTools.isPreSwitch.value = false;
      this.scene.ui.setMode(Mode.MESSAGE).then(() => super.end());
    }, PartyUiHandler.FilterNonFainted);
  }
}<|MERGE_RESOLUTION|>--- conflicted
+++ resolved
@@ -1,8 +1,5 @@
 import BattleScene from "#app/battle-scene";
-<<<<<<< HEAD
-=======
 import { SwitchType } from "#enums/switch-type";
->>>>>>> 9f31e36d
 import PartyUiHandler, { PartyUiMode, PartyOption } from "#app/ui/party-ui-handler";
 import { Mode } from "#app/ui/ui";
 import { BattlePhase } from "./battle-phase";
@@ -20,17 +17,6 @@
   private readonly doReturn: boolean;
 
   /**
-<<<<<<< HEAD
-   * Creates a new SwitchPhase
-   * @param scene {@linkcode BattleScene} Current battle scene
-   * @param fieldIndex Field index to switch out
-   * @param isModal Indicates if the switch should be forced (true) or is
-   * optional (false).
-   * @param doReturn Indicates if the party member on the field should be
-   * recalled to ball or has already left the field. Passed to {@linkcode SwitchSummonPhase}.
-   */
-  constructor(scene: BattleScene, fieldIndex: integer, isModal: boolean, doReturn: boolean) {
-=======
      * Creates a new SwitchPhase
      * @param scene {@linkcode BattleScene} Current battle scene
      * @param switchType {@linkcode SwitchType} The type of switch logic this phase implements
@@ -41,7 +27,6 @@
      * recalled to ball or has already left the field. Passed to {@linkcode SwitchSummonPhase}.
      */
   constructor(scene: BattleScene, switchType: SwitchType, fieldIndex: integer, isModal: boolean, doReturn: boolean) {
->>>>>>> 9f31e36d
     super(scene);
 
     this.switchType = switchType;
@@ -84,20 +69,28 @@
     this.scene.ui.setMode(Mode.PARTY, this.isModal ? PartyUiMode.FAINT_SWITCH : PartyUiMode.POST_BATTLE_SWITCH, fieldIndex, (slotIndex: integer, option: PartyOption) => {
       if (this.isModal) {console.error("Forced Switch Detected")}
       if (slotIndex >= this.scene.currentBattle.getBattlerCount() && slotIndex < 6) {
-<<<<<<< HEAD
-        if (LoggerTools.isPreSwitch.value) {
-          LoggerTools.logActions(this.scene, this.scene.currentBattle.waveIndex, "Pre-switch" + (option == PartyOption.PASS_BATON ? "+ Baton" : "") + " " + LoggerTools.playerPokeName(this.scene, fieldIndex) + " to " + LoggerTools.playerPokeName(this.scene, slotIndex))
-        } else if (LoggerTools.isFaintSwitch.value) {
-          LoggerTools.logActions(this.scene, this.scene.currentBattle.waveIndex, (option == PartyOption.PASS_BATON ? "Baton" : "Send") + " in " + LoggerTools.playerPokeName(this.scene, slotIndex))
-        } else {
-          //LoggerTools.Actions[this.scene.getParty()[fieldIndex].getBattlerIndex()] += " to " + LoggerTools.playerPokeName(this.scene, slotIndex)
-          LoggerTools.logActions(this.scene, this.scene.currentBattle.waveIndex, `Switch ${LoggerTools.playerPokeName(this.scene, fieldIndex)} to ${LoggerTools.playerPokeName(this.scene, slotIndex)}`)
+        const switchType = (option === PartyOption.PASS_BATON) ? SwitchType.BATON_PASS : this.switchType;
+        switch (this.switchType) {
+          case SwitchType.SWITCH:
+            LoggerTools.logActions(this.scene, this.scene.currentBattle.waveIndex, `Switch ${LoggerTools.playerPokeName(this.scene, fieldIndex)} to ${LoggerTools.playerPokeName(this.scene, slotIndex)}`);
+            break;
+          case SwitchType.BATON_PASS:
+            LoggerTools.logActions(this.scene, this.scene.currentBattle.waveIndex, `Baton-Pass ${LoggerTools.playerPokeName(this.scene, fieldIndex)} to ${LoggerTools.playerPokeName(this.scene, slotIndex)}`);
+            break;
+          case SwitchType.SHED_TAIL:
+            LoggerTools.logActions(this.scene, this.scene.currentBattle.waveIndex, `Switch to ${LoggerTools.playerPokeName(this.scene, slotIndex)}`)
+            break;
+          case SwitchType.PRE_SWITCH:
+            LoggerTools.logActions(this.scene, this.scene.currentBattle.waveIndex, `Pre-Switch ${LoggerTools.playerPokeName(this.scene, fieldIndex)} to ${LoggerTools.playerPokeName(this.scene, slotIndex)}`);
+            break;
+          case SwitchType.PRE_BATON_PASS:
+            LoggerTools.logActions(this.scene, this.scene.currentBattle.waveIndex, `Pre-Switch & Baton-Pass ${LoggerTools.playerPokeName(this.scene, fieldIndex)} to ${LoggerTools.playerPokeName(this.scene, slotIndex)}`);
+            break;
+          default:
+            LoggerTools.logActions(this.scene, this.scene.currentBattle.waveIndex, `Switch ${LoggerTools.playerPokeName(this.scene, fieldIndex)} to ${LoggerTools.playerPokeName(this.scene, slotIndex)}`);
+            break;
         }
-        this.scene.unshiftPhase(new SwitchSummonPhase(this.scene, fieldIndex, slotIndex, this.doReturn, option === PartyOption.PASS_BATON));
-=======
-        const switchType = (option === PartyOption.PASS_BATON) ? SwitchType.BATON_PASS : this.switchType;
         this.scene.unshiftPhase(new SwitchSummonPhase(this.scene, switchType, fieldIndex, slotIndex, this.doReturn));
->>>>>>> 9f31e36d
       }
       LoggerTools.isPreSwitch.value = false;
       this.scene.ui.setMode(Mode.MESSAGE).then(() => super.end());
