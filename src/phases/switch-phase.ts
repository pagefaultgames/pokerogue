--- conflicted
+++ resolved
@@ -76,16 +76,8 @@
         if (slotIndex >= globalScene.currentBattle.getBattlerCount() && slotIndex < 6) {
           // Remove any pre-existing PostSummonPhase under the same field index.
           // Pre-existing PostSummonPhases may occur when this phase is invoked during a prompt to switch at the start of a wave.
-<<<<<<< HEAD
+          // TODO need to revisit the double intimidate issue on this branch
           globalScene.phaseManager.tryRemovePhase("PostSummonPhase", p => p.player && p.fieldIndex === this.fieldIndex);
-=======
-          // TODO: Separate the animations from `SwitchSummonPhase` and co. into another phase and use that on initial switch - this is a band-aid fix
-          globalScene.phaseManager.tryRemoveDynamicPhase(
-            DynamicPhaseType.POST_SUMMON,
-            p => p.is("PostSummonPhase") && p.player && p.fieldIndex === this.fieldIndex,
-            "all",
-          );
->>>>>>> 95d6d66d
           const switchType = option === PartyOption.PASS_BATON ? SwitchType.BATON_PASS : this.switchType;
           globalScene.phaseManager.unshiftNew("SwitchSummonPhase", switchType, fieldIndex, slotIndex, this.doReturn);
         }
