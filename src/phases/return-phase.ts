import { globalScene } from "#app/global-scene";
import { SpeciesFormChangeActiveTrigger } from "#app/data/pokemon-forms";
import { SwitchType } from "#enums/switch-type";
import { SwitchSummonPhase } from "./switch-summon-phase";

export class ReturnPhase extends SwitchSummonPhase {
<<<<<<< HEAD
  constructor(scene: BattleScene, fieldIndex: number) {
    super(scene, SwitchType.SWITCH, fieldIndex, -1, true);
=======
  constructor(fieldIndex: number) {
    super(SwitchType.SWITCH, fieldIndex, -1, true);
>>>>>>> a941533a
  }

  switchAndSummon(): void {
    this.end();
  }

  summon(): void { }

  onEnd(): void {
    const pokemon = this.getPokemon();

    pokemon.resetSprite();
    pokemon.resetTurnData();
    pokemon.resetSummonData();

    globalScene.updateFieldScale();

    globalScene.triggerPokemonFormChange(pokemon, SpeciesFormChangeActiveTrigger);
  }
}<|MERGE_RESOLUTION|>--- conflicted
+++ resolved
@@ -4,13 +4,8 @@
 import { SwitchSummonPhase } from "./switch-summon-phase";
 
 export class ReturnPhase extends SwitchSummonPhase {
-<<<<<<< HEAD
-  constructor(scene: BattleScene, fieldIndex: number) {
-    super(scene, SwitchType.SWITCH, fieldIndex, -1, true);
-=======
   constructor(fieldIndex: number) {
     super(SwitchType.SWITCH, fieldIndex, -1, true);
->>>>>>> a941533a
   }
 
   switchAndSummon(): void {
