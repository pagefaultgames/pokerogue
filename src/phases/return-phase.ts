import BattleScene from "#app/battle-scene";
import { SpeciesFormChangeActiveTrigger } from "#app/data/pokemon-forms";
<<<<<<< HEAD
=======
import { SwitchType } from "#enums/switch-type";
>>>>>>> 9f31e36d
import { SwitchSummonPhase } from "./switch-summon-phase";
import * as LoggerTools from "../logger";

export class ReturnPhase extends SwitchSummonPhase {
  constructor(scene: BattleScene, fieldIndex: integer) {
    super(scene, SwitchType.SWITCH, fieldIndex, -1, true);
  }

  switchAndSummon(): void {
    this.end();
  }

  summon(): void { }

  onEnd(): void {
    const pokemon = this.getPokemon();

    pokemon.resetSprite();
    pokemon.resetTurnData();
    pokemon.resetSummonData();

    this.scene.updateFieldScale();

    this.scene.triggerPokemonFormChange(pokemon, SpeciesFormChangeActiveTrigger);
  }
}<|MERGE_RESOLUTION|>--- conflicted
+++ resolved
@@ -1,9 +1,6 @@
 import BattleScene from "#app/battle-scene";
 import { SpeciesFormChangeActiveTrigger } from "#app/data/pokemon-forms";
-<<<<<<< HEAD
-=======
 import { SwitchType } from "#enums/switch-type";
->>>>>>> 9f31e36d
 import { SwitchSummonPhase } from "./switch-summon-phase";
 import * as LoggerTools from "../logger";
 
