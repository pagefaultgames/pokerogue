--- conflicted
+++ resolved
@@ -77,6 +77,9 @@
     const modifierCount = this.getModifierCount();
 
     this.typeOptions = this.getModifierTypeOptions(modifierCount);
+    const modifierCount = this.getModifierCount();
+
+    this.typeOptions = this.getModifierTypeOptions(modifierCount);
 
     const modifierSelectCallback = (rowCursor: number, cursor: number) => {
       if (rowCursor < 0 || cursor < 0) {
@@ -120,7 +123,6 @@
         default: {
           return this.selectShopModifierOption(rowCursor, cursor, modifierSelectCallback);
         }
-<<<<<<< HEAD
       }
     };
 
@@ -128,7 +130,7 @@
   }
 
   // Pick a modifier from among the rewards and apply it
-  private selectRewardModifierOption(cursor: number, modifierSelectCallback): boolean {
+  private selectRewardModifierOption(cursor: number, modifierSelectCallback: ModifierSelectCallback): boolean {
     if (this.typeOptions.length === 0) {
       globalScene.ui.clearText();
       globalScene.ui.setMode(UiMode.MESSAGE);
@@ -140,7 +142,11 @@
   }
 
   // Pick a modifier from the shop and apply it
-  private selectShopModifierOption(rowCursor: number, cursor: number, modifierSelectCallback): boolean {
+  private selectShopModifierOption(
+    rowCursor: number,
+    cursor: number,
+    modifierSelectCallback: ModifierSelectCallback,
+  ): boolean {
     const shopOptions = getPlayerShopModifierTypeOptionsForWave(
       globalScene.currentBattle.waveIndex,
       globalScene.getWaveMoneyAmount(1),
@@ -164,18 +170,19 @@
   }
 
   // Apply a chosen modifier: do an effect or open the party menu
-  private applyChosenModifier(modifierType: ModifierType, cost: number, modifierSelectCallback): boolean {
-    if (modifierType! instanceof PokemonModifierType) {
-      //TODO: is the bang correct?
-      if (modifierType instanceof PokemonHeldItemReward) {
-        this.openGiveHeldItemMenu(modifierType, modifierSelectCallback);
-      } else if (modifierType instanceof FusePokemonModifierType) {
+  private applyChosenModifier(
+    modifierType: ModifierType,
+    cost: number,
+    modifierSelectCallback: ModifierSelectCallback,
+  ): boolean {
+    if (modifierType instanceof PokemonModifierType) {
+      if (modifierType instanceof FusePokemonModifierType) {
         this.openFusionMenu(modifierType, cost, modifierSelectCallback);
       } else {
         this.openModifierMenu(modifierType, cost, modifierSelectCallback);
       }
     } else {
-      this.applyModifier(modifierType!.newModifier()!); // TODO: is the bang correct?
+      this.applyModifier(modifierType.newModifier()!);
     }
     return !cost;
   }
@@ -205,7 +212,7 @@
   }
 
   // Transfer modifiers among party pokemon
-  private openModifierTransferScreen(modifierSelectCallback) {
+  private openModifierTransferScreen(modifierSelectCallback: ModifierSelectCallback) {
     const party = globalScene.getPlayerParty();
     globalScene.ui.setModeWithoutClear(
       UiMode.PARTY,
@@ -258,7 +265,7 @@
   }
 
   // Applies the effects of the chosen modifier
-  private applyModifier(modifier: Modifier, cost = 0, playSound = false) {
+  private applyModifier(modifier: Modifier, cost = 0, playSound = false): void {
     const result = globalScene.addModifier(modifier, false, playSound, undefined, undefined, cost);
     // Queue a copy of this phase when applying a TM or Memory Mushroom.
     // If the player selects either of these, then escapes out of consuming them,
@@ -304,129 +311,10 @@
             const modifier = modifierType.newModifier(party[fromSlotIndex], party[spliceSlotIndex])!; //TODO: is the bang correct?
             this.applyModifier(modifier, cost, true);
           });
-=======
-      }
-    };
-
-    this.resetModifierSelect(modifierSelectCallback);
-  }
-
-  // Pick a modifier from among the rewards and apply it
-  private selectRewardModifierOption(cursor: number, modifierSelectCallback: ModifierSelectCallback): boolean {
-    if (this.typeOptions.length === 0) {
-      globalScene.ui.clearText();
-      globalScene.ui.setMode(UiMode.MESSAGE);
-      super.end();
-      return true;
-    }
-    const modifierType = this.typeOptions[cursor].type;
-    return this.applyChosenModifier(modifierType, 0, modifierSelectCallback);
-  }
-
-  // Pick a modifier from the shop and apply it
-  private selectShopModifierOption(
-    rowCursor: number,
-    cursor: number,
-    modifierSelectCallback: ModifierSelectCallback,
-  ): boolean {
-    const shopOptions = getPlayerShopModifierTypeOptionsForWave(
-      globalScene.currentBattle.waveIndex,
-      globalScene.getWaveMoneyAmount(1),
-    );
-    const shopOption =
-      shopOptions[
-        rowCursor > 2 || shopOptions.length <= SHOP_OPTIONS_ROW_LIMIT ? cursor : cursor + SHOP_OPTIONS_ROW_LIMIT
-      ];
-    const modifierType = shopOption.type;
-    // Apply Black Sludge to healing item cost
-    const healingItemCost = new NumberHolder(shopOption.cost);
-    globalScene.applyModifier(HealShopCostModifier, true, healingItemCost);
-    const cost = healingItemCost.value;
-
-    if (globalScene.money < cost && !Overrides.WAIVE_ROLL_FEE_OVERRIDE) {
-      globalScene.ui.playError();
-      return false;
-    }
-
-    return this.applyChosenModifier(modifierType, cost, modifierSelectCallback);
-  }
-
-  // Apply a chosen modifier: do an effect or open the party menu
-  private applyChosenModifier(
-    modifierType: ModifierType,
-    cost: number,
-    modifierSelectCallback: ModifierSelectCallback,
-  ): boolean {
-    if (modifierType instanceof PokemonModifierType) {
-      if (modifierType instanceof FusePokemonModifierType) {
-        this.openFusionMenu(modifierType, cost, modifierSelectCallback);
-      } else {
-        this.openModifierMenu(modifierType, cost, modifierSelectCallback);
-      }
-    } else {
-      this.applyModifier(modifierType.newModifier()!);
-    }
-    return !cost;
-  }
-
-  // Reroll rewards
-  private rerollModifiers() {
-    const rerollCost = this.getRerollCost(globalScene.lockModifierTiers);
-    if (rerollCost < 0 || globalScene.money < rerollCost) {
-      globalScene.ui.playError();
-      return false;
-    }
-    globalScene.reroll = true;
-    globalScene.phaseManager.unshiftNew(
-      "SelectModifierPhase",
-      this.rerollCount + 1,
-      this.typeOptions.map(o => o.type?.tier).filter(t => t !== undefined) as ModifierTier[],
-    );
-    globalScene.ui.clearText();
-    globalScene.ui.setMode(UiMode.MESSAGE).then(() => super.end());
-    if (!Overrides.WAIVE_ROLL_FEE_OVERRIDE) {
-      globalScene.money -= rerollCost;
-      globalScene.updateMoneyText();
-      globalScene.animateMoneyChanged(false);
-    }
-    globalScene.playSound("se/buy");
-    return true;
-  }
-
-  // Transfer modifiers among party pokemon
-  private openModifierTransferScreen(modifierSelectCallback: ModifierSelectCallback) {
-    const party = globalScene.getPlayerParty();
-    globalScene.ui.setModeWithoutClear(
-      UiMode.PARTY,
-      PartyUiMode.MODIFIER_TRANSFER,
-      -1,
-      (fromSlotIndex: number, itemIndex: number, itemQuantity: number, toSlotIndex: number) => {
-        if (
-          toSlotIndex !== undefined &&
-          fromSlotIndex < 6 &&
-          toSlotIndex < 6 &&
-          fromSlotIndex !== toSlotIndex &&
-          itemIndex > -1
-        ) {
-          const itemModifiers = globalScene.findModifiers(
-            m => m instanceof PokemonHeldItemModifier && m.isTransferable && m.pokemonId === party[fromSlotIndex].id,
-          ) as PokemonHeldItemModifier[];
-          const itemModifier = itemModifiers[itemIndex];
-          globalScene.tryTransferHeldItemModifier(
-            itemModifier,
-            party[toSlotIndex],
-            true,
-            itemQuantity,
-            undefined,
-            undefined,
-            false,
-          );
->>>>>>> b1c50dd6
         } else {
           this.resetModifierSelect(modifierSelectCallback);
         }
       },
-<<<<<<< HEAD
       modifierType.selectFilter,
     );
   }
@@ -461,85 +349,11 @@
                 : modifierType.newModifier(party[slotIndex], option as number)
               : modifierType.newModifier(party[slotIndex], option - PartyOption.MOVE_1);
             this.applyModifier(modifier!, cost, true); // TODO: is the bang correct?
-=======
-      PartyUiHandler.FilterItemMaxStacks,
-    );
-    return true;
-  }
-
-  // Toggle reroll lock
-  private toggleRerollLock() {
-    const rerollCost = this.getRerollCost(globalScene.lockModifierTiers);
-    if (rerollCost < 0) {
-      // Reroll lock button is also disabled when reroll is disabled
-      globalScene.ui.playError();
-      return false;
-    }
-    globalScene.lockModifierTiers = !globalScene.lockModifierTiers;
-    const uiHandler = globalScene.ui.getHandler() as ModifierSelectUiHandler;
-    uiHandler.setRerollCost(this.getRerollCost(globalScene.lockModifierTiers));
-    uiHandler.updateLockRaritiesText();
-    uiHandler.updateRerollCostText();
-    return false;
-  }
-
-  // Applies the effects of the chosen modifier
-  private applyModifier(modifier: Modifier, cost = 0, playSound = false): void {
-    const result = globalScene.addModifier(modifier, false, playSound, undefined, undefined, cost);
-    // Queue a copy of this phase when applying a TM or Memory Mushroom.
-    // If the player selects either of these, then escapes out of consuming them,
-    // they are returned to a shop in the same state.
-    if (modifier.type instanceof RememberMoveModifierType || modifier.type instanceof TmModifierType) {
-      globalScene.phaseManager.unshiftPhase(this.copy());
-    }
-
-    if (cost && !(modifier.type instanceof RememberMoveModifierType)) {
-      if (result) {
-        if (!Overrides.WAIVE_ROLL_FEE_OVERRIDE) {
-          globalScene.money -= cost;
-          globalScene.updateMoneyText();
-          globalScene.animateMoneyChanged(false);
-        }
-        globalScene.playSound("se/buy");
-        (globalScene.ui.getHandler() as ModifierSelectUiHandler).updateCostText();
-      } else {
-        globalScene.ui.playError();
-      }
-    } else {
-      globalScene.ui.clearText();
-      globalScene.ui.setMode(UiMode.MESSAGE);
-      super.end();
-    }
-  }
-
-  // Opens the party menu specifically for fusions
-  private openFusionMenu(
-    modifierType: PokemonModifierType,
-    cost: number,
-    modifierSelectCallback: ModifierSelectCallback,
-  ): void {
-    const party = globalScene.getPlayerParty();
-    globalScene.ui.setModeWithoutClear(
-      UiMode.PARTY,
-      PartyUiMode.SPLICE,
-      -1,
-      (fromSlotIndex: number, spliceSlotIndex: number) => {
-        if (
-          spliceSlotIndex !== undefined &&
-          fromSlotIndex < 6 &&
-          spliceSlotIndex < 6 &&
-          fromSlotIndex !== spliceSlotIndex
-        ) {
-          globalScene.ui.setMode(UiMode.MODIFIER_SELECT, this.isPlayer()).then(() => {
-            const modifier = modifierType.newModifier(party[fromSlotIndex], party[spliceSlotIndex])!; //TODO: is the bang correct?
-            this.applyModifier(modifier, cost, true);
->>>>>>> b1c50dd6
           });
         } else {
           this.resetModifierSelect(modifierSelectCallback);
         }
       },
-<<<<<<< HEAD
       pokemonModifierType.selectFilter,
       modifierType instanceof PokemonMoveModifierType
         ? (modifierType as PokemonMoveModifierType).moveSelectFilter
@@ -552,38 +366,10 @@
   private openGiveHeldItemMenu(reward, modifierSelectCallback) {
     const party = globalScene.getPlayerParty();
     const partyUiMode = PartyUiMode.MODIFIER;
-=======
-      modifierType.selectFilter,
-    );
-  }
-
-  // Opens the party menu to apply one of various modifiers
-  private openModifierMenu(
-    modifierType: PokemonModifierType,
-    cost: number,
-    modifierSelectCallback: ModifierSelectCallback,
-  ): void {
-    const party = globalScene.getPlayerParty();
-    const pokemonModifierType = modifierType as PokemonModifierType;
-    const isMoveModifier = modifierType instanceof PokemonMoveModifierType;
-    const isTmModifier = modifierType instanceof TmModifierType;
-    const isRememberMoveModifier = modifierType instanceof RememberMoveModifierType;
-    const isPpRestoreModifier =
-      modifierType instanceof PokemonPpRestoreModifierType || modifierType instanceof PokemonPpUpModifierType;
-    const partyUiMode = isMoveModifier
-      ? PartyUiMode.MOVE_MODIFIER
-      : isTmModifier
-        ? PartyUiMode.TM_MODIFIER
-        : isRememberMoveModifier
-          ? PartyUiMode.REMEMBER_MOVE_MODIFIER
-          : PartyUiMode.MODIFIER;
-    const tmMoveId = isTmModifier ? (modifierType as TmModifierType).moveId : undefined;
->>>>>>> b1c50dd6
     globalScene.ui.setModeWithoutClear(
       UiMode.PARTY,
       partyUiMode,
       -1,
-<<<<<<< HEAD
       (slotIndex: number, _option: PartyOption) => {
         if (slotIndex < 6) {
           globalScene.ui.setMode(UiMode.MODIFIER_SELECT, this.isPlayer()).then(() => {
@@ -591,60 +377,29 @@
             globalScene.ui.clearText();
             globalScene.ui.setMode(UiMode.MESSAGE);
             super.end();
-=======
-      (slotIndex: number, option: PartyOption) => {
-        if (slotIndex < 6) {
-          globalScene.ui.setMode(UiMode.MODIFIER_SELECT, this.isPlayer()).then(() => {
-            const modifier = !isMoveModifier
-              ? !isRememberMoveModifier
-                ? modifierType.newModifier(party[slotIndex])
-                : modifierType.newModifier(party[slotIndex], option as number)
-              : modifierType.newModifier(party[slotIndex], option - PartyOption.MOVE_1);
-            this.applyModifier(modifier!, cost, true); // TODO: is the bang correct?
->>>>>>> b1c50dd6
           });
         } else {
           this.resetModifierSelect(modifierSelectCallback);
         }
       },
-<<<<<<< HEAD
       reward.selectFilter,
-=======
-      pokemonModifierType.selectFilter,
-      modifierType instanceof PokemonMoveModifierType
-        ? (modifierType as PokemonMoveModifierType).moveSelectFilter
-        : undefined,
-      tmMoveId,
-      isPpRestoreModifier,
->>>>>>> b1c50dd6
     );
   }
 
   // Function that determines how many reward slots are available
   private getModifierCount(): number {
     const modifierCountHolder = new NumberHolder(3);
-<<<<<<< HEAD
     if (this.isPlayer()) {
       globalScene.applyModifiers(ExtraModifierModifier, true, modifierCountHolder);
       globalScene.applyModifiers(TempExtraModifierModifier, true, modifierCountHolder);
     }
-=======
-    globalScene.applyModifiers(ExtraModifierModifier, true, modifierCountHolder);
-    globalScene.applyModifiers(TempExtraModifierModifier, true, modifierCountHolder);
->>>>>>> b1c50dd6
 
     // If custom modifiers are specified, overrides default item count
     if (this.customModifierSettings) {
       const newItemCount =
-<<<<<<< HEAD
         (this.customModifierSettings.guaranteedModifierTiers?.length || 0) +
         (this.customModifierSettings.guaranteedModifierTypeOptions?.length || 0) +
         (this.customModifierSettings.guaranteedModifierTypeFuncs?.length || 0);
-=======
-        (this.customModifierSettings.guaranteedModifierTiers?.length ?? 0) +
-        (this.customModifierSettings.guaranteedModifierTypeOptions?.length ?? 0) +
-        (this.customModifierSettings.guaranteedModifierTypeFuncs?.length ?? 0);
->>>>>>> b1c50dd6
       if (this.customModifierSettings.fillRemaining) {
         const originalCount = modifierCountHolder.value;
         modifierCountHolder.value = originalCount > newItemCount ? originalCount : newItemCount;
@@ -658,11 +413,7 @@
 
   // Function that resets the reward selection screen,
   // e.g. after pressing cancel in the party ui or while learning a move
-<<<<<<< HEAD
-  private resetModifierSelect(modifierSelectCallback) {
-=======
   private resetModifierSelect(modifierSelectCallback: ModifierSelectCallback) {
->>>>>>> b1c50dd6
     globalScene.ui.setMode(
       UiMode.MODIFIER_SELECT,
       this.isPlayer(),
