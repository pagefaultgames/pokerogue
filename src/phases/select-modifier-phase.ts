import { globalScene } from "#app/battle-scene";
import { ModifierTier } from "#app/modifier/modifier-tier";
import { regenerateModifierPoolThresholds, ModifierTypeOption, ModifierType, getPlayerShopModifierTypeOptionsForWave, PokemonModifierType, FusePokemonModifierType, PokemonMoveModifierType, TmModifierType, RememberMoveModifierType, PokemonPpRestoreModifierType, PokemonPpUpModifierType, ModifierPoolType, getPlayerModifierTypeOptions } from "#app/modifier/modifier-type";
import { ExtraModifierModifier, HealShopCostModifier, Modifier, PokemonHeldItemModifier, TempExtraModifierModifier } from "#app/modifier/modifier";
import ModifierSelectUiHandler, { SHOP_OPTIONS_ROW_LIMIT } from "#app/ui/modifier-select-ui-handler";
import PartyUiHandler, { PartyUiMode, PartyOption } from "#app/ui/party-ui-handler";
import { Mode } from "#app/ui/ui";
import i18next from "i18next";
import * as Utils from "#app/utils";
import { BattlePhase } from "./battle-phase";
import Overrides from "#app/overrides";
import { CustomModifierSettings } from "#app/modifier/modifier-type";
import { isNullOrUndefined, NumberHolder } from "#app/utils";

export class SelectModifierPhase extends BattlePhase {
  private rerollCount: integer;
  private modifierTiers?: ModifierTier[];
  private customModifierSettings?: CustomModifierSettings;
  private isCopy: boolean;

  private typeOptions: ModifierTypeOption[];

  constructor(rerollCount: integer = 0, modifierTiers?: ModifierTier[], customModifierSettings?: CustomModifierSettings, isCopy: boolean = false) {
    super();

    this.rerollCount = rerollCount;
    this.modifierTiers = modifierTiers;
    this.customModifierSettings = customModifierSettings;
    this.isCopy = isCopy;
  }

  start() {
    super.start();

    if (!this.rerollCount && !this.isCopy) {
      this.updateSeed();
    } else if (this.rerollCount) {
      globalScene.reroll = false;
    }

<<<<<<< HEAD
    const party = globalScene.getParty();
=======
    const party = this.scene.getPlayerParty();
>>>>>>> f2a2281f
    if (!this.isCopy) {
      regenerateModifierPoolThresholds(party, this.getPoolType(), this.rerollCount);
    }
    const modifierCount = new Utils.IntegerHolder(3);
    if (this.isPlayer()) {
      globalScene.applyModifiers(ExtraModifierModifier, true, modifierCount);
      globalScene.applyModifiers(TempExtraModifierModifier, true, modifierCount);
    }

    // If custom modifiers are specified, overrides default item count
    if (!!this.customModifierSettings) {
      const newItemCount = (this.customModifierSettings.guaranteedModifierTiers?.length || 0) +
        (this.customModifierSettings.guaranteedModifierTypeOptions?.length || 0) +
        (this.customModifierSettings.guaranteedModifierTypeFuncs?.length || 0);
      if (this.customModifierSettings.fillRemaining) {
        const originalCount = modifierCount.value;
        modifierCount.value = originalCount > newItemCount ? originalCount : newItemCount;
      } else {
        modifierCount.value = newItemCount;
      }
    }

    this.typeOptions = this.getModifierTypeOptions(modifierCount.value);

    const modifierSelectCallback = (rowCursor: integer, cursor: integer) => {
      if (rowCursor < 0 || cursor < 0) {
        globalScene.ui.showText(i18next.t("battle:skipItemQuestion"), null, () => {
          globalScene.ui.setOverlayMode(Mode.CONFIRM, () => {
            globalScene.ui.revertMode();
            globalScene.ui.setMode(Mode.MESSAGE);
            super.end();
          }, () => globalScene.ui.setMode(Mode.MODIFIER_SELECT, this.isPlayer(), this.typeOptions, modifierSelectCallback, this.getRerollCost(globalScene.lockModifierTiers)));
        });
        return false;
      }
      let modifierType: ModifierType;
      let cost: integer;
      const rerollCost = this.getRerollCost(globalScene.lockModifierTiers);
      switch (rowCursor) {
        case 0:
          switch (cursor) {
            case 0:
              if (rerollCost < 0 || globalScene.money < rerollCost) {
                globalScene.ui.playError();
                return false;
              } else {
                globalScene.reroll = true;
                globalScene.unshiftPhase(new SelectModifierPhase(this.rerollCount + 1, this.typeOptions.map(o => o.type?.tier).filter(t => t !== undefined) as ModifierTier[]));
                globalScene.ui.clearText();
                globalScene.ui.setMode(Mode.MESSAGE).then(() => super.end());
                if (!Overrides.WAIVE_ROLL_FEE_OVERRIDE) {
                  globalScene.money -= rerollCost;
                  globalScene.updateMoneyText();
                  globalScene.animateMoneyChanged(false);
                }
                globalScene.playSound("se/buy");
              }
              break;
            case 1:
              globalScene.ui.setModeWithoutClear(Mode.PARTY, PartyUiMode.MODIFIER_TRANSFER, -1, (fromSlotIndex: integer, itemIndex: integer, itemQuantity: integer, toSlotIndex: integer) => {
                if (toSlotIndex !== undefined && fromSlotIndex < 6 && toSlotIndex < 6 && fromSlotIndex !== toSlotIndex && itemIndex > -1) {
                  const itemModifiers = globalScene.findModifiers(m => m instanceof PokemonHeldItemModifier
                      && m.isTransferable && m.pokemonId === party[fromSlotIndex].id) as PokemonHeldItemModifier[];
                  const itemModifier = itemModifiers[itemIndex];
<<<<<<< HEAD
                  globalScene.tryTransferHeldItemModifier(itemModifier, party[toSlotIndex], true, itemQuantity);
=======
                  this.scene.tryTransferHeldItemModifier(itemModifier, party[toSlotIndex], true, itemQuantity, undefined, undefined, false);
>>>>>>> f2a2281f
                } else {
                  globalScene.ui.setMode(Mode.MODIFIER_SELECT, this.isPlayer(), this.typeOptions, modifierSelectCallback, this.getRerollCost(globalScene.lockModifierTiers));
                }
              }, PartyUiHandler.FilterItemMaxStacks);
              break;
            case 2:
              globalScene.ui.setModeWithoutClear(Mode.PARTY, PartyUiMode.CHECK, -1, () => {
                globalScene.ui.setMode(Mode.MODIFIER_SELECT, this.isPlayer(), this.typeOptions, modifierSelectCallback, this.getRerollCost(globalScene.lockModifierTiers));
              });
              break;
            case 3:
              if (rerollCost < 0) {
                // Reroll lock button is also disabled when reroll is disabled
                globalScene.ui.playError();
                return false;
              }
              globalScene.lockModifierTiers = !globalScene.lockModifierTiers;
              const uiHandler = globalScene.ui.getHandler() as ModifierSelectUiHandler;
              uiHandler.setRerollCost(this.getRerollCost(globalScene.lockModifierTiers));
              uiHandler.updateLockRaritiesText();
              uiHandler.updateRerollCostText();
              return false;
          }
          return true;
        case 1:
          if (this.typeOptions.length === 0) {
            globalScene.ui.clearText();
            globalScene.ui.setMode(Mode.MESSAGE);
            super.end();
            return true;
          }
          if (this.typeOptions[cursor].type) {
            modifierType = this.typeOptions[cursor].type;
          }
          break;
        default:
          const shopOptions = getPlayerShopModifierTypeOptionsForWave(globalScene.currentBattle.waveIndex, globalScene.getWaveMoneyAmount(1));
          const shopOption = shopOptions[rowCursor > 2 || shopOptions.length <= SHOP_OPTIONS_ROW_LIMIT ? cursor : cursor + SHOP_OPTIONS_ROW_LIMIT];
          if (shopOption.type) {
            modifierType = shopOption.type;
          }
          // Apply Black Sludge to healing item cost
          const healingItemCost = new NumberHolder(shopOption.cost);
          globalScene.applyModifier(HealShopCostModifier, true, healingItemCost);
          cost = healingItemCost.value;
          break;
      }

      if (cost! && (globalScene.money < cost) && !Overrides.WAIVE_ROLL_FEE_OVERRIDE) { // TODO: is the bang on cost correct?
        globalScene.ui.playError();
        return false;
      }

      const applyModifier = (modifier: Modifier, playSound: boolean = false) => {
        const result = globalScene.addModifier(modifier, false, playSound, undefined, undefined, cost);
        // Queue a copy of this phase when applying a TM or Memory Mushroom.
        // If the player selects either of these, then escapes out of consuming them,
        // they are returned to a shop in the same state.
        if (modifier.type instanceof RememberMoveModifierType ||
            modifier.type instanceof TmModifierType) {
          globalScene.unshiftPhase(this.copy());
        }

        if (cost && !(modifier.type instanceof RememberMoveModifierType)) {
          result.then(success => {
            if (success) {
              if (!Overrides.WAIVE_ROLL_FEE_OVERRIDE) {
                globalScene.money -= cost;
                globalScene.updateMoneyText();
                globalScene.animateMoneyChanged(false);
              }
              globalScene.playSound("se/buy");
              (globalScene.ui.getHandler() as ModifierSelectUiHandler).updateCostText();
            } else {
              globalScene.ui.playError();
            }
          });
        } else {
          const doEnd = () => {
            globalScene.ui.clearText();
            globalScene.ui.setMode(Mode.MESSAGE);
            super.end();
          };
          if (result instanceof Promise) {
            result.then(() => doEnd());
          } else {
            doEnd();
          }
        }
      };

      if (modifierType! instanceof PokemonModifierType) { //TODO: is the bang correct?
        if (modifierType instanceof FusePokemonModifierType) {
          globalScene.ui.setModeWithoutClear(Mode.PARTY, PartyUiMode.SPLICE, -1, (fromSlotIndex: integer, spliceSlotIndex: integer) => {
            if (spliceSlotIndex !== undefined && fromSlotIndex < 6 && spliceSlotIndex < 6 && fromSlotIndex !== spliceSlotIndex) {
              globalScene.ui.setMode(Mode.MODIFIER_SELECT, this.isPlayer()).then(() => {
                const modifier = modifierType.newModifier(party[fromSlotIndex], party[spliceSlotIndex])!; //TODO: is the bang correct?
                applyModifier(modifier, true);
              });
            } else {
              globalScene.ui.setMode(Mode.MODIFIER_SELECT, this.isPlayer(), this.typeOptions, modifierSelectCallback, this.getRerollCost(globalScene.lockModifierTiers));
            }
          }, modifierType.selectFilter);
        } else {
          const pokemonModifierType = modifierType as PokemonModifierType;
          const isMoveModifier = modifierType instanceof PokemonMoveModifierType;
          const isTmModifier = modifierType instanceof TmModifierType;
          const isRememberMoveModifier = modifierType instanceof RememberMoveModifierType;
          const isPpRestoreModifier = (modifierType instanceof PokemonPpRestoreModifierType || modifierType instanceof PokemonPpUpModifierType);
          const partyUiMode = isMoveModifier ? PartyUiMode.MOVE_MODIFIER
            : isTmModifier ? PartyUiMode.TM_MODIFIER
              : isRememberMoveModifier ? PartyUiMode.REMEMBER_MOVE_MODIFIER
                : PartyUiMode.MODIFIER;
          const tmMoveId = isTmModifier
            ? (modifierType as TmModifierType).moveId
            : undefined;
          globalScene.ui.setModeWithoutClear(Mode.PARTY, partyUiMode, -1, (slotIndex: integer, option: PartyOption) => {
            if (slotIndex < 6) {
              globalScene.ui.setMode(Mode.MODIFIER_SELECT, this.isPlayer()).then(() => {
                const modifier = !isMoveModifier
                  ? !isRememberMoveModifier
                    ? modifierType.newModifier(party[slotIndex])
                    : modifierType.newModifier(party[slotIndex], option as integer)
                  : modifierType.newModifier(party[slotIndex], option - PartyOption.MOVE_1);
                applyModifier(modifier!, true); // TODO: is the bang correct?
              });
            } else {
              globalScene.ui.setMode(Mode.MODIFIER_SELECT, this.isPlayer(), this.typeOptions, modifierSelectCallback, this.getRerollCost(globalScene.lockModifierTiers));
            }
          }, pokemonModifierType.selectFilter, modifierType instanceof PokemonMoveModifierType ? (modifierType as PokemonMoveModifierType).moveSelectFilter : undefined, tmMoveId, isPpRestoreModifier);
        }
      } else {
        applyModifier(modifierType!.newModifier()!); // TODO: is the bang correct?
      }

      return !cost!;// TODO: is the bang correct?
    };
    globalScene.ui.setMode(Mode.MODIFIER_SELECT, this.isPlayer(), this.typeOptions, modifierSelectCallback, this.getRerollCost(globalScene.lockModifierTiers));
  }

  updateSeed(): void {
    globalScene.resetSeed();
  }

  isPlayer(): boolean {
    return true;
  }

  getRerollCost(lockRarities: boolean): number {
    let baseValue = 0;
    if (Overrides.WAIVE_ROLL_FEE_OVERRIDE) {
      return baseValue;
    } else if (lockRarities) {
      const tierValues = [ 50, 125, 300, 750, 2000 ];
      for (const opt of this.typeOptions) {
        baseValue += tierValues[opt.type.tier ?? 0];
      }
    } else {
      baseValue = 250;
    }

    let multiplier = 1;
    if (!isNullOrUndefined(this.customModifierSettings?.rerollMultiplier)) {
      if (this.customModifierSettings.rerollMultiplier < 0) {
        // Completely overrides reroll cost to -1 and early exits
        return -1;
      }

      // Otherwise, continue with custom multiplier
      multiplier = this.customModifierSettings.rerollMultiplier;
    }

    const baseMultiplier = Math.min(Math.ceil(globalScene.currentBattle.waveIndex / 10) * baseValue * (2 ** this.rerollCount) * multiplier, Number.MAX_SAFE_INTEGER);

    // Apply Black Sludge to reroll cost
    const modifiedRerollCost = new NumberHolder(baseMultiplier);
    globalScene.applyModifier(HealShopCostModifier, true, modifiedRerollCost);
    return modifiedRerollCost.value;
  }

  getPoolType(): ModifierPoolType {
    return ModifierPoolType.PLAYER;
  }

  getModifierTypeOptions(modifierCount: integer): ModifierTypeOption[] {
<<<<<<< HEAD
    return getPlayerModifierTypeOptions(modifierCount, globalScene.getParty(), globalScene.lockModifierTiers ? this.modifierTiers : undefined, this.customModifierSettings);
=======
    return getPlayerModifierTypeOptions(modifierCount, this.scene.getPlayerParty(), this.scene.lockModifierTiers ? this.modifierTiers : undefined, this.customModifierSettings);
>>>>>>> f2a2281f
  }

  copy(): SelectModifierPhase {
    return new SelectModifierPhase(
      this.rerollCount,
      this.modifierTiers,
      { guaranteedModifierTypeOptions: this.typeOptions, rerollMultiplier: this.customModifierSettings?.rerollMultiplier, allowLuckUpgrades: false },
      true
    );
  }

  addModifier(modifier: Modifier): Promise<boolean> {
    return globalScene.addModifier(modifier, false, true);
  }
}<|MERGE_RESOLUTION|>--- conflicted
+++ resolved
@@ -38,11 +38,7 @@
       globalScene.reroll = false;
     }
 
-<<<<<<< HEAD
-    const party = globalScene.getParty();
-=======
-    const party = this.scene.getPlayerParty();
->>>>>>> f2a2281f
+    const party = globalScene.getPlayerParty();
     if (!this.isCopy) {
       regenerateModifierPoolThresholds(party, this.getPoolType(), this.rerollCount);
     }
@@ -107,11 +103,7 @@
                   const itemModifiers = globalScene.findModifiers(m => m instanceof PokemonHeldItemModifier
                       && m.isTransferable && m.pokemonId === party[fromSlotIndex].id) as PokemonHeldItemModifier[];
                   const itemModifier = itemModifiers[itemIndex];
-<<<<<<< HEAD
-                  globalScene.tryTransferHeldItemModifier(itemModifier, party[toSlotIndex], true, itemQuantity);
-=======
-                  this.scene.tryTransferHeldItemModifier(itemModifier, party[toSlotIndex], true, itemQuantity, undefined, undefined, false);
->>>>>>> f2a2281f
+                  globalScene.tryTransferHeldItemModifier(itemModifier, party[toSlotIndex], true, itemQuantity, undefined, undefined, false);
                 } else {
                   globalScene.ui.setMode(Mode.MODIFIER_SELECT, this.isPlayer(), this.typeOptions, modifierSelectCallback, this.getRerollCost(globalScene.lockModifierTiers));
                 }
@@ -297,11 +289,7 @@
   }
 
   getModifierTypeOptions(modifierCount: integer): ModifierTypeOption[] {
-<<<<<<< HEAD
-    return getPlayerModifierTypeOptions(modifierCount, globalScene.getParty(), globalScene.lockModifierTiers ? this.modifierTiers : undefined, this.customModifierSettings);
-=======
-    return getPlayerModifierTypeOptions(modifierCount, this.scene.getPlayerParty(), this.scene.lockModifierTiers ? this.modifierTiers : undefined, this.customModifierSettings);
->>>>>>> f2a2281f
+    return getPlayerModifierTypeOptions(modifierCount, globalScene.getPlayerParty(), globalScene.lockModifierTiers ? this.modifierTiers : undefined, this.customModifierSettings);
   }
 
   copy(): SelectModifierPhase {
