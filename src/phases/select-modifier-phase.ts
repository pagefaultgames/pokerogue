--- conflicted
+++ resolved
@@ -100,50 +100,8 @@
             case 0:
               return this.rerollModifiers();
             case 1:
-<<<<<<< HEAD
-              globalScene.ui.setModeWithoutClear(
-                UiMode.PARTY,
-                PartyUiMode.MODIFIER_TRANSFER,
-                -1,
-                (fromSlotIndex: number, itemIndex: number, itemQuantity: number, toSlotIndex: number) => {
-                  if (
-                    toSlotIndex !== undefined &&
-                    fromSlotIndex < 6 &&
-                    toSlotIndex < 6 &&
-                    fromSlotIndex !== toSlotIndex &&
-                    itemIndex > -1
-                  ) {
-                    const itemModifiers = globalScene.findModifiers(
-                      m =>
-                        m instanceof PokemonHeldItemModifier &&
-                        m.isTransferable &&
-                        m.pokemonId === party[fromSlotIndex].id,
-                    ) as PokemonHeldItemModifier[];
-                    const itemModifier = itemModifiers[itemIndex];
-                    globalScene.tryTransferHeldItemModifier(
-                      itemModifier,
-                      party[toSlotIndex],
-                      true,
-                      itemQuantity,
-                      false,
-                    );
-                  } else {
-                    globalScene.ui.setMode(
-                      UiMode.MODIFIER_SELECT,
-                      this.isPlayer(),
-                      this.typeOptions,
-                      modifierSelectCallback,
-                      this.getRerollCost(globalScene.lockModifierTiers),
-                    );
-                  }
-                },
-                PartyUiHandler.FilterItemMaxStacks,
-              );
-              break;
-=======
               return this.openModifierTransferScreen(modifierSelectCallback);
             // Check the party, pass a callback to restore the modifier select screen.
->>>>>>> b1c50dd6
             case 2:
               globalScene.ui.setModeWithoutClear(UiMode.PARTY, PartyUiMode.CHECK, -1, () => {
                 this.resetModifierSelect(modifierSelectCallback);
