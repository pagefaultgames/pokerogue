--- conflicted
+++ resolved
@@ -66,11 +66,7 @@
     if (!this.isCopy) {
       regenerateModifierPoolThresholds(party, this.getPoolType(), this.rerollCount);
     }
-<<<<<<< HEAD
     const modifierCount = new NumberHolder(3);
-=======
-    const modifierCount = new Utils.NumberHolder(3);
->>>>>>> 420c2e37
     if (this.isPlayer()) {
       globalScene.applyModifiers(ExtraModifierModifier, true, modifierCount);
       globalScene.applyModifiers(TempExtraModifierModifier, true, modifierCount);
