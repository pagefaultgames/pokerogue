import {ModifierTier} from "#app/modifier/modifier-tier";
import {
  CustomModifierSettings,
  FusePokemonModifierType, getPlayerModifierTypeOptions,
  getPlayerShopModifierTypeOptionsForWave, ModifierPoolType,
  ModifierType,
  ModifierTypeOption,
  PokemonModifierType,
  PokemonMoveModifierType,
  PokemonPpRestoreModifierType,
  PokemonPpUpModifierType,
  regenerateModifierPoolThresholds,
  RememberMoveModifierType,
  TmModifierType
} from "#app/modifier/modifier-type";
import BattleScene from "#app/battle-scene";
import * as Utils from "#app/utils";
import {ExtraModifierModifier, Modifier, PokemonHeldItemModifier} from "#app/modifier/modifier";
import i18next from "#app/plugins/i18n";
import {Mode} from "#app/ui/ui";
import PartyUiHandler, {PartyOption, PartyUiMode} from "#app/ui/party-ui-handler";
import ModifierSelectUiHandler, {SHOP_OPTIONS_ROW_LIMIT} from "#app/ui/modifier-select-ui-handler";
import {BattlePhase} from "#app/phases/battle-phase";
import {isNullOrUndefined} from "#app/utils";
import * as Overrides from "#app/overrides";

export class SelectModifierPhase extends BattlePhase {
  private rerollCount: integer;
  private modifierTiers: ModifierTier[];
  private customModifierSettings: CustomModifierSettings;

  constructor(scene: BattleScene, rerollCount: integer = 0, modifierTiers?: ModifierTier[], customModifierSettings?: CustomModifierSettings) {
    super(scene);

    this.rerollCount = rerollCount;
    this.modifierTiers = modifierTiers;
    this.customModifierSettings = customModifierSettings;
  }

  start() {
    super.start();

    if (!this.rerollCount) {
      this.updateSeed();
    } else {
      this.scene.reroll = false;
    }

    const party = this.scene.getParty();
    regenerateModifierPoolThresholds(party, this.getPoolType(), this.rerollCount);
    const  modifierCount = new Utils.IntegerHolder(3);
    if (this.isPlayer()) {
      this.scene.applyModifiers(ExtraModifierModifier, true, modifierCount);
    }

    // If custom modifiers are specified, overrides default item count
    if (!!this.customModifierSettings) {
      const newItemCount = (this.customModifierSettings.guaranteedModifierTiers?.length || 0) +
        (this.customModifierSettings.guaranteedModifierTypeOptions?.length || 0) +
        (this.customModifierSettings.guaranteedModifierTypeFuncs?.length || 0);
      if (this.customModifierSettings.fillRemaining) {
        const originalCount = modifierCount.value;
        modifierCount.value = originalCount > newItemCount ? originalCount : newItemCount;
      } else {
        modifierCount.value = newItemCount;
      }
    }

    const typeOptions: ModifierTypeOption[] = this.getModifierTypeOptions(modifierCount.value);

    const modifierSelectCallback = (rowCursor: integer, cursor: integer) => {
      if (rowCursor < 0 || cursor < 0) {
        this.scene.ui.showText(i18next.t("battle:skipItemQuestion"), null, () => {
          this.scene.ui.setOverlayMode(Mode.CONFIRM, () => {
            this.scene.ui.revertMode();
            this.scene.ui.setMode(Mode.MESSAGE);
            super.end();
          }, () => this.scene.ui.setMode(Mode.MODIFIER_SELECT, this.isPlayer(), typeOptions, modifierSelectCallback, this.getRerollCost(typeOptions, this.scene.lockModifierTiers)));
        });
        return false;
      }
      let modifierType: ModifierType;
      let cost: integer;
      switch (rowCursor) {
      case 0:
        switch (cursor) {
        case 0:
          const rerollCost = this.getRerollCost(typeOptions, this.scene.lockModifierTiers);
          if (this.scene.money < rerollCost) {
            this.scene.ui.playError();
            return false;
          } else {
            this.scene.reroll = true;
            this.scene.unshiftPhase(new SelectModifierPhase(this.scene, this.rerollCount + 1, typeOptions.map(o => o.type.tier)));
            this.scene.ui.clearText();
            this.scene.ui.setMode(Mode.MESSAGE).then(() => super.end());
<<<<<<< HEAD
            this.scene.money -= rerollCost;
            this.scene.updateMoneyText();
            this.scene.animateMoneyChanged(false);
            this.scene.audioHandler.playSound("buy");
=======
            if (!Overrides.WAIVE_REROLL_FEE_OVERRIDE) {
              this.scene.money -= rerollCost;
              this.scene.updateMoneyText();
              this.scene.animateMoneyChanged(false);
            }
            this.scene.playSound("buy");
>>>>>>> fb74dcb9
          }
          break;
        case 1:
          this.scene.ui.setModeWithoutClear(Mode.PARTY, PartyUiMode.MODIFIER_TRANSFER, -1, (fromSlotIndex: integer, itemIndex: integer, itemQuantity: integer, toSlotIndex: integer) => {
            if (toSlotIndex !== undefined && fromSlotIndex < 6 && toSlotIndex < 6 && fromSlotIndex !== toSlotIndex && itemIndex > -1) {
              const itemModifiers = this.scene.findModifiers(m => m instanceof PokemonHeldItemModifier
                    && (m as PokemonHeldItemModifier).getTransferrable(true) && (m as PokemonHeldItemModifier).pokemonId === party[fromSlotIndex].id) as PokemonHeldItemModifier[];
              const itemModifier = itemModifiers[itemIndex];
              this.scene.tryTransferHeldItemModifier(itemModifier, party[toSlotIndex], true, itemQuantity);
            } else {
              this.scene.ui.setMode(Mode.MODIFIER_SELECT, this.isPlayer(), typeOptions, modifierSelectCallback, this.getRerollCost(typeOptions, this.scene.lockModifierTiers));
            }
          }, PartyUiHandler.FilterItemMaxStacks);
          break;
        case 2:
          this.scene.ui.setModeWithoutClear(Mode.PARTY, PartyUiMode.CHECK, -1, () => {
            this.scene.ui.setMode(Mode.MODIFIER_SELECT, this.isPlayer(), typeOptions, modifierSelectCallback, this.getRerollCost(typeOptions, this.scene.lockModifierTiers));
          });
          break;
        case 3:
          this.scene.lockModifierTiers = !this.scene.lockModifierTiers;
          const uiHandler = this.scene.ui.getHandler() as ModifierSelectUiHandler;
          uiHandler.setRerollCost(this.getRerollCost(typeOptions, this.scene.lockModifierTiers));
          uiHandler.updateLockRaritiesText();
          uiHandler.updateRerollCostText();
          return false;
        }
        return true;
      case 1:
        if (typeOptions.length === 0) {
          this.scene.ui.revertMode();
          this.scene.ui.setMode(Mode.MESSAGE);
          super.end();
        }
        modifierType = typeOptions[cursor].type;
        break;
      default:
        const shopOptions = getPlayerShopModifierTypeOptionsForWave(this.scene.currentBattle.waveIndex, this.scene.getWaveMoneyAmount(1));
        const shopOption = shopOptions[rowCursor > 2 || shopOptions.length <= SHOP_OPTIONS_ROW_LIMIT ? cursor : cursor + SHOP_OPTIONS_ROW_LIMIT];
        modifierType = shopOption.type;
        cost = shopOption.cost;
        break;
      }

      if (cost && (this.scene.money < cost) && !Overrides.WAIVE_SHOP_FEES_OVERRIDE) {
        this.scene.ui.playError();
        return false;
      }

      const applyModifier = (modifier: Modifier, playSound: boolean = false) => {
        const result = this.scene.addModifier(modifier, false, playSound);
        if (cost) {
          result.then(success => {
            if (success) {
<<<<<<< HEAD
              this.scene.money -= cost;
              this.scene.updateMoneyText();
              this.scene.animateMoneyChanged(false);
              this.scene.audioHandler.playSound("buy");
=======
              if (!Overrides.WAIVE_SHOP_FEES_OVERRIDE) {
                this.scene.money -= cost;
                this.scene.updateMoneyText();
                this.scene.animateMoneyChanged(false);
              }
              this.scene.playSound("buy");
>>>>>>> fb74dcb9
              (this.scene.ui.getHandler() as ModifierSelectUiHandler).updateCostText();
            } else {
              this.scene.ui.playError();
            }
          });
        } else {
          const doEnd = () => {
            this.scene.ui.clearText();
            this.scene.ui.setMode(Mode.MESSAGE);
            super.end();
          };
          if (result instanceof Promise) {
            result.then(() => doEnd());
          } else {
            doEnd();
          }
        }
      };

      if (modifierType instanceof PokemonModifierType) {
        if (modifierType instanceof FusePokemonModifierType) {
          this.scene.ui.setModeWithoutClear(Mode.PARTY, PartyUiMode.SPLICE, -1, (fromSlotIndex: integer, spliceSlotIndex: integer) => {
            if (spliceSlotIndex !== undefined && fromSlotIndex < 6 && spliceSlotIndex < 6 && fromSlotIndex !== spliceSlotIndex) {
              this.scene.ui.setMode(Mode.MODIFIER_SELECT, this.isPlayer()).then(() => {
                const modifier = modifierType.newModifier(party[fromSlotIndex], party[spliceSlotIndex]);
                applyModifier(modifier, true);
              });
            } else {
              this.scene.ui.setMode(Mode.MODIFIER_SELECT, this.isPlayer(), typeOptions, modifierSelectCallback, this.getRerollCost(typeOptions, this.scene.lockModifierTiers));
            }
          }, modifierType.selectFilter);
        } else {
          const pokemonModifierType = modifierType as PokemonModifierType;
          const isMoveModifier = modifierType instanceof PokemonMoveModifierType;
          const isTmModifier = modifierType instanceof TmModifierType;
          const isRememberMoveModifier = modifierType instanceof RememberMoveModifierType;
          const isPpRestoreModifier = (modifierType instanceof PokemonPpRestoreModifierType || modifierType instanceof PokemonPpUpModifierType);
          const partyUiMode = isMoveModifier ? PartyUiMode.MOVE_MODIFIER
            : isTmModifier ? PartyUiMode.TM_MODIFIER
              : isRememberMoveModifier ? PartyUiMode.REMEMBER_MOVE_MODIFIER
                : PartyUiMode.MODIFIER;
          const tmMoveId = isTmModifier
            ? (modifierType as TmModifierType).moveId
            : undefined;
          this.scene.ui.setModeWithoutClear(Mode.PARTY, partyUiMode, -1, (slotIndex: integer, option: PartyOption) => {
            if (slotIndex < 6) {
              this.scene.ui.setMode(Mode.MODIFIER_SELECT, this.isPlayer()).then(() => {
                const modifier = !isMoveModifier
                  ? !isRememberMoveModifier
                    ? modifierType.newModifier(party[slotIndex])
                    : modifierType.newModifier(party[slotIndex], option as integer)
                  : modifierType.newModifier(party[slotIndex], option - PartyOption.MOVE_1);
                applyModifier(modifier, true);
              });
            } else {
              this.scene.ui.setMode(Mode.MODIFIER_SELECT, this.isPlayer(), typeOptions, modifierSelectCallback, this.getRerollCost(typeOptions, this.scene.lockModifierTiers));
            }
          }, pokemonModifierType.selectFilter, modifierType instanceof PokemonMoveModifierType ? (modifierType as PokemonMoveModifierType).moveSelectFilter : undefined, tmMoveId, isPpRestoreModifier);
        }
      } else {
        applyModifier(modifierType.newModifier());
      }

      return !cost;
    };
    this.scene.ui.setMode(Mode.MODIFIER_SELECT, this.isPlayer(), typeOptions, modifierSelectCallback, this.getRerollCost(typeOptions, this.scene.lockModifierTiers));
  }

  updateSeed(): void {
    this.scene.resetSeed();
  }

  isPlayer(): boolean {
    return true;
  }

  getRerollCost(typeOptions: ModifierTypeOption[], lockRarities: boolean): integer {
    let baseValue = 0;
    if (Overrides.WAIVE_REROLL_FEE_OVERRIDE) {
      return baseValue;
    } else if (lockRarities) {
      const tierValues = [50, 125, 300, 750, 2000];
      for (const opt of typeOptions) {
        baseValue += tierValues[opt.type.tier];
      }
    } else {
      baseValue = 250;
    }
    const multiplier = !isNullOrUndefined(this.customModifierSettings?.rerollMultiplier)  ? this.customModifierSettings.rerollMultiplier : 1;
    return Math.min(Math.ceil(this.scene.currentBattle.waveIndex / 10) * baseValue * Math.pow(2, this.rerollCount) * multiplier, Number.MAX_SAFE_INTEGER);
  }

  getPoolType(): ModifierPoolType {
    return ModifierPoolType.PLAYER;
  }

  getModifierTypeOptions(modifierCount: integer): ModifierTypeOption[] {
    return getPlayerModifierTypeOptions(modifierCount, this.scene.getParty(), this.scene.lockModifierTiers ? this.modifierTiers : undefined, this.customModifierSettings);
  }

  addModifier(modifier: Modifier): Promise<boolean> {
    return this.scene.addModifier(modifier, false, true);
  }
}<|MERGE_RESOLUTION|>--- conflicted
+++ resolved
@@ -94,19 +94,12 @@
             this.scene.unshiftPhase(new SelectModifierPhase(this.scene, this.rerollCount + 1, typeOptions.map(o => o.type.tier)));
             this.scene.ui.clearText();
             this.scene.ui.setMode(Mode.MESSAGE).then(() => super.end());
-<<<<<<< HEAD
-            this.scene.money -= rerollCost;
-            this.scene.updateMoneyText();
-            this.scene.animateMoneyChanged(false);
-            this.scene.audioHandler.playSound("buy");
-=======
             if (!Overrides.WAIVE_REROLL_FEE_OVERRIDE) {
               this.scene.money -= rerollCost;
               this.scene.updateMoneyText();
               this.scene.animateMoneyChanged(false);
             }
-            this.scene.playSound("buy");
->>>>>>> fb74dcb9
+            this.scene.audioHandler.playSound("buy");
           }
           break;
         case 1:
@@ -161,19 +154,12 @@
         if (cost) {
           result.then(success => {
             if (success) {
-<<<<<<< HEAD
-              this.scene.money -= cost;
-              this.scene.updateMoneyText();
-              this.scene.animateMoneyChanged(false);
-              this.scene.audioHandler.playSound("buy");
-=======
               if (!Overrides.WAIVE_SHOP_FEES_OVERRIDE) {
                 this.scene.money -= cost;
                 this.scene.updateMoneyText();
                 this.scene.animateMoneyChanged(false);
               }
-              this.scene.playSound("buy");
->>>>>>> fb74dcb9
+              this.scene.audioHandler.playSound("buy");
               (this.scene.ui.getHandler() as ModifierSelectUiHandler).updateCostText();
             } else {
               this.scene.ui.playError();
