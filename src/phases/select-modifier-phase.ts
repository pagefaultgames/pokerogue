--- conflicted
+++ resolved
@@ -1,12 +1,7 @@
 import BattleScene from "#app/battle-scene";
 import { ModifierTier } from "#app/modifier/modifier-tier";
-<<<<<<< HEAD
-import { regenerateModifierPoolThresholds, ModifierTypeOption, ModifierType, getPlayerShopModifierTypeOptionsForWave, PokemonModifierType, FusePokemonModifierType, PokemonMoveModifierType, TmModifierType, RememberMoveModifierType, PokemonPpRestoreModifierType, PokemonPpUpModifierType, ModifierPoolType, getPlayerModifierTypeOptions, getPartyLuckValue, getLuckString, setEvioliteOverride, calculateItemConditions } from "#app/modifier/modifier-type";
-import { ExtraModifierModifier, Modifier, PokemonHeldItemModifier } from "#app/modifier/modifier";
-=======
-import { regenerateModifierPoolThresholds, ModifierTypeOption, ModifierType, getPlayerShopModifierTypeOptionsForWave, PokemonModifierType, FusePokemonModifierType, PokemonMoveModifierType, TmModifierType, RememberMoveModifierType, PokemonPpRestoreModifierType, PokemonPpUpModifierType, ModifierPoolType, getPlayerModifierTypeOptions } from "#app/modifier/modifier-type";
+import { regenerateModifierPoolThresholds, ModifierTypeOption, ModifierType, getPlayerShopModifierTypeOptionsForWave, PokemonModifierType, FusePokemonModifierType, PokemonMoveModifierType, TmModifierType, RememberMoveModifierType, PokemonPpRestoreModifierType, PokemonPpUpModifierType, ModifierPoolType, getPlayerModifierTypeOptions, getPartyLuckValue, getLuckString } from "#app/modifier/modifier-type";
 import { ExtraModifierModifier, HealShopCostModifier, Modifier, PokemonHeldItemModifier } from "#app/modifier/modifier";
->>>>>>> 9f31e36d
 import ModifierSelectUiHandler, { SHOP_OPTIONS_ROW_LIMIT } from "#app/ui/modifier-select-ui-handler";
 import PartyUiHandler, { PartyUiMode, PartyOption } from "#app/ui/party-ui-handler";
 import { Mode } from "#app/ui/ui";
@@ -14,21 +9,24 @@
 import * as Utils from "#app/utils";
 import { BattlePhase } from "./battle-phase";
 import Overrides from "#app/overrides";
-<<<<<<< HEAD
 import * as LoggerTools from "../logger";
+import { CustomModifierSettings } from "#app/modifier/modifier-type";
+import { isNullOrUndefined, NumberHolder } from "#app/utils";
 
 export class SelectModifierPhase extends BattlePhase {
   private rerollCount: integer;
-  private modifierTiers: ModifierTier[] = [];
-  private modifierPredictions: ModifierTypeOption[][] = []
+  private modifierTiers?: ModifierTier[];
+  private customModifierSettings?: CustomModifierSettings;
+  private modifierPredictions: ModifierTypeOption[][] = [];
   private predictionCost: integer = 0;
   private costTiers: integer[] = [];
 
-  constructor(scene: BattleScene, rerollCount: integer = 0, modifierTiers?: ModifierTier[], predictionCost?: integer, modifierPredictions?: ModifierTypeOption[][]) {
+  constructor(scene: BattleScene, rerollCount: integer = 0, modifierTiers?: ModifierTier[], customModifierSettings?: CustomModifierSettings) {
     super(scene);
 
     this.rerollCount = rerollCount;
-    this.modifierTiers = modifierTiers!; // TODO: is this bang correct?
+    this.modifierTiers = modifierTiers;
+    this.customModifierSettings = customModifierSettings;
     this.modifierPredictions = []
     if (modifierPredictions != undefined) {
       this.modifierPredictions = modifierPredictions;
@@ -37,16 +35,11 @@
     this.costTiers = []
   }
 
-  generateSelection(rerollOverride: integer, modifierOverride?: integer, eviolite?: boolean) {
+  generateSelection(rerollOverride: integer, modifierOverride?: integer) {
     //const STATE = Phaser.Math.RND.state() // Store RNG state
     //console.log("====================")
     //console.log("  Reroll Prediction: " + rerollOverride)
     const party = this.scene.getParty();
-    if (eviolite) {
-      setEvioliteOverride("on")
-    } else {
-      setEvioliteOverride("off")
-    }
     regenerateModifierPoolThresholds(party, this.getPoolType(), rerollOverride);
     const modifierCount = new Utils.IntegerHolder(3);
     if (this.isPlayer()) {
@@ -55,8 +48,7 @@
     if (modifierOverride) {
       //modifierCount.value = modifierOverride
     }
-    const typeOptions: ModifierTypeOption[] = this.getModifierTypeOptions(modifierCount.value, true, true);
-    setEvioliteOverride("")
+    const typeOptions: ModifierTypeOption[] = this.getModifierTypeOptions(modifierCount.value);
     typeOptions.forEach((option, idx) => {
       option.netprice = this.predictionCost
       if (option.type.name == "Nugget") {
@@ -71,34 +63,10 @@
       //console.log(option.type.name)
     })
     //console.log("====================")
-    if (eviolite) {
-      this.modifierPredictions[rerollOverride].forEach((m, i) => {
-        if (m.type.name != typeOptions[i].type.name) {
-          m.eviolite = typeOptions[i].type
-        }
-      })
-    } else {
-      this.modifierPredictions[rerollOverride] = typeOptions
-    }
+    this.modifierPredictions[rerollOverride] = typeOptions
     this.costTiers.push(this.predictionCost)
     this.predictionCost += this.getRerollCost(typeOptions, false, rerollOverride)
     //Phaser.Math.RND.state(STATE) // Restore RNG state like nothing happened
-=======
-import { CustomModifierSettings } from "#app/modifier/modifier-type";
-import { isNullOrUndefined, NumberHolder } from "#app/utils";
-
-export class SelectModifierPhase extends BattlePhase {
-  private rerollCount: integer;
-  private modifierTiers?: ModifierTier[];
-  private customModifierSettings?: CustomModifierSettings;
-
-  constructor(scene: BattleScene, rerollCount: integer = 0, modifierTiers?: ModifierTier[], customModifierSettings?: CustomModifierSettings) {
-    super(scene);
-
-    this.rerollCount = rerollCount;
-    this.modifierTiers = modifierTiers;
-    this.customModifierSettings = customModifierSettings;
->>>>>>> 9f31e36d
   }
 
   start() {
@@ -106,19 +74,11 @@
 
     if (!this.rerollCount) {
       this.updateSeed();
-      console.log(calculateItemConditions(this.scene.getParty(), false, true))
-      console.log("\n\nPerforming reroll prediction (Eviolite OFF)\n\n\n")
+      console.log("\n\nReroll Prediction\n\n\n")
       this.predictionCost = 0
       this.costTiers = []
       for (var idx = 0; idx < 10 && this.predictionCost < this.scene.money; idx++) {
-        this.generateSelection(idx, undefined, false)
-      }
-      this.updateSeed();
-      console.log("\n\nPerforming reroll prediction (Eviolite ON)\n\n\n")
-      this.predictionCost = 0
-      this.costTiers = []
-      for (var idx = 0; idx < 10 && this.predictionCost < this.scene.money; idx++) {
-        this.generateSelection(idx, undefined, true)
+        this.generateSelection(idx, undefined)
       }
       this.updateSeed();
     } else {
@@ -165,31 +125,13 @@
       switch (rowCursor) {
       case 0:
         switch (cursor) {
-<<<<<<< HEAD
-          case 0:
-            const rerollCost1 = this.getRerollCost(typeOptions, this.scene.lockModifierTiers);
-            if (this.scene.money < rerollCost1) {
-              this.scene.ui.playError();
-              return false;
-            } else {
-              this.scene.reroll = true;
-              LoggerTools.logActions(this.scene, this.scene.currentBattle.waveIndex, "Reroll" + (this.scene.lockModifierTiers ? " (Locked)" : ""))
-              this.scene.unshiftPhase(new SelectModifierPhase(this.scene, this.rerollCount + 1, typeOptions.map(o => o.type?.tier).filter(t => t !== undefined) as ModifierTier[], this.predictionCost, this.modifierPredictions));
-              this.scene.ui.clearText();
-              this.scene.ui.setMode(Mode.MESSAGE).then(() => super.end());
-              if (!Overrides.WAIVE_ROLL_FEE_OVERRIDE) {
-                this.scene.money -= rerollCost1;
-                this.scene.updateMoneyText();
-                this.scene.animateMoneyChanged(false);
-                this.scene.playSound("se/buy");
-              }
-=======
         case 0:
           if (rerollCost < 0 || this.scene.money < rerollCost) {
             this.scene.ui.playError();
             return false;
           } else {
             this.scene.reroll = true;
+            LoggerTools.logActions(this.scene, this.scene.currentBattle.waveIndex, "Reroll" + (this.scene.lockModifierTiers ? " (Lock Capsule)" : ""));
             this.scene.unshiftPhase(new SelectModifierPhase(this.scene, this.rerollCount + 1, typeOptions.map(o => o.type?.tier).filter(t => t !== undefined) as ModifierTier[]));
             this.scene.ui.clearText();
             this.scene.ui.setMode(Mode.MESSAGE).then(() => super.end());
@@ -197,53 +139,14 @@
               this.scene.money -= rerollCost;
               this.scene.updateMoneyText();
               this.scene.animateMoneyChanged(false);
->>>>>>> 9f31e36d
             }
             break;
-          case 0.1:
-            const rerollCost2 = this.getRerollCost(this.modifierPredictions[this.rerollCount], false);
-            if (this.scene.money < rerollCost2) {
-              this.scene.ui.playError();
-              return false;
-            } else {
-              this.scene.reroll = true;
-              LoggerTools.logActions(this.scene, this.scene.currentBattle.waveIndex, "+1 Reroll")
-              this.scene.unshiftPhase(new SelectModifierPhase(this.scene, this.rerollCount + 1, typeOptions.map(o => o.type!.tier), this.predictionCost, this.modifierPredictions));
-              this.scene.ui.clearText();
-              this.scene.ui.setMode(Mode.MESSAGE).then(() => super.end());
-              if (!Overrides.WAIVE_ROLL_FEE_OVERRIDE) {
-                this.scene.money -= rerollCost2;
-                this.scene.updateMoneyText();
-                this.scene.animateMoneyChanged(false);
-                this.scene.playSound("se/buy");
-              }
-            }
-            break;
-          case 0.2:
-            const rerollCost3 = this.getRerollCost(this.modifierPredictions[this.rerollCount + 1], false);
-            {
-              this.scene.reroll = true;
-              LoggerTools.logActions(this.scene, this.scene.currentBattle.waveIndex, "-1 Reroll")
-              this.scene.unshiftPhase(new SelectModifierPhase(this.scene, this.rerollCount - 1, typeOptions.map(o => o.type!.tier), this.predictionCost, this.modifierPredictions));
-              this.scene.ui.clearText();
-              this.scene.ui.setMode(Mode.MESSAGE).then(() => super.end());
-              if (!Overrides.WAIVE_ROLL_FEE_OVERRIDE) {
-                this.scene.money -= rerollCost3;
-                this.scene.updateMoneyText();
-                this.scene.animateMoneyChanged(false);
-                this.scene.playSound("se/buy");
-              }
-            }
-            break;
+          }
         case 1:
           this.scene.ui.setModeWithoutClear(Mode.PARTY, PartyUiMode.MODIFIER_TRANSFER, -1, (fromSlotIndex: integer, itemIndex: integer, itemQuantity: integer, toSlotIndex: integer, isAll: boolean, isFirst: boolean) => {
             if (toSlotIndex !== undefined && fromSlotIndex < 6 && toSlotIndex < 6 && fromSlotIndex !== toSlotIndex && itemIndex > -1) {
               const itemModifiers = this.scene.findModifiers(m => m instanceof PokemonHeldItemModifier
-<<<<<<< HEAD
-                    && m.isTransferrable && m.pokemonId === party[fromSlotIndex].id) as PokemonHeldItemModifier[];
-=======
                       && m.isTransferable && m.pokemonId === party[fromSlotIndex].id) as PokemonHeldItemModifier[];
->>>>>>> 9f31e36d
               const itemModifier = itemModifiers[itemIndex];
               if (isAll) {
                 if (isFirst)
@@ -494,9 +397,6 @@
     } else {
       baseValue = 250;
     }
-<<<<<<< HEAD
-    return Math.min(Math.ceil(this.scene.currentBattle.waveIndex / 10) * baseValue * Math.pow(2, (rerollOverride != undefined ? rerollOverride : this.rerollCount)), Number.MAX_SAFE_INTEGER);
-=======
 
     let multiplier = 1;
     if (!isNullOrUndefined(this.customModifierSettings?.rerollMultiplier)) {
@@ -508,21 +408,15 @@
       // Otherwise, continue with custom multiplier
       multiplier = this.customModifierSettings.rerollMultiplier;
     }
-    return Math.min(Math.ceil(this.scene.currentBattle.waveIndex / 10) * baseValue * Math.pow(2, this.rerollCount) * multiplier, Number.MAX_SAFE_INTEGER);
->>>>>>> 9f31e36d
+    return Math.min(Math.ceil(this.scene.currentBattle.waveIndex / 10) * baseValue * Math.pow(2, (rerollOverride != undefined ? rerollOverride : this.rerollCount)) * multiplier, Number.MAX_SAFE_INTEGER);
   }
 
   getPoolType(): ModifierPoolType {
     return ModifierPoolType.PLAYER;
   }
 
-<<<<<<< HEAD
-  getModifierTypeOptions(modifierCount: integer, shutUpBro?: boolean, calcAllLuck?: boolean, advanced?: boolean): ModifierTypeOption[] {
-    return getPlayerModifierTypeOptions(modifierCount, this.scene.getParty(), this.scene.lockModifierTiers ? this.modifierTiers : undefined, this.scene, shutUpBro, calcAllLuck, advanced);
-=======
   getModifierTypeOptions(modifierCount: integer): ModifierTypeOption[] {
     return getPlayerModifierTypeOptions(modifierCount, this.scene.getParty(), this.scene.lockModifierTiers ? this.modifierTiers : undefined, this.customModifierSettings);
->>>>>>> 9f31e36d
   }
 
   addModifier(modifier: Modifier): Promise<boolean> {
