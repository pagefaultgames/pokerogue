import { globalScene } from "#app/global-scene";
import type { ModifierTier } from "#app/modifier/modifier-tier";
import type { ModifierTypeOption, ModifierType } from "#app/modifier/modifier-type";
import {
  regenerateModifierPoolThresholds,
  getPlayerShopModifierTypeOptionsForWave,
  PokemonModifierType,
  FusePokemonModifierType,
  PokemonMoveModifierType,
  TmModifierType,
  RememberMoveModifierType,
  PokemonPpRestoreModifierType,
  PokemonPpUpModifierType,
  ModifierPoolType,
  getPlayerModifierTypeOptions,
  PokemonHeldItemReward,
} from "#app/modifier/modifier-type";
import type { Modifier } from "#app/modifier/modifier";
import {
  ExtraModifierModifier,
  HealShopCostModifier,
  PokemonHeldItemModifier,
  TempExtraModifierModifier,
} from "#app/modifier/modifier";
import type ModifierSelectUiHandler from "#app/ui/modifier-select-ui-handler";
import { SHOP_OPTIONS_ROW_LIMIT } from "#app/ui/modifier-select-ui-handler";
import PartyUiHandler, { PartyUiMode, PartyOption } from "#app/ui/party-ui-handler";
import { UiMode } from "#enums/ui-mode";
import i18next from "i18next";
import { BattlePhase } from "./battle-phase";
import Overrides from "#app/overrides";
import type { CustomModifierSettings } from "#app/modifier/modifier-type";
import { isNullOrUndefined, NumberHolder } from "#app/utils/common";

export class SelectModifierPhase extends BattlePhase {
  public readonly phaseName = "SelectModifierPhase";
  private rerollCount: number;
  private modifierTiers?: ModifierTier[];
  private customModifierSettings?: CustomModifierSettings;
  private isCopy: boolean;

  private typeOptions: ModifierTypeOption[];

  constructor(
    rerollCount = 0,
    modifierTiers?: ModifierTier[],
    customModifierSettings?: CustomModifierSettings,
    isCopy = false,
  ) {
    super();

    this.rerollCount = rerollCount;
    this.modifierTiers = modifierTiers;
    this.customModifierSettings = customModifierSettings;
    this.isCopy = isCopy;
  }

  start() {
    super.start();

    if (!this.rerollCount && !this.isCopy) {
      this.updateSeed();
    } else if (this.rerollCount) {
      globalScene.reroll = false;
    }

    const party = globalScene.getPlayerParty();
    if (!this.isCopy) {
      regenerateModifierPoolThresholds(party, this.getPoolType(), this.rerollCount);
    }
    const modifierCount = this.getModifierCount();

    this.typeOptions = this.getModifierTypeOptions(modifierCount);

    const modifierSelectCallback = (rowCursor: number, cursor: number) => {
      if (rowCursor < 0 || cursor < 0) {
        globalScene.ui.showText(i18next.t("battle:skipItemQuestion"), null, () => {
          globalScene.ui.setOverlayMode(
            UiMode.CONFIRM,
            () => {
              globalScene.ui.revertMode();
              globalScene.ui.setMode(UiMode.MESSAGE);
              super.end();
            },
            () => this.resetModifierSelect(modifierSelectCallback),
          );
        });
        return false;
      }

      switch (rowCursor) {
        // Execute one of the options from the bottom row
        case 0:
          switch (cursor) {
            case 0:
<<<<<<< HEAD
              return this.rerollModifiers();
=======
              if (rerollCost < 0 || globalScene.money < rerollCost) {
                globalScene.ui.playError();
                return false;
              }
              globalScene.reroll = true;
              globalScene.phaseManager.unshiftNew(
                "SelectModifierPhase",
                this.rerollCount + 1,
                this.typeOptions.map(o => o.type?.tier).filter(t => t !== undefined) as ModifierTier[],
              );
              globalScene.ui.clearText();
              globalScene.ui.setMode(UiMode.MESSAGE).then(() => super.end());
              if (!Overrides.WAIVE_ROLL_FEE_OVERRIDE) {
                globalScene.money -= rerollCost;
                globalScene.updateMoneyText();
                globalScene.animateMoneyChanged(false);
              }
              globalScene.playSound("se/buy");
              break;
>>>>>>> 1c4edabd
            case 1:
              return this.openModifierTransferScreen(modifierSelectCallback);
            // Check the party, pass a callback to restore the modifier select screen.
            case 2:
              globalScene.ui.setModeWithoutClear(UiMode.PARTY, PartyUiMode.CHECK, -1, () => {
                this.resetModifierSelect(modifierSelectCallback);
              });
              return true;
            case 3:
              return this.toggleRerollLock();
            default:
              return false;
          }
        // Pick an option from the rewards
        case 1:
          return this.selectRewardModifierOption(cursor, modifierSelectCallback);
        // Pick an option from the shop
        default: {
          return this.selectShopModifierOption(rowCursor, cursor, modifierSelectCallback);
        }
      }
    };

    this.resetModifierSelect(modifierSelectCallback);
  }

  // Pick a modifier from among the rewards and apply it
  private selectRewardModifierOption(cursor: number, modifierSelectCallback): boolean {
    if (this.typeOptions.length === 0) {
      globalScene.ui.clearText();
      globalScene.ui.setMode(UiMode.MESSAGE);
      super.end();
      return true;
    }
    const modifierType = this.typeOptions[cursor].type;
    return this.applyChosenModifier(modifierType, 0, modifierSelectCallback);
  }

  // Pick a modifier from the shop and apply it
  private selectShopModifierOption(rowCursor: number, cursor: number, modifierSelectCallback): boolean {
    const shopOptions = getPlayerShopModifierTypeOptionsForWave(
      globalScene.currentBattle.waveIndex,
      globalScene.getWaveMoneyAmount(1),
    );
    const shopOption =
      shopOptions[
        rowCursor > 2 || shopOptions.length <= SHOP_OPTIONS_ROW_LIMIT ? cursor : cursor + SHOP_OPTIONS_ROW_LIMIT
      ];
    const modifierType = shopOption.type;
    // Apply Black Sludge to healing item cost
    const healingItemCost = new NumberHolder(shopOption.cost);
    globalScene.applyModifier(HealShopCostModifier, true, healingItemCost);
    const cost = healingItemCost.value;

    if (globalScene.money < cost && !Overrides.WAIVE_ROLL_FEE_OVERRIDE) {
      globalScene.ui.playError();
      return false;
    }

    return this.applyChosenModifier(modifierType, cost, modifierSelectCallback);
  }

  // Apply a chosen modifier: do an effect or open the party menu
  private applyChosenModifier(modifierType: ModifierType, cost: number, modifierSelectCallback): boolean {
    if (modifierType! instanceof PokemonModifierType) {
      //TODO: is the bang correct?
      if (modifierType instanceof PokemonHeldItemReward) {
        this.openGiveHeldItemMenu(modifierType, modifierSelectCallback);
      } else if (modifierType instanceof FusePokemonModifierType) {
        this.openFusionMenu(modifierType, cost, modifierSelectCallback);
      } else {
        this.openModifierMenu(modifierType, cost, modifierSelectCallback);
      }
    } else {
      this.applyModifier(modifierType!.newModifier()!); // TODO: is the bang correct?
    }
    return !cost;
  }

  // Reroll rewards
  private rerollModifiers() {
    const rerollCost = this.getRerollCost(globalScene.lockModifierTiers);
    if (rerollCost < 0 || globalScene.money < rerollCost) {
      globalScene.ui.playError();
      return false;
    }
    globalScene.reroll = true;
    globalScene.unshiftPhase(
      new SelectModifierPhase(
        this.rerollCount + 1,
        this.typeOptions.map(o => o.type?.tier).filter(t => t !== undefined) as ModifierTier[],
      ),
    );
    globalScene.ui.clearText();
    globalScene.ui.setMode(UiMode.MESSAGE).then(() => super.end());
    if (!Overrides.WAIVE_ROLL_FEE_OVERRIDE) {
      globalScene.money -= rerollCost;
      globalScene.updateMoneyText();
      globalScene.animateMoneyChanged(false);
    }
    globalScene.playSound("se/buy");
    return true;
  }

  // Transfer modifiers among party pokemon
  private openModifierTransferScreen(modifierSelectCallback) {
    const party = globalScene.getPlayerParty();
    globalScene.ui.setModeWithoutClear(
      UiMode.PARTY,
      PartyUiMode.MODIFIER_TRANSFER,
      -1,
      (fromSlotIndex: number, itemIndex: number, itemQuantity: number, toSlotIndex: number) => {
        if (
          toSlotIndex !== undefined &&
          fromSlotIndex < 6 &&
          toSlotIndex < 6 &&
          fromSlotIndex !== toSlotIndex &&
          itemIndex > -1
        ) {
          const itemModifiers = globalScene.findModifiers(
            m => m instanceof PokemonHeldItemModifier && m.isTransferable && m.pokemonId === party[fromSlotIndex].id,
          ) as PokemonHeldItemModifier[];
          const itemModifier = itemModifiers[itemIndex];
          globalScene.tryTransferHeldItemModifier(
            itemModifier,
            party[toSlotIndex],
            true,
            itemQuantity,
            undefined,
            undefined,
            false,
          );
        } else {
          this.resetModifierSelect(modifierSelectCallback);
        }
      },
      PartyUiHandler.FilterItemMaxStacks,
    );
    return true;
  }

  // Toggle reroll lock
  private toggleRerollLock() {
    const rerollCost = this.getRerollCost(globalScene.lockModifierTiers);
    if (rerollCost < 0) {
      // Reroll lock button is also disabled when reroll is disabled
      globalScene.ui.playError();
      return false;
    }
    globalScene.lockModifierTiers = !globalScene.lockModifierTiers;
    const uiHandler = globalScene.ui.getHandler() as ModifierSelectUiHandler;
    uiHandler.setRerollCost(this.getRerollCost(globalScene.lockModifierTiers));
    uiHandler.updateLockRaritiesText();
    uiHandler.updateRerollCostText();
    return false;
  }

  // Applies the effects of the chosen modifier
  private applyModifier(modifier: Modifier, cost = 0, playSound = false) {
    const result = globalScene.addModifier(modifier, false, playSound, undefined, undefined, cost);
    // Queue a copy of this phase when applying a TM or Memory Mushroom.
    // If the player selects either of these, then escapes out of consuming them,
    // they are returned to a shop in the same state.
    if (modifier.type instanceof RememberMoveModifierType || modifier.type instanceof TmModifierType) {
      globalScene.unshiftPhase(this.copy());
    }

    if (cost && !(modifier.type instanceof RememberMoveModifierType)) {
      if (result) {
        if (!Overrides.WAIVE_ROLL_FEE_OVERRIDE) {
          globalScene.money -= cost;
          globalScene.updateMoneyText();
          globalScene.animateMoneyChanged(false);
        }
        globalScene.playSound("se/buy");
        (globalScene.ui.getHandler() as ModifierSelectUiHandler).updateCostText();
      } else {
        globalScene.ui.playError();
      }
    } else {
      globalScene.ui.clearText();
      globalScene.ui.setMode(UiMode.MESSAGE);
      super.end();
    }
  }

<<<<<<< HEAD
  // Opens the party menu specifically for fusions
  private openFusionMenu(modifierType, cost, modifierSelectCallback) {
    const party = globalScene.getPlayerParty();
    globalScene.ui.setModeWithoutClear(
      UiMode.PARTY,
      PartyUiMode.SPLICE,
      -1,
      (fromSlotIndex: number, spliceSlotIndex: number) => {
        if (
          spliceSlotIndex !== undefined &&
          fromSlotIndex < 6 &&
          spliceSlotIndex < 6 &&
          fromSlotIndex !== spliceSlotIndex
        ) {
          globalScene.ui.setMode(UiMode.MODIFIER_SELECT, this.isPlayer()).then(() => {
            const modifier = modifierType.newModifier(party[fromSlotIndex], party[spliceSlotIndex])!; //TODO: is the bang correct?
            this.applyModifier(modifier, cost, true);
          });
        } else {
          this.resetModifierSelect(modifierSelectCallback);
=======
      const applyModifier = (modifier: Modifier, playSound = false) => {
        const result = globalScene.addModifier(modifier, false, playSound, undefined, undefined, cost);
        // Queue a copy of this phase when applying a TM or Memory Mushroom.
        // If the player selects either of these, then escapes out of consuming them,
        // they are returned to a shop in the same state.
        if (modifier.type instanceof RememberMoveModifierType || modifier.type instanceof TmModifierType) {
          globalScene.phaseManager.unshiftPhase(this.copy());
>>>>>>> 1c4edabd
        }
      },
      modifierType.selectFilter,
    );
  }

  // Opens the party menu to apply one of various modifiers
  private openModifierMenu(modifierType, cost, modifierSelectCallback) {
    const party = globalScene.getPlayerParty();
    const pokemonModifierType = modifierType as PokemonModifierType;
    const isMoveModifier = modifierType instanceof PokemonMoveModifierType;
    const isTmModifier = modifierType instanceof TmModifierType;
    const isRememberMoveModifier = modifierType instanceof RememberMoveModifierType;
    const isPpRestoreModifier =
      modifierType instanceof PokemonPpRestoreModifierType || modifierType instanceof PokemonPpUpModifierType;
    const partyUiMode = isMoveModifier
      ? PartyUiMode.MOVE_MODIFIER
      : isTmModifier
        ? PartyUiMode.TM_MODIFIER
        : isRememberMoveModifier
          ? PartyUiMode.REMEMBER_MOVE_MODIFIER
          : PartyUiMode.MODIFIER;
    const tmMoveId = isTmModifier ? (modifierType as TmModifierType).moveId : undefined;
    globalScene.ui.setModeWithoutClear(
      UiMode.PARTY,
      partyUiMode,
      -1,
      (slotIndex: number, option: PartyOption) => {
        if (slotIndex < 6) {
          globalScene.ui.setMode(UiMode.MODIFIER_SELECT, this.isPlayer()).then(() => {
            const modifier = !isMoveModifier
              ? !isRememberMoveModifier
                ? modifierType.newModifier(party[slotIndex])
                : modifierType.newModifier(party[slotIndex], option as number)
              : modifierType.newModifier(party[slotIndex], option - PartyOption.MOVE_1);
            this.applyModifier(modifier!, cost, true); // TODO: is the bang correct?
          });
        } else {
          this.resetModifierSelect(modifierSelectCallback);
        }
      },
      pokemonModifierType.selectFilter,
      modifierType instanceof PokemonMoveModifierType
        ? (modifierType as PokemonMoveModifierType).moveSelectFilter
        : undefined,
      tmMoveId,
      isPpRestoreModifier,
    );
  }

  private openGiveHeldItemMenu(reward, modifierSelectCallback) {
    const party = globalScene.getPlayerParty();
    const partyUiMode = PartyUiMode.MODIFIER;
    globalScene.ui.setModeWithoutClear(
      UiMode.PARTY,
      partyUiMode,
      -1,
      (slotIndex: number, _option: PartyOption) => {
        if (slotIndex < 6) {
          globalScene.ui.setMode(UiMode.MODIFIER_SELECT, this.isPlayer()).then(() => {
            party[slotIndex].heldItemManager.add(reward.itemId);
            globalScene.ui.clearText();
            globalScene.ui.setMode(UiMode.MESSAGE);
            super.end();
          });
        } else {
          this.resetModifierSelect(modifierSelectCallback);
        }
      },
      reward.selectFilter,
    );
  }

  // Function that determines how many reward slots are available
  private getModifierCount(): number {
    const modifierCountHolder = new NumberHolder(3);
    if (this.isPlayer()) {
      globalScene.applyModifiers(ExtraModifierModifier, true, modifierCountHolder);
      globalScene.applyModifiers(TempExtraModifierModifier, true, modifierCountHolder);
    }

    // If custom modifiers are specified, overrides default item count
    if (this.customModifierSettings) {
      const newItemCount =
        (this.customModifierSettings.guaranteedModifierTiers?.length || 0) +
        (this.customModifierSettings.guaranteedModifierTypeOptions?.length || 0) +
        (this.customModifierSettings.guaranteedModifierTypeFuncs?.length || 0);
      if (this.customModifierSettings.fillRemaining) {
        const originalCount = modifierCountHolder.value;
        modifierCountHolder.value = originalCount > newItemCount ? originalCount : newItemCount;
      } else {
        modifierCountHolder.value = newItemCount;
      }
    }

    return modifierCountHolder.value;
  }

  // Function that resets the reward selection screen,
  // e.g. after pressing cancel in the party ui or while learning a move
  private resetModifierSelect(modifierSelectCallback) {
    globalScene.ui.setMode(
      UiMode.MODIFIER_SELECT,
      this.isPlayer(),
      this.typeOptions,
      modifierSelectCallback,
      this.getRerollCost(globalScene.lockModifierTiers),
    );
  }

  updateSeed(): void {
    globalScene.resetSeed();
  }

  isPlayer(): boolean {
    return true;
  }

  getRerollCost(lockRarities: boolean): number {
    let baseValue = 0;
    if (Overrides.WAIVE_ROLL_FEE_OVERRIDE) {
      return baseValue;
    }
    if (lockRarities) {
      const tierValues = [50, 125, 300, 750, 2000];
      for (const opt of this.typeOptions) {
        baseValue += tierValues[opt.type.tier ?? 0];
      }
    } else {
      baseValue = 250;
    }

    let multiplier = 1;
    if (!isNullOrUndefined(this.customModifierSettings?.rerollMultiplier)) {
      if (this.customModifierSettings.rerollMultiplier < 0) {
        // Completely overrides reroll cost to -1 and early exits
        return -1;
      }

      // Otherwise, continue with custom multiplier
      multiplier = this.customModifierSettings.rerollMultiplier;
    }

    const baseMultiplier = Math.min(
      Math.ceil(globalScene.currentBattle.waveIndex / 10) * baseValue * 2 ** this.rerollCount * multiplier,
      Number.MAX_SAFE_INTEGER,
    );

    // Apply Black Sludge to reroll cost
    const modifiedRerollCost = new NumberHolder(baseMultiplier);
    globalScene.applyModifier(HealShopCostModifier, true, modifiedRerollCost);
    return modifiedRerollCost.value;
  }

  getPoolType(): ModifierPoolType {
    return ModifierPoolType.PLAYER;
  }

  getModifierTypeOptions(modifierCount: number): ModifierTypeOption[] {
    return getPlayerModifierTypeOptions(
      modifierCount,
      globalScene.getPlayerParty(),
      globalScene.lockModifierTiers ? this.modifierTiers : undefined,
      this.customModifierSettings,
    );
  }

  copy(): SelectModifierPhase {
    return globalScene.phaseManager.create(
      "SelectModifierPhase",
      this.rerollCount,
      this.modifierTiers,
      {
        guaranteedModifierTypeOptions: this.typeOptions,
        rerollMultiplier: this.customModifierSettings?.rerollMultiplier,
        allowLuckUpgrades: false,
      },
      true,
    );
  }

  addModifier(modifier: Modifier): boolean {
    return globalScene.addModifier(modifier, false, true);
  }
}<|MERGE_RESOLUTION|>--- conflicted
+++ resolved
@@ -93,29 +93,7 @@
         case 0:
           switch (cursor) {
             case 0:
-<<<<<<< HEAD
               return this.rerollModifiers();
-=======
-              if (rerollCost < 0 || globalScene.money < rerollCost) {
-                globalScene.ui.playError();
-                return false;
-              }
-              globalScene.reroll = true;
-              globalScene.phaseManager.unshiftNew(
-                "SelectModifierPhase",
-                this.rerollCount + 1,
-                this.typeOptions.map(o => o.type?.tier).filter(t => t !== undefined) as ModifierTier[],
-              );
-              globalScene.ui.clearText();
-              globalScene.ui.setMode(UiMode.MESSAGE).then(() => super.end());
-              if (!Overrides.WAIVE_ROLL_FEE_OVERRIDE) {
-                globalScene.money -= rerollCost;
-                globalScene.updateMoneyText();
-                globalScene.animateMoneyChanged(false);
-              }
-              globalScene.playSound("se/buy");
-              break;
->>>>>>> 1c4edabd
             case 1:
               return this.openModifierTransferScreen(modifierSelectCallback);
             // Check the party, pass a callback to restore the modifier select screen.
@@ -203,11 +181,10 @@
       return false;
     }
     globalScene.reroll = true;
-    globalScene.unshiftPhase(
-      new SelectModifierPhase(
-        this.rerollCount + 1,
-        this.typeOptions.map(o => o.type?.tier).filter(t => t !== undefined) as ModifierTier[],
-      ),
+    globalScene.phaseManager.unshiftNew(
+      "SelectModifierPhase",
+      this.rerollCount + 1,
+      this.typeOptions.map(o => o.type?.tier).filter(t => t !== undefined) as ModifierTier[],
     );
     globalScene.ui.clearText();
     globalScene.ui.setMode(UiMode.MESSAGE).then(() => super.end());
@@ -280,7 +257,7 @@
     // If the player selects either of these, then escapes out of consuming them,
     // they are returned to a shop in the same state.
     if (modifier.type instanceof RememberMoveModifierType || modifier.type instanceof TmModifierType) {
-      globalScene.unshiftPhase(this.copy());
+      globalScene.phaseManager.unshiftPhase(this.copy());
     }
 
     if (cost && !(modifier.type instanceof RememberMoveModifierType)) {
@@ -302,7 +279,6 @@
     }
   }
 
-<<<<<<< HEAD
   // Opens the party menu specifically for fusions
   private openFusionMenu(modifierType, cost, modifierSelectCallback) {
     const party = globalScene.getPlayerParty();
@@ -323,15 +299,6 @@
           });
         } else {
           this.resetModifierSelect(modifierSelectCallback);
-=======
-      const applyModifier = (modifier: Modifier, playSound = false) => {
-        const result = globalScene.addModifier(modifier, false, playSound, undefined, undefined, cost);
-        // Queue a copy of this phase when applying a TM or Memory Mushroom.
-        // If the player selects either of these, then escapes out of consuming them,
-        // they are returned to a shop in the same state.
-        if (modifier.type instanceof RememberMoveModifierType || modifier.type instanceof TmModifierType) {
-          globalScene.phaseManager.unshiftPhase(this.copy());
->>>>>>> 1c4edabd
         }
       },
       modifierType.selectFilter,
