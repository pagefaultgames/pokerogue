--- conflicted
+++ resolved
@@ -1,13 +1,8 @@
 import SoundFade from "phaser3-rex-plugins/plugins/soundfade";
 import { Phase } from "#app/phase";
-<<<<<<< HEAD
 import { AnySound } from "#app/battle-scene";
 import { globalScene } from "#app/global-scene";
-import { SpeciesFormEvolution } from "#app/data/balance/pokemon-evolutions";
-=======
-import BattleScene, { AnySound } from "#app/battle-scene";
 import { FusionSpeciesFormEvolution, SpeciesFormEvolution } from "#app/data/balance/pokemon-evolutions";
->>>>>>> e930536e
 import EvolutionSceneHandler from "#app/ui/evolution-scene-handler";
 import * as Utils from "#app/utils";
 import { Mode } from "#app/ui/ui";
@@ -111,10 +106,6 @@
       globalScene.ui.add(this.evolutionOverlay);
 
       [ this.pokemonSprite, this.pokemonTintSprite, this.pokemonEvoSprite, this.pokemonEvoTintSprite ].map(sprite => {
-<<<<<<< HEAD
-        sprite.play(this.pokemon.getSpriteKey(true));
-        sprite.setPipeline(globalScene.spritePipeline, { tone: [ 0.0, 0.0, 0.0, 0.0 ], hasShadow: false, teraColor: getTypeRgb(this.pokemon.getTeraType()) });
-=======
         const spriteKey = this.pokemon.getSpriteKey(true);
         try {
           sprite.play(spriteKey);
@@ -122,8 +113,7 @@
           console.error(`Failed to play animation for ${spriteKey}`, err);
         }
 
-        sprite.setPipeline(this.scene.spritePipeline, { tone: [ 0.0, 0.0, 0.0, 0.0 ], hasShadow: false, teraColor: getTypeRgb(this.pokemon.getTeraType()) });
->>>>>>> e930536e
+        sprite.setPipeline(globalScene.spritePipeline, { tone: [ 0.0, 0.0, 0.0, 0.0 ], hasShadow: false, teraColor: getTypeRgb(this.pokemon.getTeraType()) });
         sprite.setPipelineData("ignoreTimeTint", true);
         sprite.setPipelineData("spriteKey", this.pokemon.getSpriteKey());
         sprite.setPipelineData("shiny", this.pokemon.shiny);
