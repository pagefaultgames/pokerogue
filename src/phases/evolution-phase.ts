--- conflicted
+++ resolved
@@ -1,10 +1,6 @@
 import SoundFade from "phaser3-rex-plugins/plugins/soundfade";
 import { Phase } from "#app/phase";
-<<<<<<< HEAD
-import { globalScene } from "#app/battle-scene";
-=======
-import BattleScene, { AnySound } from "#app/battle-scene";
->>>>>>> f2a2281f
+import { AnySound, globalScene } from "#app/battle-scene";
 import { SpeciesFormEvolution } from "#app/data/balance/pokemon-evolutions";
 import EvolutionSceneHandler from "#app/ui/evolution-scene-handler";
 import * as Utils from "#app/utils";
@@ -64,11 +60,7 @@
 
       globalScene.fadeOutBgm(undefined, false);
 
-<<<<<<< HEAD
-      const evolutionHandler = globalScene.ui.getHandler() as EvolutionSceneHandler;
-=======
-      this.evolutionHandler = this.scene.ui.getHandler() as EvolutionSceneHandler;
->>>>>>> f2a2281f
+      this.evolutionHandler = globalScene.ui.getHandler() as EvolutionSceneHandler;
 
       this.evolutionContainer = this.evolutionHandler.evolutionContainer;
 
@@ -129,14 +121,7 @@
   }
 
   doEvolution(): void {
-<<<<<<< HEAD
-    const evolutionHandler = globalScene.ui.getHandler() as EvolutionSceneHandler;
-    const preName = getPokemonNameWithAffix(this.pokemon);
-
-    globalScene.ui.showText(i18next.t("menu:evolving", { pokemonName: preName }), null, () => {
-=======
-    this.scene.ui.showText(i18next.t("menu:evolving", { pokemonName: this.preEvolvedPokemonName }), null, () => {
->>>>>>> f2a2281f
+    globalScene.ui.showText(i18next.t("menu:evolving", { pokemonName: this.preEvolvedPokemonName }), null, () => {
       this.pokemon.cry();
 
       this.pokemon.getPossibleEvolution(this.evolution).then(evolvedPokemon => {
@@ -155,15 +140,9 @@
           });
         });
 
-<<<<<<< HEAD
         globalScene.time.delayedCall(1000, () => {
-          const evolutionBgm = globalScene.playSoundWithoutBgm("evolution");
+          this.evolutionBgm = globalScene.playSoundWithoutBgm("evolution");
           globalScene.tweens.add({
-=======
-        this.scene.time.delayedCall(1000, () => {
-          this.evolutionBgm = this.scene.playSoundWithoutBgm("evolution");
-          this.scene.tweens.add({
->>>>>>> f2a2281f
             targets: this.evolutionBgOverlay,
             alpha: 1,
             delay: 500,
@@ -198,106 +177,11 @@
                       this.pokemonEvoTintSprite.setVisible(true);
                       this.evolutionHandler.canCancel = true;
                       this.doCycle(1).then(success => {
-<<<<<<< HEAD
-                        if (!success) {
-
-                          this.pokemonSprite.setVisible(true);
-                          this.pokemonTintSprite.setScale(1);
-                          globalScene.tweens.add({
-                            targets: [ this.evolutionBg, this.pokemonTintSprite, this.pokemonEvoSprite, this.pokemonEvoTintSprite ],
-                            alpha: 0,
-                            duration: 250,
-                            onComplete: () => {
-                              this.evolutionBg.setVisible(false);
-                            }
-                          });
-
-                          SoundFade.fadeOut(globalScene, evolutionBgm, 100);
-
-                          globalScene.unshiftPhase(new EndEvolutionPhase());
-
-                          globalScene.ui.showText(i18next.t("menu:stoppedEvolving", { pokemonName: preName }), null, () => {
-                            globalScene.ui.showText(i18next.t("menu:pauseEvolutionsQuestion", { pokemonName: preName }), null, () => {
-                              const end = () => {
-                                globalScene.ui.showText("", 0);
-                                globalScene.playBgm();
-                                evolvedPokemon.destroy();
-                                this.end();
-                              };
-                              globalScene.ui.setOverlayMode(Mode.CONFIRM, () => {
-                                globalScene.ui.revertMode();
-                                this.pokemon.pauseEvolutions = true;
-                                globalScene.ui.showText(i18next.t("menu:evolutionsPaused", { pokemonName: preName }), null, end, 3000);
-                              }, () => {
-                                globalScene.ui.revertMode();
-                                globalScene.time.delayedCall(3000, end);
-                              });
-                            });
-                          }, null, true);
-                          return;
-                        }
-
-                        globalScene.playSound("se/sparkle");
-                        this.pokemonEvoSprite.setVisible(true);
-                        this.doCircleInward();
-                        globalScene.time.delayedCall(900, () => {
-                          evolutionHandler.canCancel = false;
-
-                          this.pokemon.evolve(this.evolution, this.pokemon.species).then(() => {
-                            const levelMoves = this.pokemon.getLevelMoves(this.lastLevel + 1, true);
-                            for (const lm of levelMoves) {
-                              globalScene.unshiftPhase(new LearnMovePhase(globalScene.getParty().indexOf(this.pokemon), lm[1]));
-                            }
-                            globalScene.unshiftPhase(new EndEvolutionPhase());
-
-                            globalScene.playSound("se/shine");
-                            this.doSpray();
-                            globalScene.tweens.add({
-                              targets: this.evolutionOverlay,
-                              alpha: 1,
-                              duration: 250,
-                              easing: "Sine.easeIn",
-                              onComplete: () => {
-                                this.evolutionBgOverlay.setAlpha(1);
-                                this.evolutionBg.setVisible(false);
-                                globalScene.tweens.add({
-                                  targets: [ this.evolutionOverlay, this.pokemonEvoTintSprite ],
-                                  alpha: 0,
-                                  duration: 2000,
-                                  delay: 150,
-                                  easing: "Sine.easeIn",
-                                  onComplete: () => {
-                                    globalScene.tweens.add({
-                                      targets: this.evolutionBgOverlay,
-                                      alpha: 0,
-                                      duration: 250,
-                                      onComplete: () => {
-                                        SoundFade.fadeOut(globalScene, evolutionBgm, 100);
-                                        globalScene.time.delayedCall(250, () => {
-                                          this.pokemon.cry();
-                                          globalScene.time.delayedCall(1250, () => {
-                                            globalScene.playSoundWithoutBgm("evolution_fanfare");
-
-                                            evolvedPokemon.destroy();
-                                            globalScene.ui.showText(i18next.t("menu:evolutionDone", { pokemonName: preName, evolvedPokemonName: this.pokemon.name }), null, () => this.end(), null, true, Utils.fixedInt(4000));
-                                            globalScene.time.delayedCall(Utils.fixedInt(4250), () => globalScene.playBgm());
-                                          });
-                                        });
-                                      }
-                                    });
-                                  }
-                                });
-                              }
-                            });
-                          });
-                        });
-=======
                         if (success) {
                           this.handleSuccessEvolution(evolvedPokemon);
                         } else {
                           this.handleFailedEvolution(evolvedPokemon);
                         }
->>>>>>> f2a2281f
                       });
                     });
                   });
@@ -317,7 +201,7 @@
   private handleFailedEvolution(evolvedPokemon: Pokemon): void {
     this.pokemonSprite.setVisible(true);
     this.pokemonTintSprite.setScale(1);
-    this.scene.tweens.add({
+    globalScene.tweens.add({
       targets: [ this.evolutionBg, this.pokemonTintSprite, this.pokemonEvoSprite, this.pokemonEvoTintSprite ],
       alpha: 0,
       duration: 250,
@@ -326,25 +210,25 @@
       }
     });
 
-    SoundFade.fadeOut(this.scene, this.evolutionBgm, 100);
-
-    this.scene.unshiftPhase(new EndEvolutionPhase(this.scene));
-
-    this.scene.ui.showText(i18next.t("menu:stoppedEvolving", { pokemonName: this.preEvolvedPokemonName }), null, () => {
-      this.scene.ui.showText(i18next.t("menu:pauseEvolutionsQuestion", { pokemonName: this.preEvolvedPokemonName }), null, () => {
+    SoundFade.fadeOut(globalScene, this.evolutionBgm, 100);
+
+    globalScene.unshiftPhase(new EndEvolutionPhase());
+
+    globalScene.ui.showText(i18next.t("menu:stoppedEvolving", { pokemonName: this.preEvolvedPokemonName }), null, () => {
+      globalScene.ui.showText(i18next.t("menu:pauseEvolutionsQuestion", { pokemonName: this.preEvolvedPokemonName }), null, () => {
         const end = () => {
-          this.scene.ui.showText("", 0);
-          this.scene.playBgm();
+          globalScene.ui.showText("", 0);
+          globalScene.playBgm();
           evolvedPokemon.destroy();
           this.end();
         };
-        this.scene.ui.setOverlayMode(Mode.CONFIRM, () => {
-          this.scene.ui.revertMode();
+        globalScene.ui.setOverlayMode(Mode.CONFIRM, () => {
+          globalScene.ui.revertMode();
           this.pokemon.pauseEvolutions = true;
-          this.scene.ui.showText(i18next.t("menu:evolutionsPaused", { pokemonName: this.preEvolvedPokemonName }), null, end, 3000);
+          globalScene.ui.showText(i18next.t("menu:evolutionsPaused", { pokemonName: this.preEvolvedPokemonName }), null, end, 3000);
         }, () => {
-          this.scene.ui.revertMode();
-          this.scene.time.delayedCall(3000, end);
+          globalScene.ui.revertMode();
+          globalScene.time.delayedCall(3000, end);
         });
       });
     }, null, true);
@@ -355,37 +239,37 @@
    * @param evolvedPokemon - The evolved Pokemon
    */
   private handleSuccessEvolution(evolvedPokemon: Pokemon): void {
-    this.scene.playSound("se/sparkle");
+    globalScene.playSound("se/sparkle");
     this.pokemonEvoSprite.setVisible(true);
     this.doCircleInward();
 
     const onEvolutionComplete = () => {
-      SoundFade.fadeOut(this.scene, this.evolutionBgm, 100);
-      this.scene.time.delayedCall(250, () => {
+      SoundFade.fadeOut(globalScene, this.evolutionBgm, 100);
+      globalScene.time.delayedCall(250, () => {
         this.pokemon.cry();
-        this.scene.time.delayedCall(1250, () => {
-          this.scene.playSoundWithoutBgm("evolution_fanfare");
+        globalScene.time.delayedCall(1250, () => {
+          globalScene.playSoundWithoutBgm("evolution_fanfare");
 
           evolvedPokemon.destroy();
-          this.scene.ui.showText(i18next.t("menu:evolutionDone", { pokemonName: this.preEvolvedPokemonName, evolvedPokemonName: this.pokemon.name }), null, () => this.end(), null, true, Utils.fixedInt(4000));
-          this.scene.time.delayedCall(Utils.fixedInt(4250), () => this.scene.playBgm());
+          globalScene.ui.showText(i18next.t("menu:evolutionDone", { pokemonName: this.preEvolvedPokemonName, evolvedPokemonName: this.pokemon.name }), null, () => this.end(), null, true, Utils.fixedInt(4000));
+          globalScene.time.delayedCall(Utils.fixedInt(4250), () => globalScene.playBgm());
         });
       });
     };
 
-    this.scene.time.delayedCall(900, () => {
+    globalScene.time.delayedCall(900, () => {
       this.evolutionHandler.canCancel = false;
 
       this.pokemon.evolve(this.evolution, this.pokemon.species).then(() => {
         const levelMoves = this.pokemon.getLevelMoves(this.lastLevel + 1, true);
         for (const lm of levelMoves) {
-          this.scene.unshiftPhase(new LearnMovePhase(this.scene, this.scene.getPlayerParty().indexOf(this.pokemon), lm[1]));
-        }
-        this.scene.unshiftPhase(new EndEvolutionPhase(this.scene));
-
-        this.scene.playSound("se/shine");
+          globalScene.unshiftPhase(new LearnMovePhase(globalScene.getPlayerParty().indexOf(this.pokemon), lm[1]));
+        }
+        globalScene.unshiftPhase(new EndEvolutionPhase());
+
+        globalScene.playSound("se/shine");
         this.doSpray();
-        this.scene.tweens.add({
+        globalScene.tweens.add({
           targets: this.evolutionOverlay,
           alpha: 1,
           duration: 250,
@@ -393,14 +277,14 @@
           onComplete: () => {
             this.evolutionBgOverlay.setAlpha(1);
             this.evolutionBg.setVisible(false);
-            this.scene.tweens.add({
+            globalScene.tweens.add({
               targets: [ this.evolutionOverlay, this.pokemonEvoTintSprite ],
               alpha: 0,
               duration: 2000,
               delay: 150,
               easing: "Sine.easeIn",
               onComplete: () => {
-                this.scene.tweens.add({
+                globalScene.tweens.add({
                   targets: this.evolutionBgOverlay,
                   alpha: 0,
                   duration: 250,
@@ -454,10 +338,6 @@
 
   doCycle(l: number, lastCycle: integer = 15): Promise<boolean> {
     return new Promise(resolve => {
-<<<<<<< HEAD
-      const evolutionHandler = globalScene.ui.getHandler() as EvolutionSceneHandler;
-=======
->>>>>>> f2a2281f
       const isLastCycle = l === lastCycle;
       globalScene.tweens.add({
         targets: this.pokemonTintSprite,
