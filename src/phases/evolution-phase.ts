import SoundFade from "phaser3-rex-plugins/plugins/soundfade";
import { Phase } from "#app/phase";
import type { AnySound } from "#app/battle-scene";
import { globalScene } from "#app/global-scene";
import type { SpeciesFormEvolution } from "#app/data/balance/pokemon-evolutions";
import { FusionSpeciesFormEvolution } from "#app/data/balance/pokemon-evolutions";
import type EvolutionSceneHandler from "#app/ui/evolution-scene-handler";
import { fixedInt, getFrameMs, randInt } from "#app/utils";
import { Mode } from "#app/ui/ui";
import { cos, sin } from "#app/field/anims";
import type { PlayerPokemon } from "#app/field/pokemon";
import type Pokemon from "#app/field/pokemon";
import { LearnMoveSituation } from "#app/field/pokemon";
import { getTypeRgb } from "#app/data/type";
import i18next from "i18next";
import { getPokemonNameWithAffix } from "#app/messages";
import { LearnMovePhase } from "#app/phases/learn-move-phase";
import { EndEvolutionPhase } from "#app/phases/end-evolution-phase";
import { EVOLVE_MOVE } from "#app/data/balance/pokemon-level-moves";

export class EvolutionPhase extends Phase {
  protected pokemon: PlayerPokemon;
  protected lastLevel: number;

  private preEvolvedPokemonName: string;

  private evolution: SpeciesFormEvolution | null;
  private fusionSpeciesEvolved: boolean; // Whether the evolution is of the fused species
  private evolutionBgm: AnySound;
  private evolutionHandler: EvolutionSceneHandler;

  protected evolutionContainer: Phaser.GameObjects.Container;
  protected evolutionBaseBg: Phaser.GameObjects.Image;
  protected evolutionBg: Phaser.GameObjects.Video;
  protected evolutionBgOverlay: Phaser.GameObjects.Rectangle;
  protected evolutionOverlay: Phaser.GameObjects.Rectangle;
  protected pokemonSprite: Phaser.GameObjects.Sprite;
  protected pokemonTintSprite: Phaser.GameObjects.Sprite;
  protected pokemonEvoSprite: Phaser.GameObjects.Sprite;
  protected pokemonEvoTintSprite: Phaser.GameObjects.Sprite;

  constructor(pokemon: PlayerPokemon, evolution: SpeciesFormEvolution | null, lastLevel: number) {
    super();

    this.pokemon = pokemon;
    this.evolution = evolution;
    this.lastLevel = lastLevel;
    this.fusionSpeciesEvolved = evolution instanceof FusionSpeciesFormEvolution;
  }

  validate(): boolean {
    return !!this.evolution;
  }

  setMode(): Promise<void> {
    return globalScene.ui.setModeForceTransition(Mode.EVOLUTION_SCENE);
  }

  start() {
    super.start();

    this.setMode().then(() => {
      if (!this.validate()) {
        return this.end();
      }

      globalScene.fadeOutBgm(undefined, false);

      this.evolutionHandler = globalScene.ui.getHandler() as EvolutionSceneHandler;

      this.evolutionContainer = this.evolutionHandler.evolutionContainer;

      this.evolutionBaseBg = globalScene.add.image(0, 0, "default_bg");
      this.evolutionBaseBg.setOrigin(0, 0);
      this.evolutionContainer.add(this.evolutionBaseBg);

      this.evolutionBg = globalScene.add.video(0, 0, "evo_bg").stop();
      this.evolutionBg.setOrigin(0, 0);
      this.evolutionBg.setScale(0.4359673025);
      this.evolutionBg.setVisible(false);
      this.evolutionContainer.add(this.evolutionBg);

      this.evolutionBgOverlay = globalScene.add.rectangle(
        0,
        0,
        globalScene.game.canvas.width / 6,
        globalScene.game.canvas.height / 6,
        0x262626,
      );
      this.evolutionBgOverlay.setOrigin(0, 0);
      this.evolutionBgOverlay.setAlpha(0);
      this.evolutionContainer.add(this.evolutionBgOverlay);

      const getPokemonSprite = () => {
        const ret = globalScene.addPokemonSprite(
          this.pokemon,
          this.evolutionBaseBg.displayWidth / 2,
          this.evolutionBaseBg.displayHeight / 2,
          "pkmn__sub",
        );
        ret.setPipeline(globalScene.spritePipeline, {
          tone: [0.0, 0.0, 0.0, 0.0],
          ignoreTimeTint: true,
        });
        return ret;
      };

      this.evolutionContainer.add((this.pokemonSprite = getPokemonSprite()));
      this.evolutionContainer.add((this.pokemonTintSprite = getPokemonSprite()));
      this.evolutionContainer.add((this.pokemonEvoSprite = getPokemonSprite()));
      this.evolutionContainer.add((this.pokemonEvoTintSprite = getPokemonSprite()));

      this.pokemonTintSprite.setAlpha(0);
      this.pokemonTintSprite.setTintFill(0xffffff);
      this.pokemonEvoSprite.setVisible(false);
      this.pokemonEvoTintSprite.setVisible(false);
      this.pokemonEvoTintSprite.setTintFill(0xffffff);

      this.evolutionOverlay = globalScene.add.rectangle(
        0,
        -globalScene.game.canvas.height / 6,
        globalScene.game.canvas.width / 6,
        globalScene.game.canvas.height / 6 - 48,
        0xffffff,
      );
      this.evolutionOverlay.setOrigin(0, 0);
      this.evolutionOverlay.setAlpha(0);
      globalScene.ui.add(this.evolutionOverlay);

      [this.pokemonSprite, this.pokemonTintSprite, this.pokemonEvoSprite, this.pokemonEvoTintSprite].map(sprite => {
        const spriteKey = this.pokemon.getSpriteKey(true);
        try {
          sprite.play(spriteKey);
        } catch (err: unknown) {
          console.error(`Failed to play animation for ${spriteKey}`, err);
        }

        sprite.setPipeline(globalScene.spritePipeline, {
          tone: [0.0, 0.0, 0.0, 0.0],
          hasShadow: false,
          teraColor: getTypeRgb(this.pokemon.getTeraType()),
          isTerastallized: this.pokemon.isTerastallized,
        });
        sprite.setPipelineData("ignoreTimeTint", true);
        sprite.setPipelineData("spriteKey", this.pokemon.getSpriteKey());
        sprite.setPipelineData("shiny", this.pokemon.shiny);
        sprite.setPipelineData("variant", this.pokemon.variant);
        ["spriteColors", "fusionSpriteColors"].map(k => {
          if (this.pokemon.summonData?.speciesForm) {
            k += "Base";
          }
          sprite.pipelineData[k] = this.pokemon.getSprite().pipelineData[k];
        });
      });
      this.preEvolvedPokemonName = getPokemonNameWithAffix(this.pokemon);
      this.doEvolution();
    });
  }

  doEvolution(): void {
    globalScene.ui.showText(
      i18next.t("menu:evolving", { pokemonName: this.preEvolvedPokemonName }),
      null,
      () => {
        this.pokemon.cry();

        this.pokemon.getPossibleEvolution(this.evolution).then(evolvedPokemon => {
          [this.pokemonEvoSprite, this.pokemonEvoTintSprite].map(sprite => {
            const spriteKey = evolvedPokemon.getSpriteKey(true);
            try {
              sprite.play(spriteKey);
            } catch (err: unknown) {
              console.error(`Failed to play animation for ${spriteKey}`, err);
            }

            sprite.setPipelineData("ignoreTimeTint", true);
            sprite.setPipelineData("spriteKey", evolvedPokemon.getSpriteKey());
            sprite.setPipelineData("shiny", evolvedPokemon.shiny);
            sprite.setPipelineData("variant", evolvedPokemon.variant);
            ["spriteColors", "fusionSpriteColors"].map(k => {
              if (evolvedPokemon.summonData?.speciesForm) {
                k += "Base";
              }
              sprite.pipelineData[k] = evolvedPokemon.getSprite().pipelineData[k];
            });
          });

          globalScene.time.delayedCall(1000, () => {
            this.evolutionBgm = globalScene.playSoundWithoutBgm("evolution");
            globalScene.tweens.add({
              targets: this.evolutionBgOverlay,
              alpha: 1,
              delay: 500,
              duration: 1500,
              ease: "Sine.easeOut",
              onComplete: () => {
                globalScene.time.delayedCall(1000, () => {
                  globalScene.tweens.add({
                    targets: this.evolutionBgOverlay,
                    alpha: 0,
                    duration: 250,
                  });
                  this.evolutionBg.setVisible(true);
                  this.evolutionBg.play();
                });
                globalScene.playSound("se/charge");
                this.doSpiralUpward();
                globalScene.tweens.addCounter({
                  from: 0,
                  to: 1,
                  duration: 2000,
                  onUpdate: t => {
                    this.pokemonTintSprite.setAlpha(t.getValue());
                  },
                  onComplete: () => {
                    this.pokemonSprite.setVisible(false);
                    globalScene.time.delayedCall(1100, () => {
                      globalScene.playSound("se/beam");
                      this.doArcDownward();
                      globalScene.time.delayedCall(1500, () => {
                        this.pokemonEvoTintSprite.setScale(0.25);
                        this.pokemonEvoTintSprite.setVisible(true);
                        this.evolutionHandler.canCancel = true;
                        this.doCycle(1).then(success => {
                          if (success) {
                            this.handleSuccessEvolution(evolvedPokemon);
                          } else {
                            this.handleFailedEvolution(evolvedPokemon);
                          }
                        });
                      });
                    });
                  },
                });
              },
            });
          });
        });
      },
      1000,
    );
  }

  /**
   * Handles a failed/stopped evolution
   * @param evolvedPokemon - The evolved Pokemon
   */
  private handleFailedEvolution(evolvedPokemon: Pokemon): void {
    this.pokemonSprite.setVisible(true);
    this.pokemonTintSprite.setScale(1);
    globalScene.tweens.add({
      targets: [this.evolutionBg, this.pokemonTintSprite, this.pokemonEvoSprite, this.pokemonEvoTintSprite],
      alpha: 0,
      duration: 250,
      onComplete: () => {
        this.evolutionBg.setVisible(false);
      },
    });

    SoundFade.fadeOut(globalScene, this.evolutionBgm, 100);

    globalScene.unshiftPhase(new EndEvolutionPhase());

    globalScene.ui.showText(
      i18next.t("menu:stoppedEvolving", {
        pokemonName: this.preEvolvedPokemonName,
      }),
      null,
      () => {
        globalScene.ui.showText(
          i18next.t("menu:pauseEvolutionsQuestion", {
            pokemonName: this.preEvolvedPokemonName,
          }),
          null,
          () => {
            const end = () => {
              globalScene.ui.showText("", 0);
              globalScene.playBgm();
              evolvedPokemon.destroy();
              this.end();
            };
            globalScene.ui.setOverlayMode(
              Mode.CONFIRM,
              () => {
                globalScene.ui.revertMode();
                this.pokemon.pauseEvolutions = true;
                globalScene.ui.showText(
                  i18next.t("menu:evolutionsPaused", {
                    pokemonName: this.preEvolvedPokemonName,
                  }),
                  null,
                  end,
                  3000,
                );
              },
              () => {
                globalScene.ui.revertMode();
                globalScene.time.delayedCall(3000, end);
              },
            );
          },
        );
      },
      null,
      true,
    );
  }

  /**
   * Handles a successful evolution
   * @param evolvedPokemon - The evolved Pokemon
   */
  private handleSuccessEvolution(evolvedPokemon: Pokemon): void {
    globalScene.playSound("se/sparkle");
    this.pokemonEvoSprite.setVisible(true);
    this.doCircleInward();

    const onEvolutionComplete = () => {
      SoundFade.fadeOut(globalScene, this.evolutionBgm, 100);
      globalScene.time.delayedCall(250, () => {
        this.pokemon.cry();
        globalScene.time.delayedCall(1250, () => {
          globalScene.playSoundWithoutBgm("evolution_fanfare");

          evolvedPokemon.destroy();
<<<<<<< HEAD
          globalScene.ui.showText(i18next.t("menu:evolutionDone", { pokemonName: this.preEvolvedPokemonName, evolvedPokemonName: this.pokemon.name }), null, () => this.end(), null, true, fixedInt(4000));
          globalScene.time.delayedCall(fixedInt(4250), () => globalScene.playBgm());
=======
          globalScene.ui.showText(
            i18next.t("menu:evolutionDone", {
              pokemonName: this.preEvolvedPokemonName,
              evolvedPokemonName: this.pokemon.species.getExpandedSpeciesName(),
            }),
            null,
            () => this.end(),
            null,
            true,
            Utils.fixedInt(4000),
          );
          globalScene.time.delayedCall(Utils.fixedInt(4250), () => globalScene.playBgm());
>>>>>>> 420c2e37
        });
      });
    };

    globalScene.time.delayedCall(900, () => {
      this.evolutionHandler.canCancel = false;

      this.pokemon.evolve(this.evolution, this.pokemon.species).then(() => {
        const learnSituation: LearnMoveSituation = this.fusionSpeciesEvolved
          ? LearnMoveSituation.EVOLUTION_FUSED
          : this.pokemon.fusionSpecies
            ? LearnMoveSituation.EVOLUTION_FUSED_BASE
            : LearnMoveSituation.EVOLUTION;
        const levelMoves = this.pokemon
          .getLevelMoves(this.lastLevel + 1, true, false, false, learnSituation)
          .filter(lm => lm[0] === EVOLVE_MOVE);
        for (const lm of levelMoves) {
          globalScene.unshiftPhase(new LearnMovePhase(globalScene.getPlayerParty().indexOf(this.pokemon), lm[1]));
        }
        globalScene.unshiftPhase(new EndEvolutionPhase());

        globalScene.playSound("se/shine");
        this.doSpray();
        globalScene.tweens.add({
          targets: this.evolutionOverlay,
          alpha: 1,
          duration: 250,
          easing: "Sine.easeIn",
          onComplete: () => {
            this.evolutionBgOverlay.setAlpha(1);
            this.evolutionBg.setVisible(false);
            globalScene.tweens.add({
              targets: [this.evolutionOverlay, this.pokemonEvoTintSprite],
              alpha: 0,
              duration: 2000,
              delay: 150,
              easing: "Sine.easeIn",
              onComplete: () => {
                globalScene.tweens.add({
                  targets: this.evolutionBgOverlay,
                  alpha: 0,
                  duration: 250,
                  onComplete: onEvolutionComplete,
                });
              },
            });
          },
        });
      });
    });
  }

  doSpiralUpward() {
    let f = 0;

    globalScene.tweens.addCounter({
      repeat: 64,
      duration: getFrameMs(1),
      onRepeat: () => {
        if (f < 64) {
          if (!(f & 7)) {
            for (let i = 0; i < 4; i++) {
              this.doSpiralUpwardParticle((f & 120) * 2 + i * 64);
            }
          }
          f++;
        }
      },
    });
  }

  doArcDownward() {
    let f = 0;

    globalScene.tweens.addCounter({
      repeat: 96,
      duration: getFrameMs(1),
      onRepeat: () => {
        if (f < 96) {
          if (f < 6) {
            for (let i = 0; i < 9; i++) {
              this.doArcDownParticle(i * 16);
            }
          }
          f++;
        }
      },
    });
  }

  doCycle(l: number, lastCycle = 15): Promise<boolean> {
    return new Promise(resolve => {
      const isLastCycle = l === lastCycle;
      globalScene.tweens.add({
        targets: this.pokemonTintSprite,
        scale: 0.25,
        ease: "Cubic.easeInOut",
        duration: 500 / l,
        yoyo: !isLastCycle,
      });
      globalScene.tweens.add({
        targets: this.pokemonEvoTintSprite,
        scale: 1,
        ease: "Cubic.easeInOut",
        duration: 500 / l,
        yoyo: !isLastCycle,
        onComplete: () => {
          if (this.evolutionHandler.cancelled) {
            return resolve(false);
          }
          if (l < lastCycle) {
            this.doCycle(l + 0.5, lastCycle).then(success => resolve(success));
          } else {
            this.pokemonTintSprite.setVisible(false);
            resolve(true);
          }
        },
      });
    });
  }

  doCircleInward() {
    let f = 0;

    globalScene.tweens.addCounter({
      repeat: 48,
      duration: getFrameMs(1),
      onRepeat: () => {
        if (!f) {
          for (let i = 0; i < 16; i++) {
            this.doCircleInwardParticle(i * 16, 4);
          }
        } else if (f === 32) {
          for (let i = 0; i < 16; i++) {
            this.doCircleInwardParticle(i * 16, 8);
          }
        }
        f++;
      },
    });
  }

  doSpray() {
    let f = 0;

    globalScene.tweens.addCounter({
      repeat: 48,
      duration: getFrameMs(1),
      onRepeat: () => {
        if (!f) {
          for (let i = 0; i < 8; i++) {
            this.doSprayParticle(i);
          }
        } else if (f < 50) {
          this.doSprayParticle(randInt(8));
        }
        f++;
      },
    });
  }

  doSpiralUpwardParticle(trigIndex: number) {
    const initialX = this.evolutionBaseBg.displayWidth / 2;
    const particle = globalScene.add.image(initialX, 0, "evo_sparkle");
    this.evolutionContainer.add(particle);

    let f = 0;
    let amp = 48;

    const particleTimer = globalScene.tweens.addCounter({
      repeat: -1,
      duration: getFrameMs(1),
      onRepeat: () => {
        updateParticle();
      },
    });

    const updateParticle = () => {
      if (!f || particle.y > 8) {
        particle.setPosition(initialX, 88 - (f * f) / 80);
        particle.y += sin(trigIndex, amp) / 4;
        particle.x += cos(trigIndex, amp);
        particle.setScale(1 - f / 80);
        trigIndex += 4;
        if (f & 1) {
          amp--;
        }
        f++;
      } else {
        particle.destroy();
        particleTimer.remove();
      }
    };

    updateParticle();
  }

  doArcDownParticle(trigIndex: number) {
    const initialX = this.evolutionBaseBg.displayWidth / 2;
    const particle = globalScene.add.image(initialX, 0, "evo_sparkle");
    particle.setScale(0.5);
    this.evolutionContainer.add(particle);

    let f = 0;
    let amp = 8;

    const particleTimer = globalScene.tweens.addCounter({
      repeat: -1,
      duration: getFrameMs(1),
      onRepeat: () => {
        updateParticle();
      },
    });

    const updateParticle = () => {
      if (!f || particle.y < 88) {
        particle.setPosition(initialX, 8 + (f * f) / 5);
        particle.y += sin(trigIndex, amp) / 4;
        particle.x += cos(trigIndex, amp);
        amp = 8 + sin(f * 4, 40);
        f++;
      } else {
        particle.destroy();
        particleTimer.remove();
      }
    };

    updateParticle();
  }

  doCircleInwardParticle(trigIndex: number, speed: number) {
    const initialX = this.evolutionBaseBg.displayWidth / 2;
    const initialY = this.evolutionBaseBg.displayHeight / 2;
    const particle = globalScene.add.image(initialX, initialY, "evo_sparkle");
    this.evolutionContainer.add(particle);

    let amp = 120;

    const particleTimer = globalScene.tweens.addCounter({
      repeat: -1,
      duration: getFrameMs(1),
      onRepeat: () => {
        updateParticle();
      },
    });

    const updateParticle = () => {
      if (amp > 8) {
        particle.setPosition(initialX, initialY);
        particle.y += sin(trigIndex, amp);
        particle.x += cos(trigIndex, amp);
        amp -= speed;
        trigIndex += 4;
      } else {
        particle.destroy();
        particleTimer.remove();
      }
    };

    updateParticle();
  }

  doSprayParticle(trigIndex: number) {
    const initialX = this.evolutionBaseBg.displayWidth / 2;
    const initialY = this.evolutionBaseBg.displayHeight / 2;
    const particle = globalScene.add.image(initialX, initialY, "evo_sparkle");
    this.evolutionContainer.add(particle);

    let f = 0;
    let yOffset = 0;
    const speed = 3 - randInt(8);
    const amp = 48 + randInt(64);

    const particleTimer = globalScene.tweens.addCounter({
      repeat: -1,
      duration: getFrameMs(1),
      onRepeat: () => {
        updateParticle();
      },
    });

    const updateParticle = () => {
      if (!(f & 3)) {
        yOffset++;
      }
      if (trigIndex < 128) {
        particle.setPosition(initialX + (speed * f) / 3, initialY + yOffset);
        particle.y += -sin(trigIndex, amp);
        if (f > 108) {
          particle.setScale(1 - (f - 108) / 20);
        }
        trigIndex++;
        f++;
      } else {
        particle.destroy();
        particleTimer.remove();
      }
    };

    updateParticle();
  }
}<|MERGE_RESOLUTION|>--- conflicted
+++ resolved
@@ -323,23 +323,8 @@
           globalScene.playSoundWithoutBgm("evolution_fanfare");
 
           evolvedPokemon.destroy();
-<<<<<<< HEAD
           globalScene.ui.showText(i18next.t("menu:evolutionDone", { pokemonName: this.preEvolvedPokemonName, evolvedPokemonName: this.pokemon.name }), null, () => this.end(), null, true, fixedInt(4000));
           globalScene.time.delayedCall(fixedInt(4250), () => globalScene.playBgm());
-=======
-          globalScene.ui.showText(
-            i18next.t("menu:evolutionDone", {
-              pokemonName: this.preEvolvedPokemonName,
-              evolvedPokemonName: this.pokemon.species.getExpandedSpeciesName(),
-            }),
-            null,
-            () => this.end(),
-            null,
-            true,
-            Utils.fixedInt(4000),
-          );
-          globalScene.time.delayedCall(Utils.fixedInt(4250), () => globalScene.playBgm());
->>>>>>> 420c2e37
         });
       });
     };
