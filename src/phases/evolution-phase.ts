--- conflicted
+++ resolved
@@ -185,64 +185,6 @@
                         } else {
                           this.handleFailedEvolution(evolvedPokemon);
                         }
-<<<<<<< HEAD
-=======
-
-                        this.scene.playSound("se/sparkle");
-                        this.pokemonEvoSprite.setVisible(true);
-                        this.doCircleInward();
-                        this.scene.time.delayedCall(900, () => {
-                          evolutionHandler.canCancel = false;
-
-                          this.pokemon.evolve(this.evolution, this.pokemon.species).then(() => {
-                            const levelMoves = this.pokemon.getLevelMoves(this.lastLevel + 1, true);
-                            for (const lm of levelMoves) {
-                              this.scene.unshiftPhase(new LearnMovePhase(this.scene, this.scene.getPlayerParty().indexOf(this.pokemon), lm[1]));
-                            }
-                            this.scene.unshiftPhase(new EndEvolutionPhase(this.scene));
-
-                            this.scene.playSound("se/shine");
-                            this.doSpray();
-                            this.scene.tweens.add({
-                              targets: this.evolutionOverlay,
-                              alpha: 1,
-                              duration: 250,
-                              easing: "Sine.easeIn",
-                              onComplete: () => {
-                                this.evolutionBgOverlay.setAlpha(1);
-                                this.evolutionBg.setVisible(false);
-                                this.scene.tweens.add({
-                                  targets: [ this.evolutionOverlay, this.pokemonEvoTintSprite ],
-                                  alpha: 0,
-                                  duration: 2000,
-                                  delay: 150,
-                                  easing: "Sine.easeIn",
-                                  onComplete: () => {
-                                    this.scene.tweens.add({
-                                      targets: this.evolutionBgOverlay,
-                                      alpha: 0,
-                                      duration: 250,
-                                      onComplete: () => {
-                                        SoundFade.fadeOut(this.scene, evolutionBgm, 100);
-                                        this.scene.time.delayedCall(250, () => {
-                                          this.pokemon.cry();
-                                          this.scene.time.delayedCall(1250, () => {
-                                            this.scene.playSoundWithoutBgm("evolution_fanfare");
-
-                                            evolvedPokemon.destroy();
-                                            this.scene.ui.showText(i18next.t("menu:evolutionDone", { pokemonName: preName, evolvedPokemonName: this.pokemon.name }), null, () => this.end(), null, true, Utils.fixedInt(4000));
-                                            this.scene.time.delayedCall(Utils.fixedInt(4250), () => this.scene.playBgm());
-                                          });
-                                        });
-                                      }
-                                    });
-                                  }
-                                });
-                              }
-                            });
-                          });
-                        });
->>>>>>> 62f9f6dd
                       });
                     });
                   });
@@ -324,7 +266,7 @@
       this.pokemon.evolve(this.evolution, this.pokemon.species).then(() => {
         const levelMoves = this.pokemon.getLevelMoves(this.lastLevel + 1, true);
         for (const lm of levelMoves) {
-          this.scene.unshiftPhase(new LearnMovePhase(this.scene, this.scene.getParty().indexOf(this.pokemon), lm[1]));
+          this.scene.unshiftPhase(new LearnMovePhase(this.scene, this.scene.getPlayerParty().indexOf(this.pokemon), lm[1]));
         }
         this.scene.unshiftPhase(new EndEvolutionPhase(this.scene));
 
