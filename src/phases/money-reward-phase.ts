--- conflicted
+++ resolved
@@ -1,17 +1,9 @@
 import { globalScene } from "#app/global-scene";
-<<<<<<< HEAD
-import { ArenaTagType } from "#app/enums/arena-tag-type";
-import i18next from "i18next";
-import { NumberHolder } from "#app/utils/common";
-import { BattlePhase } from "./battle-phase";
 import { TrainerItemEffect } from "#app/items/trainer-item";
-=======
 import { ArenaTagType } from "#enums/arena-tag-type";
-import { MoneyMultiplierModifier } from "#modifiers/modifier";
 import { BattlePhase } from "#phases/battle-phase";
 import { NumberHolder } from "#utils/common";
 import i18next from "i18next";
->>>>>>> 8cf1b9f7
 
 export class MoneyRewardPhase extends BattlePhase {
   public readonly phaseName = "MoneyRewardPhase";
