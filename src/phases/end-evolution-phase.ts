<<<<<<< HEAD
import BattleScene from "#app/battle-scene.js";
import { Phase } from "#app/phase.js";
import { Mode } from "#app/ui/ui.js";
import * as LoggerTools from "../logger";
=======
import BattleScene from "#app/battle-scene";
import { Phase } from "#app/phase";
import { Mode } from "#app/ui/ui";
>>>>>>> df250c8b

export class EndEvolutionPhase extends Phase {

  constructor(scene: BattleScene) {
    super(scene);
  }

  start() {
    super.start();

    this.scene.ui.setModeForceTransition(Mode.MESSAGE).then(() => this.end());
  }
}<|MERGE_RESOLUTION|>--- conflicted
+++ resolved
@@ -1,13 +1,6 @@
-<<<<<<< HEAD
-import BattleScene from "#app/battle-scene.js";
-import { Phase } from "#app/phase.js";
-import { Mode } from "#app/ui/ui.js";
-import * as LoggerTools from "../logger";
-=======
 import BattleScene from "#app/battle-scene";
 import { Phase } from "#app/phase";
 import { Mode } from "#app/ui/ui";
->>>>>>> df250c8b
 
 export class EndEvolutionPhase extends Phase {
 
