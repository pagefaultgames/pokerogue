--- conflicted
+++ resolved
@@ -108,12 +108,8 @@
          * If previous conditions weren't met, and the player has at least 1 legal Pokemon off the field,
          * push a phase that prompts the player to summon a Pokemon from their party.
          */
-<<<<<<< HEAD
         LoggerTools.isFaintSwitch.value = true;
-        this.scene.pushPhase(new SwitchPhase(this.scene, this.fieldIndex, true, false));
-=======
         this.scene.pushPhase(new SwitchPhase(this.scene, SwitchType.SWITCH, this.fieldIndex, true, false));
->>>>>>> 9f31e36d
       }
     } else {
       this.scene.unshiftPhase(new VictoryPhase(this.scene, this.battlerIndex));
