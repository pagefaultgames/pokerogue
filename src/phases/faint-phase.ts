--- conflicted
+++ resolved
@@ -1,5 +1,7 @@
 import { applyAbAttrs } from "#abilities/apply-ab-attrs";
 import { globalScene } from "#app/global-scene";
+import { applyHeldItems } from "#app/items/all-held-items";
+import { HeldItemEffect } from "#app/items/held-item";
 import { getPokemonNameWithAffix } from "#app/messages";
 import { FRIENDSHIP_LOSS_FROM_FAINT } from "#balance/starters";
 import { allMoves } from "#data/data-lists";
@@ -11,28 +13,13 @@
 import { BattlerTagLapseType } from "#enums/battler-tag-lapse-type";
 import { BattlerTagType } from "#enums/battler-tag-type";
 import { HitResult } from "#enums/hit-result";
-<<<<<<< HEAD
-import type { PlayerPokemon } from "#app/field/pokemon";
-import { getPokemonNameWithAffix } from "#app/messages";
-=======
 import { StatusEffect } from "#enums/status-effect";
->>>>>>> 8cf1b9f7
 import { SwitchType } from "#enums/switch-type";
 import type { EnemyPokemon, PlayerPokemon, Pokemon } from "#field/pokemon";
-import { PokemonInstantReviveModifier } from "#modifiers/modifier";
 import { PokemonMove } from "#moves/pokemon-move";
 import { PokemonPhase } from "#phases/pokemon-phase";
 import { isNullOrUndefined } from "#utils/common";
 import i18next from "i18next";
-<<<<<<< HEAD
-import { PokemonPhase } from "./pokemon-phase";
-import { isNullOrUndefined } from "#app/utils/common";
-import { FRIENDSHIP_LOSS_FROM_FAINT } from "#app/data/balance/starters";
-import { BattlerTagType } from "#enums/battler-tag-type";
-import { applyHeldItems } from "#app/items/all-held-items";
-import { HeldItemEffect } from "#app/items/held-item";
-=======
->>>>>>> 8cf1b9f7
 
 export class FaintPhase extends PokemonPhase {
   public readonly phaseName = "FaintPhase";
