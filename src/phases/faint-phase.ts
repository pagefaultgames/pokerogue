--- conflicted
+++ resolved
@@ -15,10 +15,6 @@
 import { StatusEffect } from "#enums/status-effect";
 import { SwitchType } from "#enums/switch-type";
 import type { EnemyPokemon, PlayerPokemon, Pokemon } from "#field/pokemon";
-<<<<<<< HEAD
-import { applyHeldItems } from "#items/all-held-items";
-=======
->>>>>>> 53ae8900
 import { PokemonMove } from "#moves/pokemon-move";
 import { PokemonPhase } from "#phases/pokemon-phase";
 import { applyHeldItems } from "#utils/items";
