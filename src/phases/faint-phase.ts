--- conflicted
+++ resolved
@@ -206,11 +206,7 @@
           } else {
           // Final boss' HP threshold has been bypassed; cancel faint and force check for 2nd phase
             enemy.hp++;
-<<<<<<< HEAD
-            globalScene.unshiftPhase(new DamagePhase(enemy.getBattlerIndex(), 0, HitResult.OTHER));
-=======
-            this.scene.unshiftPhase(new DamageAnimPhase(this.scene, enemy.getBattlerIndex(), 0, HitResult.OTHER));
->>>>>>> e930536e
+            globalScene.unshiftPhase(new DamageAnimPhase(enemy.getBattlerIndex(), 0, HitResult.OTHER));
             this.end();
           }
           return true;
