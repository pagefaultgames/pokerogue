<<<<<<< HEAD
import { globalScene } from "#app/battle-scene";
=======
>>>>>>> f2a2281f
import { BattlerIndex, BattleType } from "#app/battle";
import BattleScene from "#app/battle-scene";
import { applyPostFaintAbAttrs, applyPostKnockOutAbAttrs, applyPostVictoryAbAttrs, PostFaintAbAttr, PostKnockOutAbAttr, PostVictoryAbAttr } from "#app/data/ability";
import { BattlerTagLapseType, DestinyBondTag, GrudgeTag } from "#app/data/battler-tags";
import { battleSpecDialogue } from "#app/data/dialogue";
import { allMoves, PostVictoryStatStageChangeAttr } from "#app/data/move";
import { SpeciesFormChangeActiveTrigger } from "#app/data/pokemon-forms";
import { BattleSpec } from "#app/enums/battle-spec";
import { StatusEffect } from "#app/enums/status-effect";
import Pokemon, { EnemyPokemon, HitResult, PlayerPokemon, PokemonMove } from "#app/field/pokemon";
import { getPokemonNameWithAffix } from "#app/messages";
import { PokemonInstantReviveModifier } from "#app/modifier/modifier";
import { SwitchType } from "#enums/switch-type";
import i18next from "i18next";
import { DamagePhase } from "./damage-phase";
import { GameOverPhase } from "./game-over-phase";
import { PokemonPhase } from "./pokemon-phase";
import { SwitchPhase } from "./switch-phase";
import { SwitchSummonPhase } from "./switch-summon-phase";
import { ToggleDoublePositionPhase } from "./toggle-double-position-phase";
import { VictoryPhase } from "./victory-phase";
import { isNullOrUndefined } from "#app/utils";
import { FRIENDSHIP_LOSS_FROM_FAINT } from "#app/data/balance/starters";

export class FaintPhase extends PokemonPhase {
  /**
   * Whether or not enduring (for this phase's purposes, Reviver Seed) should be prevented
   */
  private preventEndure: boolean;

  /**
   * Destiny Bond tag belonging to the currently fainting Pokemon, if applicable
   */
  private destinyTag?: DestinyBondTag | null;

  /**
   * Grudge tag belonging to the currently fainting Pokemon, if applicable
   */
  private grudgeTag?: GrudgeTag | null;

  /**
   * The source Pokemon that dealt fatal damage
   */
  private source?: Pokemon;

<<<<<<< HEAD
  constructor(battlerIndex: BattlerIndex, preventEndure: boolean = false, destinyTag?: DestinyBondTag, source?: Pokemon) {
    super(battlerIndex);
=======
  constructor(scene: BattleScene, battlerIndex: BattlerIndex, preventEndure: boolean = false, destinyTag?: DestinyBondTag | null, grudgeTag?: GrudgeTag | null, source?: Pokemon) {
    super(scene, battlerIndex);
>>>>>>> f2a2281f

    this.preventEndure = preventEndure;
    this.destinyTag = destinyTag;
    this.grudgeTag = grudgeTag;
    this.source = source;
  }

  start() {
    super.start();

    const faintPokemon = this.getPokemon();

    if (!isNullOrUndefined(this.destinyTag) && !isNullOrUndefined(this.source)) {
      this.destinyTag.lapse(this.source, BattlerTagLapseType.CUSTOM);
    }

    if (!isNullOrUndefined(this.grudgeTag) && !isNullOrUndefined(this.source)) {
      this.grudgeTag.lapse(faintPokemon, BattlerTagLapseType.CUSTOM, this.source);
    }

    if (!this.preventEndure) {
<<<<<<< HEAD
      const instantReviveModifier = globalScene.applyModifier(PokemonInstantReviveModifier, this.player, this.getPokemon()) as PokemonInstantReviveModifier;

      if (instantReviveModifier) {
        if (!--instantReviveModifier.stackCount) {
          globalScene.removeModifier(instantReviveModifier);
        }
        globalScene.updateModifiers(this.player);
=======
      const instantReviveModifier = this.scene.applyModifier(PokemonInstantReviveModifier, this.player, faintPokemon) as PokemonInstantReviveModifier;

      if (instantReviveModifier) {
        faintPokemon.loseHeldItem(instantReviveModifier);
        this.scene.updateModifiers(this.player);
>>>>>>> f2a2281f
        return this.end();
      }
    }

    /** In case the current pokemon was just switched in, make sure it is counted as participating in the combat */
    globalScene.getPlayerField().forEach((pokemon, i) => {
      if (pokemon?.isActive(true)) {
        if (pokemon.isPlayer()) {
          globalScene.currentBattle.addParticipant(pokemon as PlayerPokemon);
        }
      }
    });

    if (!this.tryOverrideForBattleSpec()) {
      this.doFaint();
    }
  }

  doFaint(): void {
    const pokemon = this.getPokemon();


    // Track total times pokemon have been KO'd for supreme overlord/last respects
    if (pokemon.isPlayer()) {
      globalScene.currentBattle.playerFaints += 1;
      globalScene.currentBattle.playerFaintsHistory.push({ pokemon: pokemon, turn: globalScene.currentBattle.turn });
    } else {
      globalScene.currentBattle.enemyFaints += 1;
      globalScene.currentBattle.enemyFaintsHistory.push({ pokemon: pokemon, turn: globalScene.currentBattle.turn });
    }

    globalScene.queueMessage(i18next.t("battle:fainted", { pokemonNameWithAffix: getPokemonNameWithAffix(pokemon) }), null, true);
    globalScene.triggerPokemonFormChange(pokemon, SpeciesFormChangeActiveTrigger, true);

    if (pokemon.turnData?.attacksReceived?.length) {
      const lastAttack = pokemon.turnData.attacksReceived[0];
      applyPostFaintAbAttrs(PostFaintAbAttr, pokemon, globalScene.getPokemonById(lastAttack.sourceId)!, new PokemonMove(lastAttack.move).getMove(), lastAttack.result); // TODO: is this bang correct?
    } else { //If killed by indirect damage, apply post-faint abilities without providing a last move
      applyPostFaintAbAttrs(PostFaintAbAttr, pokemon);
    }

    const alivePlayField = globalScene.getField(true);
    alivePlayField.forEach(p => applyPostKnockOutAbAttrs(PostKnockOutAbAttr, p, pokemon));
    if (pokemon.turnData?.attacksReceived?.length) {
      const defeatSource = globalScene.getPokemonById(pokemon.turnData.attacksReceived[0].sourceId);
      if (defeatSource?.isOnField()) {
        applyPostVictoryAbAttrs(PostVictoryAbAttr, defeatSource);
        const pvmove = allMoves[pokemon.turnData.attacksReceived[0].move];
        const pvattrs = pvmove.getAttrs(PostVictoryStatStageChangeAttr);
        if (pvattrs.length) {
          for (const pvattr of pvattrs) {
            pvattr.applyPostVictory(defeatSource, defeatSource, pvmove);
          }
        }
      }
    }

    if (this.player) {
      /** The total number of Pokemon in the player's party that can legally fight */
<<<<<<< HEAD
      const legalPlayerPokemon = globalScene.getParty().filter(p => p.isAllowedInBattle());
=======
      const legalPlayerPokemon = this.scene.getPokemonAllowedInBattle();
>>>>>>> f2a2281f
      /** The total number of legal player Pokemon that aren't currently on the field */
      const legalPlayerPartyPokemon = legalPlayerPokemon.filter(p => !p.isActive(true));
      if (!legalPlayerPokemon.length) {
        /** If the player doesn't have any legal Pokemon, end the game */
        globalScene.unshiftPhase(new GameOverPhase());
      } else if (globalScene.currentBattle.double && legalPlayerPokemon.length === 1 && legalPlayerPartyPokemon.length === 0) {
        /**
         * If the player has exactly one Pokemon in total at this point in a double battle, and that Pokemon
         * is already on the field, unshift a phase that moves that Pokemon to center position.
         */
        globalScene.unshiftPhase(new ToggleDoublePositionPhase(true));
      } else if (legalPlayerPartyPokemon.length > 0) {
        /**
         * If previous conditions weren't met, and the player has at least 1 legal Pokemon off the field,
         * push a phase that prompts the player to summon a Pokemon from their party.
         */
        globalScene.pushPhase(new SwitchPhase(SwitchType.SWITCH, this.fieldIndex, true, false));
      }
    } else {
      globalScene.unshiftPhase(new VictoryPhase(this.battlerIndex));
      if ([ BattleType.TRAINER, BattleType.MYSTERY_ENCOUNTER ].includes(globalScene.currentBattle.battleType)) {
        const hasReservePartyMember = !!globalScene.getEnemyParty().filter(p => p.isActive() && !p.isOnField() && p.trainerSlot === (pokemon as EnemyPokemon).trainerSlot).length;
        if (hasReservePartyMember) {
          globalScene.pushPhase(new SwitchSummonPhase(SwitchType.SWITCH, this.fieldIndex, -1, false, false));
        }
      }
    }

    // in double battles redirect potential moves off fainted pokemon
    if (globalScene.currentBattle.double) {
      const allyPokemon = pokemon.getAlly();
      globalScene.redirectPokemonMoves(pokemon, allyPokemon);
    }

    pokemon.faintCry(() => {
      if (pokemon instanceof PlayerPokemon) {
        pokemon.addFriendship(-FRIENDSHIP_LOSS_FROM_FAINT);
      }
      pokemon.hideInfo();
      globalScene.playSound("se/faint");
      globalScene.tweens.add({
        targets: pokemon,
        duration: 500,
        y: pokemon.y + 150,
        ease: "Sine.easeIn",
        onComplete: () => {
          pokemon.resetSprite();
          pokemon.lapseTags(BattlerTagLapseType.FAINT);
          globalScene.getField(true).filter(p => p !== pokemon).forEach(p => p.removeTagsBySourceId(pokemon.id));

          pokemon.y -= 150;
          pokemon.trySetStatus(StatusEffect.FAINT);
          if (pokemon.isPlayer()) {
            globalScene.currentBattle.removeFaintedParticipant(pokemon as PlayerPokemon);
          } else {
            globalScene.addFaintedEnemyScore(pokemon as EnemyPokemon);
            globalScene.currentBattle.addPostBattleLoot(pokemon as EnemyPokemon);
          }
          globalScene.field.remove(pokemon);
          this.end();
        }
      });
    });
  }

  tryOverrideForBattleSpec(): boolean {
    switch (globalScene.currentBattle.battleSpec) {
      case BattleSpec.FINAL_BOSS:
        if (!this.player) {
          const enemy = this.getPokemon();
          if (enemy.formIndex) {
            globalScene.ui.showDialogue(battleSpecDialogue[BattleSpec.FINAL_BOSS].secondStageWin, enemy.species.name, null, () => this.doFaint());
          } else {
          // Final boss' HP threshold has been bypassed; cancel faint and force check for 2nd phase
            enemy.hp++;
            globalScene.unshiftPhase(new DamagePhase(enemy.getBattlerIndex(), 0, HitResult.OTHER));
            this.end();
          }
          return true;
        }
    }

    return false;
  }
}<|MERGE_RESOLUTION|>--- conflicted
+++ resolved
@@ -1,9 +1,5 @@
-<<<<<<< HEAD
+import { BattlerIndex, BattleType } from "#app/battle";
 import { globalScene } from "#app/battle-scene";
-=======
->>>>>>> f2a2281f
-import { BattlerIndex, BattleType } from "#app/battle";
-import BattleScene from "#app/battle-scene";
 import { applyPostFaintAbAttrs, applyPostKnockOutAbAttrs, applyPostVictoryAbAttrs, PostFaintAbAttr, PostKnockOutAbAttr, PostVictoryAbAttr } from "#app/data/ability";
 import { BattlerTagLapseType, DestinyBondTag, GrudgeTag } from "#app/data/battler-tags";
 import { battleSpecDialogue } from "#app/data/dialogue";
@@ -47,13 +43,8 @@
    */
   private source?: Pokemon;
 
-<<<<<<< HEAD
-  constructor(battlerIndex: BattlerIndex, preventEndure: boolean = false, destinyTag?: DestinyBondTag, source?: Pokemon) {
+  constructor(battlerIndex: BattlerIndex, preventEndure: boolean = false, destinyTag?: DestinyBondTag | null, grudgeTag?: GrudgeTag | null, source?: Pokemon) {
     super(battlerIndex);
-=======
-  constructor(scene: BattleScene, battlerIndex: BattlerIndex, preventEndure: boolean = false, destinyTag?: DestinyBondTag | null, grudgeTag?: GrudgeTag | null, source?: Pokemon) {
-    super(scene, battlerIndex);
->>>>>>> f2a2281f
 
     this.preventEndure = preventEndure;
     this.destinyTag = destinyTag;
@@ -75,21 +66,11 @@
     }
 
     if (!this.preventEndure) {
-<<<<<<< HEAD
-      const instantReviveModifier = globalScene.applyModifier(PokemonInstantReviveModifier, this.player, this.getPokemon()) as PokemonInstantReviveModifier;
-
-      if (instantReviveModifier) {
-        if (!--instantReviveModifier.stackCount) {
-          globalScene.removeModifier(instantReviveModifier);
-        }
-        globalScene.updateModifiers(this.player);
-=======
-      const instantReviveModifier = this.scene.applyModifier(PokemonInstantReviveModifier, this.player, faintPokemon) as PokemonInstantReviveModifier;
+      const instantReviveModifier = globalScene.applyModifier(PokemonInstantReviveModifier, this.player, faintPokemon) as PokemonInstantReviveModifier;
 
       if (instantReviveModifier) {
         faintPokemon.loseHeldItem(instantReviveModifier);
-        this.scene.updateModifiers(this.player);
->>>>>>> f2a2281f
+        globalScene.updateModifiers(this.player);
         return this.end();
       }
     }
@@ -149,11 +130,7 @@
 
     if (this.player) {
       /** The total number of Pokemon in the player's party that can legally fight */
-<<<<<<< HEAD
-      const legalPlayerPokemon = globalScene.getParty().filter(p => p.isAllowedInBattle());
-=======
-      const legalPlayerPokemon = this.scene.getPokemonAllowedInBattle();
->>>>>>> f2a2281f
+      const legalPlayerPokemon = globalScene.getPokemonAllowedInBattle();
       /** The total number of legal player Pokemon that aren't currently on the field */
       const legalPlayerPartyPokemon = legalPlayerPokemon.filter(p => !p.isActive(true));
       if (!legalPlayerPokemon.length) {
