--- conflicted
+++ resolved
@@ -1,19 +1,6 @@
-<<<<<<< HEAD
-import BattleScene from "#app/battle-scene.js";
-import { BattlerIndex, BattleType } from "#app/battle.js";
-import { applyPostFaintAbAttrs, PostFaintAbAttr, applyPostKnockOutAbAttrs, PostKnockOutAbAttr, applyPostVictoryAbAttrs, PostVictoryAbAttr, PostFaintClearWeatherAbAttr } from "#app/data/ability.js";
-import { BattlerTagLapseType } from "#app/data/battler-tags.js";
-import { battleSpecDialogue } from "#app/data/dialogue.js";
-import { allMoves, PostVictoryStatChangeAttr } from "#app/data/move.js";
-import { BattleSpec } from "#app/enums/battle-spec.js";
-import { StatusEffect } from "#app/enums/status-effect.js";
-import { PokemonMove, EnemyPokemon, PlayerPokemon, HitResult } from "#app/field/pokemon.js";
-import { getPokemonNameWithAffix } from "#app/messages.js";
-import { PokemonInstantReviveModifier } from "#app/modifier/modifier.js";
-=======
 import BattleScene from "#app/battle-scene";
 import { BattlerIndex, BattleType } from "#app/battle";
-import { applyPostFaintAbAttrs, PostFaintAbAttr, applyPostKnockOutAbAttrs, PostKnockOutAbAttr, applyPostVictoryAbAttrs, PostVictoryAbAttr } from "#app/data/ability";
+import { applyPostFaintAbAttrs, PostFaintAbAttr, applyPostKnockOutAbAttrs, PostKnockOutAbAttr, applyPostVictoryAbAttrs, PostVictoryAbAttr, PostFaintClearWeatherAbAttr } from "#app/data/ability";
 import { BattlerTagLapseType } from "#app/data/battler-tags";
 import { battleSpecDialogue } from "#app/data/dialogue";
 import { allMoves, PostVictoryStatStageChangeAttr } from "#app/data/move";
@@ -22,7 +9,6 @@
 import { PokemonMove, EnemyPokemon, PlayerPokemon, HitResult } from "#app/field/pokemon";
 import { getPokemonNameWithAffix } from "#app/messages";
 import { PokemonInstantReviveModifier } from "#app/modifier/modifier";
->>>>>>> 9af89414
 import i18next from "i18next";
 import { DamagePhase } from "./damage-phase";
 import { PokemonPhase } from "./pokemon-phase";
@@ -80,18 +66,14 @@
 
     if (pokemon.turnData?.attacksReceived?.length) {
       const lastAttack = pokemon.turnData.attacksReceived[0];
-<<<<<<< HEAD
       if (pokemon.hasAbilityWithAttr(PostFaintClearWeatherAbAttr)) {
         applyPostFaintAbAttrs(PostFaintClearWeatherAbAttr, pokemon, this.scene.getPokemonById(lastAttack.sourceId)!, new PokemonMove(lastAttack.move).getMove(), lastAttack.result);
       }
       if (lastAttack.sourceId !== pokemon.id) { // prevent applying faint abilities to self unless its clear weather
         applyPostFaintAbAttrs(PostFaintAbAttr, pokemon, this.scene.getPokemonById(lastAttack.sourceId)!, new PokemonMove(lastAttack.move).getMove(), lastAttack.result);
       }
-=======
-      applyPostFaintAbAttrs(PostFaintAbAttr, pokemon, this.scene.getPokemonById(lastAttack.sourceId)!, new PokemonMove(lastAttack.move).getMove(), lastAttack.result); // TODO: is this bang correct?
     } else { //If killed by indirect damage, apply post-faint abilities without providing a last move
       applyPostFaintAbAttrs(PostFaintAbAttr, pokemon);
->>>>>>> 9af89414
     }
 
     const alivePlayField = this.scene.getField(true);
