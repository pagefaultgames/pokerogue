import BattleScene from "#app/battle-scene";
import { BattlerIndex, BattleType } from "#app/battle";
import { applyPostFaintAbAttrs, PostFaintAbAttr, applyPostKnockOutAbAttrs, PostKnockOutAbAttr, applyPostVictoryAbAttrs, PostVictoryAbAttr } from "#app/data/ability";
import { BattlerTagLapseType } from "#app/data/battler-tags";
import { battleSpecDialogue } from "#app/data/dialogue";
import { allMoves, PostVictoryStatStageChangeAttr } from "#app/data/move";
import { BattleSpec } from "#app/enums/battle-spec";
import { StatusEffect } from "#app/enums/status-effect";
import { PokemonMove, EnemyPokemon, PlayerPokemon, HitResult } from "#app/field/pokemon";
import { getPokemonNameWithAffix } from "#app/messages";
import { PokemonInstantReviveModifier } from "#app/modifier/modifier";
import i18next from "i18next";
import { DamagePhase } from "./damage-phase";
import { PokemonPhase } from "./pokemon-phase";
import { SwitchSummonPhase } from "./switch-summon-phase";
import { ToggleDoublePositionPhase } from "./toggle-double-position-phase";
import { GameOverPhase } from "./game-over-phase";
import { SwitchPhase } from "./switch-phase";
import { VictoryPhase } from "./victory-phase";
<<<<<<< HEAD
import * as LoggerTools from "../logger";
=======
import { SpeciesFormChangeActiveTrigger } from "#app/data/pokemon-forms";
>>>>>>> df250c8b

export class FaintPhase extends PokemonPhase {
  private preventEndure: boolean;

  constructor(scene: BattleScene, battlerIndex: BattlerIndex, preventEndure?: boolean) {
    super(scene, battlerIndex);

    this.preventEndure = preventEndure!; // TODO: is this bang correct?
  }

  start() {
    super.start();

    if (!this.preventEndure) {
      const instantReviveModifier = this.scene.applyModifier(PokemonInstantReviveModifier, this.player, this.getPokemon()) as PokemonInstantReviveModifier;

      if (instantReviveModifier) {
        if (!--instantReviveModifier.stackCount) {
          this.scene.removeModifier(instantReviveModifier);
        }
        this.scene.updateModifiers(this.player);
        return this.end();
      }
    }

    if (!this.tryOverrideForBattleSpec()) {
      this.doFaint();
    }
  }

  doFaint(): void {
    const pokemon = this.getPokemon();


    // Track total times pokemon have been KO'd for supreme overlord/last respects
    if (pokemon.isPlayer()) {
      this.scene.currentBattle.playerFaints += 1;
    } else {
      this.scene.currentBattle.enemyFaints += 1;
    }

    this.scene.queueMessage(i18next.t("battle:fainted", { pokemonNameWithAffix: getPokemonNameWithAffix(pokemon) }), null, true);
    this.scene.triggerPokemonFormChange(pokemon, SpeciesFormChangeActiveTrigger, true);

    if (pokemon.turnData?.attacksReceived?.length) {
      const lastAttack = pokemon.turnData.attacksReceived[0];
      applyPostFaintAbAttrs(PostFaintAbAttr, pokemon, this.scene.getPokemonById(lastAttack.sourceId)!, new PokemonMove(lastAttack.move).getMove(), lastAttack.result); // TODO: is this bang correct?
    }

    const alivePlayField = this.scene.getField(true);
    alivePlayField.forEach(p => applyPostKnockOutAbAttrs(PostKnockOutAbAttr, p, pokemon));
    if (pokemon.turnData?.attacksReceived?.length) {
      const defeatSource = this.scene.getPokemonById(pokemon.turnData.attacksReceived[0].sourceId);
      if (defeatSource?.isOnField()) {
        applyPostVictoryAbAttrs(PostVictoryAbAttr, defeatSource);
        const pvmove = allMoves[pokemon.turnData.attacksReceived[0].move];
        const pvattrs = pvmove.getAttrs(PostVictoryStatStageChangeAttr);
        if (pvattrs.length) {
          for (const pvattr of pvattrs) {
            pvattr.applyPostVictory(defeatSource, defeatSource, pvmove);
          }
        }
      }
    }

    if (this.player) {
      /** The total number of Pokemon in the player's party that can legally fight */
      const legalPlayerPokemon = this.scene.getParty().filter(p => p.isAllowedInBattle());
      /** The total number of legal player Pokemon that aren't currently on the field */
      const legalPlayerPartyPokemon = legalPlayerPokemon.filter(p => !p.isActive(true));
      if (!legalPlayerPokemon.length) {
        /** If the player doesn't have any legal Pokemon, end the game */
        this.scene.unshiftPhase(new GameOverPhase(this.scene));
      } else if (this.scene.currentBattle.double && legalPlayerPokemon.length === 1 && legalPlayerPartyPokemon.length === 0) {
        /**
         * If the player has exactly one Pokemon in total at this point in a double battle, and that Pokemon
         * is already on the field, unshift a phase that moves that Pokemon to center position.
         */
        this.scene.unshiftPhase(new ToggleDoublePositionPhase(this.scene, true));
      } else if (legalPlayerPartyPokemon.length > 0) {
        /**
         * If previous conditions weren't met, and the player has at least 1 legal Pokemon off the field,
         * push a phase that prompts the player to summon a Pokemon from their party.
         */
        LoggerTools.isFaintSwitch.value = true;
        this.scene.pushPhase(new SwitchPhase(this.scene, this.fieldIndex, true, false));
      }
    } else {
      this.scene.unshiftPhase(new VictoryPhase(this.scene, this.battlerIndex));
      if (this.scene.currentBattle.battleType === BattleType.TRAINER) {
        const hasReservePartyMember = !!this.scene.getEnemyParty().filter(p => p.isActive() && !p.isOnField() && p.trainerSlot === (pokemon as EnemyPokemon).trainerSlot).length;
        if (hasReservePartyMember) {
          this.scene.pushPhase(new SwitchSummonPhase(this.scene, this.fieldIndex, -1, false, false, false));
        }
      }
    }

    // in double battles redirect potential moves off fainted pokemon
    if (this.scene.currentBattle.double) {
      const allyPokemon = pokemon.getAlly();
      this.scene.redirectPokemonMoves(pokemon, allyPokemon);
    }

    pokemon.lapseTags(BattlerTagLapseType.FAINT);
    this.scene.getField(true).filter(p => p !== pokemon).forEach(p => p.removeTagsBySourceId(pokemon.id));

    pokemon.faintCry(() => {
      if (pokemon instanceof PlayerPokemon) {
        pokemon.addFriendship(-10);
      }
      pokemon.hideInfo();
      this.scene.playSound("se/faint");
      this.scene.tweens.add({
        targets: pokemon,
        duration: 500,
        y: pokemon.y + 150,
        ease: "Sine.easeIn",
        onComplete: () => {
          pokemon.setVisible(false);
          pokemon.y -= 150;
          pokemon.trySetStatus(StatusEffect.FAINT);
          if (pokemon.isPlayer()) {
            this.scene.currentBattle.removeFaintedParticipant(pokemon as PlayerPokemon);
          } else {
            this.scene.addFaintedEnemyScore(pokemon as EnemyPokemon);
            this.scene.currentBattle.addPostBattleLoot(pokemon as EnemyPokemon);
          }
          this.scene.field.remove(pokemon);
          this.end();
        }
      });
    });
  }

  tryOverrideForBattleSpec(): boolean {
    switch (this.scene.currentBattle.battleSpec) {
    case BattleSpec.FINAL_BOSS:
      if (!this.player) {
        const enemy = this.getPokemon();
        if (enemy.formIndex) {
          this.scene.ui.showDialogue(battleSpecDialogue[BattleSpec.FINAL_BOSS].secondStageWin, enemy.species.name, null, () => this.doFaint());
        } else {
          // Final boss' HP threshold has been bypassed; cancel faint and force check for 2nd phase
          enemy.hp++;
          this.scene.unshiftPhase(new DamagePhase(this.scene, enemy.getBattlerIndex(), 0, HitResult.OTHER));
          this.end();
        }
        return true;
      }
    }

    return false;
  }
}<|MERGE_RESOLUTION|>--- conflicted
+++ resolved
@@ -17,11 +17,8 @@
 import { GameOverPhase } from "./game-over-phase";
 import { SwitchPhase } from "./switch-phase";
 import { VictoryPhase } from "./victory-phase";
-<<<<<<< HEAD
 import * as LoggerTools from "../logger";
-=======
 import { SpeciesFormChangeActiveTrigger } from "#app/data/pokemon-forms";
->>>>>>> df250c8b
 
 export class FaintPhase extends PokemonPhase {
   private preventEndure: boolean;
