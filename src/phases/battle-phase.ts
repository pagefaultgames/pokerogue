--- conflicted
+++ resolved
@@ -1,13 +1,7 @@
-<<<<<<< HEAD
-import BattleScene from "#app/battle-scene.js";
-import { TrainerSlot } from "#app/data/trainer-config.js";
-import { Phase } from "#app/phase.js";
-import * as LoggerTools from "../logger";
-=======
 import BattleScene from "#app/battle-scene";
 import { TrainerSlot } from "#app/data/trainer-config";
 import { Phase } from "#app/phase";
->>>>>>> df250c8b
+import * as LoggerTools from "../logger";
 
 export class BattlePhase extends Phase {
   constructor(scene: BattleScene) {
