import { globalScene } from "#app/global-scene";
<<<<<<< HEAD
import { applyChallenges } from "#app/data/challenge";
import { ChallengeType } from "#enums/challenge-type";
import { Gender } from "#app/data/gender";
import { SpeciesFormChangeMoveLearnedTrigger } from "#app/data/pokemon-forms/form-change-triggers";
import { getPokemonSpecies } from "#app/utils/pokemon-utils";
import { overrideHeldItems, overrideTrainerItems } from "#app/modifier/modifier";
=======
>>>>>>> 8cf1b9f7
import Overrides from "#app/overrides";
import { Phase } from "#app/phase";
import { applyChallenges } from "#data/challenge";
import { SpeciesFormChangeMoveLearnedTrigger } from "#data/form-change-triggers";
import { Gender } from "#data/gender";
import { ChallengeType } from "#enums/challenge-type";
import type { SpeciesId } from "#enums/species-id";
import { UiMode } from "#enums/ui-mode";
import { overrideHeldItems, overrideModifiers } from "#modifiers/modifier";
import { SaveSlotUiMode } from "#ui/save-slot-select-ui-handler";
import type { Starter } from "#ui/starter-select-ui-handler";
import { isNullOrUndefined } from "#utils/common";
import { getPokemonSpecies } from "#utils/pokemon-utils";
import SoundFade from "phaser3-rex-plugins/plugins/soundfade";

export class SelectStarterPhase extends Phase {
  public readonly phaseName = "SelectStarterPhase";
  start() {
    super.start();

    globalScene.playBgm("menu");

    globalScene.ui.setMode(UiMode.STARTER_SELECT, (starters: Starter[]) => {
      globalScene.ui.clearText();
      globalScene.ui.setMode(UiMode.SAVE_SLOT, SaveSlotUiMode.SAVE, (slotId: number) => {
        if (slotId === -1) {
          globalScene.phaseManager.clearPhaseQueue();
          globalScene.phaseManager.pushNew("TitlePhase");
          return this.end();
        }
        globalScene.sessionSlotId = slotId;
        this.initBattle(starters);
      });
    });
  }

  /**
   * Initialize starters before starting the first battle
   * @param starters {@linkcode Pokemon} with which to start the first battle
   */
  initBattle(starters: Starter[]) {
    const party = globalScene.getPlayerParty();
    const loadPokemonAssets: Promise<void>[] = [];
    starters.forEach((starter: Starter, i: number) => {
      if (!i && Overrides.STARTER_SPECIES_OVERRIDE) {
        starter.species = getPokemonSpecies(Overrides.STARTER_SPECIES_OVERRIDE as SpeciesId);
      }
      const starterProps = globalScene.gameData.getSpeciesDexAttrProps(starter.species, starter.dexAttr);
      let starterFormIndex = Math.min(starterProps.formIndex, Math.max(starter.species.forms.length - 1, 0));
      if (
        starter.species.speciesId in Overrides.STARTER_FORM_OVERRIDES &&
        !isNullOrUndefined(Overrides.STARTER_FORM_OVERRIDES[starter.species.speciesId]) &&
        starter.species.forms[Overrides.STARTER_FORM_OVERRIDES[starter.species.speciesId]!]
      ) {
        starterFormIndex = Overrides.STARTER_FORM_OVERRIDES[starter.species.speciesId]!;
      }

      let starterGender =
        starter.species.malePercent !== null ? (!starterProps.female ? Gender.MALE : Gender.FEMALE) : Gender.GENDERLESS;
      if (Overrides.GENDER_OVERRIDE !== null) {
        starterGender = Overrides.GENDER_OVERRIDE;
      }
      const starterIvs = globalScene.gameData.dexData[starter.species.speciesId].ivs.slice(0);
      const starterPokemon = globalScene.addPlayerPokemon(
        starter.species,
        globalScene.gameMode.getStartingLevel(),
        starter.abilityIndex,
        starterFormIndex,
        starterGender,
        starterProps.shiny,
        starterProps.variant,
        starterIvs,
        starter.nature,
      );
      starter.moveset && starterPokemon.tryPopulateMoveset(starter.moveset);
      if (starter.passive) {
        starterPokemon.passive = true;
      }
      starterPokemon.luck = globalScene.gameData.getDexAttrLuck(
        globalScene.gameData.dexData[starter.species.speciesId].caughtAttr,
      );
      if (starter.pokerus) {
        starterPokemon.pokerus = true;
      }

      if (starter.nickname) {
        starterPokemon.nickname = starter.nickname;
      }

      if (!isNullOrUndefined(starter.teraType)) {
        starterPokemon.teraType = starter.teraType;
      } else {
        starterPokemon.teraType = starterPokemon.species.type1;
      }

      if (globalScene.gameMode.isSplicedOnly || Overrides.STARTER_FUSION_OVERRIDE) {
        starterPokemon.generateFusionSpecies(true);
      }
      starterPokemon.setVisible(false);
      applyChallenges(ChallengeType.STARTER_MODIFY, starterPokemon);
      party.push(starterPokemon);
      loadPokemonAssets.push(starterPokemon.loadAssets());
    });
    overrideTrainerItems();
    overrideHeldItems(party[0]);
    Promise.all(loadPokemonAssets).then(() => {
      SoundFade.fadeOut(globalScene, globalScene.sound.get("menu"), 500, true);
      globalScene.time.delayedCall(500, () => globalScene.playBgm());
      if (globalScene.gameMode.isClassic) {
        globalScene.gameData.gameStats.classicSessionsPlayed++;
      } else {
        globalScene.gameData.gameStats.endlessSessionsPlayed++;
      }
      globalScene.newBattle();
      globalScene.arena.init();
      globalScene.sessionPlayTime = 0;
      globalScene.lastSavePlayTime = 0;
      // Ensures Keldeo (or any future Pokemon that have this type of form change) starts in the correct form
      globalScene.getPlayerParty().forEach(p => {
        globalScene.triggerPokemonFormChange(p, SpeciesFormChangeMoveLearnedTrigger);
      });
      this.end();
    });
  }
}<|MERGE_RESOLUTION|>--- conflicted
+++ resolved
@@ -1,13 +1,4 @@
 import { globalScene } from "#app/global-scene";
-<<<<<<< HEAD
-import { applyChallenges } from "#app/data/challenge";
-import { ChallengeType } from "#enums/challenge-type";
-import { Gender } from "#app/data/gender";
-import { SpeciesFormChangeMoveLearnedTrigger } from "#app/data/pokemon-forms/form-change-triggers";
-import { getPokemonSpecies } from "#app/utils/pokemon-utils";
-import { overrideHeldItems, overrideTrainerItems } from "#app/modifier/modifier";
-=======
->>>>>>> 8cf1b9f7
 import Overrides from "#app/overrides";
 import { Phase } from "#app/phase";
 import { applyChallenges } from "#data/challenge";
@@ -16,7 +7,7 @@
 import { ChallengeType } from "#enums/challenge-type";
 import type { SpeciesId } from "#enums/species-id";
 import { UiMode } from "#enums/ui-mode";
-import { overrideHeldItems, overrideModifiers } from "#modifiers/modifier";
+import { overrideHeldItems, overrideTrainerItems } from "#modifiers/modifier";
 import { SaveSlotUiMode } from "#ui/save-slot-select-ui-handler";
 import type { Starter } from "#ui/starter-select-ui-handler";
 import { isNullOrUndefined } from "#utils/common";
