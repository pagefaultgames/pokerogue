--- conflicted
+++ resolved
@@ -49,15 +49,9 @@
       const species = getPokemonSpecies(starter.speciesId);
       let starterFormIndex = starter.formIndex;
       if (
-<<<<<<< HEAD
-        starter.speciesId in Overrides.STARTER_FORM_OVERRIDES &&
-        !isNullOrUndefined(Overrides.STARTER_FORM_OVERRIDES[starter.speciesId]) &&
-        species.forms[Overrides.STARTER_FORM_OVERRIDES[starter.speciesId]!]
-=======
-        starter.species.speciesId in Overrides.STARTER_FORM_OVERRIDES
-        && !isNullOrUndefined(Overrides.STARTER_FORM_OVERRIDES[starter.species.speciesId])
-        && starter.species.forms[Overrides.STARTER_FORM_OVERRIDES[starter.species.speciesId]!]
->>>>>>> e202cb63
+        starter.speciesId in Overrides.STARTER_FORM_OVERRIDES
+        && !isNullOrUndefined(Overrides.STARTER_FORM_OVERRIDES[starter.speciesId])
+        && species.forms[Overrides.STARTER_FORM_OVERRIDES[starter.speciesId]!]
       ) {
         starterFormIndex = Overrides.STARTER_FORM_OVERRIDES[starter.speciesId]!;
       }
