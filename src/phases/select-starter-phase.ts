--- conflicted
+++ resolved
@@ -6,15 +6,9 @@
 import { ChallengeType } from "#enums/challenge-type";
 import type { SpeciesId } from "#enums/species-id";
 import { UiMode } from "#enums/ui-mode";
-<<<<<<< HEAD
 import { overrideHeldItems, overrideTrainerItems } from "#items/item-overrides";
-import { SaveSlotUiMode } from "#ui/save-slot-select-ui-handler";
-import type { Starter } from "#ui/starter-select-ui-handler";
-=======
-import { overrideHeldItems, overrideModifiers } from "#modifiers/modifier";
 import { SaveSlotUiMode } from "#ui/handlers/save-slot-select-ui-handler";
 import type { Starter } from "#ui/handlers/starter-select-ui-handler";
->>>>>>> d3462a14
 import { applyChallenges } from "#utils/challenge-utils";
 import { isNullOrUndefined } from "#utils/common";
 import { getPokemonSpecies } from "#utils/pokemon-utils";
