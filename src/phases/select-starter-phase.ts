--- conflicted
+++ resolved
@@ -44,12 +44,7 @@
     const loadPokemonAssets: Promise<void>[] = [];
     starters.forEach((starter: Starter, i: number) => {
       if (!i && Overrides.STARTER_SPECIES_OVERRIDE) {
-<<<<<<< HEAD
-        // Override first starter species if applicable
-        starter.species = getPokemonSpecies(Overrides.STARTER_SPECIES_OVERRIDE as Species);
-=======
         starter.species = getPokemonSpecies(Overrides.STARTER_SPECIES_OVERRIDE as SpeciesId);
->>>>>>> 581348ec
       }
       const starterProps = globalScene.gameData.getSpeciesDexAttrProps(starter.species, starter.dexAttr);
       let starterFormIndex = Math.min(starterProps.formIndex, Math.max(starter.species.forms.length - 1, 0));
