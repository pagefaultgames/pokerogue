import { globalScene } from "#app/global-scene";
import type { BattlerIndex } from "#enums/battler-index";
import { MoveChargeAnim } from "#app/data/battle-anims";
<<<<<<< HEAD
import { applyMoveChargeAttrs, MoveEffectAttr, InstantChargeAttr, type ChargingMove } from "#app/data/moves/move";
import type { PokemonMove } from "#app/field/pokemon";
=======
import { applyMoveChargeAttrs } from "#app/data/moves/apply-attrs";
import type { PokemonMove } from "#app/data/moves/pokemon-move";
>>>>>>> 48e911e0
import type Pokemon from "#app/field/pokemon";
import { MoveResult } from "#enums/move-result";
import { BooleanHolder } from "#app/utils/common";
import { PokemonPhase } from "#app/phases/pokemon-phase";
import { BattlerTagType } from "#enums/battler-tag-type";
import type { MoveUseMode } from "#enums/move-use-mode";

/**
 * Phase for the "charging turn" of two-turn moves (e.g. Dig).
 */
export class MoveChargePhase extends PokemonPhase {
  public readonly phaseName = "MoveChargePhase";
  /** The move instance that this phase applies */
  public move: PokemonMove;
  /** The field index targeted by the move (Charging moves assume single target) */
  public targetIndex: BattlerIndex;

  /** The {@linkcode MoveUseMode} of the move that triggered the charge; passed on from move phase */
  private useMode: MoveUseMode;

  /**
   * Create a new MoveChargePhase.
   * @param battlerIndex - The {@linkcode BattlerIndex} of the user.
   * @param targetIndex - The {@linkcode BattlerIndex} of the target.
   * @param move - The {@linkcode PokemonMove} being used
   * @param useMode - The move's {@linkcode MoveUseMode}
   */
  constructor(battlerIndex: BattlerIndex, targetIndex: BattlerIndex, move: PokemonMove, useMode: MoveUseMode) {
    super(battlerIndex);
    this.move = move;
    this.targetIndex = targetIndex;
    this.useMode = useMode;
  }

  public override start() {
    super.start();

    const user = this.getUserPokemon();
    const target = this.getTargetPokemon();
    const move = this.move.getMove();

    // If the target is somehow not defined, or the move is somehow not a ChargingMove,
    // immediately end this phase.
    if (!target || !move.isChargingMove()) {
      console.warn("Invalid parameters for MoveChargePhase");
      super.end();
      return;
    }

    new MoveChargeAnim(move.chargeAnim, move.id, user).play(false, () => {
      move.showChargeText(user, target);

      applyMoveChargeAttrs("MoveEffectAttr", user, target, move);
      user.addTag(BattlerTagType.CHARGING, 1, move.id, user.id);
      this.end();
    });
  }

  /** Checks the move's instant charge conditions, then ends this phase. */
  public override end() {
    const user = this.getUserPokemon();
    // Checked for `ChargingMove` in `this.start()`
    const move = this.move.getMove() as ChargingMove;

    const instantCharge = new BooleanHolder(false);
    applyMoveChargeAttrs(InstantChargeAttr, user, null, move, instantCharge);

<<<<<<< HEAD
    // If instantly charging, remove the pending MoveEndPhase and queue a new MovePhase for the "attack" portion of the move.
    // Otherwise, add the attack portion to the user's move queue to execute next turn.
    // TODO: This checks status twice for a single-turn usage...
    if (instantCharge.value) {
      globalScene.phaseManager.tryRemovePhase(phase => phase.is("MoveEndPhase") && phase.getPokemon() === user);
      globalScene.phaseManager.unshiftNew("MovePhase", user, [this.targetIndex], this.move, this.useMode);
    } else {
      user.pushMoveQueue({ move: move.id, targets: [this.targetIndex], useMode: this.useMode });
    }
=======
      applyMoveChargeAttrs("InstantChargeAttr", user, null, move, instantCharge);
>>>>>>> 48e911e0

    // Add this move's charging phase to the user's move history
    user.pushMoveHistory({
      move: this.move.moveId,
      targets: [this.targetIndex],
      result: MoveResult.OTHER,
      useMode: this.useMode,
    });

    super.end();
  }

  public getUserPokemon(): Pokemon {
    return (this.player ? globalScene.getPlayerField() : globalScene.getEnemyField())[this.fieldIndex];
  }

  public getTargetPokemon(): Pokemon | undefined {
    return globalScene.getField(true).find(p => this.targetIndex === p.getBattlerIndex());
  }
}<|MERGE_RESOLUTION|>--- conflicted
+++ resolved
@@ -1,19 +1,15 @@
 import { globalScene } from "#app/global-scene";
 import type { BattlerIndex } from "#enums/battler-index";
 import { MoveChargeAnim } from "#app/data/battle-anims";
-<<<<<<< HEAD
-import { applyMoveChargeAttrs, MoveEffectAttr, InstantChargeAttr, type ChargingMove } from "#app/data/moves/move";
-import type { PokemonMove } from "#app/field/pokemon";
-=======
 import { applyMoveChargeAttrs } from "#app/data/moves/apply-attrs";
 import type { PokemonMove } from "#app/data/moves/pokemon-move";
->>>>>>> 48e911e0
 import type Pokemon from "#app/field/pokemon";
 import { MoveResult } from "#enums/move-result";
 import { BooleanHolder } from "#app/utils/common";
 import { PokemonPhase } from "#app/phases/pokemon-phase";
 import { BattlerTagType } from "#enums/battler-tag-type";
 import type { MoveUseMode } from "#enums/move-use-mode";
+import type { ChargingMove } from "#app/@types/move-types";
 
 /**
  * Phase for the "charging turn" of two-turn moves (e.g. Dig).
@@ -73,9 +69,8 @@
     const move = this.move.getMove() as ChargingMove;
 
     const instantCharge = new BooleanHolder(false);
-    applyMoveChargeAttrs(InstantChargeAttr, user, null, move, instantCharge);
+    applyMoveChargeAttrs("InstantChargeAttr", user, null, move, instantCharge);
 
-<<<<<<< HEAD
     // If instantly charging, remove the pending MoveEndPhase and queue a new MovePhase for the "attack" portion of the move.
     // Otherwise, add the attack portion to the user's move queue to execute next turn.
     // TODO: This checks status twice for a single-turn usage...
@@ -85,9 +80,6 @@
     } else {
       user.pushMoveQueue({ move: move.id, targets: [this.targetIndex], useMode: this.useMode });
     }
-=======
-      applyMoveChargeAttrs("InstantChargeAttr", user, null, move, instantCharge);
->>>>>>> 48e911e0
 
     // Add this move's charging phase to the user's move history
     user.pushMoveHistory({
