import BattleScene from "#app/battle-scene";
import { Egg, EGG_SEED } from "#app/data/egg";
import { Phase } from "#app/phase";
import i18next from "i18next";
import Overrides from "#app/overrides";
import { EggHatchPhase } from "./egg-hatch-phase";
<<<<<<< HEAD
import * as LoggerTools from "../logger";
=======
import { Mode } from "#app/ui/ui";
import { achvs } from "#app/system/achv";
import { PlayerPokemon } from "#app/field/pokemon";
import { EggSummaryPhase } from "./egg-summary-phase";
import { EggHatchData } from "#app/data/egg-hatch-data";
>>>>>>> df250c8b

/**
 * Phase that handles updating eggs, and hatching any ready eggs
 * Also handles prompts for skipping animation, and calling the egg summary phase
 */
export class EggLapsePhase extends Phase {

  private eggHatchData: EggHatchData[] = [];
  private readonly minEggsToPromptSkip: number = 5;
  constructor(scene: BattleScene) {
    super(scene);
  }

  start() {
    super.start();

    const eggsToHatch: Egg[] = this.scene.gameData.eggs.filter((egg: Egg) => {
      return Overrides.EGG_IMMEDIATE_HATCH_OVERRIDE ? true : --egg.hatchWaves < 1;
    });
    const eggsToHatchCount: number = eggsToHatch.length;
    this.eggHatchData= [];

    if (eggsToHatchCount > 0) {

      if (eggsToHatchCount >= this.minEggsToPromptSkip) {
        this.scene.ui.showText(i18next.t("battle:eggHatching"), 0, () => {
          // show prompt for skip
          this.scene.ui.showText(i18next.t("battle:eggSkipPrompt"), 0);
          this.scene.ui.setModeWithoutClear(Mode.CONFIRM, () => {
            this.hatchEggsSkipped(eggsToHatch);
            this.showSummary();
          }, () => {
            this.hatchEggsRegular(eggsToHatch);
            this.showSummary();
          }
          );
        }, 100, true);
      } else {
        // regular hatches, no summary
        this.scene.queueMessage(i18next.t("battle:eggHatching"));
        this.hatchEggsRegular(eggsToHatch);
        this.end();
      }
    } else {
      this.end();
    }
  }

  /**
   * Hatches eggs normally one by one, showing animations
   * @param eggsToHatch list of eggs to hatch
   */
  hatchEggsRegular(eggsToHatch: Egg[]) {
    let eggsToHatchCount: number = eggsToHatch.length;
    for (const egg of eggsToHatch) {
      this.scene.unshiftPhase(new EggHatchPhase(this.scene, this, egg, eggsToHatchCount));
      eggsToHatchCount--;
    }
  }

  /**
   * Hatches eggs with no animations
   * @param eggsToHatch list of eggs to hatch
   */
  hatchEggsSkipped(eggsToHatch: Egg[]) {
    for (const egg of eggsToHatch) {
      this.hatchEggSilently(egg);
    }
  }

  showSummary() {
    this.scene.unshiftPhase(new EggSummaryPhase(this.scene, this.eggHatchData));
    this.end();
  }

  /**
   * Hatches an egg and stores it in the local EggHatchData array without animations
   * Also validates the achievements for the hatched pokemon and removes the egg
   * @param egg egg to hatch
   */
  hatchEggSilently(egg: Egg) {
    const eggIndex = this.scene.gameData.eggs.findIndex(e => e.id === egg.id);
    if (eggIndex === -1) {
      return this.end();
    }
    this.scene.gameData.eggs.splice(eggIndex, 1);

    const data = this.generatePokemon(egg);
    const pokemon = data.pokemon;
    if (pokemon.fusionSpecies) {
      pokemon.clearFusionSpecies();
    }

    if (pokemon.species.subLegendary) {
      this.scene.validateAchv(achvs.HATCH_SUB_LEGENDARY);
    }
    if (pokemon.species.legendary) {
      this.scene.validateAchv(achvs.HATCH_LEGENDARY);
    }
    if (pokemon.species.mythical) {
      this.scene.validateAchv(achvs.HATCH_MYTHICAL);
    }
    if (pokemon.isShiny()) {
      this.scene.validateAchv(achvs.HATCH_SHINY);
    }

  }

  /**
   * Generates a Pokemon and creates a new EggHatchData instance for the given egg
   * @param egg the egg to hatch
   * @returns the hatched PlayerPokemon
   */
  generatePokemon(egg: Egg): EggHatchData {
    let ret: PlayerPokemon;
    let newHatchData: EggHatchData;
    this.scene.executeWithSeedOffset(() => {
      ret = egg.generatePlayerPokemon(this.scene);
      newHatchData = new EggHatchData(this.scene, ret, egg.eggMoveIndex);
      newHatchData.setDex();
      this.eggHatchData.push(newHatchData);

    }, egg.id, EGG_SEED.toString());
    return newHatchData!;
  }

}<|MERGE_RESOLUTION|>--- conflicted
+++ resolved
@@ -4,15 +4,12 @@
 import i18next from "i18next";
 import Overrides from "#app/overrides";
 import { EggHatchPhase } from "./egg-hatch-phase";
-<<<<<<< HEAD
-import * as LoggerTools from "../logger";
-=======
 import { Mode } from "#app/ui/ui";
 import { achvs } from "#app/system/achv";
 import { PlayerPokemon } from "#app/field/pokemon";
 import { EggSummaryPhase } from "./egg-summary-phase";
 import { EggHatchData } from "#app/data/egg-hatch-data";
->>>>>>> df250c8b
+import * as LoggerTools from "../logger";
 
 /**
  * Phase that handles updating eggs, and hatching any ready eggs
