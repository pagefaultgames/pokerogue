import { globalScene } from "#app/global-scene";
import { Phase } from "#app/phase";

export class MessagePhase extends Phase {
  private text: string;
<<<<<<< HEAD
  private callbackDelay?: number | null;
  private prompt?: boolean | null;
  private promptDelay?: number | null;
  private speaker?: string;

  constructor(scene: BattleScene, text: string, callbackDelay?: number | null, prompt?: boolean | null, promptDelay?: number | null, speaker?: string) {
    super(scene);
=======
  private callbackDelay: number | null;
  private prompt: boolean | null;
  private promptDelay: number | null;
  private speaker?: string;

  constructor(text: string, callbackDelay?: number | null, prompt?: boolean | null, promptDelay?: number | null, speaker?: string) {
    super();
>>>>>>> a941533a

    this.text = text;
    this.callbackDelay = callbackDelay;
    this.prompt = prompt;
    this.promptDelay = promptDelay;
    this.speaker = speaker;
  }

  start() {
    super.start();

    if (this.text.indexOf("$") > -1) {
      const pageIndex = this.text.indexOf("$");
      globalScene.unshiftPhase(new MessagePhase(this.text.slice(pageIndex + 1), this.callbackDelay, this.prompt, this.promptDelay, this.speaker));
      this.text = this.text.slice(0, pageIndex).trim();
    }

    if (this.speaker) {
      globalScene.ui.showDialogue(this.text, this.speaker, null, () => this.end(), this.callbackDelay || (this.prompt ? 0 : 1500), this.promptDelay ?? 0);
    } else {
      globalScene.ui.showText(this.text, null, () => this.end(), this.callbackDelay || (this.prompt ? 0 : 1500), this.prompt, this.promptDelay);
    }
  }

  end() {
    if (globalScene.abilityBar.shown) {
      globalScene.abilityBar.hide();
    }

    super.end();
  }
}<|MERGE_RESOLUTION|>--- conflicted
+++ resolved
@@ -3,23 +3,13 @@
 
 export class MessagePhase extends Phase {
   private text: string;
-<<<<<<< HEAD
   private callbackDelay?: number | null;
   private prompt?: boolean | null;
   private promptDelay?: number | null;
   private speaker?: string;
 
-  constructor(scene: BattleScene, text: string, callbackDelay?: number | null, prompt?: boolean | null, promptDelay?: number | null, speaker?: string) {
-    super(scene);
-=======
-  private callbackDelay: number | null;
-  private prompt: boolean | null;
-  private promptDelay: number | null;
-  private speaker?: string;
-
   constructor(text: string, callbackDelay?: number | null, prompt?: boolean | null, promptDelay?: number | null, speaker?: string) {
     super();
->>>>>>> a941533a
 
     this.text = text;
     this.callbackDelay = callbackDelay;
