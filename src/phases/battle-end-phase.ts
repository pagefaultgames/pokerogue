--- conflicted
+++ resolved
@@ -1,8 +1,4 @@
-<<<<<<< HEAD
 import { globalScene } from "#app/battle-scene";
-=======
-import BattleScene from "#app/battle-scene";
->>>>>>> f2a2281f
 import { applyPostBattleAbAttrs, PostBattleAbAttr } from "#app/data/ability";
 import { LapsingPersistentModifier, LapsingPokemonHeldItemModifier } from "#app/modifier/modifier";
 import { BattlePhase } from "./battle-phase";
@@ -45,11 +41,7 @@
       }
     }
 
-<<<<<<< HEAD
-    for (const pokemon of globalScene.getParty().filter(p => p.isAllowedInBattle())) {
-=======
-    for (const pokemon of this.scene.getPokemonAllowedInBattle()) {
->>>>>>> f2a2281f
+    for (const pokemon of globalScene.getPokemonAllowedInBattle()) {
       applyPostBattleAbAttrs(PostBattleAbAttr, pokemon);
     }
 
