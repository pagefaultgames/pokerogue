--- conflicted
+++ resolved
@@ -2,11 +2,8 @@
 import { LapsingPersistentModifier, LapsingPokemonHeldItemModifier } from "#app/modifier/modifier";
 import { BattlePhase } from "./battle-phase";
 import { GameOverPhase } from "./game-over-phase";
-<<<<<<< HEAD
 import * as LoggerTools from "../logger";
-=======
 import BattleScene from "#app/battle-scene";
->>>>>>> 9f31e36d
 
 export class BattleEndPhase extends BattlePhase {
   /** If true, will increment battles won */
