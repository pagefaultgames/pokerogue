import type { AnySound } from "#app/battle-scene";
import { globalScene } from "#app/global-scene";
import type { Egg } from "#app/data/egg";
import { EggCountChangedEvent } from "#app/events/egg";
import type { PlayerPokemon } from "#app/field/pokemon";
import { Phase } from "#app/phase";
import { achvs } from "#app/system/achv";
import EggCounterContainer from "#app/ui/egg-counter-container";
import type EggHatchSceneHandler from "#app/ui/egg-hatch-scene-handler";
import PokemonInfoContainer from "#app/ui/pokemon-info-container";
import { Mode } from "#app/ui/ui";
import i18next from "i18next";
import SoundFade from "phaser3-rex-plugins/plugins/soundfade";
import { fixedInt, getFrameMs, randInt } from "#app/utils";
import type { EggLapsePhase } from "./egg-lapse-phase";
import type { EggHatchData } from "#app/data/egg-hatch-data";
import { doShinySparkleAnim } from "#app/field/anims";

/**
 * Class that represents egg hatching
 */
export class EggHatchPhase extends Phase {
  /** The egg that is hatching */
  private egg: Egg;
  /** The new EggHatchData for the egg/pokemon that hatches */
  private eggHatchData: EggHatchData;

  /** The number of eggs that are hatching */
  private eggsToHatchCount: number;
  /** The container that lists how many eggs are hatching */
  private eggCounterContainer: EggCounterContainer;

  /** The scene handler for egg hatching */
  private eggHatchHandler: EggHatchSceneHandler;
  /** The phaser gameobject container that holds everything */
  private eggHatchContainer: Phaser.GameObjects.Container;
  /** The phaser image that is the background */
  private eggHatchBg: Phaser.GameObjects.Image;
  /** The phaser rectangle that overlays during the scene */
  private eggHatchOverlay: Phaser.GameObjects.Rectangle;
  /** The phaser container that holds the egg */
  private eggContainer: Phaser.GameObjects.Container;
  /** The phaser sprite of the egg */
  private eggSprite: Phaser.GameObjects.Sprite;
  /** The phaser sprite of the cracks in an egg */
  private eggCrackSprite: Phaser.GameObjects.Sprite;
  /** The phaser sprite that represents the overlaid light rays */
  private eggLightraysOverlay: Phaser.GameObjects.Sprite;
  /** The phaser sprite of the hatched Pokemon */
  private pokemonSprite: Phaser.GameObjects.Sprite;
  /** The phaser sprite for shiny sparkles */
  private pokemonShinySparkle: Phaser.GameObjects.Sprite;

  /** The {@link PokemonInfoContainer} of the newly hatched Pokemon */
  private infoContainer: PokemonInfoContainer;

  /** The newly hatched {@link PlayerPokemon} */
  private pokemon: PlayerPokemon;
  /** The index of which egg move is unlocked. 0-2 is common, 3 is rare */
  private eggMoveIndex: number;
  /** Internal booleans representing if the egg is hatched, able to be skipped, or skipped */
  private hatched: boolean;
  private canSkip: boolean;
  private skipped: boolean;
  /** The sound effect being played when the egg is hatched */
  private evolutionBgm: AnySound;
  private eggLapsePhase: EggLapsePhase;

  constructor(hatchScene: EggLapsePhase, egg: Egg, eggsToHatchCount: number) {
    super();
    this.eggLapsePhase = hatchScene;
    this.egg = egg;
    this.eggsToHatchCount = eggsToHatchCount;
  }

  start() {
    super.start();

    globalScene.ui.setModeForceTransition(Mode.EGG_HATCH_SCENE).then(() => {
      if (!this.egg) {
        return this.end();
      }

      const eggIndex = globalScene.gameData.eggs.findIndex(e => e.id === this.egg.id);

      if (eggIndex === -1) {
        return this.end();
      }

      globalScene.gameData.eggs.splice(eggIndex, 1);

      globalScene.fadeOutBgm(undefined, false);

      this.eggHatchHandler = globalScene.ui.getHandler() as EggHatchSceneHandler;

      this.eggHatchContainer = this.eggHatchHandler.eggHatchContainer;

      this.eggHatchBg = globalScene.add.image(0, 0, "default_bg");
      this.eggHatchBg.setOrigin(0, 0);
      this.eggHatchContainer.add(this.eggHatchBg);

      this.eggContainer = globalScene.add.container(
        this.eggHatchBg.displayWidth / 2,
        this.eggHatchBg.displayHeight / 2,
      );

      this.eggSprite = globalScene.add.sprite(0, 0, "egg", `egg_${this.egg.getKey()}`);
      this.eggCrackSprite = globalScene.add.sprite(0, 0, "egg_crack", "0");
      this.eggCrackSprite.setVisible(false);

      this.eggLightraysOverlay = globalScene.add.sprite(
        -this.eggHatchBg.displayWidth / 2 + 4,
        -this.eggHatchBg.displayHeight / 2,
        "egg_lightrays",
        "3",
      );
      this.eggLightraysOverlay.setOrigin(0, 0);
      this.eggLightraysOverlay.setVisible(false);

      this.eggContainer.add(this.eggSprite);
      this.eggContainer.add(this.eggCrackSprite);
      this.eggContainer.add(this.eggLightraysOverlay);
      this.eggHatchContainer.add(this.eggContainer);

      this.eggCounterContainer = new EggCounterContainer(this.eggsToHatchCount);
      this.eggHatchContainer.add(this.eggCounterContainer);

      const getPokemonSprite = () => {
        const ret = globalScene.add.sprite(
          this.eggHatchBg.displayWidth / 2,
          this.eggHatchBg.displayHeight / 2,
          "pkmn__sub",
        );
        ret.setPipeline(globalScene.spritePipeline, {
          tone: [0.0, 0.0, 0.0, 0.0],
          ignoreTimeTint: true,
        });
        return ret;
      };

      this.eggHatchContainer.add((this.pokemonSprite = getPokemonSprite()));

      this.pokemonShinySparkle = globalScene.add.sprite(this.pokemonSprite.x, this.pokemonSprite.y, "shiny");
      this.pokemonShinySparkle.setVisible(false);

      this.eggHatchContainer.add(this.pokemonShinySparkle);

      this.eggHatchOverlay = globalScene.add.rectangle(
        0,
        -globalScene.game.canvas.height / 6,
        globalScene.game.canvas.width / 6,
        globalScene.game.canvas.height / 6,
        0xffffff,
      );
      this.eggHatchOverlay.setOrigin(0, 0);
      this.eggHatchOverlay.setAlpha(0);
      globalScene.fieldUI.add(this.eggHatchOverlay);

      this.infoContainer = new PokemonInfoContainer();
      this.infoContainer.setup();

      this.eggHatchContainer.add(this.infoContainer);

      // The game will try to unfuse any Pokemon even though eggs should not generate fused Pokemon in the first place
      const pokemon = this.generatePokemon();
      if (pokemon.fusionSpecies) {
        pokemon.clearFusionSpecies();
      }

      this.pokemonSprite.setVisible(false);

      this.pokemon = pokemon;

      pokemon.loadAssets().then(() => {
        this.canSkip = true;

        globalScene.time.delayedCall(1000, () => {
          if (!this.hatched) {
            this.evolutionBgm = globalScene.playSoundWithoutBgm("evolution");
          }
        });

        globalScene.time.delayedCall(2000, () => {
          if (this.hatched) {
            return;
          }
          this.eggCrackSprite.setVisible(true);
          this.doSpray(1, this.eggSprite.displayHeight / -2);
          this.doEggShake(2).then(() => {
            if (this.hatched) {
              return;
            }
            globalScene.time.delayedCall(1000, () => {
              if (this.hatched) {
                return;
              }
              this.doSpray(2, this.eggSprite.displayHeight / -4);
              this.eggCrackSprite.setFrame("1");
              globalScene.time.delayedCall(125, () => this.eggCrackSprite.setFrame("2"));
              this.doEggShake(4).then(() => {
                if (this.hatched) {
                  return;
                }
                globalScene.time.delayedCall(1000, () => {
                  if (this.hatched) {
                    return;
                  }
                  globalScene.playSound("se/egg_crack");
                  this.doSpray(4);
                  this.eggCrackSprite.setFrame("3");
                  globalScene.time.delayedCall(125, () => this.eggCrackSprite.setFrame("4"));
                  this.doEggShake(8, 2).then(() => {
                    if (!this.hatched) {
                      this.doHatch();
                    }
                  });
                });
              });
            });
          });
        });
      });
    });
  }

  end() {
    if (globalScene.findPhase(p => p instanceof EggHatchPhase)) {
      this.eggHatchHandler.clear();
    } else {
      globalScene.time.delayedCall(250, () => globalScene.setModifiersVisible(true));
    }
    super.end();
  }

  /**
   * Function that animates egg shaking
   * @param intensity of horizontal shaking. Doubled on the first call (where count is 0)
   * @param repeatCount the number of times this function should be called (asynchronous recursion?!?)
   * @param count the current number of times this function has been called.
   * @returns nothing since it's a Promise<void>
   */
  doEggShake(intensity: number, repeatCount?: number, count?: number): Promise<void> {
    return new Promise(resolve => {
      if (repeatCount === undefined) {
        repeatCount = 0;
      }
      if (count === undefined) {
        count = 0;
      }
      globalScene.playSound("se/pb_move");
      globalScene.tweens.add({
        targets: this.eggContainer,
        x: `-=${intensity / (count ? 1 : 2)}`,
        ease: "Sine.easeInOut",
        duration: 125,
        onComplete: () => {
          globalScene.tweens.add({
            targets: this.eggContainer,
            x: `+=${intensity}`,
            ease: "Sine.easeInOut",
            duration: 250,
            onComplete: () => {
              count!++;
              if (count! < repeatCount!) {
                // we know they are defined
                return this.doEggShake(intensity, repeatCount, count).then(() => resolve());
              }
              globalScene.tweens.add({
                targets: this.eggContainer,
                x: `-=${intensity / 2}`,
                ease: "Sine.easeInOut",
                duration: 125,
                onComplete: () => resolve(),
              });
            },
          });
        },
      });
    });
  }

  /**
   * Tries to skip the hatching animation
   * @returns false if cannot be skipped or already skipped. True otherwise
   */
  trySkip(): boolean {
    if (!this.canSkip || this.skipped) {
      return false;
    }
    if (this.eggCounterContainer.eggCountText?.data === undefined) {
      return false;
    }
    this.skipped = true;
    if (!this.hatched) {
      this.doHatch();
    } else {
      this.doReveal();
    }
    return true;
  }

  /**
   * Plays the animation of an egg hatch
   */
  doHatch(): void {
    this.canSkip = false;
    this.hatched = true;
    if (this.evolutionBgm) {
      SoundFade.fadeOut(globalScene, this.evolutionBgm, fixedInt(100));
    }
    for (let e = 0; e < 5; e++) {
<<<<<<< HEAD
      globalScene.time.delayedCall(fixedInt(375 * e), () => globalScene.playSound("se/egg_hatch", { volume: 1 - (e * 0.2) }));
=======
      globalScene.time.delayedCall(Utils.fixedInt(375 * e), () =>
        globalScene.playSound("se/egg_hatch", { volume: 1 - e * 0.2 }),
      );
>>>>>>> 420c2e37
    }
    this.eggLightraysOverlay.setVisible(true);
    this.eggLightraysOverlay.play("egg_lightrays");
    globalScene.tweens.add({
      duration: fixedInt(125),
      targets: this.eggHatchOverlay,
      alpha: 1,
      ease: "Cubic.easeIn",
      onComplete: () => {
        this.skipped = false;
        this.canSkip = true;
      },
    });
    globalScene.time.delayedCall(fixedInt(1500), () => {
      this.canSkip = false;
      if (!this.skipped) {
        this.doReveal();
      }
    });
  }

  /**
   * Function to do the logic and animation of completing a hatch and revealing the Pokemon
   */
  doReveal(): void {
    // set the previous dex data so info container can show new unlocks in egg summary
    const isShiny = this.pokemon.isShiny();
    if (this.pokemon.species.subLegendary) {
      globalScene.validateAchv(achvs.HATCH_SUB_LEGENDARY);
    }
    if (this.pokemon.species.legendary) {
      globalScene.validateAchv(achvs.HATCH_LEGENDARY);
    }
    if (this.pokemon.species.mythical) {
      globalScene.validateAchv(achvs.HATCH_MYTHICAL);
    }
    if (isShiny) {
      globalScene.validateAchv(achvs.HATCH_SHINY);
    }
    this.eggContainer.setVisible(false);
    const spriteKey = this.pokemon.getSpriteKey(true);
    try {
      this.pokemonSprite.play(spriteKey);
    } catch (err: unknown) {
      console.error(`Failed to play animation for ${spriteKey}`, err);
    }
    this.pokemonSprite.setPipelineData("ignoreTimeTint", true);
    this.pokemonSprite.setPipelineData("spriteKey", this.pokemon.getSpriteKey());
    this.pokemonSprite.setPipelineData("shiny", this.pokemon.shiny);
    this.pokemonSprite.setPipelineData("variant", this.pokemon.variant);
    this.pokemonSprite.setVisible(true);
    globalScene.time.delayedCall(fixedInt(250), () => {
      this.eggsToHatchCount--;
      this.eggHatchHandler.eventTarget.dispatchEvent(new EggCountChangedEvent(this.eggsToHatchCount));
      this.pokemon.cry();
      if (isShiny) {
        globalScene.time.delayedCall(fixedInt(500), () => {
          doShinySparkleAnim(this.pokemonShinySparkle, this.pokemon.variant);
        });
      }
<<<<<<< HEAD
      globalScene.time.delayedCall(fixedInt(!this.skipped ? !isShiny ? 1250 : 1750 : !isShiny ? 250 : 750), () => {
        this.infoContainer.show(this.pokemon, false, this.skipped ? 2 : 1);

        globalScene.playSoundWithoutBgm("evolution_fanfare");

        globalScene.ui.showText(i18next.t("egg:hatchFromTheEgg", { pokemonName: getPokemonNameWithAffix(this.pokemon) }), null, () => {
          globalScene.gameData.updateSpeciesDexIvs(this.pokemon.species.speciesId, this.pokemon.ivs);
          globalScene.gameData.setPokemonCaught(this.pokemon, true, true).then(() => {
            globalScene.gameData.setEggMoveUnlocked(this.pokemon.species, this.eggMoveIndex).then((value) => {
              this.eggHatchData.setEggMoveUnlocked(value);
              globalScene.ui.showText("", 0);
              this.end();
            });
          });
        }, null, true, 3000);
      });
=======
      globalScene.time.delayedCall(
        Utils.fixedInt(!this.skipped ? (!isShiny ? 1250 : 1750) : !isShiny ? 250 : 750),
        () => {
          this.infoContainer.show(this.pokemon, false, this.skipped ? 2 : 1);

          globalScene.playSoundWithoutBgm("evolution_fanfare");

          globalScene.ui.showText(
            i18next.t("egg:hatchFromTheEgg", {
              pokemonName: this.pokemon.species.getExpandedSpeciesName(),
            }),
            null,
            () => {
              globalScene.gameData.updateSpeciesDexIvs(this.pokemon.species.speciesId, this.pokemon.ivs);
              globalScene.gameData.setPokemonCaught(this.pokemon, true, true).then(() => {
                globalScene.gameData.setEggMoveUnlocked(this.pokemon.species, this.eggMoveIndex).then(value => {
                  this.eggHatchData.setEggMoveUnlocked(value);
                  globalScene.ui.showText("", 0);
                  this.end();
                });
              });
            },
            null,
            true,
            3000,
          );
        },
      );
>>>>>>> 420c2e37
    });
    globalScene.tweens.add({
      duration: fixedInt(this.skipped ? 500 : 3000),
      targets: this.eggHatchOverlay,
      alpha: 0,
      ease: "Cubic.easeOut",
    });
  }

  /**
   * Helper function to generate sine. (Why is this not a Utils?!?)
   * @param index random number from 0-7 being passed in to scale pi/128
   * @param amplitude Scaling
   * @returns a number
   */
  sin(index: number, amplitude: number): number {
    return amplitude * Math.sin(index * (Math.PI / 128));
  }

  /**
   * Animates spraying
   * @param intensity number of times this is repeated (this is a badly named variable)
   * @param offsetY how much to offset the Y coordinates
   */
  doSpray(intensity: number, offsetY?: number) {
    globalScene.tweens.addCounter({
      repeat: intensity,
      duration: getFrameMs(1),
      onRepeat: () => {
<<<<<<< HEAD
        this.doSprayParticle(randInt(8), offsetY || 0);
      }
=======
        this.doSprayParticle(Utils.randInt(8), offsetY || 0);
      },
>>>>>>> 420c2e37
    });
  }

  /**
   * Animates a particle used in the spray animation
   * @param trigIndex Used to modify the particle's vertical speed, is a random number from 0-7
   * @param offsetY how much to offset the Y coordinate
   */
  doSprayParticle(trigIndex: number, offsetY: number) {
    const initialX = this.eggHatchBg.displayWidth / 2;
    const initialY = this.eggHatchBg.displayHeight / 2 + offsetY;
    const shardKey = !this.egg.isManaphyEgg() ? this.egg.tier.toString() : "1";
    const particle = globalScene.add.image(initialX, initialY, "egg_shard", `${shardKey}_${Math.floor(trigIndex / 2)}`);
    this.eggHatchContainer.add(particle);

    let f = 0;
    let yOffset = 0;
    const speed = 3 - randInt(8);
    const amp = 24 + randInt(32);

    const particleTimer = globalScene.tweens.addCounter({
      repeat: -1,
      duration: getFrameMs(1),
      onRepeat: () => {
        updateParticle();
      },
    });

    const updateParticle = () => {
      const speedMultiplier = this.skipped ? 6 : 1;
      yOffset += speedMultiplier;
      if (trigIndex < 160) {
        particle.setPosition(initialX + (speed * f) / 3, initialY + yOffset);
        particle.y += -this.sin(trigIndex, amp);
        if (f > 108) {
          particle.setScale(1 - (f - 108) / 20);
        }
        trigIndex += 2 * speedMultiplier;
        f += speedMultiplier;
      } else {
        particle.destroy();
        particleTimer.remove();
      }
    };

    updateParticle();
  }

  /**
   * Generates a Pokemon to be hatched by the egg
   * Also stores the generated pokemon in this.eggHatchData
   * @returns the hatched PlayerPokemon
   */
  generatePokemon(): PlayerPokemon {
    this.eggHatchData = this.eggLapsePhase.generatePokemon(this.egg);
    this.eggMoveIndex = this.eggHatchData.eggMoveIndex;
    return this.eggHatchData.pokemon;
  }
}<|MERGE_RESOLUTION|>--- conflicted
+++ resolved
@@ -309,13 +309,7 @@
       SoundFade.fadeOut(globalScene, this.evolutionBgm, fixedInt(100));
     }
     for (let e = 0; e < 5; e++) {
-<<<<<<< HEAD
       globalScene.time.delayedCall(fixedInt(375 * e), () => globalScene.playSound("se/egg_hatch", { volume: 1 - (e * 0.2) }));
-=======
-      globalScene.time.delayedCall(Utils.fixedInt(375 * e), () =>
-        globalScene.playSound("se/egg_hatch", { volume: 1 - e * 0.2 }),
-      );
->>>>>>> 420c2e37
     }
     this.eggLightraysOverlay.setVisible(true);
     this.eggLightraysOverlay.play("egg_lightrays");
@@ -376,28 +370,8 @@
           doShinySparkleAnim(this.pokemonShinySparkle, this.pokemon.variant);
         });
       }
-<<<<<<< HEAD
       globalScene.time.delayedCall(fixedInt(!this.skipped ? !isShiny ? 1250 : 1750 : !isShiny ? 250 : 750), () => {
         this.infoContainer.show(this.pokemon, false, this.skipped ? 2 : 1);
-
-        globalScene.playSoundWithoutBgm("evolution_fanfare");
-
-        globalScene.ui.showText(i18next.t("egg:hatchFromTheEgg", { pokemonName: getPokemonNameWithAffix(this.pokemon) }), null, () => {
-          globalScene.gameData.updateSpeciesDexIvs(this.pokemon.species.speciesId, this.pokemon.ivs);
-          globalScene.gameData.setPokemonCaught(this.pokemon, true, true).then(() => {
-            globalScene.gameData.setEggMoveUnlocked(this.pokemon.species, this.eggMoveIndex).then((value) => {
-              this.eggHatchData.setEggMoveUnlocked(value);
-              globalScene.ui.showText("", 0);
-              this.end();
-            });
-          });
-        }, null, true, 3000);
-      });
-=======
-      globalScene.time.delayedCall(
-        Utils.fixedInt(!this.skipped ? (!isShiny ? 1250 : 1750) : !isShiny ? 250 : 750),
-        () => {
-          this.infoContainer.show(this.pokemon, false, this.skipped ? 2 : 1);
 
           globalScene.playSoundWithoutBgm("evolution_fanfare");
 
@@ -422,7 +396,6 @@
           );
         },
       );
->>>>>>> 420c2e37
     });
     globalScene.tweens.add({
       duration: fixedInt(this.skipped ? 500 : 3000),
@@ -452,13 +425,8 @@
       repeat: intensity,
       duration: getFrameMs(1),
       onRepeat: () => {
-<<<<<<< HEAD
         this.doSprayParticle(randInt(8), offsetY || 0);
-      }
-=======
-        this.doSprayParticle(Utils.randInt(8), offsetY || 0);
       },
->>>>>>> 420c2e37
     });
   }
 
