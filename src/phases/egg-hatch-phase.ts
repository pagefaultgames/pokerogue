--- conflicted
+++ resolved
@@ -11,16 +11,12 @@
 import { Mode } from "#app/ui/ui";
 import i18next from "i18next";
 import SoundFade from "phaser3-rex-plugins/plugins/soundfade";
-<<<<<<< HEAD
-import * as Utils from "#app/utils.js";
-import * as LoggerTools from "../logger";
-=======
 import * as Utils from "#app/utils";
 import { EggLapsePhase } from "./egg-lapse-phase";
 import { EggHatchData } from "#app/data/egg-hatch-data";
-
-
->>>>>>> df250c8b
+import * as LoggerTools from "../logger";
+
+
 /**
  * Class that represents egg hatching
  */
