import BattleScene from "#app/battle-scene";
import { applyPreSwitchOutAbAttrs, PreSwitchOutAbAttr } from "#app/data/ability";
import { allMoves, ForceSwitchOutAttr } from "#app/data/move";
import { getPokeballTintColor } from "#app/data/pokeball";
import { SpeciesFormChangeActiveTrigger } from "#app/data/pokemon-forms";
import { TrainerSlot } from "#app/data/trainer-config";
import Pokemon from "#app/field/pokemon";
import { getPokemonNameWithAffix } from "#app/messages";
import { SwitchEffectTransferModifier } from "#app/modifier/modifier";
import { Command } from "#app/ui/command-ui-handler";
import i18next from "i18next";
import { PostSummonPhase } from "./post-summon-phase";
import { SummonPhase } from "./summon-phase";
<<<<<<< HEAD
import * as LoggerTools from "../logger";
=======
import { SubstituteTag } from "#app/data/battler-tags";
import { SwitchType } from "#enums/switch-type";
>>>>>>> 9f31e36d

export class SwitchSummonPhase extends SummonPhase {
  private readonly switchType: SwitchType;
  private readonly slotIndex: integer;
  private readonly doReturn: boolean;

  private lastPokemon: Pokemon;

  /**
<<<<<<< HEAD
   * Constructor for creating a new SwitchSummonPhase
   * @param scene {@linkcode BattleScene} the scene the phase is associated with
   * @param fieldIndex integer representing position on the battle field
   * @param slotIndex integer for the index of pokemon (in party of 6) to switch into
   * @param doReturn boolean whether to render "comeback" dialogue
   * @param batonPass boolean if the switch is from baton pass
   * @param player boolean if the switch is from the player
   */
  constructor(scene: BattleScene, fieldIndex: integer, slotIndex: integer, doReturn: boolean, batonPass: boolean, player?: boolean) {
=======
     * Constructor for creating a new SwitchSummonPhase
     * @param scene {@linkcode BattleScene} the scene the phase is associated with
     * @param switchType the type of switch behavior
     * @param fieldIndex integer representing position on the battle field
     * @param slotIndex integer for the index of pokemon (in party of 6) to switch into
     * @param doReturn boolean whether to render "comeback" dialogue
     * @param player boolean if the switch is from the player
     */
  constructor(scene: BattleScene, switchType: SwitchType, fieldIndex: integer, slotIndex: integer, doReturn: boolean, player?: boolean) {
>>>>>>> 9f31e36d
    super(scene, fieldIndex, player !== undefined ? player : true);

    this.switchType = switchType;
    this.slotIndex = slotIndex;
    this.doReturn = doReturn;
  }

  start(): void {
    super.start();
  }

  preSummon(): void {
    if (!this.player) {
      if (this.slotIndex === -1) {
        //@ts-ignore
        this.slotIndex = this.scene.currentBattle.trainer?.getNextSummonIndex(!this.fieldIndex ? TrainerSlot.TRAINER : TrainerSlot.TRAINER_PARTNER); // TODO: what would be the default trainer-slot fallback?
      }
      if (this.slotIndex > -1) {
        this.showEnemyTrainer(!(this.fieldIndex % 2) ? TrainerSlot.TRAINER : TrainerSlot.TRAINER_PARTNER);
        this.scene.pbTrayEnemy.showPbTray(this.scene.getEnemyParty());
      }
    }

    if (!this.doReturn || (this.slotIndex !== -1 && !(this.player ? this.scene.getParty() : this.scene.getEnemyParty())[this.slotIndex])) {
      if (this.player) {
        return this.switchAndSummon();
      } else {
        this.scene.time.delayedCall(750, () => this.switchAndSummon());
        return;
      }
    }

    const pokemon = this.getPokemon();

    if (this.switchType === SwitchType.SWITCH) {
      (this.player ? this.scene.getEnemyField() : this.scene.getPlayerField()).forEach(enemyPokemon => enemyPokemon.removeTagsBySourceId(pokemon.id));
      const substitute = pokemon.getTag(SubstituteTag);
      if (substitute) {
        this.scene.tweens.add({
          targets: substitute.sprite,
          duration: 250,
          scale: substitute.sprite.scale * 0.5,
          ease: "Sine.easeIn",
          onComplete: () => substitute.sprite.destroy()
        });
      }
    }

    this.scene.ui.showText(this.player ?
      i18next.t("battle:playerComeBack", { pokemonName: getPokemonNameWithAffix(pokemon) }) :
      i18next.t("battle:trainerComeBack", {
        trainerName: this.scene.currentBattle.trainer?.getName(!(this.fieldIndex % 2) ? TrainerSlot.TRAINER : TrainerSlot.TRAINER_PARTNER),
        pokemonName: pokemon.getNameToRender()
      })
    );
    this.scene.playSound("se/pb_rel");
    pokemon.hideInfo();
    pokemon.tint(getPokeballTintColor(pokemon.pokeball), 1, 250, "Sine.easeIn");
    this.scene.tweens.add({
      targets: pokemon,
      duration: 250,
      ease: "Sine.easeIn",
      scale: 0.5,
      onComplete: () => {
        pokemon.leaveField(this.switchType === SwitchType.SWITCH, false);
        this.scene.time.delayedCall(750, () => this.switchAndSummon());
      }
    });
  }

  switchAndSummon() {
    const party = this.player ? this.getParty() : this.scene.getEnemyParty();
    const switchedInPokemon = party[this.slotIndex];
    this.lastPokemon = this.getPokemon();
    applyPreSwitchOutAbAttrs(PreSwitchOutAbAttr, this.lastPokemon);
    if (this.switchType === SwitchType.BATON_PASS && switchedInPokemon) {
      (this.player ? this.scene.getEnemyField() : this.scene.getPlayerField()).forEach(enemyPokemon => enemyPokemon.transferTagsBySourceId(this.lastPokemon.id, switchedInPokemon.id));
      if (!this.scene.findModifier(m => m instanceof SwitchEffectTransferModifier && (m as SwitchEffectTransferModifier).pokemonId === switchedInPokemon.id)) {
        const batonPassModifier = this.scene.findModifier(m => m instanceof SwitchEffectTransferModifier
          && (m as SwitchEffectTransferModifier).pokemonId === this.lastPokemon.id) as SwitchEffectTransferModifier;
        if (batonPassModifier && !this.scene.findModifier(m => m instanceof SwitchEffectTransferModifier && (m as SwitchEffectTransferModifier).pokemonId === switchedInPokemon.id)) {
          this.scene.tryTransferHeldItemModifier(batonPassModifier, switchedInPokemon, false);
        }
      }
    }
    if (switchedInPokemon) {
      party[this.slotIndex] = this.lastPokemon;
      party[this.fieldIndex] = switchedInPokemon;
      const showTextAndSummon = () => {
        this.scene.ui.showText(this.player ?
          i18next.t("battle:playerGo", { pokemonName: getPokemonNameWithAffix(switchedInPokemon) }) :
          i18next.t("battle:trainerGo", {
            trainerName: this.scene.currentBattle.trainer?.getName(!(this.fieldIndex % 2) ? TrainerSlot.TRAINER : TrainerSlot.TRAINER_PARTNER),
            pokemonName: this.getPokemon().getNameToRender()
          })
        );
        /**
         * If this switch is passing a Substitute, make the switched Pokemon match the returned Pokemon's state as it left.
         * Otherwise, clear any persisting tags on the returned Pokemon.
         */
        if (this.switchType === SwitchType.BATON_PASS || this.switchType === SwitchType.SHED_TAIL) {
          const substitute = this.lastPokemon.getTag(SubstituteTag);
          if (substitute) {
            switchedInPokemon.x += this.lastPokemon.getSubstituteOffset()[0];
            switchedInPokemon.y += this.lastPokemon.getSubstituteOffset()[1];
            switchedInPokemon.setAlpha(0.5);
          }
        } else {
          switchedInPokemon.resetBattleData();
          switchedInPokemon.resetSummonData();
        }
        this.summon();
      };
      if (this.player) {
        showTextAndSummon();
      } else {
        this.scene.time.delayedCall(1500, () => {
          this.hideEnemyTrainer();
          this.scene.pbTrayEnemy.hide();
          showTextAndSummon();
        });
      }
    } else {
      this.end();
    }
  }

  onEnd(): void {
    super.onEnd();

    const pokemon = this.getPokemon();

    const moveId = this.lastPokemon?.scene.currentBattle.lastMove;
    const lastUsedMove = moveId ? allMoves[moveId] : undefined;

    const currentCommand = pokemon.scene.currentBattle.turnCommands[this.fieldIndex]?.command;
    const lastPokemonIsForceSwitchedAndNotFainted = lastUsedMove?.hasAttr(ForceSwitchOutAttr) && !this.lastPokemon.isFainted();

    // Compensate for turn spent summoning
    // Or compensate for force switch move if switched out pokemon is not fainted
    if (currentCommand === Command.POKEMON || lastPokemonIsForceSwitchedAndNotFainted) {
      pokemon.battleSummonData.turnCount--;
    }

    if (this.switchType === SwitchType.BATON_PASS && pokemon) {
      pokemon.transferSummon(this.lastPokemon);
    } else if (this.switchType === SwitchType.SHED_TAIL && pokemon) {
      const subTag = this.lastPokemon.getTag(SubstituteTag);
      if (subTag) {
        pokemon.summonData.tags.push(subTag);
      }
    }

    this.lastPokemon?.resetSummonData();

    this.scene.triggerPokemonFormChange(pokemon, SpeciesFormChangeActiveTrigger, true);
    // Reverts to weather-based forms when weather suppressors (Cloud Nine/Air Lock) are switched out
    this.scene.arena.triggerWeatherBasedFormChanges();
  }

  queuePostSummon(): void {
    this.scene.unshiftPhase(new PostSummonPhase(this.scene, this.getPokemon().getBattlerIndex()));
  }
}<|MERGE_RESOLUTION|>--- conflicted
+++ resolved
@@ -11,12 +11,9 @@
 import i18next from "i18next";
 import { PostSummonPhase } from "./post-summon-phase";
 import { SummonPhase } from "./summon-phase";
-<<<<<<< HEAD
 import * as LoggerTools from "../logger";
-=======
 import { SubstituteTag } from "#app/data/battler-tags";
 import { SwitchType } from "#enums/switch-type";
->>>>>>> 9f31e36d
 
 export class SwitchSummonPhase extends SummonPhase {
   private readonly switchType: SwitchType;
@@ -26,17 +23,6 @@
   private lastPokemon: Pokemon;
 
   /**
-<<<<<<< HEAD
-   * Constructor for creating a new SwitchSummonPhase
-   * @param scene {@linkcode BattleScene} the scene the phase is associated with
-   * @param fieldIndex integer representing position on the battle field
-   * @param slotIndex integer for the index of pokemon (in party of 6) to switch into
-   * @param doReturn boolean whether to render "comeback" dialogue
-   * @param batonPass boolean if the switch is from baton pass
-   * @param player boolean if the switch is from the player
-   */
-  constructor(scene: BattleScene, fieldIndex: integer, slotIndex: integer, doReturn: boolean, batonPass: boolean, player?: boolean) {
-=======
      * Constructor for creating a new SwitchSummonPhase
      * @param scene {@linkcode BattleScene} the scene the phase is associated with
      * @param switchType the type of switch behavior
@@ -46,7 +32,6 @@
      * @param player boolean if the switch is from the player
      */
   constructor(scene: BattleScene, switchType: SwitchType, fieldIndex: integer, slotIndex: integer, doReturn: boolean, player?: boolean) {
->>>>>>> 9f31e36d
     super(scene, fieldIndex, player !== undefined ? player : true);
 
     this.switchType = switchType;
