import { globalScene } from "#app/global-scene";
import {
  applyPreSummonAbAttrs,
  applyPreSwitchOutAbAttrs,
  PostDamageForceSwitchAbAttr,
  PreSummonAbAttr,
  PreSwitchOutAbAttr,
} from "#app/data/abilities/ability";
import { allMoves } from "#app/data/data-lists";
import { getPokeballTintColor } from "#app/data/pokeball";
import { SpeciesFormChangeActiveTrigger } from "#app/data/pokemon-forms/form-change-triggers";
import { TrainerSlot } from "#enums/trainer-slot";
import type Pokemon from "#app/field/pokemon";
import { getPokemonNameWithAffix } from "#app/messages";
import { SwitchEffectTransferModifier } from "#app/modifier/modifier";
import { Command } from "#enums/command";
import i18next from "i18next";
import { SummonPhase } from "./summon-phase";
import { SubstituteTag } from "#app/data/battler-tags";
import { SwitchType } from "#enums/switch-type";

export class SwitchSummonPhase extends SummonPhase {
  public readonly phaseName: "SwitchSummonPhase" | "ReturnPhase" = "SwitchSummonPhase";
  private readonly switchType: SwitchType;
  private readonly slotIndex: number;
  private readonly doReturn: boolean;

  private lastPokemon: Pokemon;

  /**
   * Constructor for creating a new SwitchSummonPhase
   * @param switchType - The type of switch behavior
   * @param fieldIndex - Position on the battle field
   * @param slotIndex - The index of pokemon (in party of 6) to switch into
   * @param doReturn - Whether to render "comeback" dialogue
   * @param player - Whether the switch came from the player or enemy; default `true`
   */
  constructor(switchType: SwitchType, fieldIndex: number, slotIndex: number, doReturn: boolean, player = true) {
    super(fieldIndex, player);

    this.switchType = switchType;
    this.slotIndex = slotIndex;
    this.doReturn = doReturn;
  }

  start(): void {
    super.start();
  }

  preSummon(): void {
    if (!this.player) {
      if (this.slotIndex === -1) {
        //@ts-ignore
        this.slotIndex = globalScene.currentBattle.trainer?.getNextSummonIndex(
          !this.fieldIndex ? TrainerSlot.TRAINER : TrainerSlot.TRAINER_PARTNER,
        ); // TODO: what would be the default trainer-slot fallback?
      }
      if (this.slotIndex > -1) {
        this.showEnemyTrainer(!(this.fieldIndex % 2) ? TrainerSlot.TRAINER : TrainerSlot.TRAINER_PARTNER);
        globalScene.pbTrayEnemy.showPbTray(globalScene.getEnemyParty());
      }
    }

    if (
      !this.doReturn ||
      (this.slotIndex !== -1 &&
        !(this.player ? globalScene.getPlayerParty() : globalScene.getEnemyParty())[this.slotIndex])
    ) {
      if (this.player) {
        this.switchAndSummon();
        return;
      }
      globalScene.time.delayedCall(750, () => this.switchAndSummon());
      return;
    }

    const pokemon = this.getPokemon();
    (this.player ? globalScene.getEnemyField() : globalScene.getPlayerField()).forEach(enemyPokemon =>
      enemyPokemon.removeTagsBySourceId(pokemon.id),
    );

    if (this.switchType === SwitchType.SWITCH || this.switchType === SwitchType.INITIAL_SWITCH) {
      const substitute = pokemon.getTag(SubstituteTag);
      if (substitute) {
        globalScene.tweens.add({
          targets: substitute.sprite,
          duration: 250,
          scale: substitute.sprite.scale * 0.5,
          ease: "Sine.easeIn",
          onComplete: () => substitute.sprite.destroy(),
        });
      }
    }

    globalScene.ui.showText(
      this.player
        ? i18next.t("battle:playerComeBack", {
            pokemonName: getPokemonNameWithAffix(pokemon),
          })
        : i18next.t("battle:trainerComeBack", {
            trainerName: globalScene.currentBattle.trainer?.getName(
              !(this.fieldIndex % 2) ? TrainerSlot.TRAINER : TrainerSlot.TRAINER_PARTNER,
            ),
            pokemonName: pokemon.getNameToRender(),
          }),
    );
    globalScene.playSound("se/pb_rel");
    pokemon.hideInfo();
    pokemon.tint(getPokeballTintColor(pokemon.getPokeball(true)), 1, 250, "Sine.easeIn");
    globalScene.tweens.add({
      targets: pokemon,
      duration: 250,
      ease: "Sine.easeIn",
      scale: 0.5,
      onComplete: () => {
        globalScene.time.delayedCall(750, () => this.switchAndSummon());
        pokemon.leaveField(this.switchType === SwitchType.SWITCH, false);
      },
    });
  }

  switchAndSummon() {
    const party = this.player ? this.getParty() : globalScene.getEnemyParty();
    const switchedInPokemon: Pokemon | undefined = party[this.slotIndex];
    this.lastPokemon = this.getPokemon();

    // Defensive programming: Overcome the bug where the summon data has somehow not been reset
    // prior to switching in a new Pokemon.
    // Force the switch to occur and load the assets for the new pokemon, ignoring override.
    switchedInPokemon.resetSummonData();
    switchedInPokemon.loadAssets(true);

    applyPreSummonAbAttrs(PreSummonAbAttr, switchedInPokemon);
    applyPreSwitchOutAbAttrs(PreSwitchOutAbAttr, this.lastPokemon);
    if (!switchedInPokemon) {
      this.end();
      return;
    }

    if (this.switchType === SwitchType.BATON_PASS) {
      // If switching via baton pass, update opposing tags coming from the prior pokemon
      (this.player ? globalScene.getEnemyField() : globalScene.getPlayerField()).forEach((enemyPokemon: Pokemon) =>
        enemyPokemon.transferTagsBySourceId(this.lastPokemon.id, switchedInPokemon.id),
      );

      // If the recipient pokemon lacks a baton, give our baton to it during the swap
      if (
        !globalScene.findModifier(
          m =>
            m instanceof SwitchEffectTransferModifier &&
            (m as SwitchEffectTransferModifier).pokemonId === switchedInPokemon.id,
        )
      ) {
        const batonPassModifier = globalScene.findModifier(
          m =>
            m instanceof SwitchEffectTransferModifier &&
            (m as SwitchEffectTransferModifier).pokemonId === this.lastPokemon.id,
        ) as SwitchEffectTransferModifier;

        if (batonPassModifier) {
          globalScene.tryTransferHeldItemModifier(
            batonPassModifier,
            switchedInPokemon,
            false,
            undefined,
            undefined,
            undefined,
            false,
          );
        }
      }
    }

    party[this.slotIndex] = this.lastPokemon;
    party[this.fieldIndex] = switchedInPokemon;
    const showTextAndSummon = () => {
      globalScene.ui.showText(this.getSendOutText(switchedInPokemon));
      /**
       * If this switch is passing a Substitute, make the switched Pokemon matches the returned Pokemon's state as it left.
       * Otherwise, clear any persisting tags on the returned Pokemon.
       */
      if (this.switchType === SwitchType.BATON_PASS || this.switchType === SwitchType.SHED_TAIL) {
        const substitute = this.lastPokemon.getTag(SubstituteTag);
        if (substitute) {
          switchedInPokemon.x += this.lastPokemon.getSubstituteOffset()[0];
          switchedInPokemon.y += this.lastPokemon.getSubstituteOffset()[1];
          switchedInPokemon.setAlpha(0.5);
        }
      } else {
        switchedInPokemon.fieldSetup(true);
      }
      this.summon();
    };

    if (this.player) {
      showTextAndSummon();
    } else {
      globalScene.time.delayedCall(1500, () => {
        this.hideEnemyTrainer();
        globalScene.pbTrayEnemy.hide();
        showTextAndSummon();
      });
    }
  }

  onEnd(): void {
    super.onEnd();

    const pokemon = this.getPokemon();

    const moveId = globalScene.currentBattle.lastMove;
    const lastUsedMove = moveId ? allMoves[moveId] : undefined;

    const currentCommand = globalScene.currentBattle.turnCommands[this.fieldIndex]?.command;
    const lastPokemonIsForceSwitchedAndNotFainted =
      lastUsedMove?.hasAttr("ForceSwitchOutAttr") && !this.lastPokemon.isFainted();
    const lastPokemonHasForceSwitchAbAttr =
      this.lastPokemon.hasAbilityWithAttr(PostDamageForceSwitchAbAttr) && !this.lastPokemon.isFainted();

    // Compensate for turn spent summoning/forced switch if switched out pokemon is not fainted.
    // Needed as we increment turn counters in `TurnEndPhase`.
    if (
      currentCommand === Command.POKEMON ||
      lastPokemonIsForceSwitchedAndNotFainted ||
      lastPokemonHasForceSwitchAbAttr
    ) {
      pokemon.tempSummonData.turnCount--;
      pokemon.tempSummonData.waveTurnCount--;
    }

    if (this.switchType === SwitchType.BATON_PASS && pokemon) {
      pokemon.transferSummon(this.lastPokemon);
    } else if (this.switchType === SwitchType.SHED_TAIL && pokemon) {
      const subTag = this.lastPokemon.getTag(SubstituteTag);
      if (subTag) {
        pokemon.summonData.tags.push(subTag);
      }
    }

    // Reset turn data if not initial switch (since it gets initialized to an empty object on turn start)
    if (this.switchType !== SwitchType.INITIAL_SWITCH) {
      pokemon.resetTurnData();
      pokemon.turnData.switchedInThisTurn = true;
    }

    this.lastPokemon.resetSummonData();

    globalScene.triggerPokemonFormChange(pokemon, SpeciesFormChangeActiveTrigger, true);
    // Reverts to weather-based forms when weather suppressors (Cloud Nine/Air Lock) are switched out
    globalScene.arena.triggerWeatherBasedFormChanges();
  }

  queuePostSummon(): void {
<<<<<<< HEAD
    globalScene.startDynamicPhase(new PostSummonPhase(this.getPokemon().getBattlerIndex()));
=======
    globalScene.phaseManager.unshiftNew("PostSummonPhase", this.getPokemon().getBattlerIndex());
  }

  /**
   * Get the text to be displayed when a pokemon is forced to switch and leave the field.
   * @param switchedInPokemon - The Pokemon having newly been sent in.
   * @returns The text to display.
   */
  private getSendOutText(switchedInPokemon: Pokemon): string {
    if (this.switchType === SwitchType.FORCE_SWITCH) {
      // "XYZ was dragged out!"
      return i18next.t("battle:pokemonDraggedOut", {
        pokemonName: getPokemonNameWithAffix(switchedInPokemon),
      });
    }
    if (this.player) {
      // "Go! XYZ!"
      return i18next.t("battle:playerGo", {
        pokemonName: getPokemonNameWithAffix(switchedInPokemon),
      });
    }

    // "Trainer sent out XYZ!"
    return i18next.t("battle:trainerGo", {
      trainerName: globalScene.currentBattle.trainer?.getName(
        !(this.fieldIndex % 2) ? TrainerSlot.TRAINER : TrainerSlot.TRAINER_PARTNER,
      ),
      pokemonName: this.getPokemon().getNameToRender(),
    });
>>>>>>> aea2c178
  }
}<|MERGE_RESOLUTION|>--- conflicted
+++ resolved
@@ -18,6 +18,7 @@
 import { SummonPhase } from "./summon-phase";
 import { SubstituteTag } from "#app/data/battler-tags";
 import { SwitchType } from "#enums/switch-type";
+import { PostSummonPhase } from "#app/phases/post-summon-phase";
 
 export class SwitchSummonPhase extends SummonPhase {
   public readonly phaseName: "SwitchSummonPhase" | "ReturnPhase" = "SwitchSummonPhase";
@@ -251,10 +252,7 @@
   }
 
   queuePostSummon(): void {
-<<<<<<< HEAD
-    globalScene.startDynamicPhase(new PostSummonPhase(this.getPokemon().getBattlerIndex()));
-=======
-    globalScene.phaseManager.unshiftNew("PostSummonPhase", this.getPokemon().getBattlerIndex());
+    globalScene.phaseManager.startDynamicPhase(new PostSummonPhase(this.getPokemon().getBattlerIndex()));
   }
 
   /**
@@ -283,6 +281,5 @@
       ),
       pokemonName: this.getPokemon().getNameToRender(),
     });
->>>>>>> aea2c178
   }
 }