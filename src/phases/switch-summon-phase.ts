--- conflicted
+++ resolved
@@ -1,17 +1,5 @@
-<<<<<<< HEAD
-import BattleScene from "#app/battle-scene.js";
+import BattleScene from "#app/battle-scene";
 import { applyPreSummonAbAttrs, applyPreSwitchOutAbAttrs, PreSummonAbAttr, PreSwitchOutAbAttr } from "#app/data/ability.js";
-import { allMoves, ForceSwitchOutAttr } from "#app/data/move.js";
-import { getPokeballTintColor } from "#app/data/pokeball.js";
-import { SpeciesFormChangeActiveTrigger } from "#app/data/pokemon-forms.js";
-import { TrainerSlot } from "#app/data/trainer-config.js";
-import Pokemon from "#app/field/pokemon.js";
-import { getPokemonNameWithAffix } from "#app/messages.js";
-import { SwitchEffectTransferModifier } from "#app/modifier/modifier.js";
-import { Command } from "#app/ui/command-ui-handler.js";
-=======
-import BattleScene from "#app/battle-scene";
-import { applyPreSwitchOutAbAttrs, PreSwitchOutAbAttr } from "#app/data/ability";
 import { allMoves, ForceSwitchOutAttr } from "#app/data/move";
 import { getPokeballTintColor } from "#app/data/pokeball";
 import { SpeciesFormChangeActiveTrigger } from "#app/data/pokemon-forms";
@@ -20,7 +8,6 @@
 import { getPokemonNameWithAffix } from "#app/messages";
 import { SwitchEffectTransferModifier } from "#app/modifier/modifier";
 import { Command } from "#app/ui/command-ui-handler";
->>>>>>> 6c2880dc
 import i18next from "i18next";
 import { PostSummonPhase } from "./post-summon-phase";
 import { SummonPhase } from "./summon-phase";
@@ -140,10 +127,6 @@
             pokemonName: this.getPokemon().getNameToRender()
           })
         );
-<<<<<<< HEAD
-        // Ensure improperly persisted summon data (such as tags) is cleared upon switching
-        if (!this.batonPass) {
-=======
         /**
          * If this switch is passing a Substitute, make the switched Pokemon match the returned Pokemon's state as it left.
          * Otherwise, clear any persisting tags on the returned Pokemon.
@@ -157,7 +140,6 @@
           }
         } else {
           switchedInPokemon.resetBattleData();
->>>>>>> 6c2880dc
           switchedInPokemon.resetSummonData();
         }
         this.summon();
