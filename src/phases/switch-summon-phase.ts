--- conflicted
+++ resolved
@@ -22,23 +22,13 @@
   private lastPokemon: Pokemon;
 
   /**
-<<<<<<< HEAD
-     * Constructor for creating a new SwitchSummonPhase
-     * @param switchType the type of switch behavior
-     * @param fieldIndex number representing position on the battle field
-     * @param slotIndex number for the index of pokemon (in party of 6) to switch into
-     * @param doReturn boolean whether to render "comeback" dialogue
-     * @param player boolean if the switch is from the player
-     */
-=======
    * Constructor for creating a new SwitchSummonPhase
-   * @param switchType the type of switch behavior
-   * @param fieldIndex integer representing position on the battle field
-   * @param slotIndex integer for the index of pokemon (in party of 6) to switch into
-   * @param doReturn boolean whether to render "comeback" dialogue
-   * @param player boolean if the switch is from the player
+   * @param switchType - The type of switch behavior
+   * @param fieldIndex - Position on the battle field
+   * @param slotIndex - The index of pokemon (in party of 6) to switch into
+   * @param doReturn - Whether to render "comeback" dialogue
+   * @param player - (Optional) `true` if the switch is from the player
    */
->>>>>>> 420c2e37
   constructor(switchType: SwitchType, fieldIndex: number, slotIndex: number, doReturn: boolean, player?: boolean) {
     super(fieldIndex, player !== undefined ? player : true);
 
