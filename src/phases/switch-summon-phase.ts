<<<<<<< HEAD
import BattleScene from "#app/battle-scene";
import { applyPreSummonAbAttrs, applyPreSwitchOutAbAttrs, PostDamageForceSwitchAbAttr, PreSummonAbAttr, PreSwitchOutAbAttr } from "#app/data/ability";
=======
import { globalScene } from "#app/global-scene";
import { applyPreSwitchOutAbAttrs, PostDamageForceSwitchAbAttr, PreSwitchOutAbAttr } from "#app/data/ability";
>>>>>>> 39283e37
import { allMoves, ForceSwitchOutAttr } from "#app/data/move";
import { getPokeballTintColor } from "#app/data/pokeball";
import { SpeciesFormChangeActiveTrigger } from "#app/data/pokemon-forms";
import { TrainerSlot } from "#app/data/trainer-config";
import type Pokemon from "#app/field/pokemon";
import { getPokemonNameWithAffix } from "#app/messages";
import { SwitchEffectTransferModifier } from "#app/modifier/modifier";
import { Command } from "#app/ui/command-ui-handler";
import i18next from "i18next";
import { PostSummonPhase } from "./post-summon-phase";
import { SummonPhase } from "./summon-phase";
import { SubstituteTag } from "#app/data/battler-tags";
import { SwitchType } from "#enums/switch-type";

export class SwitchSummonPhase extends SummonPhase {
  private readonly switchType: SwitchType;
  private readonly slotIndex: integer;
  private readonly doReturn: boolean;

  private lastPokemon: Pokemon;

  /**
     * Constructor for creating a new SwitchSummonPhase
     * @param switchType the type of switch behavior
     * @param fieldIndex integer representing position on the battle field
     * @param slotIndex integer for the index of pokemon (in party of 6) to switch into
     * @param doReturn boolean whether to render "comeback" dialogue
     * @param player boolean if the switch is from the player
     */
  constructor(switchType: SwitchType, fieldIndex: integer, slotIndex: integer, doReturn: boolean, player?: boolean) {
    super(fieldIndex, player !== undefined ? player : true);

    this.switchType = switchType;
    this.slotIndex = slotIndex;
    this.doReturn = doReturn;
  }

  start(): void {
    super.start();
  }

  preSummon(): void {
    if (!this.player) {
      if (this.slotIndex === -1) {
        //@ts-ignore
        this.slotIndex = globalScene.currentBattle.trainer?.getNextSummonIndex(!this.fieldIndex ? TrainerSlot.TRAINER : TrainerSlot.TRAINER_PARTNER); // TODO: what would be the default trainer-slot fallback?
      }
      if (this.slotIndex > -1) {
        this.showEnemyTrainer(!(this.fieldIndex % 2) ? TrainerSlot.TRAINER : TrainerSlot.TRAINER_PARTNER);
        globalScene.pbTrayEnemy.showPbTray(globalScene.getEnemyParty());
      }
    }

    if (!this.doReturn || (this.slotIndex !== -1 && !(this.player ? globalScene.getPlayerParty() : globalScene.getEnemyParty())[this.slotIndex])) {
      if (this.player) {
        return this.switchAndSummon();
      } else {
        globalScene.time.delayedCall(750, () => this.switchAndSummon());
        return;
      }
    }

    const pokemon = this.getPokemon();
    (this.player ? globalScene.getEnemyField() : globalScene.getPlayerField()).forEach(enemyPokemon => enemyPokemon.removeTagsBySourceId(pokemon.id));
    if (this.switchType === SwitchType.SWITCH || this.switchType === SwitchType.INITIAL_SWITCH) {
      const substitute = pokemon.getTag(SubstituteTag);
      if (substitute) {
        globalScene.tweens.add({
          targets: substitute.sprite,
          duration: 250,
          scale: substitute.sprite.scale * 0.5,
          ease: "Sine.easeIn",
          onComplete: () => substitute.sprite.destroy()
        });
      }
    }

    globalScene.ui.showText(this.player ?
      i18next.t("battle:playerComeBack", { pokemonName: getPokemonNameWithAffix(pokemon) }) :
      i18next.t("battle:trainerComeBack", {
        trainerName: globalScene.currentBattle.trainer?.getName(!(this.fieldIndex % 2) ? TrainerSlot.TRAINER : TrainerSlot.TRAINER_PARTNER),
        pokemonName: pokemon.getNameToRender()
      })
    );
    globalScene.playSound("se/pb_rel");
    pokemon.hideInfo();
<<<<<<< HEAD
    pokemon.tint(getPokeballTintColor(pokemon.battleData.illusion.pokeball ?? pokemon.pokeball), 1, 250, "Sine.easeIn");
    this.scene.tweens.add({
=======
    pokemon.tint(getPokeballTintColor(pokemon.pokeball), 1, 250, "Sine.easeIn");
    globalScene.tweens.add({
>>>>>>> 39283e37
      targets: pokemon,
      duration: 250,
      ease: "Sine.easeIn",
      scale: 0.5,
      onComplete: () => {
        pokemon.leaveField(this.switchType === SwitchType.SWITCH, false);
        globalScene.time.delayedCall(750, () => this.switchAndSummon());
      }
    });
  }

  switchAndSummon() {
    const party = this.player ? this.getParty() : globalScene.getEnemyParty();
    const switchedInPokemon = party[this.slotIndex];
    this.lastPokemon = this.getPokemon();
    applyPreSummonAbAttrs(PreSummonAbAttr, switchedInPokemon);
    applyPreSwitchOutAbAttrs(PreSwitchOutAbAttr, this.lastPokemon);
    if (this.switchType === SwitchType.BATON_PASS && switchedInPokemon) {
      (this.player ? globalScene.getEnemyField() : globalScene.getPlayerField()).forEach(enemyPokemon => enemyPokemon.transferTagsBySourceId(this.lastPokemon.id, switchedInPokemon.id));
      if (!globalScene.findModifier(m => m instanceof SwitchEffectTransferModifier && (m as SwitchEffectTransferModifier).pokemonId === switchedInPokemon.id)) {
        const batonPassModifier = globalScene.findModifier(m => m instanceof SwitchEffectTransferModifier
            && (m as SwitchEffectTransferModifier).pokemonId === this.lastPokemon.id) as SwitchEffectTransferModifier;
        if (batonPassModifier && !globalScene.findModifier(m => m instanceof SwitchEffectTransferModifier && (m as SwitchEffectTransferModifier).pokemonId === switchedInPokemon.id)) {
          globalScene.tryTransferHeldItemModifier(batonPassModifier, switchedInPokemon, false, undefined, undefined, undefined, false);
        }
      }
    }
    if (switchedInPokemon) {
      party[this.slotIndex] = this.lastPokemon;
      party[this.fieldIndex] = switchedInPokemon;
      const showTextAndSummon = () => {
        globalScene.ui.showText(this.player ?
          i18next.t("battle:playerGo", { pokemonName: getPokemonNameWithAffix(switchedInPokemon) }) :
          i18next.t("battle:trainerGo", {
            trainerName: globalScene.currentBattle.trainer?.getName(!(this.fieldIndex % 2) ? TrainerSlot.TRAINER : TrainerSlot.TRAINER_PARTNER),
            pokemonName: this.getPokemon().getNameToRender()
          })
        );
        /**
         * If this switch is passing a Substitute, make the switched Pokemon match the returned Pokemon's state as it left.
         * Otherwise, clear any persisting tags on the returned Pokemon.
         */
        if (this.switchType === SwitchType.BATON_PASS || this.switchType === SwitchType.SHED_TAIL) {
          const substitute = this.lastPokemon.getTag(SubstituteTag);
          if (substitute) {
            switchedInPokemon.x += this.lastPokemon.getSubstituteOffset()[0];
            switchedInPokemon.y += this.lastPokemon.getSubstituteOffset()[1];
            switchedInPokemon.setAlpha(0.5);
          }
        } else {
          switchedInPokemon.resetSummonData();
        }
        this.summon();
      };
      if (this.player) {
        showTextAndSummon();
      } else {
        globalScene.time.delayedCall(1500, () => {
          this.hideEnemyTrainer();
          globalScene.pbTrayEnemy.hide();
          showTextAndSummon();
        });
      }
    } else {
      this.end();
    }
  }

  onEnd(): void {
    super.onEnd();

    const pokemon = this.getPokemon();

    const moveId = globalScene.currentBattle.lastMove;
    const lastUsedMove = moveId ? allMoves[moveId] : undefined;

    const currentCommand = globalScene.currentBattle.turnCommands[this.fieldIndex]?.command;
    const lastPokemonIsForceSwitchedAndNotFainted = lastUsedMove?.hasAttr(ForceSwitchOutAttr) && !this.lastPokemon.isFainted();
    const lastPokemonHasForceSwitchAbAttr = this.lastPokemon.hasAbilityWithAttr(PostDamageForceSwitchAbAttr) && !this.lastPokemon.isFainted();

    // Compensate for turn spent summoning
    // Or compensate for force switch move if switched out pokemon is not fainted
    if (currentCommand === Command.POKEMON || lastPokemonIsForceSwitchedAndNotFainted || lastPokemonHasForceSwitchAbAttr) {
      pokemon.battleSummonData.turnCount--;
      pokemon.battleSummonData.waveTurnCount--;
    }

    if (this.switchType === SwitchType.BATON_PASS && pokemon) {
      pokemon.transferSummon(this.lastPokemon);
    } else if (this.switchType === SwitchType.SHED_TAIL && pokemon) {
      const subTag = this.lastPokemon.getTag(SubstituteTag);
      if (subTag) {
        pokemon.summonData.tags.push(subTag);
      }
    }

    if (this.switchType !== SwitchType.INITIAL_SWITCH) {
      pokemon.resetTurnData();
      pokemon.turnData.switchedInThisTurn = true;
    }

    this.lastPokemon?.resetSummonData();

    globalScene.triggerPokemonFormChange(pokemon, SpeciesFormChangeActiveTrigger, true);
    // Reverts to weather-based forms when weather suppressors (Cloud Nine/Air Lock) are switched out
    globalScene.arena.triggerWeatherBasedFormChanges();
  }

  queuePostSummon(): void {
    globalScene.unshiftPhase(new PostSummonPhase(this.getPokemon().getBattlerIndex()));
  }
}<|MERGE_RESOLUTION|>--- conflicted
+++ resolved
@@ -1,10 +1,5 @@
-<<<<<<< HEAD
-import BattleScene from "#app/battle-scene";
+import { globalScene } from "#app/global-scene";
 import { applyPreSummonAbAttrs, applyPreSwitchOutAbAttrs, PostDamageForceSwitchAbAttr, PreSummonAbAttr, PreSwitchOutAbAttr } from "#app/data/ability";
-=======
-import { globalScene } from "#app/global-scene";
-import { applyPreSwitchOutAbAttrs, PostDamageForceSwitchAbAttr, PreSwitchOutAbAttr } from "#app/data/ability";
->>>>>>> 39283e37
 import { allMoves, ForceSwitchOutAttr } from "#app/data/move";
 import { getPokeballTintColor } from "#app/data/pokeball";
 import { SpeciesFormChangeActiveTrigger } from "#app/data/pokemon-forms";
@@ -91,13 +86,8 @@
     );
     globalScene.playSound("se/pb_rel");
     pokemon.hideInfo();
-<<<<<<< HEAD
     pokemon.tint(getPokeballTintColor(pokemon.battleData.illusion.pokeball ?? pokemon.pokeball), 1, 250, "Sine.easeIn");
-    this.scene.tweens.add({
-=======
-    pokemon.tint(getPokeballTintColor(pokemon.pokeball), 1, 250, "Sine.easeIn");
     globalScene.tweens.add({
->>>>>>> 39283e37
       targets: pokemon,
       duration: 250,
       ease: "Sine.easeIn",
