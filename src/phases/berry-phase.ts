--- conflicted
+++ resolved
@@ -20,13 +20,8 @@
       }, pokemon.isPlayer());
 
       if (hasUsableBerry) {
-<<<<<<< HEAD
         const cancelled = new BooleanHolder(false);
-        pokemon.getOpponents().map((opp) => applyAbAttrs(PreventBerryUseAbAttr, opp, cancelled));
-=======
-        const cancelled = new Utils.BooleanHolder(false);
         pokemon.getOpponents().map(opp => applyAbAttrs(PreventBerryUseAbAttr, opp, cancelled));
->>>>>>> 420c2e37
 
         if (cancelled.value) {
           globalScene.queueMessage(
