--- conflicted
+++ resolved
@@ -32,16 +32,8 @@
 
           for (const berryModifier of globalScene.applyModifiers(BerryModifier, pokemon.isPlayer(), pokemon)) {
             if (berryModifier.consumed) {
-<<<<<<< HEAD
-              if (!--berryModifier.stackCount) {
-                globalScene.removeModifier(berryModifier);
-              } else {
-                berryModifier.consumed = false;
-              }
-=======
               berryModifier.consumed = false;
               pokemon.loseHeldItem(berryModifier);
->>>>>>> f2a2281f
             }
             globalScene.eventTarget.dispatchEvent(new BerryUsedEvent(berryModifier)); // Announce a berry was used
           }
