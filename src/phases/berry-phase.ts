--- conflicted
+++ resolved
@@ -6,10 +6,6 @@
 import { HeldItemCategoryId, isItemInCategory } from "#enums/held-item-id";
 import { CommonAnim } from "#enums/move-anims-common";
 import type { Pokemon } from "#field/pokemon";
-<<<<<<< HEAD
-import { applyHeldItems } from "#items/all-held-items";
-=======
->>>>>>> 53ae8900
 import type { BerryHeldItem } from "#items/berry";
 import { FieldPhase } from "#phases/field-phase";
 import { BooleanHolder } from "#utils/common";
