--- conflicted
+++ resolved
@@ -4,13 +4,8 @@
 import { globalScene } from "#app/global-scene";
 
 export class SummonMissingPhase extends SummonPhase {
-<<<<<<< HEAD
-  constructor(scene: BattleScene, fieldIndex: number) {
-    super(scene, fieldIndex);
-=======
   constructor(fieldIndex: number) {
     super(fieldIndex);
->>>>>>> a941533a
   }
 
   preSummon(): void {
