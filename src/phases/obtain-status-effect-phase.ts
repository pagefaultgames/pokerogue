import { globalScene } from "#app/global-scene";
<<<<<<< HEAD
import type { BattlerIndex } from "#app/battle";
import { CommonBattleAnim, CommonAnim } from "#app/data/battle-anims";
import { getStatusEffectObtainText } from "#app/data/status-effect";
=======
import type { BattlerIndex } from "#enums/battler-index";
import { CommonBattleAnim } from "#app/data/battle-anims";
import { CommonAnim } from "#enums/move-anims-common";
import { getStatusEffectObtainText, getStatusEffectOverlapText } from "#app/data/status-effect";
>>>>>>> 7c6189e8
import { StatusEffect } from "#app/enums/status-effect";
import type Pokemon from "#app/field/pokemon";
import { getPokemonNameWithAffix } from "#app/messages";
import { PokemonPhase } from "./pokemon-phase";
<<<<<<< HEAD
import { SpeciesFormChangeStatusEffectTrigger } from "#app/data/pokemon-forms";
import { applyPostSetStatusAbAttrs, PostSetStatusAbAttr } from "#app/data/abilities/ability";
=======
import { SpeciesFormChangeStatusEffectTrigger } from "#app/data/pokemon-forms/form-change-triggers";
import { applyPostSetStatusAbAttrs } from "#app/data/abilities/apply-ab-attrs";
import { isNullOrUndefined } from "#app/utils/common";
>>>>>>> 7c6189e8

/** The phase where pokemon obtain status effects. */
export class ObtainStatusEffectPhase extends PokemonPhase {
<<<<<<< HEAD
  private statusEffect: StatusEffect;
  private sleepTurnsRemaining?: number;
=======
  public readonly phaseName = "ObtainStatusEffectPhase";
  private statusEffect?: StatusEffect;
  private turnsRemaining?: number;
>>>>>>> 7c6189e8
  private sourceText?: string | null;
  private sourcePokemon?: Pokemon | null;

  /**
   * Create a new ObtainStatusEffectPhase.
   * @param battlerIndex - The {@linkcode BattlerIndex} of the Pokemon obtaining the status effect.
   * @param statusEffect - The {@linkcode StatusEffect} being applied.
   * @param sleepTurnsRemaining - The number of turns to set {@linkcode StatusEffect.SLEEP} for;
   * defaults to a random number between 2 and 4 and is unused for non-Sleep statuses.
   * @param sourceText
   * @param sourcePokemon
   */
  constructor(
    battlerIndex: BattlerIndex,
    statusEffect: StatusEffect,
    sleepTurnsRemaining?: number,
    sourceText?: string | null,
    sourcePokemon?: Pokemon | null,
  ) {
    super(battlerIndex);

    this.statusEffect = statusEffect;
    this.sleepTurnsRemaining = sleepTurnsRemaining;
    this.sourceText = sourceText;
    this.sourcePokemon = sourcePokemon;
  }

  start() {
    const pokemon = this.getPokemon();
<<<<<<< HEAD
    // No need to override status as the calling `trySetStatus` call will do it for us
    // TODO: Consider changing this
    if (!pokemon.canSetStatus(this.statusEffect, false, false, this.sourcePokemon)) {
      this.end();
      return;
    }

    pokemon.doSetStatus(this.statusEffect, this.sleepTurnsRemaining);
    pokemon.updateInfo(true);

    new CommonBattleAnim(CommonAnim.POISON + (this.statusEffect! - 1), pokemon).play(false, () => {
      globalScene.queueMessage(
        getStatusEffectObtainText(this.statusEffect, getPokemonNameWithAffix(pokemon), this.sourceText ?? undefined),
=======
    if (pokemon && !pokemon.status) {
      if (pokemon.trySetStatus(this.statusEffect, false, this.sourcePokemon)) {
        if (this.turnsRemaining) {
          pokemon.status!.sleepTurnsRemaining = this.turnsRemaining;
        }
        pokemon.updateInfo(true);
        new CommonBattleAnim(CommonAnim.POISON + (this.statusEffect! - 1), pokemon).play(false, () => {
          globalScene.phaseManager.queueMessage(
            getStatusEffectObtainText(
              this.statusEffect,
              getPokemonNameWithAffix(pokemon),
              this.sourceText ?? undefined,
            ),
          );
          if (!isNullOrUndefined(this.statusEffect) && this.statusEffect !== StatusEffect.FAINT) {
            globalScene.triggerPokemonFormChange(pokemon, SpeciesFormChangeStatusEffectTrigger, true);
            // If mold breaker etc was used to set this status, it shouldn't apply to abilities activated afterwards
            globalScene.arena.setIgnoreAbilities(false);
            applyPostSetStatusAbAttrs("PostSetStatusAbAttr", pokemon, this.statusEffect, this.sourcePokemon);
          }
          this.end();
        });
        return;
      }
    } else if (pokemon.status?.effect === this.statusEffect) {
      globalScene.phaseManager.queueMessage(
        getStatusEffectOverlapText(this.statusEffect ?? StatusEffect.NONE, getPokemonNameWithAffix(pokemon)),
>>>>>>> 7c6189e8
      );
      if (this.statusEffect && this.statusEffect !== StatusEffect.FAINT) {
        globalScene.triggerPokemonFormChange(pokemon, SpeciesFormChangeStatusEffectTrigger, true);
        // If the status was applied from a move, ensure abilities are not ignored for follow-up triggers.
        // (This is fine as this phase only runs after the MoveEffectPhase concludes and all effects have been applied.)
        globalScene.arena.setIgnoreAbilities(false);
        applyPostSetStatusAbAttrs(PostSetStatusAbAttr, pokemon, this.statusEffect, this.sourcePokemon);
      }
      this.end();
    });
  }
}<|MERGE_RESOLUTION|>--- conflicted
+++ resolved
@@ -1,37 +1,21 @@
 import { globalScene } from "#app/global-scene";
-<<<<<<< HEAD
-import type { BattlerIndex } from "#app/battle";
-import { CommonBattleAnim, CommonAnim } from "#app/data/battle-anims";
-import { getStatusEffectObtainText } from "#app/data/status-effect";
-=======
 import type { BattlerIndex } from "#enums/battler-index";
 import { CommonBattleAnim } from "#app/data/battle-anims";
 import { CommonAnim } from "#enums/move-anims-common";
 import { getStatusEffectObtainText, getStatusEffectOverlapText } from "#app/data/status-effect";
->>>>>>> 7c6189e8
 import { StatusEffect } from "#app/enums/status-effect";
 import type Pokemon from "#app/field/pokemon";
 import { getPokemonNameWithAffix } from "#app/messages";
 import { PokemonPhase } from "./pokemon-phase";
-<<<<<<< HEAD
-import { SpeciesFormChangeStatusEffectTrigger } from "#app/data/pokemon-forms";
-import { applyPostSetStatusAbAttrs, PostSetStatusAbAttr } from "#app/data/abilities/ability";
-=======
 import { SpeciesFormChangeStatusEffectTrigger } from "#app/data/pokemon-forms/form-change-triggers";
 import { applyPostSetStatusAbAttrs } from "#app/data/abilities/apply-ab-attrs";
 import { isNullOrUndefined } from "#app/utils/common";
->>>>>>> 7c6189e8
 
 /** The phase where pokemon obtain status effects. */
 export class ObtainStatusEffectPhase extends PokemonPhase {
-<<<<<<< HEAD
+  public readonly phaseName = "ObtainStatusEffectPhase";
   private statusEffect: StatusEffect;
   private sleepTurnsRemaining?: number;
-=======
-  public readonly phaseName = "ObtainStatusEffectPhase";
-  private statusEffect?: StatusEffect;
-  private turnsRemaining?: number;
->>>>>>> 7c6189e8
   private sourceText?: string | null;
   private sourcePokemon?: Pokemon | null;
 
@@ -61,56 +45,20 @@
 
   start() {
     const pokemon = this.getPokemon();
-<<<<<<< HEAD
-    // No need to override status as the calling `trySetStatus` call will do it for us
-    // TODO: Consider changing this
-    if (!pokemon.canSetStatus(this.statusEffect, false, false, this.sourcePokemon)) {
-      this.end();
-      return;
-    }
 
     pokemon.doSetStatus(this.statusEffect, this.sleepTurnsRemaining);
     pokemon.updateInfo(true);
 
     new CommonBattleAnim(CommonAnim.POISON + (this.statusEffect! - 1), pokemon).play(false, () => {
-      globalScene.queueMessage(
+      globalScene.phaseManager.queueMessage(
         getStatusEffectObtainText(this.statusEffect, getPokemonNameWithAffix(pokemon), this.sourceText ?? undefined),
-=======
-    if (pokemon && !pokemon.status) {
-      if (pokemon.trySetStatus(this.statusEffect, false, this.sourcePokemon)) {
-        if (this.turnsRemaining) {
-          pokemon.status!.sleepTurnsRemaining = this.turnsRemaining;
-        }
-        pokemon.updateInfo(true);
-        new CommonBattleAnim(CommonAnim.POISON + (this.statusEffect! - 1), pokemon).play(false, () => {
-          globalScene.phaseManager.queueMessage(
-            getStatusEffectObtainText(
-              this.statusEffect,
-              getPokemonNameWithAffix(pokemon),
-              this.sourceText ?? undefined,
-            ),
-          );
-          if (!isNullOrUndefined(this.statusEffect) && this.statusEffect !== StatusEffect.FAINT) {
-            globalScene.triggerPokemonFormChange(pokemon, SpeciesFormChangeStatusEffectTrigger, true);
-            // If mold breaker etc was used to set this status, it shouldn't apply to abilities activated afterwards
-            globalScene.arena.setIgnoreAbilities(false);
-            applyPostSetStatusAbAttrs("PostSetStatusAbAttr", pokemon, this.statusEffect, this.sourcePokemon);
-          }
-          this.end();
-        });
-        return;
-      }
-    } else if (pokemon.status?.effect === this.statusEffect) {
-      globalScene.phaseManager.queueMessage(
-        getStatusEffectOverlapText(this.statusEffect ?? StatusEffect.NONE, getPokemonNameWithAffix(pokemon)),
->>>>>>> 7c6189e8
       );
       if (this.statusEffect && this.statusEffect !== StatusEffect.FAINT) {
         globalScene.triggerPokemonFormChange(pokemon, SpeciesFormChangeStatusEffectTrigger, true);
         // If the status was applied from a move, ensure abilities are not ignored for follow-up triggers.
-        // (This is fine as this phase only runs after the MoveEffectPhase concludes and all effects have been applied.)
+        // TODO: Ensure this isn't breaking any other phases unshifted afterwards
         globalScene.arena.setIgnoreAbilities(false);
-        applyPostSetStatusAbAttrs(PostSetStatusAbAttr, pokemon, this.statusEffect, this.sourcePokemon);
+        applyPostSetStatusAbAttrs("PostSetStatusAbAttr", pokemon, this.statusEffect, this.sourcePokemon);
       }
       this.end();
     });
