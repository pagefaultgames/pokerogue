import { globalScene } from "#app/global-scene";
import type { BattlerIndex } from "#app/battle";
import { CommonBattleAnim, CommonAnim } from "#app/data/battle-anims";
import { getStatusEffectObtainText, getStatusEffectOverlapText } from "#app/data/status-effect";
import { StatusEffect } from "#app/enums/status-effect";
import type Pokemon from "#app/field/pokemon";
import { getPokemonNameWithAffix } from "#app/messages";
import { PokemonPhase } from "./pokemon-phase";
import { SpeciesFormChangeStatusEffectTrigger } from "#app/data/pokemon-forms";
import { applyPostSetStatusAbAttrs, PostSetStatusAbAttr } from "#app/data/ability";

export class ObtainStatusEffectPhase extends PokemonPhase {
  private statusEffect?: StatusEffect;
  private turnsRemaining?: number;
  private sourceText?: string | null;
  private sourcePokemon?: Pokemon | null;

  constructor(
    battlerIndex: BattlerIndex,
    statusEffect?: StatusEffect,
    turnsRemaining?: number,
    sourceText?: string | null,
    sourcePokemon?: Pokemon | null,
  ) {
    super(battlerIndex);

    this.statusEffect = statusEffect;
    this.turnsRemaining = turnsRemaining;
    this.sourceText = sourceText;
    this.sourcePokemon = sourcePokemon;
  }

  start() {
    const pokemon = this.getPokemon();
    if (pokemon && !pokemon.status) {
      if (pokemon.trySetStatus(this.statusEffect, false, this.sourcePokemon)) {
        if (this.turnsRemaining) {
          pokemon.status!.sleepTurnsRemaining = this.turnsRemaining;
        }
        pokemon.updateInfo(true);
        new CommonBattleAnim(CommonAnim.POISON + (this.statusEffect! - 1), pokemon).play(false, () => {
<<<<<<< HEAD
          globalScene.queueMessage(getStatusEffectObtainText(this.statusEffect, getPokemonNameWithAffix(pokemon), this.sourceText ?? undefined));
          if (this.statusEffect && this.statusEffect !== StatusEffect.FAINT) {
            globalScene.triggerPokemonFormChange(pokemon, SpeciesFormChangeStatusEffectTrigger, true);
            // If mold breaker etc was used to set this status, it shouldn't apply to abilities activated afterwards
            globalScene.arena.setIgnoreAbilities(false);
            applyPostSetStatusAbAttrs(PostSetStatusAbAttr, pokemon, this.statusEffect, this.sourcePokemon);
          }
=======
          globalScene.queueMessage(
            getStatusEffectObtainText(
              this.statusEffect,
              getPokemonNameWithAffix(pokemon),
              this.sourceText ?? undefined,
            ),
          );
>>>>>>> 7f226df8
          this.end();
        });
        return;
      }
    } else if (pokemon.status?.effect === this.statusEffect) {
      globalScene.queueMessage(
        getStatusEffectOverlapText(this.statusEffect ?? StatusEffect.NONE, getPokemonNameWithAffix(pokemon)),
      );
    }
    this.end();
  }
}<|MERGE_RESOLUTION|>--- conflicted
+++ resolved
@@ -39,15 +39,6 @@
         }
         pokemon.updateInfo(true);
         new CommonBattleAnim(CommonAnim.POISON + (this.statusEffect! - 1), pokemon).play(false, () => {
-<<<<<<< HEAD
-          globalScene.queueMessage(getStatusEffectObtainText(this.statusEffect, getPokemonNameWithAffix(pokemon), this.sourceText ?? undefined));
-          if (this.statusEffect && this.statusEffect !== StatusEffect.FAINT) {
-            globalScene.triggerPokemonFormChange(pokemon, SpeciesFormChangeStatusEffectTrigger, true);
-            // If mold breaker etc was used to set this status, it shouldn't apply to abilities activated afterwards
-            globalScene.arena.setIgnoreAbilities(false);
-            applyPostSetStatusAbAttrs(PostSetStatusAbAttr, pokemon, this.statusEffect, this.sourcePokemon);
-          }
-=======
           globalScene.queueMessage(
             getStatusEffectObtainText(
               this.statusEffect,
@@ -55,7 +46,12 @@
               this.sourceText ?? undefined,
             ),
           );
->>>>>>> 7f226df8
+          if (this.statusEffect && this.statusEffect !== StatusEffect.FAINT) {
+            globalScene.triggerPokemonFormChange(pokemon, SpeciesFormChangeStatusEffectTrigger, true);
+            // If mold breaker etc was used to set this status, it shouldn't apply to abilities activated afterwards
+            globalScene.arena.setIgnoreAbilities(false);
+            applyPostSetStatusAbAttrs(PostSetStatusAbAttr, pokemon, this.statusEffect, this.sourcePokemon);
+          }
           this.end();
         });
         return;
