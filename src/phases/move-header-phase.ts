<<<<<<< HEAD
import { applyMoveAttrs } from "#app/data/moves/apply-attrs";
import type { PokemonMove } from "#app/data/moves/pokemon-move";
import { PokemonPhase } from "#app/phases/pokemon-phase";
import type { BattlerIndex } from "#enums/battler-index";
=======
import type { Pokemon } from "#field/pokemon";
import { applyMoveAttrs } from "#moves/apply-attrs";
import type { PokemonMove } from "#moves/pokemon-move";
import { BattlePhase } from "#phases/battle-phase";
>>>>>>> 275ea487

export class MoveHeaderPhase extends PokemonPhase {
  public readonly phaseName = "MoveHeaderPhase";
  public move: PokemonMove;

  constructor(battlerIndex: BattlerIndex, move: PokemonMove) {
    super(battlerIndex);

    this.move = move;
  }

  canMove(): boolean {
    return this.getPokemon().isActive(true) && this.move.isUsable(this.getPokemon());
  }

  start() {
    super.start();

    if (this.canMove()) {
      applyMoveAttrs("MoveHeaderAttr", this.getPokemon(), null, this.move.getMove());
    }
    this.end();
  }
}<|MERGE_RESOLUTION|>--- conflicted
+++ resolved
@@ -1,14 +1,7 @@
-<<<<<<< HEAD
-import { applyMoveAttrs } from "#app/data/moves/apply-attrs";
-import type { PokemonMove } from "#app/data/moves/pokemon-move";
-import { PokemonPhase } from "#app/phases/pokemon-phase";
-import type { BattlerIndex } from "#enums/battler-index";
-=======
-import type { Pokemon } from "#field/pokemon";
+import { BattlerIndex } from "#enums/battler-index";
 import { applyMoveAttrs } from "#moves/apply-attrs";
 import type { PokemonMove } from "#moves/pokemon-move";
-import { BattlePhase } from "#phases/battle-phase";
->>>>>>> 275ea487
+import { PokemonPhase } from "#phases/pokemon-phase";
 
 export class MoveHeaderPhase extends PokemonPhase {
   public readonly phaseName = "MoveHeaderPhase";
