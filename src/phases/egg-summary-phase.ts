--- conflicted
+++ resolved
@@ -39,15 +39,11 @@
   }
 
   end() {
-<<<<<<< HEAD
-    globalScene.time.delayedCall(250, () => globalScene.setItemsVisible(true));
-=======
     this.eggHatchData.forEach(data => {
       data.pokemon?.destroy();
     });
     this.eggHatchData = [];
-    globalScene.time.delayedCall(250, () => globalScene.setModifiersVisible(true));
->>>>>>> d3462a14
+    globalScene.time.delayedCall(250, () => globalScene.setItemsVisible(true));
     globalScene.ui.setModeForceTransition(UiMode.MESSAGE).then(() => {
       super.end();
     });
