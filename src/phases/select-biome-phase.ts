--- conflicted
+++ resolved
@@ -36,15 +36,9 @@
       setNextBiome(this.generateNextBiome());
     } else if (Array.isArray(biomeLinks[currentBiome])) {
       let biomes: Biome[] = [];
-<<<<<<< HEAD
-      this.scene.executeWithSeedOffset(() => {
+      globalScene.executeWithSeedOffset(() => {
         biomes = (biomeLinks[currentBiome] as (Biome | [Biome, number])[])
           .filter(b => !Array.isArray(b) || !randSeedInt(b[1]))
-=======
-      globalScene.executeWithSeedOffset(() => {
-        biomes = (biomeLinks[currentBiome] as (Biome | [Biome, number])[])
-          .filter(b => !Array.isArray(b) || !Utils.randSeedInt(b[1]))
->>>>>>> a941533a
           .map(b => !Array.isArray(b) ? b : b[0]);
       }, globalScene.currentBattle.waveIndex);
       if (biomes.length > 1 && globalScene.findModifier(m => m instanceof MapModifier)) {
@@ -53,11 +47,7 @@
           biomeChoices = (!Array.isArray(biomeLinks[currentBiome])
             ? [ biomeLinks[currentBiome] as Biome ]
             : biomeLinks[currentBiome] as (Biome | [Biome, number])[])
-<<<<<<< HEAD
             .filter((b, i) => !Array.isArray(b) || !randSeedInt(b[1]))
-=======
-            .filter((b, i) => !Array.isArray(b) || !Utils.randSeedInt(b[1]))
->>>>>>> a941533a
             .map(b => Array.isArray(b) ? b[0] : b);
         }, globalScene.currentBattle.waveIndex);
         const biomeSelectItems = biomeChoices.map(b => {
