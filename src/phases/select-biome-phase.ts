--- conflicted
+++ resolved
@@ -1,19 +1,11 @@
 import { globalScene } from "#app/global-scene";
 import { biomeLinks, getBiomeName } from "#balance/biomes";
 import { BiomeId } from "#enums/biome-id";
-<<<<<<< HEAD
-import type { OptionSelectItem } from "#app/ui/abstact-option-select-ui-handler";
+import { TrainerItemId } from "#enums/trainer-item-id";
 import { UiMode } from "#enums/ui-mode";
-import { BattlePhase } from "./battle-phase";
-import { randSeedInt } from "#app/utils/common";
-import { TrainerItemId } from "#enums/trainer-item-id";
-=======
-import { UiMode } from "#enums/ui-mode";
-import { MapModifier, MoneyInterestModifier } from "#modifiers/modifier";
 import { BattlePhase } from "#phases/battle-phase";
 import type { OptionSelectItem } from "#ui/abstact-option-select-ui-handler";
 import { randSeedInt } from "#utils/common";
->>>>>>> 8cf1b9f7
 
 export class SelectBiomePhase extends BattlePhase {
   public readonly phaseName = "SelectBiomePhase";
