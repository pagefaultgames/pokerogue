--- conflicted
+++ resolved
@@ -18,11 +18,7 @@
   }
 
   getParty(): Pokemon[] {
-<<<<<<< HEAD
-    return this.player ? globalScene.getParty() : globalScene.getEnemyParty();
-=======
-    return this.player ? this.scene.getPlayerParty() : this.scene.getEnemyParty();
->>>>>>> f2a2281f
+    return this.player ? globalScene.getPlayerParty() : globalScene.getEnemyParty();
   }
 
   getPokemon(): Pokemon {
