--- conflicted
+++ resolved
@@ -7,13 +7,8 @@
   protected fieldIndex: number;
   protected player: boolean;
 
-<<<<<<< HEAD
-  constructor(scene: BattleScene, partyMemberIndex: number, player: boolean) {
-    super(scene);
-=======
   constructor(partyMemberIndex: number, player: boolean) {
     super();
->>>>>>> a941533a
 
     this.partyMemberIndex = partyMemberIndex;
     this.fieldIndex = partyMemberIndex < globalScene.currentBattle.getBattlerCount()
