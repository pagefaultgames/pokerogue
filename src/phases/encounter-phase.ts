import { BattlerIndex, BattleType } from "#app/battle";
import BattleScene from "#app/battle-scene";
import { PLAYER_PARTY_MAX_SIZE } from "#app/constants";
import { applyAbAttrs, SyncEncounterNatureAbAttr } from "#app/data/ability";
import { initEncounterAnims, loadEncounterAnimAssets } from "#app/data/battle-anims";
import { getCharVariantFromDialogue } from "#app/data/dialogue";
import { getEncounterText } from "#app/data/mystery-encounters/utils/encounter-dialogue-utils";
import { doTrainerExclamation } from "#app/data/mystery-encounters/utils/encounter-phase-utils";
import { getGoldenBugNetSpecies } from "#app/data/mystery-encounters/utils/encounter-pokemon-utils";
import { TrainerSlot } from "#app/data/trainer-config";
import { getRandomWeatherType } from "#app/data/weather";
import { EncounterPhaseEvent } from "#app/events/battle-scene";
import Pokemon, { FieldPosition } from "#app/field/pokemon";
import { getPokemonNameWithAffix } from "#app/messages";
import { BoostBugSpawnModifier, IvScannerModifier, TurnHeldItemTransferModifier } from "#app/modifier/modifier";
import { ModifierPoolType, regenerateModifierPoolThresholds } from "#app/modifier/modifier-type";
import Overrides from "#app/overrides";
import { BattlePhase } from "#app/phases/battle-phase";
import { CheckSwitchPhase } from "#app/phases/check-switch-phase";
import { GameOverPhase } from "#app/phases/game-over-phase";
import { MysteryEncounterPhase } from "#app/phases/mystery-encounter-phases";
import { PostSummonPhase } from "#app/phases/post-summon-phase";
import { ReturnPhase } from "#app/phases/return-phase";
import { ScanIvsPhase } from "#app/phases/scan-ivs-phase";
import { ShinySparklePhase } from "#app/phases/shiny-sparkle-phase";
import { SummonPhase } from "#app/phases/summon-phase";
import { ToggleDoublePositionPhase } from "#app/phases/toggle-double-position-phase";
import { achvs } from "#app/system/achv";
import { handleTutorial, Tutorial } from "#app/tutorial";
import { Mode } from "#app/ui/ui";
import { randSeedInt, randSeedItem } from "#app/utils";
import { BattleSpec } from "#enums/battle-spec";
import { Biome } from "#enums/biome";
import { MysteryEncounterMode } from "#enums/mystery-encounter-mode";
import { PlayerGender } from "#enums/player-gender";
import { Species } from "#enums/species";
import i18next from "i18next";
import { WEIGHT_INCREMENT_ON_SPAWN_MISS } from "#app/data/mystery-encounters/mystery-encounters";
<<<<<<< HEAD
import { applyChallenges, ChallengeType } from "#app/data/challenge";
=======
import { BattlerTagType } from "#enums/battler-tag-type";
>>>>>>> 4821df68

export class EncounterPhase extends BattlePhase {
  private loaded: boolean;

  constructor(scene: BattleScene, loaded?: boolean) {
    super(scene);

    this.loaded = !!loaded;
  }

  start() {
    super.start();

    this.scene.updateGameInfo();

    this.scene.initSession();

    this.scene.eventTarget.dispatchEvent(new EncounterPhaseEvent());

    // Failsafe if players somehow skip floor 200 in classic mode
    if (this.scene.gameMode.isClassic && this.scene.currentBattle.waveIndex > 200) {
      this.scene.unshiftPhase(new GameOverPhase(this.scene));
    }

    const loadEnemyAssets: Promise<void>[] = [];

    const battle = this.scene.currentBattle;

    // Generate and Init Mystery Encounter
    if (battle.isBattleMysteryEncounter() && !battle.mysteryEncounter) {
      this.scene.executeWithSeedOffset(() => {
        const currentSessionEncounterType = battle.mysteryEncounterType;
        battle.mysteryEncounter = this.scene.getMysteryEncounter(currentSessionEncounterType);
      }, battle.waveIndex * 16);
    }
    const mysteryEncounter = battle.mysteryEncounter;
    if (mysteryEncounter) {
      // If ME has an onInit() function, call it
      // Usually used for calculating rand data before initializing anything visual
      // Also prepopulates any dialogue tokens from encounter/option requirements
      this.scene.executeWithSeedOffset(() => {
        if (mysteryEncounter.onInit) {
          mysteryEncounter.onInit(this.scene);
        }
        mysteryEncounter.populateDialogueTokensFromRequirements(this.scene);
      }, battle.waveIndex);

      // Add any special encounter animations to load
      if (mysteryEncounter.encounterAnimations && mysteryEncounter.encounterAnimations.length > 0) {
        loadEnemyAssets.push(initEncounterAnims(this.scene, mysteryEncounter.encounterAnimations).then(() => loadEncounterAnimAssets(this.scene, true)));
      }

      // Add intro visuals for mystery encounter
      mysteryEncounter.initIntroVisuals(this.scene);
      this.scene.field.add(mysteryEncounter.introVisuals!);
    }

    let totalBst = 0;

    battle.enemyLevels?.every((level, e) => {
      if (battle.isBattleMysteryEncounter()) {
        // Skip enemy loading for MEs, those are loaded elsewhere
        return false;
      }
      if (!this.loaded) {
        if (battle.battleType === BattleType.TRAINER) {
          battle.enemyParty[e] = battle.trainer?.genPartyMember(e)!; // TODO:: is the bang correct here?
        } else {
          let enemySpecies = this.scene.randomSpecies(battle.waveIndex, level, true);
          // If player has golden bug net, rolls 10% chance to replace non-boss wave wild species from the golden bug net bug pool
          if (this.scene.findModifier(m => m instanceof BoostBugSpawnModifier)
            && !this.scene.gameMode.isBoss(battle.waveIndex)
            && this.scene.arena.biomeType !== Biome.END
            && randSeedInt(10) === 0) {
            enemySpecies = getGoldenBugNetSpecies(level);
          }
          battle.enemyParty[e] = this.scene.addEnemyPokemon(enemySpecies, level, TrainerSlot.NONE, !!this.scene.getEncounterBossSegments(battle.waveIndex, level, enemySpecies));
          if (this.scene.currentBattle.battleSpec === BattleSpec.FINAL_BOSS) {
            battle.enemyParty[e].ivs = new Array(6).fill(31);
          }
          this.scene.getPlayerParty().slice(0, !battle.double ? 1 : 2).reverse().forEach(playerPokemon => {
            applyAbAttrs(SyncEncounterNatureAbAttr, playerPokemon, null, false, battle.enemyParty[e]);
          });
        }
      }
      const enemyPokemon = this.scene.getEnemyParty()[e];
      if (e < (battle.double ? 2 : 1)) {
        enemyPokemon.setX(-66 + enemyPokemon.getFieldPositionOffset()[0]);
        enemyPokemon.resetSummonData();
      }

      if (!this.loaded) {
        this.scene.gameData.setPokemonSeen(enemyPokemon, true, battle.battleType === BattleType.TRAINER || battle?.mysteryEncounter?.encounterMode === MysteryEncounterMode.TRAINER_BATTLE);
      }

      if (enemyPokemon.species.speciesId === Species.ETERNATUS) {
        if (this.scene.gameMode.isClassic && (battle.battleSpec === BattleSpec.FINAL_BOSS || this.scene.gameMode.isWaveFinal(battle.waveIndex))) {
          if (battle.battleSpec !== BattleSpec.FINAL_BOSS) {
            enemyPokemon.formIndex = 1;
            enemyPokemon.updateScale();
          }
          enemyPokemon.setBoss();
        } else if (!(battle.waveIndex % 1000)) {
          enemyPokemon.formIndex = 1;
          enemyPokemon.updateScale();
          const bossMBH = this.scene.findModifier(m => m instanceof TurnHeldItemTransferModifier && m.pokemonId === enemyPokemon.id, false) as TurnHeldItemTransferModifier;
          this.scene.removeModifier(bossMBH!);
          bossMBH?.setTransferrableFalse();
          this.scene.addEnemyModifier(bossMBH!);
        }
      }

      totalBst += enemyPokemon.getSpeciesForm().baseTotal;

      loadEnemyAssets.push(enemyPokemon.loadAssets());

      console.log(`Pokemon: ${getPokemonNameWithAffix(enemyPokemon)}`, `Species ID: ${enemyPokemon.species.speciesId}`, `Stats: ${enemyPokemon.stats}`, `Ability: ${enemyPokemon.getAbility().name}`, `Passive Ability: ${enemyPokemon.getPassiveAbility().name}`);
      return true;
    });

    if (this.scene.getPlayerParty().filter(p => p.isShiny()).length === PLAYER_PARTY_MAX_SIZE) {
      this.scene.validateAchv(achvs.SHINY_PARTY);
    }

    if (battle.battleType === BattleType.TRAINER) {
      loadEnemyAssets.push(battle.trainer?.loadAssets().then(() => battle.trainer?.initSprite())!); // TODO: is this bang correct?
    } else if (battle.isBattleMysteryEncounter()) {
      if (battle.mysteryEncounter?.introVisuals) {
        loadEnemyAssets.push(battle.mysteryEncounter.introVisuals.loadAssets().then(() => battle.mysteryEncounter!.introVisuals!.initSprite()));
      }
      if (battle.mysteryEncounter?.loadAssets && battle.mysteryEncounter.loadAssets.length > 0) {
        loadEnemyAssets.push(...battle.mysteryEncounter.loadAssets);
      }
      // Load Mystery Encounter Exclamation bubble and sfx
      loadEnemyAssets.push(new Promise<void>(resolve => {
        this.scene.loadSe("GEN8- Exclaim", "battle_anims", "GEN8- Exclaim.wav");
        this.scene.loadImage("encounter_exclaim", "mystery-encounters");
        this.scene.load.once(Phaser.Loader.Events.COMPLETE, () => resolve());
        if (!this.scene.load.isLoading()) {
          this.scene.load.start();
        }
      }));
    } else {
      const overridedBossSegments = Overrides.OPP_HEALTH_SEGMENTS_OVERRIDE > 1;
      // for double battles, reduce the health segments for boss Pokemon unless there is an override
      if (!overridedBossSegments && battle.enemyParty.filter(p => p.isBoss()).length > 1) {
        for (const enemyPokemon of battle.enemyParty) {
          // If the enemy pokemon is a boss and wasn't populated from data source, then update the number of segments
          if (enemyPokemon.isBoss() && !enemyPokemon.isPopulatedFromDataSource) {
            enemyPokemon.setBoss(true, Math.ceil(enemyPokemon.bossSegments * (enemyPokemon.getSpeciesForm().baseTotal / totalBst)));
            enemyPokemon.initBattleInfo();
          }
        }
      }
    }

    Promise.all(loadEnemyAssets).then(() => {
      battle.enemyParty.every((enemyPokemon, e) => {
        if (battle.isBattleMysteryEncounter()) {
          return false;
        }
        if (e < (battle.double ? 2 : 1)) {
          if (battle.battleType === BattleType.WILD) {
            this.scene.field.add(enemyPokemon);
            battle.seenEnemyPartyMemberIds.add(enemyPokemon.id);
            const playerPokemon = this.scene.getPlayerPokemon();
            if (playerPokemon?.visible) {
              this.scene.field.moveBelow(enemyPokemon as Pokemon, playerPokemon);
            }
            enemyPokemon.tint(0, 0.5);
          } else if (battle.battleType === BattleType.TRAINER) {
            enemyPokemon.setVisible(false);
            this.scene.currentBattle.trainer?.tint(0, 0.5);
          }
          if (battle.double) {
            enemyPokemon.setFieldPosition(e ? FieldPosition.RIGHT : FieldPosition.LEFT);
          }
        }
        return true;
      });

      if (!this.loaded && battle.battleType !== BattleType.MYSTERY_ENCOUNTER) {
        regenerateModifierPoolThresholds(this.scene.getEnemyField(), battle.battleType === BattleType.TRAINER ? ModifierPoolType.TRAINER : ModifierPoolType.WILD);
        this.scene.generateEnemyModifiers();
      }

      this.scene.ui.setMode(Mode.MESSAGE).then(() => {
        if (!this.loaded) {
          this.trySetWeatherIfNewBiome(); // Set weather before session gets saved
          this.scene.gameData.saveAll(this.scene, true, battle.waveIndex % 10 === 1 || (this.scene.lastSavePlayTime ?? 0) >= 300).then(success => {
            this.scene.disableMenu = false;
            if (!success) {
              return this.scene.reset(true);
            }
            this.doEncounter();
            this.scene.resetSeed();
          });
        } else {
          this.doEncounter();
          this.scene.resetSeed();
        }
      });
    });
  }

  doEncounter() {
    this.scene.playBgm(undefined, true);
    this.scene.updateModifiers(false);
    this.scene.setFieldScale(1);

    /*if (startingWave > 10) {
        for (let m = 0; m < Math.min(Math.floor(startingWave / 10), 99); m++)
          this.scene.addModifier(getPlayerModifierTypeOptionsForWave((m + 1) * 10, 1, this.scene.getPlayerParty())[0].type.newModifier(), true);
        this.scene.updateModifiers(true);
      }*/

    const { battleType, waveIndex } = this.scene.currentBattle;
    if (this.scene.isMysteryEncounterValidForWave(battleType,  waveIndex) && !this.scene.currentBattle.isBattleMysteryEncounter()) {
      // Increment ME spawn chance if an ME could have spawned but did not
      // Only do this AFTER session has been saved to avoid duplicating increments
      this.scene.mysteryEncounterSaveData.encounterSpawnChance += WEIGHT_INCREMENT_ON_SPAWN_MISS;
    }

    for (const pokemon of this.scene.getPlayerParty()) {
      if (pokemon) {
        pokemon.resetBattleData();
      }
    }

    const enemyField = this.scene.getEnemyField();
    this.scene.tweens.add({
      targets: [ this.scene.arenaEnemy, this.scene.currentBattle.trainer, enemyField, this.scene.arenaPlayer, this.scene.trainer ].flat(),
      x: (_target, _key, value, fieldIndex: integer) => fieldIndex < 2 + (enemyField.length) ? value + 300 : value - 300,
      duration: 2000,
      onComplete: () => {
        if (!this.tryOverrideForBattleSpec()) {
          this.doEncounterCommon();
        }
      }
    });

    const encounterIntroVisuals = this.scene.currentBattle?.mysteryEncounter?.introVisuals;
    if (encounterIntroVisuals) {
      const enterFromRight = encounterIntroVisuals.enterFromRight;
      if (enterFromRight) {
        encounterIntroVisuals.x += 500;
      }
      this.scene.tweens.add({
        targets: encounterIntroVisuals,
        x: enterFromRight ? "-=200" : "+=300",
        duration: 2000
      });
    }
  }

  getEncounterMessage(): string {
    const enemyField = this.scene.getEnemyField();

    if (this.scene.currentBattle.battleSpec === BattleSpec.FINAL_BOSS) {
      return i18next.t("battle:bossAppeared", { bossName: getPokemonNameWithAffix(enemyField[0]) });
    }

    if (this.scene.currentBattle.battleType === BattleType.TRAINER) {
      if (this.scene.currentBattle.double) {
        return i18next.t("battle:trainerAppearedDouble", { trainerName: this.scene.currentBattle.trainer?.getName(TrainerSlot.NONE, true) });

      } else {
        return i18next.t("battle:trainerAppeared", { trainerName: this.scene.currentBattle.trainer?.getName(TrainerSlot.NONE, true) });
      }
    }

    return enemyField.length === 1
      ? i18next.t("battle:singleWildAppeared", { pokemonName: enemyField[0].getNameToRender() })
      : i18next.t("battle:multiWildAppeared", { pokemonName1: enemyField[0].getNameToRender(), pokemonName2: enemyField[1].getNameToRender() });
  }

  doEncounterCommon(showEncounterMessage: boolean = true) {
    const enemyField = this.scene.getEnemyField();

    if (this.scene.currentBattle.battleType === BattleType.WILD) {
      enemyField.forEach(enemyPokemon => {
        enemyPokemon.untint(100, "Sine.easeOut");
        enemyPokemon.cry();
        enemyPokemon.showInfo();
        if (enemyPokemon.isShiny()) {
          this.scene.validateAchv(achvs.SEE_SHINY);
        }
      });
      this.scene.updateFieldScale();
      if (showEncounterMessage) {
        this.scene.ui.showText(this.getEncounterMessage(), null, () => this.end(), 1500);
      } else {
        this.end();
      }
    } else if (this.scene.currentBattle.battleType === BattleType.TRAINER) {
      const trainer = this.scene.currentBattle.trainer;
      trainer?.untint(100, "Sine.easeOut");
      trainer?.playAnim();

      const doSummon = () => {
        this.scene.currentBattle.started = true;
        this.scene.playBgm(undefined);
        this.scene.pbTray.showPbTray(this.scene.getPlayerParty());
        this.scene.pbTrayEnemy.showPbTray(this.scene.getEnemyParty());
        const doTrainerSummon = () => {
          this.hideEnemyTrainer();
          const availablePartyMembers = this.scene.getEnemyParty().filter(p => !p.isFainted()).length;
          this.scene.unshiftPhase(new SummonPhase(this.scene, 0, false));
          if (this.scene.currentBattle.double && availablePartyMembers > 1) {
            this.scene.unshiftPhase(new SummonPhase(this.scene, 1, false));
          }
          this.end();
        };
        if (showEncounterMessage) {
          this.scene.ui.showText(this.getEncounterMessage(), null, doTrainerSummon, 1500, true);
        } else {
          doTrainerSummon();
        }
      };

      const encounterMessages = this.scene.currentBattle.trainer?.getEncounterMessages();

      if (!encounterMessages?.length) {
        doSummon();
      } else {
        let message: string;
        this.scene.executeWithSeedOffset(() => message = randSeedItem(encounterMessages), this.scene.currentBattle.waveIndex);
        message = message!; // tell TS compiler it's defined now
        const showDialogueAndSummon = () => {
          this.scene.ui.showDialogue(message, trainer?.getName(TrainerSlot.NONE, true), null, () => {
            this.scene.charSprite.hide().then(() => this.scene.hideFieldOverlay(250).then(() => doSummon()));
          });
        };
        if (this.scene.currentBattle.trainer?.config.hasCharSprite && !this.scene.ui.shouldSkipDialogue(message)) {
          this.scene.showFieldOverlay(500).then(() => this.scene.charSprite.showCharacter(trainer?.getKey()!, getCharVariantFromDialogue(encounterMessages[0])).then(() => showDialogueAndSummon())); // TODO: is this bang correct?
        } else {
          showDialogueAndSummon();
        }
      }
    } else if (this.scene.currentBattle.isBattleMysteryEncounter() && this.scene.currentBattle.mysteryEncounter) {
      const encounter = this.scene.currentBattle.mysteryEncounter;
      const introVisuals = encounter.introVisuals;
      introVisuals?.playAnim();

      if (encounter.onVisualsStart) {
        encounter.onVisualsStart(this.scene);
      }

      const doEncounter = () => {
        const doShowEncounterOptions = () => {
          this.scene.ui.clearText();
          this.scene.ui.getMessageHandler().hideNameText();

          this.scene.unshiftPhase(new MysteryEncounterPhase(this.scene));
          this.end();
        };

        if (showEncounterMessage) {
          const introDialogue = encounter.dialogue.intro;
          if (!introDialogue) {
            doShowEncounterOptions();
          } else {
            const FIRST_DIALOGUE_PROMPT_DELAY = 750;
            let i = 0;
            const showNextDialogue = () => {
              const nextAction = i === introDialogue.length - 1 ? doShowEncounterOptions : showNextDialogue;
              const dialogue = introDialogue[i];
              const title = getEncounterText(this.scene, dialogue?.speaker);
              const text = getEncounterText(this.scene, dialogue.text)!;
              i++;
              if (title) {
                this.scene.ui.showDialogue(text, title, null, nextAction, 0, i === 1 ? FIRST_DIALOGUE_PROMPT_DELAY : 0);
              } else {
                this.scene.ui.showText(text, null, nextAction, i === 1 ? FIRST_DIALOGUE_PROMPT_DELAY : 0, true);
              }
            };

            if (introDialogue.length > 0) {
              showNextDialogue();
            }
          }
        } else {
          doShowEncounterOptions();
        }
      };

      const encounterMessage = i18next.t("battle:mysteryEncounterAppeared");

      if (!encounterMessage) {
        doEncounter();
      } else {
        doTrainerExclamation(this.scene);
        this.scene.ui.showDialogue(encounterMessage, "???", null, () => {
          this.scene.charSprite.hide().then(() => this.scene.hideFieldOverlay(250).then(() => doEncounter()));
        });
      }
    }
    applyChallenges(this.scene.gameMode, ChallengeType.ARENA_TAG, this.scene.arena);
  }

  end() {
    const enemyField = this.scene.getEnemyField();

    enemyField.forEach((enemyPokemon, e) => {
      if (enemyPokemon.isShiny()) {
        this.scene.unshiftPhase(new ShinySparklePhase(this.scene, BattlerIndex.ENEMY + e));
      }
    });

    if (![ BattleType.TRAINER, BattleType.MYSTERY_ENCOUNTER ].includes(this.scene.currentBattle.battleType)) {
      enemyField.map(p => this.scene.pushConditionalPhase(new PostSummonPhase(this.scene, p.getBattlerIndex()), () => {
        // if there is not a player party, we can't continue
        if (!this.scene.getPlayerParty().length) {
          return false;
        }
        // how many player pokemon are on the field ?
        const pokemonsOnFieldCount = this.scene.getPlayerParty().filter(p => p.isOnField()).length;
        // if it's a 2vs1, there will never be a 2nd pokemon on our field even
        const requiredPokemonsOnField = Math.min(this.scene.getPlayerParty().filter((p) => !p.isFainted()).length, 2);
        // if it's a double, there should be 2, otherwise 1
        if (this.scene.currentBattle.double) {
          return pokemonsOnFieldCount === requiredPokemonsOnField;
        }
        return pokemonsOnFieldCount === 1;
      }));
      const ivScannerModifier = this.scene.findModifier(m => m instanceof IvScannerModifier);
      if (ivScannerModifier) {
        enemyField.map(p => this.scene.pushPhase(new ScanIvsPhase(this.scene, p.getBattlerIndex(), Math.min(ivScannerModifier.getStackCount() * 2, 6))));
      }
    }

    if (!this.loaded) {
      const availablePartyMembers = this.scene.getPokemonAllowedInBattle();

      if (!availablePartyMembers[0].isOnField()) {
        this.scene.pushPhase(new SummonPhase(this.scene, 0));
      }

      if (this.scene.currentBattle.double) {
        if (availablePartyMembers.length > 1) {
          this.scene.pushPhase(new ToggleDoublePositionPhase(this.scene, true));
          if (!availablePartyMembers[1].isOnField()) {
            this.scene.pushPhase(new SummonPhase(this.scene, 1));
          }
        }
      } else {
        if (availablePartyMembers.length > 1 && availablePartyMembers[1].isOnField()) {
          this.scene.getPlayerField().forEach((pokemon) => pokemon.lapseTag(BattlerTagType.COMMANDED));
          this.scene.pushPhase(new ReturnPhase(this.scene, 1));
        }
        this.scene.pushPhase(new ToggleDoublePositionPhase(this.scene, false));
      }

      if (this.scene.currentBattle.battleType !== BattleType.TRAINER && (this.scene.currentBattle.waveIndex > 1 || !this.scene.gameMode.isDaily)) {
        const minPartySize = this.scene.currentBattle.double ? 2 : 1;
        if (availablePartyMembers.length > minPartySize) {
          this.scene.pushPhase(new CheckSwitchPhase(this.scene, 0, this.scene.currentBattle.double));
          if (this.scene.currentBattle.double) {
            this.scene.pushPhase(new CheckSwitchPhase(this.scene, 1, this.scene.currentBattle.double));
          }
        }
      }
    }
    handleTutorial(this.scene, Tutorial.Access_Menu).then(() => super.end());
  }

  tryOverrideForBattleSpec(): boolean {
    switch (this.scene.currentBattle.battleSpec) {
      case BattleSpec.FINAL_BOSS:
        const enemy = this.scene.getEnemyPokemon();
        this.scene.ui.showText(this.getEncounterMessage(), null, () => {
          const localizationKey = "battleSpecDialogue:encounter";
          if (this.scene.ui.shouldSkipDialogue(localizationKey)) {
          // Logging mirrors logging found in dialogue-ui-handler
            console.log(`Dialogue ${localizationKey} skipped`);
            this.doEncounterCommon(false);
          } else {
            const count = 5643853 + this.scene.gameData.gameStats.classicSessionsPlayed;
            // The line below checks if an English ordinal is necessary or not based on whether an entry for encounterLocalizationKey exists in the language or not.
            const ordinalUsed = !i18next.exists(localizationKey, { fallbackLng: []}) || i18next.resolvedLanguage === "en" ? i18next.t("battleSpecDialogue:key", { count: count, ordinal: true }) : "";
            const cycleCount = count.toLocaleString() + ordinalUsed;
            const genderIndex = this.scene.gameData.gender ?? PlayerGender.UNSET;
            const genderStr = PlayerGender[genderIndex].toLowerCase();
            const encounterDialogue = i18next.t(localizationKey, { context: genderStr, cycleCount: cycleCount });
            if (!this.scene.gameData.getSeenDialogues()[localizationKey]) {
              this.scene.gameData.saveSeenDialogue(localizationKey);
            }
            this.scene.ui.showDialogue(encounterDialogue, enemy?.species.name, null, () => {
              this.doEncounterCommon(false);
            });
          }
        }, 1500, true);
        return true;
    }
    return false;
  }

  /**
   * Set biome weather if and only if this encounter is the start of a new biome.
   *
   * By using function overrides, this should happen if and only if this phase
   * is exactly a NewBiomeEncounterPhase or an EncounterPhase (to account for
   * Wave 1 of a Daily Run), but NOT NextEncounterPhase (which starts the next
   * wave in the same biome).
   */
  trySetWeatherIfNewBiome(): void {
    if (!this.loaded) {
      this.scene.arena.trySetWeather(getRandomWeatherType(this.scene.arena), false);
    }
  }
}<|MERGE_RESOLUTION|>--- conflicted
+++ resolved
@@ -36,11 +36,8 @@
 import { Species } from "#enums/species";
 import i18next from "i18next";
 import { WEIGHT_INCREMENT_ON_SPAWN_MISS } from "#app/data/mystery-encounters/mystery-encounters";
-<<<<<<< HEAD
+import { BattlerTagType } from "#enums/battler-tag-type";
 import { applyChallenges, ChallengeType } from "#app/data/challenge";
-=======
-import { BattlerTagType } from "#enums/battler-tag-type";
->>>>>>> 4821df68
 
 export class EncounterPhase extends BattlePhase {
   private loaded: boolean;
