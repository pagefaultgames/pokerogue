import { applyAbAttrs } from "#abilities/apply-ab-attrs";
import { PLAYER_PARTY_MAX_SIZE, WEIGHT_INCREMENT_ON_SPAWN_MISS } from "#app/constants";
import { globalScene } from "#app/global-scene";
import { getPokemonNameWithAffix } from "#app/messages";
import Overrides from "#app/overrides";
import { handleTutorial, Tutorial } from "#app/tutorial";
import { initEncounterAnims, loadEncounterAnimAssets } from "#data/battle-anims";
import { getCharVariantFromDialogue } from "#data/dialogue";
import { getNatureName } from "#data/nature";
import { getRandomWeatherType } from "#data/weather";
import { BattleSpec } from "#enums/battle-spec";
import { BattleType } from "#enums/battle-type";
import { BattlerIndex } from "#enums/battler-index";
import { BiomeId } from "#enums/biome-id";
import { FieldPosition } from "#enums/field-position";
import { ModifierPoolType } from "#enums/modifier-pool-type";
import { MysteryEncounterMode } from "#enums/mystery-encounter-mode";
import { PlayerGender } from "#enums/player-gender";
import { SpeciesId } from "#enums/species-id";
<<<<<<< HEAD
import { overrideHeldItems, overrideTrainerItems } from "#app/modifier/modifier";
import i18next from "i18next";
import { WEIGHT_INCREMENT_ON_SPAWN_MISS } from "#app/constants";
import { getNatureName } from "#app/data/nature";
import { TrainerItemId } from "#enums/trainer-item-id";
=======
import { TrainerSlot } from "#enums/trainer-slot";
import { UiMode } from "#enums/ui-mode";
import { EncounterPhaseEvent } from "#events/battle-scene";
import type { Pokemon } from "#field/pokemon";
import {
  BoostBugSpawnModifier,
  IvScannerModifier,
  overrideHeldItems,
  overrideModifiers,
  TurnHeldItemTransferModifier,
} from "#modifiers/modifier";
import { regenerateModifierPoolThresholds } from "#modifiers/modifier-type";
import { getEncounterText } from "#mystery-encounters/encounter-dialogue-utils";
import { doTrainerExclamation } from "#mystery-encounters/encounter-phase-utils";
import { getGoldenBugNetSpecies } from "#mystery-encounters/encounter-pokemon-utils";
import { BattlePhase } from "#phases/battle-phase";
import { achvs } from "#system/achv";
import { randSeedInt, randSeedItem } from "#utils/common";
import i18next from "i18next";
>>>>>>> 8cf1b9f7

export class EncounterPhase extends BattlePhase {
  // Union type is necessary as this is subclassed, and typescript will otherwise complain
  public readonly phaseName: "EncounterPhase" | "NextEncounterPhase" | "NewBiomeEncounterPhase" = "EncounterPhase";
  private loaded: boolean;

  constructor(loaded = false) {
    super();

    this.loaded = loaded;
  }

  start() {
    super.start();

    globalScene.updateGameInfo();

    globalScene.initSession();

    globalScene.eventTarget.dispatchEvent(new EncounterPhaseEvent());

    // Failsafe if players somehow skip floor 200 in classic mode
    if (globalScene.gameMode.isClassic && globalScene.currentBattle.waveIndex > 200) {
      globalScene.phaseManager.unshiftNew("GameOverPhase");
    }

    const loadEnemyAssets: Promise<void>[] = [];

    const battle = globalScene.currentBattle;

    // Generate and Init Mystery Encounter
    if (battle.isBattleMysteryEncounter() && !battle.mysteryEncounter) {
      globalScene.executeWithSeedOffset(() => {
        const currentSessionEncounterType = battle.mysteryEncounterType;
        battle.mysteryEncounter = globalScene.getMysteryEncounter(currentSessionEncounterType);
      }, battle.waveIndex * 16);
    }
    const mysteryEncounter = battle.mysteryEncounter;
    if (mysteryEncounter) {
      // If ME has an onInit() function, call it
      // Usually used for calculating rand data before initializing anything visual
      // Also prepopulates any dialogue tokens from encounter/option requirements
      globalScene.executeWithSeedOffset(() => {
        if (mysteryEncounter.onInit) {
          mysteryEncounter.onInit();
        }
        mysteryEncounter.populateDialogueTokensFromRequirements();
      }, battle.waveIndex);

      // Add any special encounter animations to load
      if (mysteryEncounter.encounterAnimations && mysteryEncounter.encounterAnimations.length > 0) {
        loadEnemyAssets.push(
          initEncounterAnims(mysteryEncounter.encounterAnimations).then(() => loadEncounterAnimAssets(true)),
        );
      }

      // Add intro visuals for mystery encounter
      mysteryEncounter.initIntroVisuals();
      globalScene.field.add(mysteryEncounter.introVisuals!);
    }

    let totalBst = 0;

    battle.enemyLevels?.every((level, e) => {
      if (battle.isBattleMysteryEncounter()) {
        // Skip enemy loading for MEs, those are loaded elsewhere
        return false;
      }
      if (!this.loaded) {
        if (battle.battleType === BattleType.TRAINER) {
          battle.enemyParty[e] = battle.trainer?.genPartyMember(e)!; // TODO:: is the bang correct here?
        } else {
          let enemySpecies = globalScene.randomSpecies(battle.waveIndex, level, true);
          // If player has golden bug net, rolls 10% chance to replace non-boss wave wild species from the golden bug net bug pool
          if (
            globalScene.trainerItems.hasItem(TrainerItemId.GOLDEN_BUG_NET) &&
            !globalScene.gameMode.isBoss(battle.waveIndex) &&
            globalScene.arena.biomeType !== BiomeId.END &&
            randSeedInt(10) === 0
          ) {
            enemySpecies = getGoldenBugNetSpecies(level);
          }
          battle.enemyParty[e] = globalScene.addEnemyPokemon(
            enemySpecies,
            level,
            TrainerSlot.NONE,
            !!globalScene.getEncounterBossSegments(battle.waveIndex, level, enemySpecies),
          );
          if (globalScene.currentBattle.battleSpec === BattleSpec.FINAL_BOSS) {
            battle.enemyParty[e].ivs = new Array(6).fill(31);
          }
          globalScene
            .getPlayerParty()
            .slice(0, !battle.double ? 1 : 2)
            .reverse()
            .forEach(playerPokemon => {
              applyAbAttrs("SyncEncounterNatureAbAttr", { pokemon: playerPokemon, target: battle.enemyParty[e] });
            });
        }
      }
      const enemyPokemon = globalScene.getEnemyParty()[e];
      if (e < (battle.double ? 2 : 1)) {
        enemyPokemon.setX(-66 + enemyPokemon.getFieldPositionOffset()[0]);
        enemyPokemon.fieldSetup(true);
      }

      if (!this.loaded) {
        globalScene.gameData.setPokemonSeen(
          enemyPokemon,
          true,
          battle.battleType === BattleType.TRAINER ||
            battle?.mysteryEncounter?.encounterMode === MysteryEncounterMode.TRAINER_BATTLE,
        );
      }

      if (enemyPokemon.species.speciesId === SpeciesId.ETERNATUS) {
        if (
          globalScene.gameMode.isClassic &&
          (battle.battleSpec === BattleSpec.FINAL_BOSS || globalScene.gameMode.isWaveFinal(battle.waveIndex))
        ) {
          if (battle.battleSpec !== BattleSpec.FINAL_BOSS) {
            enemyPokemon.formIndex = 1;
            enemyPokemon.updateScale();
          }
          enemyPokemon.setBoss();
        } else if (!(battle.waveIndex % 1000)) {
          enemyPokemon.formIndex = 1;
          enemyPokemon.updateScale();
        }
      }

      totalBst += enemyPokemon.getSpeciesForm().baseTotal;

      loadEnemyAssets.push(enemyPokemon.loadAssets());

      const stats: string[] = [
        `HP: ${enemyPokemon.stats[0]} (${enemyPokemon.ivs[0]})`,
        ` Atk: ${enemyPokemon.stats[1]} (${enemyPokemon.ivs[1]})`,
        ` Def: ${enemyPokemon.stats[2]} (${enemyPokemon.ivs[2]})`,
        ` Spatk: ${enemyPokemon.stats[3]} (${enemyPokemon.ivs[3]})`,
        ` Spdef: ${enemyPokemon.stats[4]} (${enemyPokemon.ivs[4]})`,
        ` Spd: ${enemyPokemon.stats[5]} (${enemyPokemon.ivs[5]})`,
      ];
      const moveset: string[] = [];
      for (const move of enemyPokemon.getMoveset()) {
        moveset.push(move.getName());
      }

      console.log(
        `Pokemon: ${getPokemonNameWithAffix(enemyPokemon)}`,
        `| Species ID: ${enemyPokemon.species.speciesId}`,
        `| Level: ${enemyPokemon.level}`,
        `| Nature: ${getNatureName(enemyPokemon.nature, true, true, true)}`,
      );
      console.log(`Stats (IVs): ${stats}`);
      console.log(
        `Ability: ${enemyPokemon.getAbility().name}`,
        `| Passive Ability${enemyPokemon.hasPassive() ? "" : " (inactive)"}: ${enemyPokemon.getPassiveAbility().name}`,
        `${enemyPokemon.isBoss() ? `| Boss Bars: ${enemyPokemon.bossSegments}` : ""}`,
      );
      console.log("Moveset:", moveset);
      return true;
    });

    if (globalScene.getPlayerParty().filter(p => p.isShiny()).length === PLAYER_PARTY_MAX_SIZE) {
      globalScene.validateAchv(achvs.SHINY_PARTY);
    }

    if (battle.battleType === BattleType.TRAINER) {
      loadEnemyAssets.push(battle.trainer?.loadAssets().then(() => battle.trainer?.initSprite())!); // TODO: is this bang correct?
    } else if (battle.isBattleMysteryEncounter()) {
      if (battle.mysteryEncounter?.introVisuals) {
        loadEnemyAssets.push(
          battle.mysteryEncounter.introVisuals
            .loadAssets()
            .then(() => battle.mysteryEncounter!.introVisuals!.initSprite()),
        );
      }
      if (battle.mysteryEncounter?.loadAssets && battle.mysteryEncounter.loadAssets.length > 0) {
        loadEnemyAssets.push(...battle.mysteryEncounter.loadAssets);
      }
      // Load Mystery Encounter Exclamation bubble and sfx
      loadEnemyAssets.push(
        new Promise<void>(resolve => {
          globalScene.loadSe("GEN8- Exclaim", "battle_anims", "GEN8- Exclaim.wav");
          globalScene.loadImage("encounter_exclaim", "mystery-encounters");
          globalScene.load.once(Phaser.Loader.Events.COMPLETE, () => resolve());
          if (!globalScene.load.isLoading()) {
            globalScene.load.start();
          }
        }),
      );
    } else {
      const overridedBossSegments = Overrides.OPP_HEALTH_SEGMENTS_OVERRIDE > 1;
      // for double battles, reduce the health segments for boss Pokemon unless there is an override
      if (!overridedBossSegments && battle.enemyParty.filter(p => p.isBoss()).length > 1) {
        for (const enemyPokemon of battle.enemyParty) {
          // If the enemy pokemon is a boss and wasn't populated from data source, then update the number of segments
          if (enemyPokemon.isBoss() && !enemyPokemon.isPopulatedFromDataSource) {
            enemyPokemon.setBoss(
              true,
              Math.ceil(enemyPokemon.bossSegments * (enemyPokemon.getSpeciesForm().baseTotal / totalBst)),
            );
            enemyPokemon.initBattleInfo();
          }
        }
      }
    }

    Promise.all(loadEnemyAssets).then(() => {
      battle.enemyParty.every((enemyPokemon, e) => {
        if (battle.isBattleMysteryEncounter()) {
          return false;
        }
        if (e < (battle.double ? 2 : 1)) {
          if (battle.battleType === BattleType.WILD) {
            for (const pokemon of globalScene.getField()) {
              applyAbAttrs("PreSummonAbAttr", { pokemon });
            }
            globalScene.field.add(enemyPokemon);
            battle.seenEnemyPartyMemberIds.add(enemyPokemon.id);
            const playerPokemon = globalScene.getPlayerPokemon();
            if (playerPokemon?.isOnField()) {
              globalScene.field.moveBelow(enemyPokemon as Pokemon, playerPokemon);
            }
            enemyPokemon.tint(0, 0.5);
          } else if (battle.battleType === BattleType.TRAINER) {
            enemyPokemon.setVisible(false);
            globalScene.currentBattle.trainer?.tint(0, 0.5);
          }
          if (battle.double) {
            enemyPokemon.setFieldPosition(e ? FieldPosition.RIGHT : FieldPosition.LEFT);
          }
        }
        return true;
      });

      if (!this.loaded && battle.battleType !== BattleType.MYSTERY_ENCOUNTER) {
        // generate modifiers for MEs, overriding prior ones as applicable
        globalScene.generateEnemyItems();
        overrideTrainerItems(false);

        for (const enemy of globalScene.getEnemyField()) {
          overrideHeldItems(enemy, false);
        }
      }

      if (battle.battleType === BattleType.TRAINER && globalScene.currentBattle.trainer) {
        globalScene.currentBattle.trainer.genAI(globalScene.getEnemyParty());
      }

      globalScene.ui.setMode(UiMode.MESSAGE).then(() => {
        if (!this.loaded) {
          this.trySetWeatherIfNewBiome(); // Set weather before session gets saved
          // Game syncs to server on waves X1 and X6 (As of 1.2.0)
          globalScene.gameData
            .saveAll(true, battle.waveIndex % 5 === 1 || (globalScene.lastSavePlayTime ?? 0) >= 300)
            .then(success => {
              globalScene.disableMenu = false;
              if (!success) {
                return globalScene.reset(true);
              }
              this.doEncounter();
              globalScene.resetSeed();
            });
        } else {
          this.doEncounter();
          globalScene.resetSeed();
        }
      });
    });
  }

  doEncounter() {
    globalScene.playBgm(undefined, true);
    globalScene.updateItems(false);
    globalScene.setFieldScale(1);

    const { battleType, waveIndex } = globalScene.currentBattle;
    if (
      globalScene.isMysteryEncounterValidForWave(battleType, waveIndex) &&
      !globalScene.currentBattle.isBattleMysteryEncounter()
    ) {
      // Increment ME spawn chance if an ME could have spawned but did not
      // Only do this AFTER session has been saved to avoid duplicating increments
      globalScene.mysteryEncounterSaveData.encounterSpawnChance += WEIGHT_INCREMENT_ON_SPAWN_MISS;
    }

    for (const pokemon of globalScene.getPlayerParty()) {
      // Currently, a new wave is not considered a new battle if there is no arena reset
      // Therefore, we only reset wave data here
      if (pokemon) {
        pokemon.resetWaveData();
      }
    }

    const enemyField = globalScene.getEnemyField();
    globalScene.tweens.add({
      targets: [
        globalScene.arenaEnemy,
        globalScene.currentBattle.trainer,
        enemyField,
        globalScene.arenaPlayer,
        globalScene.trainer,
      ].flat(),
      x: (_target, _key, value, fieldIndex: number) => (fieldIndex < 2 + enemyField.length ? value + 300 : value - 300),
      duration: 2000,
      onComplete: () => {
        if (!this.tryOverrideForBattleSpec()) {
          this.doEncounterCommon();
        }
      },
    });
    globalScene.updateItems(false);

    const encounterIntroVisuals = globalScene.currentBattle?.mysteryEncounter?.introVisuals;
    if (encounterIntroVisuals) {
      const enterFromRight = encounterIntroVisuals.enterFromRight;
      if (enterFromRight) {
        encounterIntroVisuals.x += 500;
      }
      globalScene.tweens.add({
        targets: encounterIntroVisuals,
        x: enterFromRight ? "-=200" : "+=300",
        duration: 2000,
      });
    }
  }

  getEncounterMessage(): string {
    const enemyField = globalScene.getEnemyField();

    if (globalScene.currentBattle.battleSpec === BattleSpec.FINAL_BOSS) {
      return i18next.t("battle:bossAppeared", {
        bossName: getPokemonNameWithAffix(enemyField[0]),
      });
    }

    if (globalScene.currentBattle.battleType === BattleType.TRAINER) {
      if (globalScene.currentBattle.double) {
        return i18next.t("battle:trainerAppearedDouble", {
          trainerName: globalScene.currentBattle.trainer?.getName(TrainerSlot.NONE, true),
        });
      }
      return i18next.t("battle:trainerAppeared", {
        trainerName: globalScene.currentBattle.trainer?.getName(TrainerSlot.NONE, true),
      });
    }

    return enemyField.length === 1
      ? i18next.t("battle:singleWildAppeared", {
          pokemonName: enemyField[0].getNameToRender(),
        })
      : i18next.t("battle:multiWildAppeared", {
          pokemonName1: enemyField[0].getNameToRender(),
          pokemonName2: enemyField[1].getNameToRender(),
        });
  }

  doEncounterCommon(showEncounterMessage = true) {
    const enemyField = globalScene.getEnemyField();

    if (globalScene.currentBattle.battleType === BattleType.WILD) {
      for (const enemyPokemon of enemyField) {
        enemyPokemon.untint(100, "Sine.easeOut");
        enemyPokemon.cry();
        enemyPokemon.showInfo();
        if (enemyPokemon.isShiny()) {
          globalScene.validateAchv(achvs.SEE_SHINY);
        }
      }
      globalScene.updateFieldScale();
      if (showEncounterMessage) {
        globalScene.ui.showText(this.getEncounterMessage(), null, () => this.end(), 1500);
      } else {
        this.end();
      }
    } else if (globalScene.currentBattle.battleType === BattleType.TRAINER) {
      const trainer = globalScene.currentBattle.trainer;
      trainer?.untint(100, "Sine.easeOut");
      trainer?.playAnim();

      const doSummon = () => {
        globalScene.currentBattle.started = true;
        globalScene.playBgm(undefined);
        globalScene.pbTray.showPbTray(globalScene.getPlayerParty());
        globalScene.pbTrayEnemy.showPbTray(globalScene.getEnemyParty());
        const doTrainerSummon = () => {
          this.hideEnemyTrainer();
          const availablePartyMembers = globalScene.getEnemyParty().filter(p => !p.isFainted()).length;
          globalScene.phaseManager.unshiftNew("SummonPhase", 0, false);
          if (globalScene.currentBattle.double && availablePartyMembers > 1) {
            globalScene.phaseManager.unshiftNew("SummonPhase", 1, false);
          }
          this.end();
        };
        if (showEncounterMessage) {
          globalScene.ui.showText(this.getEncounterMessage(), null, doTrainerSummon, 1500, true);
        } else {
          doTrainerSummon();
        }
      };

      const encounterMessages = globalScene.currentBattle.trainer?.getEncounterMessages();

      if (!encounterMessages?.length) {
        doSummon();
      } else {
        let message: string;
        globalScene.executeWithSeedOffset(
          () => (message = randSeedItem(encounterMessages)),
          globalScene.currentBattle.waveIndex,
        );
        message = message!; // tell TS compiler it's defined now
        const showDialogueAndSummon = () => {
          globalScene.ui.showDialogue(message, trainer?.getName(TrainerSlot.NONE, true), null, () => {
            globalScene.charSprite.hide().then(() => globalScene.hideFieldOverlay(250).then(() => doSummon()));
          });
        };
        if (globalScene.currentBattle.trainer?.config.hasCharSprite && !globalScene.ui.shouldSkipDialogue(message)) {
          globalScene
            .showFieldOverlay(500)
            .then(() =>
              globalScene.charSprite
                .showCharacter(trainer?.getKey()!, getCharVariantFromDialogue(encounterMessages[0]))
                .then(() => showDialogueAndSummon()),
            ); // TODO: is this bang correct?
        } else {
          showDialogueAndSummon();
        }
      }
    } else if (globalScene.currentBattle.isBattleMysteryEncounter() && globalScene.currentBattle.mysteryEncounter) {
      const encounter = globalScene.currentBattle.mysteryEncounter;
      const introVisuals = encounter.introVisuals;
      introVisuals?.playAnim();

      if (encounter.onVisualsStart) {
        encounter.onVisualsStart();
      } else if (encounter.spriteConfigs && introVisuals) {
        // If the encounter doesn't have any special visual intro, show sparkle for shiny Pokemon
        introVisuals.playShinySparkles();
      }

      const doEncounter = () => {
        const doShowEncounterOptions = () => {
          globalScene.ui.clearText();
          globalScene.ui.getMessageHandler().hideNameText();

          globalScene.phaseManager.unshiftNew("MysteryEncounterPhase");
          this.end();
        };

        if (showEncounterMessage) {
          const introDialogue = encounter.dialogue.intro;
          if (!introDialogue) {
            doShowEncounterOptions();
          } else {
            const FIRST_DIALOGUE_PROMPT_DELAY = 750;
            let i = 0;
            const showNextDialogue = () => {
              const nextAction = i === introDialogue.length - 1 ? doShowEncounterOptions : showNextDialogue;
              const dialogue = introDialogue[i];
              const title = getEncounterText(dialogue?.speaker);
              const text = getEncounterText(dialogue.text)!;
              i++;
              if (title) {
                globalScene.ui.showDialogue(
                  text,
                  title,
                  null,
                  nextAction,
                  0,
                  i === 1 ? FIRST_DIALOGUE_PROMPT_DELAY : 0,
                );
              } else {
                globalScene.ui.showText(text, null, nextAction, i === 1 ? FIRST_DIALOGUE_PROMPT_DELAY : 0, true);
              }
            };

            if (introDialogue.length > 0) {
              showNextDialogue();
            }
          }
        } else {
          doShowEncounterOptions();
        }
      };

      const encounterMessage = i18next.t("battle:mysteryEncounterAppeared");

      if (!encounterMessage) {
        doEncounter();
      } else {
        doTrainerExclamation();
        globalScene.ui.showDialogue(encounterMessage, "???", null, () => {
          globalScene.charSprite.hide().then(() => globalScene.hideFieldOverlay(250).then(() => doEncounter()));
        });
      }
    }
  }

  end() {
    const enemyField = globalScene.getEnemyField();

    enemyField.forEach((enemyPokemon, e) => {
      if (enemyPokemon.isShiny(true)) {
        globalScene.phaseManager.unshiftNew("ShinySparklePhase", BattlerIndex.ENEMY + e);
      }
    });

    if (![BattleType.TRAINER, BattleType.MYSTERY_ENCOUNTER].includes(globalScene.currentBattle.battleType)) {
      enemyField.map(p =>
        globalScene.phaseManager.pushConditionalPhase(
          globalScene.phaseManager.create("PostSummonPhase", p.getBattlerIndex()),
          () => {
            // if there is not a player party, we can't continue
            if (!globalScene.getPlayerParty().length) {
              return false;
            }
            // how many player pokemon are on the field ?
            const pokemonsOnFieldCount = globalScene.getPlayerParty().filter(p => p.isOnField()).length;
            // if it's a 2vs1, there will never be a 2nd pokemon on our field even
            const requiredPokemonsOnField = Math.min(
              globalScene.getPlayerParty().filter(p => !p.isFainted()).length,
              2,
            );
            // if it's a double, there should be 2, otherwise 1
            if (globalScene.currentBattle.double) {
              return pokemonsOnFieldCount === requiredPokemonsOnField;
            }
            return pokemonsOnFieldCount === 1;
          },
        ),
      );
      if (globalScene.trainerItems.hasItem(TrainerItemId.IV_SCANNER)) {
        enemyField.map(p => globalScene.phaseManager.pushNew("ScanIvsPhase", p.getBattlerIndex()));
      }
    }

    if (!this.loaded) {
      const availablePartyMembers = globalScene.getPokemonAllowedInBattle();

      if (!availablePartyMembers[0].isOnField()) {
        globalScene.phaseManager.pushNew("SummonPhase", 0);
      }

      if (globalScene.currentBattle.double) {
        if (availablePartyMembers.length > 1) {
          globalScene.phaseManager.pushNew("ToggleDoublePositionPhase", true);
          if (!availablePartyMembers[1].isOnField()) {
            globalScene.phaseManager.pushNew("SummonPhase", 1);
          }
        }
      } else {
        if (availablePartyMembers.length > 1 && availablePartyMembers[1].isOnField()) {
          globalScene.phaseManager.pushNew("ReturnPhase", 1);
        }
        globalScene.phaseManager.pushNew("ToggleDoublePositionPhase", false);
      }

      if (
        globalScene.currentBattle.battleType !== BattleType.TRAINER &&
        (globalScene.currentBattle.waveIndex > 1 || !globalScene.gameMode.isDaily)
      ) {
        const minPartySize = globalScene.currentBattle.double ? 2 : 1;
        if (availablePartyMembers.length > minPartySize) {
          globalScene.phaseManager.pushNew("CheckSwitchPhase", 0, globalScene.currentBattle.double);
          if (globalScene.currentBattle.double) {
            globalScene.phaseManager.pushNew("CheckSwitchPhase", 1, globalScene.currentBattle.double);
          }
        }
      }
    }
    handleTutorial(Tutorial.Access_Menu).then(() => super.end());
  }

  tryOverrideForBattleSpec(): boolean {
    switch (globalScene.currentBattle.battleSpec) {
      case BattleSpec.FINAL_BOSS: {
        const enemy = globalScene.getEnemyPokemon();
        globalScene.ui.showText(
          this.getEncounterMessage(),
          null,
          () => {
            const localizationKey = "battleSpecDialogue:encounter";
            if (globalScene.ui.shouldSkipDialogue(localizationKey)) {
              // Logging mirrors logging found in dialogue-ui-handler
              console.log(`Dialogue ${localizationKey} skipped`);
              this.doEncounterCommon(false);
            } else {
              const count = 5643853 + globalScene.gameData.gameStats.classicSessionsPlayed;
              // The line below checks if an English ordinal is necessary or not based on whether an entry for encounterLocalizationKey exists in the language or not.
              const ordinalUsed =
                !i18next.exists(localizationKey, { fallbackLng: [] }) || i18next.resolvedLanguage === "en"
                  ? i18next.t("battleSpecDialogue:key", {
                      count: count,
                      ordinal: true,
                    })
                  : "";
              const cycleCount = count.toLocaleString() + ordinalUsed;
              const genderIndex = globalScene.gameData.gender ?? PlayerGender.UNSET;
              const genderStr = PlayerGender[genderIndex].toLowerCase();
              const encounterDialogue = i18next.t(localizationKey, {
                context: genderStr,
                cycleCount: cycleCount,
              });
              if (!globalScene.gameData.getSeenDialogues()[localizationKey]) {
                globalScene.gameData.saveSeenDialogue(localizationKey);
              }
              globalScene.ui.showDialogue(encounterDialogue, enemy?.species.name, null, () => {
                this.doEncounterCommon(false);
              });
            }
          },
          1500,
          true,
        );
        return true;
      }
    }
    return false;
  }

  /**
   * Set biome weather if and only if this encounter is the start of a new biome.
   *
   * By using function overrides, this should happen if and only if this phase
   * is exactly a NewBiomeEncounterPhase or an EncounterPhase (to account for
   * Wave 1 of a Daily Run), but NOT NextEncounterPhase (which starts the next
   * wave in the same biome).
   */
  trySetWeatherIfNewBiome(): void {
    if (!this.loaded) {
      globalScene.arena.trySetWeather(getRandomWeatherType(globalScene.arena));
    }
  }
}<|MERGE_RESOLUTION|>--- conflicted
+++ resolved
@@ -13,29 +13,15 @@
 import { BattlerIndex } from "#enums/battler-index";
 import { BiomeId } from "#enums/biome-id";
 import { FieldPosition } from "#enums/field-position";
-import { ModifierPoolType } from "#enums/modifier-pool-type";
 import { MysteryEncounterMode } from "#enums/mystery-encounter-mode";
 import { PlayerGender } from "#enums/player-gender";
 import { SpeciesId } from "#enums/species-id";
-<<<<<<< HEAD
-import { overrideHeldItems, overrideTrainerItems } from "#app/modifier/modifier";
-import i18next from "i18next";
-import { WEIGHT_INCREMENT_ON_SPAWN_MISS } from "#app/constants";
-import { getNatureName } from "#app/data/nature";
 import { TrainerItemId } from "#enums/trainer-item-id";
-=======
 import { TrainerSlot } from "#enums/trainer-slot";
 import { UiMode } from "#enums/ui-mode";
 import { EncounterPhaseEvent } from "#events/battle-scene";
 import type { Pokemon } from "#field/pokemon";
-import {
-  BoostBugSpawnModifier,
-  IvScannerModifier,
-  overrideHeldItems,
-  overrideModifiers,
-  TurnHeldItemTransferModifier,
-} from "#modifiers/modifier";
-import { regenerateModifierPoolThresholds } from "#modifiers/modifier-type";
+import { overrideHeldItems, overrideTrainerItems } from "#modifiers/modifier";
 import { getEncounterText } from "#mystery-encounters/encounter-dialogue-utils";
 import { doTrainerExclamation } from "#mystery-encounters/encounter-phase-utils";
 import { getGoldenBugNetSpecies } from "#mystery-encounters/encounter-pokemon-utils";
@@ -43,7 +29,6 @@
 import { achvs } from "#system/achv";
 import { randSeedInt, randSeedItem } from "#utils/common";
 import i18next from "i18next";
->>>>>>> 8cf1b9f7
 
 export class EncounterPhase extends BattlePhase {
   // Union type is necessary as this is subclassed, and typescript will otherwise complain
