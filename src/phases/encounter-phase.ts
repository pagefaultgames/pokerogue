import BattleScene from "#app/battle-scene";
import { BattlerIndex, BattleType } from "#app/battle";
import { applyAbAttrs, SyncEncounterNatureAbAttr } from "#app/data/ability";
import { getCharVariantFromDialogue } from "#app/data/dialogue";
import { TrainerSlot } from "#app/data/trainer-config";
import { getRandomWeatherType } from "#app/data/weather";
import { BattleSpec } from "#app/enums/battle-spec";
import { PlayerGender } from "#app/enums/player-gender";
import { Species } from "#app/enums/species";
import { EncounterPhaseEvent } from "#app/events/battle-scene";
import Pokemon, { FieldPosition } from "#app/field/pokemon";
import { getPokemonNameWithAffix } from "#app/messages";
import { ModifierPoolType, regenerateModifierPoolThresholds } from "#app/modifier/modifier-type";
import { BoostBugSpawnModifier, IvScannerModifier, TurnHeldItemTransferModifier } from "#app/modifier/modifier";
import { achvs } from "#app/system/achv";
import { handleTutorial, Tutorial } from "#app/tutorial";
import { Mode } from "#app/ui/ui";
import i18next from "i18next";
import { BattlePhase } from "./battle-phase";
import * as Utils from "#app/utils";
import { randSeedInt } from "#app/utils";
import { CheckSwitchPhase } from "./check-switch-phase";
import { GameOverPhase } from "./game-over-phase";
import { PostSummonPhase } from "./post-summon-phase";
import { ReturnPhase } from "./return-phase";
import { ScanIvsPhase } from "./scan-ivs-phase";
import { ShinySparklePhase } from "./shiny-sparkle-phase";
import { SummonPhase } from "./summon-phase";
import { ToggleDoublePositionPhase } from "./toggle-double-position-phase";
import { GameModes } from "#app/game-mode.js";
import * as LoggerTools from "../logger";
import Overrides from "#app/overrides";
import { initEncounterAnims, loadEncounterAnimAssets } from "#app/data/battle-anims";
import { MysteryEncounterMode } from "#enums/mystery-encounter-mode";
import { doTrainerExclamation } from "#app/data/mystery-encounters/utils/encounter-phase-utils";
import { getEncounterText } from "#app/data/mystery-encounters/utils/encounter-dialogue-utils";
import { MysteryEncounterPhase } from "#app/phases/mystery-encounter-phases";
import { getGoldenBugNetSpecies } from "#app/data/mystery-encounters/utils/encounter-pokemon-utils";

export class EncounterPhase extends BattlePhase {
  private loaded: boolean;

  constructor(scene: BattleScene, loaded?: boolean) {
    super(scene);

    this.loaded = !!loaded;
  }

  start() {
    super.start();

    this.scene.updateGameInfo();

    this.scene.initSession();

    this.scene.eventTarget.dispatchEvent(new EncounterPhaseEvent());

    // Failsafe if players somehow skip floor 200 in classic mode
    if (this.scene.gameMode.isClassic && this.scene.currentBattle.waveIndex > 200) {
      this.scene.unshiftPhase(new GameOverPhase(this.scene));
    }

    const loadEnemyAssets: Promise<void>[] = [];

    const battle = this.scene.currentBattle;

    // Generate and Init Mystery Encounter
    if (battle.battleType === BattleType.MYSTERY_ENCOUNTER && !battle.mysteryEncounter) {
      this.scene.executeWithSeedOffset(() => {
        const currentSessionEncounterType = battle.mysteryEncounterType;
        battle.mysteryEncounter = this.scene.getMysteryEncounter(currentSessionEncounterType);
      }, battle.waveIndex << 4);
    }
    const mysteryEncounter = battle.mysteryEncounter;
    if (mysteryEncounter) {
      // If ME has an onInit() function, call it
      // Usually used for calculating rand data before initializing anything visual
      // Also prepopulates any dialogue tokens from encounter/option requirements
      this.scene.executeWithSeedOffset(() => {
        if (mysteryEncounter.onInit) {
          mysteryEncounter.onInit(this.scene);
        }
        mysteryEncounter.populateDialogueTokensFromRequirements(this.scene);
      }, this.scene.currentBattle.waveIndex);

      // Add any special encounter animations to load
      if (mysteryEncounter.encounterAnimations && mysteryEncounter.encounterAnimations.length > 0) {
        loadEnemyAssets.push(initEncounterAnims(this.scene, mysteryEncounter.encounterAnimations).then(() => loadEncounterAnimAssets(this.scene, true)));
      }

      // Add intro visuals for mystery encounter
      mysteryEncounter.initIntroVisuals(this.scene);
      this.scene.field.add(mysteryEncounter.introVisuals!);
    }

    let totalBst = 0;

<<<<<<< HEAD
    while (LoggerTools.rarities.length > 0) {
      LoggerTools.rarities.pop()
    }
    LoggerTools.rarityslot[0] = 0
    //console.log(this.scene.gameMode.getDailyOverride())
    battle.enemyLevels?.forEach((level, e) => {
=======
    battle.enemyLevels?.every((level, e) => {
      if (battle.battleType === BattleType.MYSTERY_ENCOUNTER) {
        // Skip enemy loading for MEs, those are loaded elsewhere
        return false;
      }
>>>>>>> 9f31e36d
      if (!this.loaded) {
        if (battle.battleType === BattleType.TRAINER) {
          battle.enemyParty[e] = battle.trainer?.genPartyMember(e)!; // TODO:: is the bang correct here?
        } else {
<<<<<<< HEAD
          LoggerTools.rarityslot[0] = e
          const enemySpecies = this.scene.randomSpecies(battle.waveIndex, level, true);
=======
          let enemySpecies = this.scene.randomSpecies(battle.waveIndex, level, true);
          // If player has golden bug net, rolls 10% chance to replace with species from the golden bug net bug pool
          if (this.scene.findModifier(m => m instanceof BoostBugSpawnModifier) && randSeedInt(10) === 0) {
            enemySpecies = getGoldenBugNetSpecies();
          }
>>>>>>> 9f31e36d
          battle.enemyParty[e] = this.scene.addEnemyPokemon(enemySpecies, level, TrainerSlot.NONE, !!this.scene.getEncounterBossSegments(battle.waveIndex, level, enemySpecies));
          if (this.scene.currentBattle.battleSpec === BattleSpec.FINAL_BOSS) {
            battle.enemyParty[e].ivs = new Array(6).fill(31);
          }
          this.scene.getParty().slice(0, !battle.double ? 1 : 2).reverse().forEach(playerPokemon => {
            applyAbAttrs(SyncEncounterNatureAbAttr, playerPokemon, null, false, battle.enemyParty[e]);
          });
        }
      }
      const enemyPokemon = this.scene.getEnemyParty()[e];
      if (e < (battle.double ? 2 : 1)) {
        enemyPokemon.setX(-66 + enemyPokemon.getFieldPositionOffset()[0]);
        enemyPokemon.resetSummonData();
      }

      if (!this.loaded) {
        this.scene.gameData.setPokemonSeen(enemyPokemon, true, battle.battleType === BattleType.TRAINER || battle?.mysteryEncounter?.encounterMode === MysteryEncounterMode.TRAINER_BATTLE);
      }

      if (enemyPokemon.species.speciesId === Species.ETERNATUS) {
        if (this.scene.gameMode.isClassic && (battle.battleSpec === BattleSpec.FINAL_BOSS || this.scene.gameMode.isWaveFinal(battle.waveIndex))) {
          if (battle.battleSpec !== BattleSpec.FINAL_BOSS) {
            enemyPokemon.formIndex = 1;
            enemyPokemon.updateScale();
          }
          enemyPokemon.setBoss();
        } else if (!(battle.waveIndex % 1000)) {
          enemyPokemon.formIndex = 1;
          enemyPokemon.updateScale();
          const bossMBH = this.scene.findModifier(m => m instanceof TurnHeldItemTransferModifier && m.pokemonId === enemyPokemon.id, false) as TurnHeldItemTransferModifier;
          this.scene.removeModifier(bossMBH!);
          bossMBH?.setTransferrableFalse();
          this.scene.addEnemyModifier(bossMBH!);
        }
      }

      totalBst += enemyPokemon.getSpeciesForm().baseTotal;

      loadEnemyAssets.push(enemyPokemon.loadAssets());

      console.log(`Pokemon: ${getPokemonNameWithAffix(enemyPokemon)}`, `Species ID: ${enemyPokemon.species.speciesId}`, `Stats: ${enemyPokemon.stats}`, `Ability: ${enemyPokemon.getAbility().name}`, `Passive Ability: ${enemyPokemon.getPassiveAbility().name}`);
      return true;
    });
    console.log(LoggerTools.rarities)

    if (this.scene.getParty().filter(p => p.isShiny()).length === 6) {
      this.scene.validateAchv(achvs.SHINY_PARTY);
    }

    if (battle.battleType === BattleType.TRAINER) {
      loadEnemyAssets.push(battle.trainer?.loadAssets().then(() => battle.trainer?.initSprite())!); // TODO: is this bang correct?
    } else if (battle.battleType === BattleType.MYSTERY_ENCOUNTER) {
      if (battle.mysteryEncounter?.introVisuals) {
        loadEnemyAssets.push(battle.mysteryEncounter.introVisuals.loadAssets().then(() => battle.mysteryEncounter!.introVisuals!.initSprite()));
      }
      if (battle.mysteryEncounter?.loadAssets && battle.mysteryEncounter.loadAssets.length > 0) {
        loadEnemyAssets.push(...battle.mysteryEncounter.loadAssets);
      }
      // Load Mystery Encounter Exclamation bubble and sfx
      loadEnemyAssets.push(new Promise<void>(resolve => {
        this.scene.loadSe("GEN8- Exclaim", "battle_anims", "GEN8- Exclaim.wav");
        this.scene.loadImage("encounter_exclaim", "mystery-encounters");
        this.scene.load.once(Phaser.Loader.Events.COMPLETE, () => resolve());
        if (!this.scene.load.isLoading()) {
          this.scene.load.start();
        }
      }));
    } else {
      const overridedBossSegments = Overrides.OPP_HEALTH_SEGMENTS_OVERRIDE > 1;
      // for double battles, reduce the health segments for boss Pokemon unless there is an override
      if (!overridedBossSegments && battle.enemyParty.filter(p => p.isBoss()).length > 1) {
        for (const enemyPokemon of battle.enemyParty) {
          // If the enemy pokemon is a boss and wasn't populated from data source, then update the number of segments
          if (enemyPokemon.isBoss() && !enemyPokemon.isPopulatedFromDataSource) {
            enemyPokemon.setBoss(true, Math.ceil(enemyPokemon.bossSegments * (enemyPokemon.getSpeciesForm().baseTotal / totalBst)));
            enemyPokemon.initBattleInfo();
          }
        }
      }
    }

    Promise.all(loadEnemyAssets).then(() => {
      battle.enemyParty.every((enemyPokemon, e) => {
        if (battle.battleType === BattleType.MYSTERY_ENCOUNTER) {
          return false;
        }
        if (e < (battle.double ? 2 : 1)) {
          if (battle.battleType === BattleType.WILD) {
            this.scene.field.add(enemyPokemon);
            battle.seenEnemyPartyMemberIds.add(enemyPokemon.id);
            const playerPokemon = this.scene.getPlayerPokemon();
            if (playerPokemon?.visible) {
              this.scene.field.moveBelow(enemyPokemon as Pokemon, playerPokemon);
            }
            enemyPokemon.tint(0, 0.5);
          } else if (battle.battleType === BattleType.TRAINER) {
            enemyPokemon.setVisible(false);
            this.scene.currentBattle.trainer?.tint(0, 0.5);
          }
          if (battle.double) {
            enemyPokemon.setFieldPosition(e ? FieldPosition.RIGHT : FieldPosition.LEFT);
          }
        }
        return true;
      });

      if (!this.loaded && battle.battleType !== BattleType.MYSTERY_ENCOUNTER) {
        regenerateModifierPoolThresholds(this.scene.getEnemyField(), battle.battleType === BattleType.TRAINER ? ModifierPoolType.TRAINER : ModifierPoolType.WILD);
        this.scene.generateEnemyModifiers();
      }

      this.scene.ui.setMode(Mode.MESSAGE).then(() => {
        if (!this.loaded) {
          this.trySetWeatherIfNewBiome(); // Set weather before session gets saved
          this.scene.gameData.saveAll(this.scene, true, battle.waveIndex % 10 === 1 || (this.scene.lastSavePlayTime ?? 0) >= 300).then(success => {
            this.scene.disableMenu = false;
            if (!success) {
              return this.scene.reset(true);
            }
            this.doEncounter();
            this.scene.resetSeed();
          });
        } else {
          this.doEncounter();
          this.scene.resetSeed();
        }
      });
    });
  }

  doEncounter() {
    this.scene.playBgm(undefined, true);
    this.scene.updateModifiers(false);
    this.scene.setFieldScale(1);

    /*if (startingWave > 10) {
      for (let m = 0; m < Math.min(Math.floor(startingWave / 10), 99); m++)
        this.scene.addModifier(getPlayerModifierTypeOptionsForWave((m + 1) * 10, 1, this.scene.getParty())[0].type.newModifier(), true);
      this.scene.updateModifiers(true);
    }*/

    for (const pokemon of this.scene.getParty()) {
      if (pokemon) {
        pokemon.resetBattleData();
      }
    }

    const enemyField = this.scene.getEnemyField();
    this.scene.tweens.add({
      targets: [this.scene.arenaEnemy, this.scene.currentBattle.trainer, enemyField, this.scene.arenaPlayer, this.scene.trainer].flat(),
      x: (_target, _key, value, fieldIndex: integer) => fieldIndex < 2 + (enemyField.length) ? value + 300 : value - 300,
      duration: 2000,
      onComplete: () => {
        if (!this.tryOverrideForBattleSpec()) {
          this.doEncounterCommon();
        }
      }
    });

    const encounterIntroVisuals = this.scene.currentBattle?.mysteryEncounter?.introVisuals;
    if (encounterIntroVisuals) {
      const enterFromRight = encounterIntroVisuals.enterFromRight;
      if (enterFromRight) {
        encounterIntroVisuals.x += 500;
      }
      this.scene.tweens.add({
        targets: encounterIntroVisuals,
        x: enterFromRight ? "-=200" : "+=300",
        duration: 2000
      });
    }
  }

  getEncounterMessage(): string {
    const enemyField = this.scene.getEnemyField();

    if (this.scene.currentBattle.battleSpec === BattleSpec.FINAL_BOSS) {
      return i18next.t("battle:bossAppeared", { bossName: getPokemonNameWithAffix(enemyField[0])});
    }

    if (this.scene.currentBattle.battleType === BattleType.TRAINER) {
      if (this.scene.currentBattle.double) {
        return i18next.t("battle:trainerAppearedDouble", { trainerName: this.scene.currentBattle.trainer?.getName(TrainerSlot.NONE, true) });

      } else {
        return i18next.t("battle:trainerAppeared", { trainerName: this.scene.currentBattle.trainer?.getName(TrainerSlot.NONE, true) });
      }
    }

    return enemyField.length === 1
      ? i18next.t("battle:singleWildAppeared", { pokemonName: enemyField[0].getNameToRender() })
      : i18next.t("battle:multiWildAppeared", { pokemonName1: enemyField[0].getNameToRender(), pokemonName2: enemyField[1].getNameToRender() });
  }

  doEncounterCommon(showEncounterMessage: boolean = true) {
    const enemyField = this.scene.getEnemyField();

    //LoggerTools.resetWave(this.scene, this.scene.currentBattle.waveIndex)
    if (this.scene.lazyReloads) {
      LoggerTools.flagResetIfExists(this.scene)
    }
    LoggerTools.logTeam(this.scene, this.scene.currentBattle.waveIndex)
    if (this.scene.getEnemyParty()[0].hasTrainer()) {
      LoggerTools.logTrainer(this.scene, this.scene.currentBattle.waveIndex)
    }
    if (this.scene.currentBattle.waveIndex == 1) {
      LoggerTools.logPlayerTeam(this.scene)
      if (this.scene.gameMode.modeId == GameModes.DAILY && this.scene.disableDailyShinies) {
        this.scene.getParty().forEach(p => {
          p.species.luckOverride = 0; // Disable shiny luck for party members
        })
      }
    }
    LoggerTools.resetWaveActions(this.scene, undefined, true)

    //this.scene.doShinyCheck()

    if (LoggerTools.autoCheckpoints.includes(this.scene.currentBattle.waveIndex)) {
      //this.scene.gameData.saveGameToAuto(this.scene)
    }

    if (this.scene.currentBattle.battleType === BattleType.WILD) {
      enemyField.forEach(enemyPokemon => {
        enemyPokemon.untint(100, "Sine.easeOut");
        enemyPokemon.cry();
        enemyPokemon.showInfo();
        if (enemyPokemon.isShiny()) {
          this.scene.validateAchv(achvs.SEE_SHINY);
        }
      });
      this.scene.updateFieldScale();
      if (showEncounterMessage) {
        this.scene.ui.showText(this.getEncounterMessage(), null, () => this.end(), 1500);
      } else {
        this.end();
      }
    } else if (this.scene.currentBattle.battleType === BattleType.TRAINER) {
      const trainer = this.scene.currentBattle.trainer;
      trainer?.untint(100, "Sine.easeOut");
      trainer?.playAnim();

      const doSummon = () => {
        this.scene.currentBattle.started = true;
        this.scene.playBgm(undefined);
        this.scene.pbTray.showPbTray(this.scene.getParty());
        this.scene.pbTrayEnemy.showPbTray(this.scene.getEnemyParty());
        const doTrainerSummon = () => {
          this.hideEnemyTrainer();
          const availablePartyMembers = this.scene.getEnemyParty().filter(p => !p.isFainted()).length;
          this.scene.unshiftPhase(new SummonPhase(this.scene, 0, false));
          if (this.scene.currentBattle.double && availablePartyMembers > 1) {
            this.scene.unshiftPhase(new SummonPhase(this.scene, 1, false));
          }
          this.end();
        };
        if (showEncounterMessage) {
          this.scene.ui.showText(this.getEncounterMessage(), null, doTrainerSummon, 1500, true);
        } else {
          doTrainerSummon();
        }
      };

      const encounterMessages = this.scene.currentBattle.trainer?.getEncounterMessages();

      if (!encounterMessages?.length) {
        doSummon();
      } else {
        let message: string;
        this.scene.executeWithSeedOffset(() => message = Utils.randSeedItem(encounterMessages, "Encounter message"), this.scene.currentBattle.waveIndex);
        message = message!; // tell TS compiler it's defined now
        const showDialogueAndSummon = () => {
          this.scene.ui.showDialogue(message, trainer?.getName(TrainerSlot.NONE, true), null, () => {
            this.scene.charSprite.hide().then(() => this.scene.hideFieldOverlay(250).then(() => doSummon()));
          });
        };
        if (this.scene.currentBattle.trainer?.config.hasCharSprite && !this.scene.ui.shouldSkipDialogue(message)) {
          this.scene.showFieldOverlay(500).then(() => this.scene.charSprite.showCharacter(trainer?.getKey()!, getCharVariantFromDialogue(encounterMessages[0])).then(() => showDialogueAndSummon())); // TODO: is this bang correct?
        } else {
          showDialogueAndSummon();
        }
      }
    } else if (this.scene.currentBattle.battleType === BattleType.MYSTERY_ENCOUNTER && this.scene.currentBattle.mysteryEncounter) {
      const encounter = this.scene.currentBattle.mysteryEncounter;
      const introVisuals = encounter.introVisuals;
      introVisuals?.playAnim();

      if (encounter.onVisualsStart) {
        encounter.onVisualsStart(this.scene);
      }

      const doEncounter = () => {
        const doShowEncounterOptions = () => {
          this.scene.ui.clearText();
          this.scene.ui.getMessageHandler().hideNameText();

          this.scene.unshiftPhase(new MysteryEncounterPhase(this.scene));
          this.end();
        };

        if (showEncounterMessage) {
          const introDialogue = encounter.dialogue.intro;
          if (!introDialogue) {
            doShowEncounterOptions();
          } else {
            const FIRST_DIALOGUE_PROMPT_DELAY = 750;
            let i = 0;
            const showNextDialogue = () => {
              const nextAction = i === introDialogue.length - 1 ? doShowEncounterOptions : showNextDialogue;
              const dialogue = introDialogue[i];
              const title = getEncounterText(this.scene, dialogue?.speaker);
              const text = getEncounterText(this.scene, dialogue.text)!;
              i++;
              if (title) {
                this.scene.ui.showDialogue(text, title, null, nextAction, 0, i === 1 ? FIRST_DIALOGUE_PROMPT_DELAY : 0);
              } else {
                this.scene.ui.showText(text, null, nextAction, i === 1 ? FIRST_DIALOGUE_PROMPT_DELAY : 0, true);
              }
            };

            if (introDialogue.length > 0) {
              showNextDialogue();
            }
          }
        } else {
          doShowEncounterOptions();
        }
      };

      const encounterMessage = i18next.t("battle:mysteryEncounterAppeared");

      if (!encounterMessage) {
        doEncounter();
      } else {
        doTrainerExclamation(this.scene);
        this.scene.ui.showDialogue(encounterMessage, "???", null, () => {
          this.scene.charSprite.hide().then(() => this.scene.hideFieldOverlay(250).then(() => doEncounter()));
        });
      }
    }
  }

  end() {
    const enemyField = this.scene.getEnemyField();

    enemyField.forEach((enemyPokemon, e) => {
      if (enemyPokemon.isShiny()) {
        this.scene.unshiftPhase(new ShinySparklePhase(this.scene, BattlerIndex.ENEMY + e));
      }
    });

    if (![BattleType.TRAINER, BattleType.MYSTERY_ENCOUNTER].includes(this.scene.currentBattle.battleType)) {
      enemyField.map(p => this.scene.pushConditionalPhase(new PostSummonPhase(this.scene, p.getBattlerIndex()), () => {
        // if there is not a player party, we can't continue
        if (!this.scene.getParty()?.length) {
          return false;
        }
        // how many player pokemon are on the field ?
        const pokemonsOnFieldCount = this.scene.getParty().filter(p => p.isOnField()).length;
        // if it's a 2vs1, there will never be a 2nd pokemon on our field even
        const requiredPokemonsOnField = Math.min(this.scene.getParty().filter((p) => !p.isFainted()).length, 2);
        // if it's a double, there should be 2, otherwise 1
        if (this.scene.currentBattle.double) {
          return pokemonsOnFieldCount === requiredPokemonsOnField;
        }
        return pokemonsOnFieldCount === 1;
      }));
      const ivScannerModifier = this.scene.findModifier(m => m instanceof IvScannerModifier);
      if (ivScannerModifier) {
        enemyField.map(p => this.scene.pushPhase(new ScanIvsPhase(this.scene, p.getBattlerIndex(), Math.min(ivScannerModifier.getStackCount() * 2, 6))));
      }
    }

    if (!this.loaded) {
      const availablePartyMembers = this.scene.getParty().filter(p => p.isAllowedInBattle());

      if (!availablePartyMembers[0].isOnField()) {
        this.scene.pushPhase(new SummonPhase(this.scene, 0));
      }

      if (this.scene.currentBattle.double) {
        if (availablePartyMembers.length > 1) {
          this.scene.pushPhase(new ToggleDoublePositionPhase(this.scene, true));
          if (!availablePartyMembers[1].isOnField()) {
            this.scene.pushPhase(new SummonPhase(this.scene, 1));
          }
        }
      } else {
        if (availablePartyMembers.length > 1 && availablePartyMembers[1].isOnField()) {
          this.scene.pushPhase(new ReturnPhase(this.scene, 1));
        }
        this.scene.pushPhase(new ToggleDoublePositionPhase(this.scene, false));
      }

      if (this.scene.currentBattle.battleType !== BattleType.TRAINER && (this.scene.currentBattle.waveIndex > 1 || !this.scene.gameMode.isDaily)) {
        const minPartySize = this.scene.currentBattle.double ? 2 : 1;
        if (availablePartyMembers.length > minPartySize) {
          this.scene.pushPhase(new CheckSwitchPhase(this.scene, 0, this.scene.currentBattle.double));
          if (this.scene.currentBattle.double) {
            this.scene.pushPhase(new CheckSwitchPhase(this.scene, 1, this.scene.currentBattle.double));
          }
        }
      }
    }
    handleTutorial(this.scene, Tutorial.Access_Menu).then(() => {
      // Auto-show the flyout
      if (this.scene.currentBattle.battleType !== BattleType.TRAINER) {
        this.scene.arenaFlyout.display2()
        this.scene.arenaFlyout.toggleFlyout(true)
        this.scene.arenaFlyout.isAuto = true
      }
      super.end()
    });
  }

  tryOverrideForBattleSpec(): boolean {
    switch (this.scene.currentBattle.battleSpec) {
    case BattleSpec.FINAL_BOSS:
      const enemy = this.scene.getEnemyPokemon();
      this.scene.ui.showText(this.getEncounterMessage(), null, () => {
        const localizationKey = "battleSpecDialogue:encounter";
        if (this.scene.ui.shouldSkipDialogue(localizationKey)) {
          // Logging mirrors logging found in dialogue-ui-handler
          console.log(`Dialogue ${localizationKey} skipped`);
          this.doEncounterCommon(false);
        } else {
          const count = 5643853 + this.scene.gameData.gameStats.classicSessionsPlayed;
          // The line below checks if an English ordinal is necessary or not based on whether an entry for encounterLocalizationKey exists in the language or not.
          const ordinalUsed = !i18next.exists(localizationKey, {fallbackLng: []}) || i18next.resolvedLanguage === "en" ? i18next.t("battleSpecDialogue:key", { count: count, ordinal: true }) : "";
          const cycleCount = count.toLocaleString() + ordinalUsed;
          const genderIndex = this.scene.gameData.gender ?? PlayerGender.UNSET;
          const genderStr = PlayerGender[genderIndex].toLowerCase();
          const encounterDialogue = i18next.t(localizationKey, { context: genderStr, cycleCount: cycleCount });
          if (!this.scene.gameData.getSeenDialogues()[localizationKey]) {
            this.scene.gameData.saveSeenDialogue(localizationKey);
          }
          this.scene.ui.showDialogue(encounterDialogue, enemy?.species.name, null, () => {
            this.doEncounterCommon(false);
          });
        }
      }, 1500, true);
      return true;
    }
    return false;
  }

  /**
   * Set biome weather if and only if this encounter is the start of a new biome.
   *
   * By using function overrides, this should happen if and only if this phase
   * is exactly a NewBiomeEncounterPhase or an EncounterPhase (to account for
   * Wave 1 of a Daily Run), but NOT NextEncounterPhase (which starts the next
   * wave in the same biome).
   */
  trySetWeatherIfNewBiome(): void {
    if (!this.loaded) {
      this.scene.arena.trySetWeather(getRandomWeatherType(this.scene.arena), false);
    }
  }
}<|MERGE_RESOLUTION|>--- conflicted
+++ resolved
@@ -95,34 +95,26 @@
 
     let totalBst = 0;
 
-<<<<<<< HEAD
     while (LoggerTools.rarities.length > 0) {
       LoggerTools.rarities.pop()
     }
     LoggerTools.rarityslot[0] = 0
     //console.log(this.scene.gameMode.getDailyOverride())
-    battle.enemyLevels?.forEach((level, e) => {
-=======
     battle.enemyLevels?.every((level, e) => {
       if (battle.battleType === BattleType.MYSTERY_ENCOUNTER) {
         // Skip enemy loading for MEs, those are loaded elsewhere
         return false;
       }
->>>>>>> 9f31e36d
       if (!this.loaded) {
         if (battle.battleType === BattleType.TRAINER) {
           battle.enemyParty[e] = battle.trainer?.genPartyMember(e)!; // TODO:: is the bang correct here?
         } else {
-<<<<<<< HEAD
           LoggerTools.rarityslot[0] = e
-          const enemySpecies = this.scene.randomSpecies(battle.waveIndex, level, true);
-=======
           let enemySpecies = this.scene.randomSpecies(battle.waveIndex, level, true);
           // If player has golden bug net, rolls 10% chance to replace with species from the golden bug net bug pool
           if (this.scene.findModifier(m => m instanceof BoostBugSpawnModifier) && randSeedInt(10) === 0) {
             enemySpecies = getGoldenBugNetSpecies();
           }
->>>>>>> 9f31e36d
           battle.enemyParty[e] = this.scene.addEnemyPokemon(enemySpecies, level, TrainerSlot.NONE, !!this.scene.getEncounterBossSegments(battle.waveIndex, level, enemySpecies));
           if (this.scene.currentBattle.battleSpec === BattleSpec.FINAL_BOSS) {
             battle.enemyParty[e].ivs = new Array(6).fill(31);
