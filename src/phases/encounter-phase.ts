import { applyAbAttrs } from "#abilities/apply-ab-attrs";
import { PLAYER_PARTY_MAX_SIZE, WEIGHT_INCREMENT_ON_SPAWN_MISS } from "#app/constants";
import { globalScene } from "#app/global-scene";
import { getPokemonNameWithAffix } from "#app/messages";
import Overrides from "#app/overrides";
import { handleTutorial, Tutorial } from "#app/tutorial";
import { initEncounterAnims, loadEncounterAnimAssets } from "#data/battle-anims";
import { getCharVariantFromDialogue } from "#data/dialogue";
import { getNatureName } from "#data/nature";
import { getRandomWeatherType } from "#data/weather";
import { BattleSpec } from "#enums/battle-spec";
import { BattleType } from "#enums/battle-type";
import { BattlerIndex } from "#enums/battler-index";
import { BiomeId } from "#enums/biome-id";
import { FieldPosition } from "#enums/field-position";
import { ModifierPoolType } from "#enums/modifier-pool-type";
import { MysteryEncounterMode } from "#enums/mystery-encounter-mode";
import { PlayerGender } from "#enums/player-gender";
import { SpeciesId } from "#enums/species-id";
import { TrainerSlot } from "#enums/trainer-slot";
import { UiMode } from "#enums/ui-mode";
import { EncounterPhaseEvent } from "#events/battle-scene";
import type { Pokemon } from "#field/pokemon";
import {
  BoostBugSpawnModifier,
  IvScannerModifier,
  overrideHeldItems,
  overrideModifiers,
  TurnHeldItemTransferModifier,
} from "#modifiers/modifier";
import { regenerateModifierPoolThresholds } from "#modifiers/modifier-type";
import { getEncounterText } from "#mystery-encounters/encounter-dialogue-utils";
import { doTrainerExclamation } from "#mystery-encounters/encounter-phase-utils";
import { getGoldenBugNetSpecies } from "#mystery-encounters/encounter-pokemon-utils";
import { BattlePhase } from "#phases/battle-phase";
import { achvs } from "#system/achv";
import { randSeedInt, randSeedItem } from "#utils/common";
import i18next from "i18next";

export class EncounterPhase extends BattlePhase {
  // Union type is necessary as this is subclassed, and typescript will otherwise complain
  public readonly phaseName: "EncounterPhase" | "NextEncounterPhase" | "NewBiomeEncounterPhase" = "EncounterPhase";
  private loaded: boolean;

  constructor(loaded = false) {
    super();

    this.loaded = loaded;
  }

  start() {
    super.start();

    globalScene.updateGameInfo();

    globalScene.initSession();

    globalScene.eventTarget.dispatchEvent(new EncounterPhaseEvent());

    // Failsafe if players somehow skip floor 200 in classic mode
    if (globalScene.gameMode.isClassic && globalScene.currentBattle.waveIndex > 200) {
      globalScene.phaseManager.unshiftNew("GameOverPhase");
    }

    const loadEnemyAssets: Promise<void>[] = [];

    const battle = globalScene.currentBattle;

    // Generate and Init Mystery Encounter
    if (battle.isBattleMysteryEncounter() && !battle.mysteryEncounter) {
      globalScene.executeWithSeedOffset(() => {
        const currentSessionEncounterType = battle.mysteryEncounterType;
        battle.mysteryEncounter = globalScene.getMysteryEncounter(currentSessionEncounterType);
      }, battle.waveIndex * 16);
    }
    const mysteryEncounter = battle.mysteryEncounter;
    if (mysteryEncounter) {
      // If ME has an onInit() function, call it
      // Usually used for calculating rand data before initializing anything visual
      // Also prepopulates any dialogue tokens from encounter/option requirements
      globalScene.executeWithSeedOffset(() => {
        if (mysteryEncounter.onInit) {
          mysteryEncounter.onInit();
        }
        mysteryEncounter.populateDialogueTokensFromRequirements();
      }, battle.waveIndex);

      // Add any special encounter animations to load
      if (mysteryEncounter.encounterAnimations && mysteryEncounter.encounterAnimations.length > 0) {
        loadEnemyAssets.push(
          initEncounterAnims(mysteryEncounter.encounterAnimations).then(() => loadEncounterAnimAssets(true)),
        );
      }

      // Add intro visuals for mystery encounter
      mysteryEncounter.initIntroVisuals();
      globalScene.field.add(mysteryEncounter.introVisuals!);
    }

    let totalBst = 0;

    battle.enemyLevels?.every((level, e) => {
      if (battle.isBattleMysteryEncounter()) {
        // Skip enemy loading for MEs, those are loaded elsewhere
        return false;
      }
      if (!this.loaded) {
        if (battle.battleType === BattleType.TRAINER) {
          battle.enemyParty[e] = battle.trainer?.genPartyMember(e)!; // TODO:: is the bang correct here?
        } else {
          let enemySpecies = globalScene.randomSpecies(battle.waveIndex, level, true);
          // If player has golden bug net, rolls 10% chance to replace non-boss wave wild species from the golden bug net bug pool
          if (
            globalScene.findModifier(m => m instanceof BoostBugSpawnModifier)
            && !globalScene.gameMode.isBoss(battle.waveIndex)
            && globalScene.arena.biomeType !== BiomeId.END
            && randSeedInt(10) === 0
          ) {
            enemySpecies = getGoldenBugNetSpecies(level);
          }
          battle.enemyParty[e] = globalScene.addEnemyPokemon(
            enemySpecies,
            level,
            TrainerSlot.NONE,
            !!globalScene.getEncounterBossSegments(battle.waveIndex, level, enemySpecies),
          );
          if (globalScene.currentBattle.battleSpec === BattleSpec.FINAL_BOSS) {
            battle.enemyParty[e].ivs = new Array(6).fill(31);
          }
          globalScene
            .getPlayerParty()
            .slice(0, !battle.double ? 1 : 2)
            .reverse()
            .forEach(playerPokemon => {
              applyAbAttrs("SyncEncounterNatureAbAttr", { pokemon: playerPokemon, target: battle.enemyParty[e] });
            });
        }
      }
      const enemyPokemon = globalScene.getEnemyParty()[e];
      if (e < (battle.double ? 2 : 1)) {
        enemyPokemon.setX(-66 + enemyPokemon.getFieldPositionOffset()[0]);
        enemyPokemon.fieldSetup(true);
      }

      if (!this.loaded) {
        globalScene.gameData.setPokemonSeen(
          enemyPokemon,
          true,
          battle.battleType === BattleType.TRAINER
            || battle?.mysteryEncounter?.encounterMode === MysteryEncounterMode.TRAINER_BATTLE,
        );
      }

      if (enemyPokemon.species.speciesId === SpeciesId.ETERNATUS) {
        if (
          globalScene.gameMode.isClassic
          && (battle.battleSpec === BattleSpec.FINAL_BOSS || globalScene.gameMode.isWaveFinal(battle.waveIndex))
        ) {
          if (battle.battleSpec !== BattleSpec.FINAL_BOSS) {
            enemyPokemon.formIndex = 1;
            enemyPokemon.updateScale();
          }
          enemyPokemon.setBoss();
        } else if (!(battle.waveIndex % 1000)) {
          enemyPokemon.formIndex = 1;
          enemyPokemon.updateScale();
        }
      }

      totalBst += enemyPokemon.getSpeciesForm().baseTotal;

      loadEnemyAssets.push(enemyPokemon.loadAssets());

      const stats: string[] = [
        `HP: ${enemyPokemon.stats[0]} (${enemyPokemon.ivs[0]})`,
        ` Atk: ${enemyPokemon.stats[1]} (${enemyPokemon.ivs[1]})`,
        ` Def: ${enemyPokemon.stats[2]} (${enemyPokemon.ivs[2]})`,
        ` Spatk: ${enemyPokemon.stats[3]} (${enemyPokemon.ivs[3]})`,
        ` Spdef: ${enemyPokemon.stats[4]} (${enemyPokemon.ivs[4]})`,
        ` Spd: ${enemyPokemon.stats[5]} (${enemyPokemon.ivs[5]})`,
      ];
      const moveset: string[] = [];
      for (const move of enemyPokemon.getMoveset()) {
        moveset.push(move.getName());
      }

      console.log(
        `Pokemon: ${getPokemonNameWithAffix(enemyPokemon)}`,
        `| Species ID: ${enemyPokemon.species.speciesId}`,
        `| Level: ${enemyPokemon.level}`,
        `| Nature: ${getNatureName(enemyPokemon.nature, true, true, true)}`,
      );
      console.log(`Stats (IVs): ${stats}`);
      console.log(
        `Ability: ${enemyPokemon.getAbility().name}`,
        `| Passive Ability${enemyPokemon.hasPassive() ? "" : " (inactive)"}: ${enemyPokemon.getPassiveAbility().name}`,
        `${enemyPokemon.isBoss() ? `| Boss Bars: ${enemyPokemon.bossSegments}` : ""}`,
      );
      console.log("Moveset:", moveset);
      return true;
    });

    if (globalScene.getPlayerParty().filter(p => p.isShiny()).length === PLAYER_PARTY_MAX_SIZE) {
      globalScene.validateAchv(achvs.SHINY_PARTY);
    }

    if (battle.battleType === BattleType.TRAINER) {
      loadEnemyAssets.push(battle.trainer?.loadAssets().then(() => battle.trainer?.initSprite())!); // TODO: is this bang correct?
    } else if (battle.isBattleMysteryEncounter()) {
      if (battle.mysteryEncounter?.introVisuals) {
        loadEnemyAssets.push(
          battle.mysteryEncounter.introVisuals
            .loadAssets()
            .then(() => battle.mysteryEncounter!.introVisuals!.initSprite()),
        );
      }
      if (battle.mysteryEncounter?.loadAssets && battle.mysteryEncounter.loadAssets.length > 0) {
        loadEnemyAssets.push(...battle.mysteryEncounter.loadAssets);
      }
      // Load Mystery Encounter Exclamation bubble and sfx
      loadEnemyAssets.push(
        new Promise<void>(resolve => {
          globalScene.loadSe("GEN8- Exclaim", "battle_anims", "GEN8- Exclaim.wav");
          globalScene.loadImage("encounter_exclaim", "mystery-encounters");
          globalScene.load.once(Phaser.Loader.Events.COMPLETE, () => resolve());
          if (!globalScene.load.isLoading()) {
            globalScene.load.start();
          }
        }),
      );
    } else {
      const overridedBossSegments = Overrides.ENEMY_HEALTH_SEGMENTS_OVERRIDE > 1;
      // for double battles, reduce the health segments for boss Pokemon unless there is an override
      if (!overridedBossSegments && battle.enemyParty.filter(p => p.isBoss()).length > 1) {
        for (const enemyPokemon of battle.enemyParty) {
          // If the enemy pokemon is a boss and wasn't populated from data source, then update the number of segments
          if (enemyPokemon.isBoss() && !enemyPokemon.isPopulatedFromDataSource) {
            enemyPokemon.setBoss(
              true,
              Math.ceil(enemyPokemon.bossSegments * (enemyPokemon.getSpeciesForm().baseTotal / totalBst)),
            );
            enemyPokemon.initBattleInfo();
          }
        }
      }
    }

    Promise.all(loadEnemyAssets).then(() => {
      battle.enemyParty.every((enemyPokemon, e) => {
        if (battle.isBattleMysteryEncounter()) {
          return false;
        }
        if (e < (battle.double ? 2 : 1)) {
          if (battle.battleType === BattleType.WILD) {
            for (const pokemon of globalScene.getField()) {
              applyAbAttrs("PreSummonAbAttr", { pokemon });
            }
            globalScene.field.add(enemyPokemon);
            battle.seenEnemyPartyMemberIds.add(enemyPokemon.id);
            const playerPokemon = globalScene.getPlayerPokemon();
            if (playerPokemon?.isOnField()) {
              globalScene.field.moveBelow(enemyPokemon as Pokemon, playerPokemon);
            }
            enemyPokemon.tint(0, 0.5);
          } else if (battle.battleType === BattleType.TRAINER) {
            enemyPokemon.setVisible(false);
            globalScene.currentBattle.trainer?.tint(0, 0.5);
          }
          if (battle.double) {
            enemyPokemon.setFieldPosition(e ? FieldPosition.RIGHT : FieldPosition.LEFT);
          }
        }
        return true;
      });

      if (!this.loaded && battle.battleType !== BattleType.MYSTERY_ENCOUNTER) {
        // generate modifiers for MEs, overriding prior ones as applicable
        regenerateModifierPoolThresholds(
          globalScene.getEnemyField(),
          battle.battleType === BattleType.TRAINER ? ModifierPoolType.TRAINER : ModifierPoolType.WILD,
        );
        globalScene.generateEnemyModifiers();
        overrideModifiers(false);

        for (const enemy of globalScene.getEnemyField()) {
          overrideHeldItems(enemy, false);
        }
      }

      if (battle.battleType === BattleType.TRAINER && globalScene.currentBattle.trainer) {
        globalScene.currentBattle.trainer.genAI(globalScene.getEnemyParty());
      }

      globalScene.ui.setMode(UiMode.MESSAGE).then(() => {
        if (!this.loaded) {
          this.trySetWeatherIfNewBiome(); // Set weather before session gets saved
          // Game syncs to server on waves X1 and X6 (As of 1.2.0)
          globalScene.gameData
            .saveAll(true, battle.waveIndex % 5 === 1 || (globalScene.lastSavePlayTime ?? 0) >= 300)
            .then(success => {
              globalScene.disableMenu = false;
              if (!success) {
                return globalScene.reset(true);
              }
              this.doEncounter();
              globalScene.resetSeed();
            });
        } else {
          this.doEncounter();
          globalScene.resetSeed();
        }
      });
    });
  }

  doEncounter() {
    globalScene.playBgm(undefined, true);
    globalScene.updateModifiers(false);
    globalScene.setFieldScale(1);

    const { battleType, waveIndex } = globalScene.currentBattle;
    if (
      globalScene.isMysteryEncounterValidForWave(battleType, waveIndex)
      && !globalScene.currentBattle.isBattleMysteryEncounter()
    ) {
      // Increment ME spawn chance if an ME could have spawned but did not
      // Only do this AFTER session has been saved to avoid duplicating increments
      globalScene.mysteryEncounterSaveData.encounterSpawnChance += WEIGHT_INCREMENT_ON_SPAWN_MISS;
    }

    for (const pokemon of globalScene.getPlayerParty()) {
      // Currently, a new wave is not considered a new battle if there is no arena reset
      // Therefore, we only reset wave data here
      if (pokemon) {
        pokemon.resetWaveData();
      }
    }

    const enemyField = globalScene.getEnemyField();
    globalScene.tweens.add({
      targets: [
        globalScene.arenaEnemy,
        globalScene.currentBattle.trainer,
        enemyField,
        globalScene.arenaPlayer,
        globalScene.trainer,
      ].flat(),
      x: (_target, _key, value, fieldIndex: number) => (fieldIndex < 2 + enemyField.length ? value + 300 : value - 300),
      duration: 2000,
      onComplete: () => {
        if (!this.tryOverrideForBattleSpec()) {
          this.doEncounterCommon();
        }
      },
    });

    const encounterIntroVisuals = globalScene.currentBattle?.mysteryEncounter?.introVisuals;
    if (encounterIntroVisuals) {
      const enterFromRight = encounterIntroVisuals.enterFromRight;
      if (enterFromRight) {
        encounterIntroVisuals.x += 500;
      }
      globalScene.tweens.add({
        targets: encounterIntroVisuals,
        x: enterFromRight ? "-=200" : "+=300",
        duration: 2000,
      });
    }
  }

  getEncounterMessage(): string {
    const enemyField = globalScene.getEnemyField();

    if (globalScene.currentBattle.battleSpec === BattleSpec.FINAL_BOSS) {
      return i18next.t("battle:bossAppeared", {
        bossName: getPokemonNameWithAffix(enemyField[0]),
      });
    }

    if (globalScene.currentBattle.battleType === BattleType.TRAINER) {
      if (globalScene.currentBattle.double) {
        return i18next.t("battle:trainerAppearedDouble", {
          trainerName: globalScene.currentBattle.trainer?.getName(TrainerSlot.NONE, true),
        });
      }
      return i18next.t("battle:trainerAppeared", {
        trainerName: globalScene.currentBattle.trainer?.getName(TrainerSlot.NONE, true),
      });
    }

    return enemyField.length === 1
      ? i18next.t("battle:singleWildAppeared", {
          pokemonName: enemyField[0].getNameToRender(),
        })
      : i18next.t("battle:multiWildAppeared", {
          pokemonName1: enemyField[0].getNameToRender(),
          pokemonName2: enemyField[1].getNameToRender(),
        });
  }

  doEncounterCommon(showEncounterMessage = true) {
    const enemyField = globalScene.getEnemyField();

    if (globalScene.currentBattle.battleType === BattleType.WILD) {
      for (const enemyPokemon of enemyField) {
        enemyPokemon.untint(100, "Sine.easeOut");
        enemyPokemon.cry();
        enemyPokemon.showInfo();
        if (enemyPokemon.isShiny()) {
          globalScene.validateAchv(achvs.SEE_SHINY);
        }
      }
      globalScene.updateFieldScale();
      if (showEncounterMessage) {
        globalScene.ui.showText(this.getEncounterMessage(), null, () => this.end(), 1500);
      } else {
        this.end();
      }
    } else if (globalScene.currentBattle.battleType === BattleType.TRAINER) {
      const trainer = globalScene.currentBattle.trainer;
      trainer?.untint(100, "Sine.easeOut");
      trainer?.playAnim();

      const doSummon = () => {
        globalScene.currentBattle.started = true;
        globalScene.playBgm(undefined);
        globalScene.pbTray.showPbTray(globalScene.getPlayerParty());
        globalScene.pbTrayEnemy.showPbTray(globalScene.getEnemyParty());
        const doTrainerSummon = () => {
          this.hideEnemyTrainer();
          const availablePartyMembers = globalScene.getEnemyParty().filter(p => !p.isFainted()).length;
          globalScene.phaseManager.unshiftNew("SummonPhase", 0, false);
          if (globalScene.currentBattle.double && availablePartyMembers > 1) {
            globalScene.phaseManager.unshiftNew("SummonPhase", 1, false);
          }
          this.end();
        };
        if (showEncounterMessage) {
          globalScene.ui.showText(this.getEncounterMessage(), null, doTrainerSummon, 1500, true);
        } else {
          doTrainerSummon();
        }
      };

      const encounterMessages = trainer?.getEncounterMessages() ?? [];

      if (encounterMessages.length === 0) {
        doSummon();
      } else {
        let message = "";
        globalScene.executeWithSeedOffset(
          () => (message = randSeedItem(encounterMessages)),
          globalScene.currentBattle.waveIndex,
        );
        const showDialogueAndSummon = () => {
          globalScene.ui.showDialogue(message, trainer?.getName(TrainerSlot.NONE, true), null, () => {
            globalScene.charSprite.hide().then(() => globalScene.hideFieldOverlay(250).then(() => doSummon()));
          });
        };
        if (trainer?.config.hasCharSprite && !globalScene.ui.shouldSkipDialogue(message)) {
          globalScene
            .showFieldOverlay(500)
            .then(() =>
              globalScene.charSprite
                .showCharacter(trainer.getKey()!, getCharVariantFromDialogue(encounterMessages[0]))
                .then(() => showDialogueAndSummon()),
            ); // TODO: is this bang correct?
        } else {
          showDialogueAndSummon();
        }
      }
    } else if (globalScene.currentBattle.isBattleMysteryEncounter() && globalScene.currentBattle.mysteryEncounter) {
      const encounter = globalScene.currentBattle.mysteryEncounter;
      const introVisuals = encounter.introVisuals;
      introVisuals?.playAnim();

      if (encounter.onVisualsStart) {
        encounter.onVisualsStart();
      } else if (encounter.spriteConfigs && introVisuals) {
        // If the encounter doesn't have any special visual intro, show sparkle for shiny Pokemon
        introVisuals.playShinySparkles();
      }

      const doEncounter = () => {
        const doShowEncounterOptions = () => {
          globalScene.ui.clearText();
          globalScene.ui.getMessageHandler().hideNameText();

          globalScene.phaseManager.unshiftNew("MysteryEncounterPhase");
          this.end();
        };

        if (showEncounterMessage) {
          const introDialogue = encounter.dialogue.intro;
          if (!introDialogue) {
            doShowEncounterOptions();
          } else {
            const FIRST_DIALOGUE_PROMPT_DELAY = 750;
            let i = 0;
            const showNextDialogue = () => {
              const nextAction = i === introDialogue.length - 1 ? doShowEncounterOptions : showNextDialogue;
              const dialogue = introDialogue[i];
              const title = getEncounterText(dialogue?.speaker);
              const text = getEncounterText(dialogue.text)!;
              i++;
              if (title) {
                globalScene.ui.showDialogue(
                  text,
                  title,
                  null,
                  nextAction,
                  0,
                  i === 1 ? FIRST_DIALOGUE_PROMPT_DELAY : 0,
                );
              } else {
                globalScene.ui.showText(text, null, nextAction, i === 1 ? FIRST_DIALOGUE_PROMPT_DELAY : 0, true);
              }
            };

            if (introDialogue.length > 0) {
              showNextDialogue();
            }
          }
        } else {
          doShowEncounterOptions();
        }
      };

      const encounterMessage = i18next.t("battle:mysteryEncounterAppeared");

      if (!encounterMessage) {
        doEncounter();
      } else {
        doTrainerExclamation();
        globalScene.ui.showDialogue(encounterMessage, "???", null, () => {
          globalScene.charSprite.hide().then(() => globalScene.hideFieldOverlay(250).then(() => doEncounter()));
        });
      }
    }
  }

  end() {
    const enemyField = globalScene.getEnemyField();

    enemyField.forEach((enemyPokemon, e) => {
      if (enemyPokemon.isShiny(true)) {
        globalScene.phaseManager.unshiftNew("ShinySparklePhase", BattlerIndex.ENEMY + e);
      }
      /** This sets Eternatus' held item to be untransferrable, preventing it from being stolen */
      if (
        enemyPokemon.species.speciesId === SpeciesId.ETERNATUS
        && (globalScene.gameMode.isBattleClassicFinalBoss(globalScene.currentBattle.waveIndex)
          || globalScene.gameMode.isEndlessMajorBoss(globalScene.currentBattle.waveIndex))
      ) {
        const enemyMBH = globalScene.findModifier(
          m => m instanceof TurnHeldItemTransferModifier,
          false,
        ) as TurnHeldItemTransferModifier;
        if (enemyMBH) {
          globalScene.removeModifier(enemyMBH, true);
          enemyMBH.setTransferrableFalse();
          globalScene.addEnemyModifier(enemyMBH);
        }
      }
    });

    if (![BattleType.TRAINER, BattleType.MYSTERY_ENCOUNTER].includes(globalScene.currentBattle.battleType)) {
<<<<<<< HEAD
=======
      enemyField.map(p =>
        globalScene.phaseManager.pushConditionalPhase(
          globalScene.phaseManager.create("PostSummonPhase", p.getBattlerIndex()),
          () => {
            // if there is not a player party, we can't continue
            if (globalScene.getPlayerParty().length === 0) {
              return false;
            }
            // how many player pokemon are on the field ?
            const pokemonsOnFieldCount = globalScene.getPlayerParty().filter(p => p.isOnField()).length;
            // if it's a 2vs1, there will never be a 2nd pokemon on our field even
            const requiredPokemonsOnField = Math.min(
              globalScene.getPlayerParty().filter(p => !p.isFainted()).length,
              2,
            );
            // if it's a double, there should be 2, otherwise 1
            if (globalScene.currentBattle.double) {
              return pokemonsOnFieldCount === requiredPokemonsOnField;
            }
            return pokemonsOnFieldCount === 1;
          },
        ),
      );
>>>>>>> 3ed6a9a9
      const ivScannerModifier = globalScene.findModifier(m => m instanceof IvScannerModifier);
      if (ivScannerModifier) {
        enemyField.map(p => globalScene.phaseManager.pushNew("ScanIvsPhase", p.getBattlerIndex()));
      }
    }

    if (!this.loaded) {
      const availablePartyMembers = globalScene.getPokemonAllowedInBattle();
      const minPartySize = globalScene.currentBattle.double ? 2 : 1;
      const checkSwitch =
        globalScene.currentBattle.battleType !== BattleType.TRAINER &&
        (globalScene.currentBattle.waveIndex > 1 || !globalScene.gameMode.isDaily) &&
        availablePartyMembers.length > minPartySize;

      if (!availablePartyMembers[0].isOnField()) {
        globalScene.phaseManager.pushNew("SummonPhase", 0, true, false, checkSwitch);
      }

      if (globalScene.currentBattle.double) {
        if (availablePartyMembers.length > 1) {
          globalScene.phaseManager.pushNew("ToggleDoublePositionPhase", true);
          if (!availablePartyMembers[1].isOnField()) {
            globalScene.phaseManager.pushNew("SummonPhase", 1, true, false, checkSwitch);
          }
        }
      } else {
        if (availablePartyMembers.length > 1 && availablePartyMembers[1].isOnField()) {
          globalScene.phaseManager.pushNew("ReturnPhase", 1);
        }
        globalScene.phaseManager.pushNew("ToggleDoublePositionPhase", false);
      }
<<<<<<< HEAD
=======

      if (
        globalScene.currentBattle.battleType !== BattleType.TRAINER
        && (globalScene.currentBattle.waveIndex > 1 || !globalScene.gameMode.isDaily)
      ) {
        const minPartySize = globalScene.currentBattle.double ? 2 : 1;
        if (availablePartyMembers.length > minPartySize) {
          globalScene.phaseManager.pushNew("CheckSwitchPhase", 0, globalScene.currentBattle.double);
          if (globalScene.currentBattle.double) {
            globalScene.phaseManager.pushNew("CheckSwitchPhase", 1, globalScene.currentBattle.double);
          }
        }
      }
>>>>>>> 3ed6a9a9
    }
    handleTutorial(Tutorial.Access_Menu).then(() => super.end());
  }

  tryOverrideForBattleSpec(): boolean {
    switch (globalScene.currentBattle.battleSpec) {
      case BattleSpec.FINAL_BOSS: {
        const enemy = globalScene.getEnemyPokemon();
        globalScene.ui.showText(
          this.getEncounterMessage(),
          null,
          () => {
            const localizationKey = "battleSpecDialogue:encounter";
            if (globalScene.ui.shouldSkipDialogue(localizationKey)) {
              // Logging mirrors logging found in dialogue-ui-handler
              console.log(`Dialogue ${localizationKey} skipped`);
              this.doEncounterCommon(false);
            } else {
              const count = 5643853 + globalScene.gameData.gameStats.classicSessionsPlayed;
              // The line below checks if an English ordinal is necessary or not based on whether an entry for encounterLocalizationKey exists in the language or not.
              const ordinalUsed =
                !i18next.exists(localizationKey, { fallbackLng: [] }) || i18next.resolvedLanguage === "en"
                  ? i18next.t("battleSpecDialogue:key", {
                      count,
                      ordinal: true,
                    })
                  : "";
              const cycleCount = count.toLocaleString() + ordinalUsed;
              const genderIndex = globalScene.gameData.gender ?? PlayerGender.UNSET;
              const genderStr = PlayerGender[genderIndex].toLowerCase();
              const encounterDialogue = i18next.t(localizationKey, {
                context: genderStr,
                cycleCount,
              });
              if (!globalScene.gameData.getSeenDialogues()[localizationKey]) {
                globalScene.gameData.saveSeenDialogue(localizationKey);
              }
              globalScene.ui.showDialogue(encounterDialogue, enemy?.species.name, null, () => {
                this.doEncounterCommon(false);
              });
            }
          },
          1500,
          true,
        );
        return true;
      }
    }
    return false;
  }

  /**
   * Set biome weather if and only if this encounter is the start of a new biome.
   *
   * By using function overrides, this should happen if and only if this phase
   * is exactly a NewBiomeEncounterPhase or an EncounterPhase (to account for
   * Wave 1 of a Daily Run), but NOT NextEncounterPhase (which starts the next
   * wave in the same biome).
   */
  trySetWeatherIfNewBiome(): void {
    if (!this.loaded) {
      globalScene.arena.trySetWeather(getRandomWeatherType(globalScene.arena));
    }
  }
}<|MERGE_RESOLUTION|>--- conflicted
+++ resolved
@@ -565,32 +565,6 @@
     });
 
     if (![BattleType.TRAINER, BattleType.MYSTERY_ENCOUNTER].includes(globalScene.currentBattle.battleType)) {
-<<<<<<< HEAD
-=======
-      enemyField.map(p =>
-        globalScene.phaseManager.pushConditionalPhase(
-          globalScene.phaseManager.create("PostSummonPhase", p.getBattlerIndex()),
-          () => {
-            // if there is not a player party, we can't continue
-            if (globalScene.getPlayerParty().length === 0) {
-              return false;
-            }
-            // how many player pokemon are on the field ?
-            const pokemonsOnFieldCount = globalScene.getPlayerParty().filter(p => p.isOnField()).length;
-            // if it's a 2vs1, there will never be a 2nd pokemon on our field even
-            const requiredPokemonsOnField = Math.min(
-              globalScene.getPlayerParty().filter(p => !p.isFainted()).length,
-              2,
-            );
-            // if it's a double, there should be 2, otherwise 1
-            if (globalScene.currentBattle.double) {
-              return pokemonsOnFieldCount === requiredPokemonsOnField;
-            }
-            return pokemonsOnFieldCount === 1;
-          },
-        ),
-      );
->>>>>>> 3ed6a9a9
       const ivScannerModifier = globalScene.findModifier(m => m instanceof IvScannerModifier);
       if (ivScannerModifier) {
         enemyField.map(p => globalScene.phaseManager.pushNew("ScanIvsPhase", p.getBattlerIndex()));
@@ -622,22 +596,6 @@
         }
         globalScene.phaseManager.pushNew("ToggleDoublePositionPhase", false);
       }
-<<<<<<< HEAD
-=======
-
-      if (
-        globalScene.currentBattle.battleType !== BattleType.TRAINER
-        && (globalScene.currentBattle.waveIndex > 1 || !globalScene.gameMode.isDaily)
-      ) {
-        const minPartySize = globalScene.currentBattle.double ? 2 : 1;
-        if (availablePartyMembers.length > minPartySize) {
-          globalScene.phaseManager.pushNew("CheckSwitchPhase", 0, globalScene.currentBattle.double);
-          if (globalScene.currentBattle.double) {
-            globalScene.phaseManager.pushNew("CheckSwitchPhase", 1, globalScene.currentBattle.double);
-          }
-        }
-      }
->>>>>>> 3ed6a9a9
     }
     handleTutorial(Tutorial.Access_Menu).then(() => super.end());
   }
