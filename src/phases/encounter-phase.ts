import { BattlerIndex, BattleType } from "#app/battle";
import { globalScene } from "#app/global-scene";
import { PLAYER_PARTY_MAX_SIZE } from "#app/constants";
import { applyAbAttrs, SyncEncounterNatureAbAttr } from "#app/data/ability";
import { initEncounterAnims, loadEncounterAnimAssets } from "#app/data/battle-anims";
import { getCharVariantFromDialogue } from "#app/data/dialogue";
import { getEncounterText } from "#app/data/mystery-encounters/utils/encounter-dialogue-utils";
import { doTrainerExclamation } from "#app/data/mystery-encounters/utils/encounter-phase-utils";
import { getGoldenBugNetSpecies } from "#app/data/mystery-encounters/utils/encounter-pokemon-utils";
import { TrainerSlot } from "#app/data/trainer-config";
import { getRandomWeatherType } from "#app/data/weather";
import { EncounterPhaseEvent } from "#app/events/battle-scene";
import type Pokemon from "#app/field/pokemon";
import { FieldPosition } from "#app/field/pokemon";
import { getPokemonNameWithAffix } from "#app/messages";
import { BoostBugSpawnModifier, IvScannerModifier, TurnHeldItemTransferModifier } from "#app/modifier/modifier";
import { ModifierPoolType, regenerateModifierPoolThresholds } from "#app/modifier/modifier-type";
import Overrides from "#app/overrides";
import { BattlePhase } from "#app/phases/battle-phase";
import { CheckSwitchPhase } from "#app/phases/check-switch-phase";
import { GameOverPhase } from "#app/phases/game-over-phase";
import { MysteryEncounterPhase } from "#app/phases/mystery-encounter-phases";
import { PostSummonPhase } from "#app/phases/post-summon-phase";
import { ReturnPhase } from "#app/phases/return-phase";
import { ScanIvsPhase } from "#app/phases/scan-ivs-phase";
import { ShinySparklePhase } from "#app/phases/shiny-sparkle-phase";
import { SummonPhase } from "#app/phases/summon-phase";
import { ToggleDoublePositionPhase } from "#app/phases/toggle-double-position-phase";
import { achvs } from "#app/system/achv";
import { handleTutorial, Tutorial } from "#app/tutorial";
import { Mode } from "#app/ui/ui";
import { randSeedInt, randSeedItem } from "#app/utils";
import { BattleSpec } from "#enums/battle-spec";
import { Biome } from "#enums/biome";
import { MysteryEncounterMode } from "#enums/mystery-encounter-mode";
import { PlayerGender } from "#enums/player-gender";
import { Species } from "#enums/species";
import { overrideHeldItems, overrideModifiers } from "#app/modifier/modifier";
import i18next from "i18next";
import { WEIGHT_INCREMENT_ON_SPAWN_MISS } from "#app/data/mystery-encounters/mystery-encounters";

export class EncounterPhase extends BattlePhase {
  private loaded: boolean;

<<<<<<< HEAD
  constructor(scene: BattleScene, loaded: boolean = false) {
    super(scene);
=======
  constructor(loaded?: boolean) {
    super();
>>>>>>> a941533a

    this.loaded = loaded;
  }

  start() {
    super.start();

    globalScene.updateGameInfo();

    globalScene.initSession();

    globalScene.eventTarget.dispatchEvent(new EncounterPhaseEvent());

    // Failsafe if players somehow skip floor 200 in classic mode
    if (globalScene.gameMode.isClassic && globalScene.currentBattle.waveIndex > 200) {
      globalScene.unshiftPhase(new GameOverPhase());
    }

    const loadEnemyAssets: Promise<void>[] = [];

    const battle = globalScene.currentBattle;

    // Generate and Init Mystery Encounter
    if (battle.isBattleMysteryEncounter() && !battle.mysteryEncounter) {
      globalScene.executeWithSeedOffset(() => {
        const currentSessionEncounterType = battle.mysteryEncounterType;
        battle.mysteryEncounter = globalScene.getMysteryEncounter(currentSessionEncounterType);
      }, battle.waveIndex * 16);
    }
    const mysteryEncounter = battle.mysteryEncounter;
    if (mysteryEncounter) {
      // If ME has an onInit() function, call it
      // Usually used for calculating rand data before initializing anything visual
      // Also prepopulates any dialogue tokens from encounter/option requirements
      globalScene.executeWithSeedOffset(() => {
        if (mysteryEncounter.onInit) {
          mysteryEncounter.onInit();
        }
        mysteryEncounter.populateDialogueTokensFromRequirements();
      }, battle.waveIndex);

      // Add any special encounter animations to load
      if (mysteryEncounter.encounterAnimations && mysteryEncounter.encounterAnimations.length > 0) {
        loadEnemyAssets.push(initEncounterAnims(mysteryEncounter.encounterAnimations).then(() => loadEncounterAnimAssets(true)));
      }

      // Add intro visuals for mystery encounter
      mysteryEncounter.initIntroVisuals();
      globalScene.field.add(mysteryEncounter.introVisuals!);
    }

    let totalBst = 0;

    battle.enemyLevels?.every((level, e) => {
      if (battle.isBattleMysteryEncounter()) {
        // Skip enemy loading for MEs, those are loaded elsewhere
        return false;
      }
      if (!this.loaded) {
        if (battle.battleType === BattleType.TRAINER) {
          //resets hitRecCount during Trainer ecnounter
          for (const pokemon of globalScene.getPlayerParty()) {
            if (pokemon) {
              pokemon.customPokemonData.resetHitReceivedCount();
            }
          }
          battle.enemyParty[e] = battle.trainer?.genPartyMember(e)!; // TODO:: is the bang correct here?
        } else {
          let enemySpecies = globalScene.randomSpecies(battle.waveIndex, level, true);
          // If player has golden bug net, rolls 10% chance to replace non-boss wave wild species from the golden bug net bug pool
          if (globalScene.findModifier(m => m instanceof BoostBugSpawnModifier)
            && !globalScene.gameMode.isBoss(battle.waveIndex)
            && globalScene.arena.biomeType !== Biome.END
            && randSeedInt(10) === 0) {
            enemySpecies = getGoldenBugNetSpecies(level);
          }
          battle.enemyParty[e] = globalScene.addEnemyPokemon(enemySpecies, level, TrainerSlot.NONE, !!globalScene.getEncounterBossSegments(battle.waveIndex, level, enemySpecies));
          if (globalScene.currentBattle.battleSpec === BattleSpec.FINAL_BOSS) {
            battle.enemyParty[e].ivs = new Array(6).fill(31);
          }
          globalScene.getPlayerParty().slice(0, !battle.double ? 1 : 2).reverse().forEach(playerPokemon => {
            applyAbAttrs(SyncEncounterNatureAbAttr, playerPokemon, null, false, battle.enemyParty[e]);
          });
        }
      }
      const enemyPokemon = globalScene.getEnemyParty()[e];
      if (e < (battle.double ? 2 : 1)) {
        enemyPokemon.setX(-66 + enemyPokemon.getFieldPositionOffset()[0]);
        enemyPokemon.resetSummonData();
      }

      if (!this.loaded) {
        globalScene.gameData.setPokemonSeen(enemyPokemon, true, battle.battleType === BattleType.TRAINER || battle?.mysteryEncounter?.encounterMode === MysteryEncounterMode.TRAINER_BATTLE);
      }

      if (enemyPokemon.species.speciesId === Species.ETERNATUS) {
        if (globalScene.gameMode.isClassic && (battle.battleSpec === BattleSpec.FINAL_BOSS || globalScene.gameMode.isWaveFinal(battle.waveIndex))) {
          if (battle.battleSpec !== BattleSpec.FINAL_BOSS) {
            enemyPokemon.formIndex = 1;
            enemyPokemon.updateScale();
          }
          enemyPokemon.setBoss();
        } else if (!(battle.waveIndex % 1000)) {
          enemyPokemon.formIndex = 1;
          enemyPokemon.updateScale();
        }
      }

      totalBst += enemyPokemon.getSpeciesForm().baseTotal;

      loadEnemyAssets.push(enemyPokemon.loadAssets());

      console.log(`Pokemon: ${getPokemonNameWithAffix(enemyPokemon)}`, `Species ID: ${enemyPokemon.species.speciesId}`, `Stats: ${enemyPokemon.stats}`, `Ability: ${enemyPokemon.getAbility().name}`, `Passive Ability: ${enemyPokemon.getPassiveAbility().name}`);
      return true;
    });

    if (globalScene.getPlayerParty().filter(p => p.isShiny()).length === PLAYER_PARTY_MAX_SIZE) {
      globalScene.validateAchv(achvs.SHINY_PARTY);
    }

    if (battle.battleType === BattleType.TRAINER) {
      loadEnemyAssets.push(battle.trainer?.loadAssets().then(() => battle.trainer?.initSprite())!); // TODO: is this bang correct?
    } else if (battle.isBattleMysteryEncounter()) {
      if (battle.mysteryEncounter?.introVisuals) {
        loadEnemyAssets.push(battle.mysteryEncounter.introVisuals.loadAssets().then(() => battle.mysteryEncounter!.introVisuals!.initSprite()));
      }
      if (battle.mysteryEncounter?.loadAssets && battle.mysteryEncounter.loadAssets.length > 0) {
        loadEnemyAssets.push(...battle.mysteryEncounter.loadAssets);
      }
      // Load Mystery Encounter Exclamation bubble and sfx
      loadEnemyAssets.push(new Promise<void>(resolve => {
        globalScene.loadSe("GEN8- Exclaim", "battle_anims", "GEN8- Exclaim.wav");
        globalScene.loadImage("encounter_exclaim", "mystery-encounters");
        globalScene.load.once(Phaser.Loader.Events.COMPLETE, () => resolve());
        if (!globalScene.load.isLoading()) {
          globalScene.load.start();
        }
      }));
    } else {
      const overridedBossSegments = Overrides.OPP_HEALTH_SEGMENTS_OVERRIDE > 1;
      // for double battles, reduce the health segments for boss Pokemon unless there is an override
      if (!overridedBossSegments && battle.enemyParty.filter(p => p.isBoss()).length > 1) {
        for (const enemyPokemon of battle.enemyParty) {
          // If the enemy pokemon is a boss and wasn't populated from data source, then update the number of segments
          if (enemyPokemon.isBoss() && !enemyPokemon.isPopulatedFromDataSource) {
            enemyPokemon.setBoss(true, Math.ceil(enemyPokemon.bossSegments * (enemyPokemon.getSpeciesForm().baseTotal / totalBst)));
            enemyPokemon.initBattleInfo();
          }
        }
      }
    }

    Promise.all(loadEnemyAssets).then(() => {
      battle.enemyParty.every((enemyPokemon, e) => {
        if (battle.isBattleMysteryEncounter()) {
          return false;
        }
        if (e < (battle.double ? 2 : 1)) {
          if (battle.battleType === BattleType.WILD) {
            globalScene.field.add(enemyPokemon);
            battle.seenEnemyPartyMemberIds.add(enemyPokemon.id);
            const playerPokemon = globalScene.getPlayerPokemon();
            if (playerPokemon?.isOnField()) {
              globalScene.field.moveBelow(enemyPokemon as Pokemon, playerPokemon);
            }
            enemyPokemon.tint(0, 0.5);
          } else if (battle.battleType === BattleType.TRAINER) {
            enemyPokemon.setVisible(false);
            globalScene.currentBattle.trainer?.tint(0, 0.5);
          }
          if (battle.double) {
            enemyPokemon.setFieldPosition(e ? FieldPosition.RIGHT : FieldPosition.LEFT);
          }
        }
        return true;
      });

      if (!this.loaded && battle.battleType !== BattleType.MYSTERY_ENCOUNTER) {
        regenerateModifierPoolThresholds(globalScene.getEnemyField(), battle.battleType === BattleType.TRAINER ? ModifierPoolType.TRAINER : ModifierPoolType.WILD);
        globalScene.generateEnemyModifiers();
        overrideModifiers(false);
        globalScene.getEnemyField().forEach(enemy => {
          overrideHeldItems(enemy, false);
        });

      }

      globalScene.ui.setMode(Mode.MESSAGE).then(() => {
        if (!this.loaded) {
          this.trySetWeatherIfNewBiome(); // Set weather before session gets saved
          // Game syncs to server on waves X1 and X6 (As of 1.2.0)
          globalScene.gameData.saveAll(true, battle.waveIndex % 5 === 1 || (globalScene.lastSavePlayTime ?? 0) >= 300).then(success => {
            globalScene.disableMenu = false;
            if (!success) {
              return globalScene.reset(true);
            }
            this.doEncounter();
            globalScene.resetSeed();
          });
        } else {
          this.doEncounter();
          globalScene.resetSeed();
        }
      });
    });
  }

  doEncounter() {
    globalScene.playBgm(undefined, true);
    globalScene.updateModifiers(false);
    globalScene.setFieldScale(1);

    const { battleType, waveIndex } = globalScene.currentBattle;
    if (globalScene.isMysteryEncounterValidForWave(battleType,  waveIndex) && !globalScene.currentBattle.isBattleMysteryEncounter()) {
      // Increment ME spawn chance if an ME could have spawned but did not
      // Only do this AFTER session has been saved to avoid duplicating increments
      globalScene.mysteryEncounterSaveData.encounterSpawnChance += WEIGHT_INCREMENT_ON_SPAWN_MISS;
    }

    for (const pokemon of globalScene.getPlayerParty()) {
      if (pokemon) {
        pokemon.resetBattleData();
      }
    }

<<<<<<< HEAD
    const enemyField = this.scene.getEnemyField();
    this.scene.tweens.add({
      targets: [ this.scene.arenaEnemy, this.scene.currentBattle.trainer, enemyField, this.scene.arenaPlayer, this.scene.trainer ].flat(),
=======
    const enemyField = globalScene.getEnemyField();
    globalScene.tweens.add({
      targets: [ globalScene.arenaEnemy, globalScene.currentBattle.trainer, enemyField, globalScene.arenaPlayer, globalScene.trainer ].flat(),
>>>>>>> a941533a
      x: (_target, _key, value, fieldIndex: number) => fieldIndex < 2 + (enemyField.length) ? value + 300 : value - 300,
      duration: 2000,
      onComplete: () => {
        if (!this.tryOverrideForBattleSpec()) {
          this.doEncounterCommon();
        }
      }
    });

    const encounterIntroVisuals = globalScene.currentBattle?.mysteryEncounter?.introVisuals;
    if (encounterIntroVisuals) {
      const enterFromRight = encounterIntroVisuals.enterFromRight;
      if (enterFromRight) {
        encounterIntroVisuals.x += 500;
      }
      globalScene.tweens.add({
        targets: encounterIntroVisuals,
        x: enterFromRight ? "-=200" : "+=300",
        duration: 2000
      });
    }
  }

  getEncounterMessage(): string {
    const enemyField = globalScene.getEnemyField();

    if (globalScene.currentBattle.battleSpec === BattleSpec.FINAL_BOSS) {
      return i18next.t("battle:bossAppeared", { bossName: getPokemonNameWithAffix(enemyField[0]) });
    }

    if (globalScene.currentBattle.battleType === BattleType.TRAINER) {
      if (globalScene.currentBattle.double) {
        return i18next.t("battle:trainerAppearedDouble", { trainerName: globalScene.currentBattle.trainer?.getName(TrainerSlot.NONE, true) });

      } else {
        return i18next.t("battle:trainerAppeared", { trainerName: globalScene.currentBattle.trainer?.getName(TrainerSlot.NONE, true) });
      }
    }

    return enemyField.length === 1
      ? i18next.t("battle:singleWildAppeared", { pokemonName: enemyField[0].getNameToRender() })
      : i18next.t("battle:multiWildAppeared", { pokemonName1: enemyField[0].getNameToRender(), pokemonName2: enemyField[1].getNameToRender() });
  }

  doEncounterCommon(showEncounterMessage: boolean = true) {
    const enemyField = globalScene.getEnemyField();

    if (globalScene.currentBattle.battleType === BattleType.WILD) {
      enemyField.forEach(enemyPokemon => {
        enemyPokemon.untint(100, "Sine.easeOut");
        enemyPokemon.cry();
        enemyPokemon.showInfo();
        if (enemyPokemon.isShiny()) {
          globalScene.validateAchv(achvs.SEE_SHINY);
        }
      });
      globalScene.updateFieldScale();
      if (showEncounterMessage) {
        globalScene.ui.showText(this.getEncounterMessage(), null, () => this.end(), 1500);
      } else {
        this.end();
      }
    } else if (globalScene.currentBattle.battleType === BattleType.TRAINER) {
      const trainer = globalScene.currentBattle.trainer;
      trainer?.untint(100, "Sine.easeOut");
      trainer?.playAnim();

      const doSummon = () => {
        globalScene.currentBattle.started = true;
        globalScene.playBgm(undefined);
        globalScene.pbTray.showPbTray(globalScene.getPlayerParty());
        globalScene.pbTrayEnemy.showPbTray(globalScene.getEnemyParty());
        const doTrainerSummon = () => {
          this.hideEnemyTrainer();
          const availablePartyMembers = globalScene.getEnemyParty().filter(p => !p.isFainted()).length;
          globalScene.unshiftPhase(new SummonPhase(0, false));
          if (globalScene.currentBattle.double && availablePartyMembers > 1) {
            globalScene.unshiftPhase(new SummonPhase(1, false));
          }
          this.end();
        };
        if (showEncounterMessage) {
          globalScene.ui.showText(this.getEncounterMessage(), null, doTrainerSummon, 1500, true);
        } else {
          doTrainerSummon();
        }
      };

      const encounterMessages = globalScene.currentBattle.trainer?.getEncounterMessages();

      if (!encounterMessages?.length) {
        doSummon();
      } else {
        let message: string;
        globalScene.executeWithSeedOffset(() => message = randSeedItem(encounterMessages), globalScene.currentBattle.waveIndex);
        message = message!; // tell TS compiler it's defined now
        const showDialogueAndSummon = () => {
          globalScene.ui.showDialogue(message, trainer?.getName(TrainerSlot.NONE, true), null, () => {
            globalScene.charSprite.hide().then(() => globalScene.hideFieldOverlay(250).then(() => doSummon()));
          });
        };
        if (globalScene.currentBattle.trainer?.config.hasCharSprite && !globalScene.ui.shouldSkipDialogue(message)) {
          globalScene.showFieldOverlay(500).then(() => globalScene.charSprite.showCharacter(trainer?.getKey()!, getCharVariantFromDialogue(encounterMessages[0])).then(() => showDialogueAndSummon())); // TODO: is this bang correct?
        } else {
          showDialogueAndSummon();
        }
      }
    } else if (globalScene.currentBattle.isBattleMysteryEncounter() && globalScene.currentBattle.mysteryEncounter) {
      const encounter = globalScene.currentBattle.mysteryEncounter;
      const introVisuals = encounter.introVisuals;
      introVisuals?.playAnim();

      if (encounter.onVisualsStart) {
        encounter.onVisualsStart();
      } else if (encounter.spriteConfigs && introVisuals) {
        // If the encounter doesn't have any special visual intro, show sparkle for shiny Pokemon
        introVisuals.playShinySparkles();
      }

      const doEncounter = () => {
        const doShowEncounterOptions = () => {
          globalScene.ui.clearText();
          globalScene.ui.getMessageHandler().hideNameText();

          globalScene.unshiftPhase(new MysteryEncounterPhase());
          this.end();
        };

        if (showEncounterMessage) {
          const introDialogue = encounter.dialogue.intro;
          if (!introDialogue) {
            doShowEncounterOptions();
          } else {
            const FIRST_DIALOGUE_PROMPT_DELAY = 750;
            let i = 0;
            const showNextDialogue = () => {
              const nextAction = i === introDialogue.length - 1 ? doShowEncounterOptions : showNextDialogue;
              const dialogue = introDialogue[i];
              const title = getEncounterText(dialogue?.speaker);
              const text = getEncounterText(dialogue.text)!;
              i++;
              if (title) {
                globalScene.ui.showDialogue(text, title, null, nextAction, 0, i === 1 ? FIRST_DIALOGUE_PROMPT_DELAY : 0);
              } else {
                globalScene.ui.showText(text, null, nextAction, i === 1 ? FIRST_DIALOGUE_PROMPT_DELAY : 0, true);
              }
            };

            if (introDialogue.length > 0) {
              showNextDialogue();
            }
          }
        } else {
          doShowEncounterOptions();
        }
      };

      const encounterMessage = i18next.t("battle:mysteryEncounterAppeared");

      if (!encounterMessage) {
        doEncounter();
      } else {
        doTrainerExclamation();
        globalScene.ui.showDialogue(encounterMessage, "???", null, () => {
          globalScene.charSprite.hide().then(() => globalScene.hideFieldOverlay(250).then(() => doEncounter()));
        });
      }
    }
  }

  end() {
    const enemyField = globalScene.getEnemyField();

    enemyField.forEach((enemyPokemon, e) => {
      if (enemyPokemon.isShiny()) {
        globalScene.unshiftPhase(new ShinySparklePhase(BattlerIndex.ENEMY + e));
      }
      /** This sets Eternatus' held item to be untransferrable, preventing it from being stolen  */
      if (enemyPokemon.species.speciesId === Species.ETERNATUS && (globalScene.gameMode.isBattleClassicFinalBoss(globalScene.currentBattle.waveIndex) || globalScene.gameMode.isEndlessMajorBoss(globalScene.currentBattle.waveIndex))) {
        const enemyMBH = globalScene.findModifier(m => m instanceof TurnHeldItemTransferModifier, false) as TurnHeldItemTransferModifier;
        if (enemyMBH) {
          globalScene.removeModifier(enemyMBH, true);
          enemyMBH.setTransferrableFalse();
          globalScene.addEnemyModifier(enemyMBH);
        }
      }
    });

    if (![ BattleType.TRAINER, BattleType.MYSTERY_ENCOUNTER ].includes(globalScene.currentBattle.battleType)) {
      enemyField.map(p => globalScene.pushConditionalPhase(new PostSummonPhase(p.getBattlerIndex()), () => {
        // if there is not a player party, we can't continue
        if (!globalScene.getPlayerParty().length) {
          return false;
        }
        // how many player pokemon are on the field ?
        const pokemonsOnFieldCount = globalScene.getPlayerParty().filter(p => p.isOnField()).length;
        // if it's a 2vs1, there will never be a 2nd pokemon on our field even
        const requiredPokemonsOnField = Math.min(globalScene.getPlayerParty().filter((p) => !p.isFainted()).length, 2);
        // if it's a double, there should be 2, otherwise 1
        if (globalScene.currentBattle.double) {
          return pokemonsOnFieldCount === requiredPokemonsOnField;
        }
        return pokemonsOnFieldCount === 1;
      }));
      const ivScannerModifier = globalScene.findModifier(m => m instanceof IvScannerModifier);
      if (ivScannerModifier) {
        enemyField.map(p => globalScene.pushPhase(new ScanIvsPhase(p.getBattlerIndex(), Math.min(ivScannerModifier.getStackCount() * 2, 6))));
      }
    }

    if (!this.loaded) {
      const availablePartyMembers = globalScene.getPokemonAllowedInBattle();

      if (!availablePartyMembers[0].isOnField()) {
        globalScene.pushPhase(new SummonPhase(0));
      }

      if (globalScene.currentBattle.double) {
        if (availablePartyMembers.length > 1) {
          globalScene.pushPhase(new ToggleDoublePositionPhase(true));
          if (!availablePartyMembers[1].isOnField()) {
            globalScene.pushPhase(new SummonPhase(1));
          }
        }
      } else {
        if (availablePartyMembers.length > 1 && availablePartyMembers[1].isOnField()) {
          globalScene.pushPhase(new ReturnPhase(1));
        }
        globalScene.pushPhase(new ToggleDoublePositionPhase(false));
      }

      if (globalScene.currentBattle.battleType !== BattleType.TRAINER && (globalScene.currentBattle.waveIndex > 1 || !globalScene.gameMode.isDaily)) {
        const minPartySize = globalScene.currentBattle.double ? 2 : 1;
        if (availablePartyMembers.length > minPartySize) {
          globalScene.pushPhase(new CheckSwitchPhase(0, globalScene.currentBattle.double));
          if (globalScene.currentBattle.double) {
            globalScene.pushPhase(new CheckSwitchPhase(1, globalScene.currentBattle.double));
          }
        }
      }
    }
    handleTutorial(Tutorial.Access_Menu).then(() => super.end());
  }

  tryOverrideForBattleSpec(): boolean {
    switch (globalScene.currentBattle.battleSpec) {
      case BattleSpec.FINAL_BOSS:
        const enemy = globalScene.getEnemyPokemon();
        globalScene.ui.showText(this.getEncounterMessage(), null, () => {
          const localizationKey = "battleSpecDialogue:encounter";
          if (globalScene.ui.shouldSkipDialogue(localizationKey)) {
          // Logging mirrors logging found in dialogue-ui-handler
            console.log(`Dialogue ${localizationKey} skipped`);
            this.doEncounterCommon(false);
          } else {
            const count = 5643853 + globalScene.gameData.gameStats.classicSessionsPlayed;
            // The line below checks if an English ordinal is necessary or not based on whether an entry for encounterLocalizationKey exists in the language or not.
            const ordinalUsed = !i18next.exists(localizationKey, { fallbackLng: []}) || i18next.resolvedLanguage === "en" ? i18next.t("battleSpecDialogue:key", { count: count, ordinal: true }) : "";
            const cycleCount = count.toLocaleString() + ordinalUsed;
            const genderIndex = globalScene.gameData.gender ?? PlayerGender.UNSET;
            const genderStr = PlayerGender[genderIndex].toLowerCase();
            const encounterDialogue = i18next.t(localizationKey, { context: genderStr, cycleCount: cycleCount });
            if (!globalScene.gameData.getSeenDialogues()[localizationKey]) {
              globalScene.gameData.saveSeenDialogue(localizationKey);
            }
            globalScene.ui.showDialogue(encounterDialogue, enemy?.species.name, null, () => {
              this.doEncounterCommon(false);
            });
          }
        }, 1500, true);
        return true;
    }
    return false;
  }

  /**
   * Set biome weather if and only if this encounter is the start of a new biome.
   *
   * By using function overrides, this should happen if and only if this phase
   * is exactly a NewBiomeEncounterPhase or an EncounterPhase (to account for
   * Wave 1 of a Daily Run), but NOT NextEncounterPhase (which starts the next
   * wave in the same biome).
   */
  trySetWeatherIfNewBiome(): void {
    if (!this.loaded) {
      globalScene.arena.trySetWeather(getRandomWeatherType(globalScene.arena), false);
    }
  }
}<|MERGE_RESOLUTION|>--- conflicted
+++ resolved
@@ -42,13 +42,8 @@
 export class EncounterPhase extends BattlePhase {
   private loaded: boolean;
 
-<<<<<<< HEAD
-  constructor(scene: BattleScene, loaded: boolean = false) {
-    super(scene);
-=======
-  constructor(loaded?: boolean) {
+  constructor(loaded: boolean = false) {
     super();
->>>>>>> a941533a
 
     this.loaded = loaded;
   }
@@ -274,15 +269,9 @@
       }
     }
 
-<<<<<<< HEAD
-    const enemyField = this.scene.getEnemyField();
-    this.scene.tweens.add({
-      targets: [ this.scene.arenaEnemy, this.scene.currentBattle.trainer, enemyField, this.scene.arenaPlayer, this.scene.trainer ].flat(),
-=======
     const enemyField = globalScene.getEnemyField();
     globalScene.tweens.add({
       targets: [ globalScene.arenaEnemy, globalScene.currentBattle.trainer, enemyField, globalScene.arenaPlayer, globalScene.trainer ].flat(),
->>>>>>> a941533a
       x: (_target, _key, value, fieldIndex: number) => fieldIndex < 2 + (enemyField.length) ? value + 300 : value - 300,
       duration: 2000,
       onComplete: () => {
