<<<<<<< HEAD
import { globalScene } from "#app/battle-scene";
=======
>>>>>>> f2a2281f
import { BattlerIndex, BattleType } from "#app/battle";
import BattleScene from "#app/battle-scene";
import { PLAYER_PARTY_MAX_SIZE } from "#app/constants";
import { applyAbAttrs, SyncEncounterNatureAbAttr } from "#app/data/ability";
import { initEncounterAnims, loadEncounterAnimAssets } from "#app/data/battle-anims";
import { getCharVariantFromDialogue } from "#app/data/dialogue";
import { getEncounterText } from "#app/data/mystery-encounters/utils/encounter-dialogue-utils";
import { doTrainerExclamation } from "#app/data/mystery-encounters/utils/encounter-phase-utils";
import { getGoldenBugNetSpecies } from "#app/data/mystery-encounters/utils/encounter-pokemon-utils";
import { TrainerSlot } from "#app/data/trainer-config";
import { getRandomWeatherType } from "#app/data/weather";
import { EncounterPhaseEvent } from "#app/events/battle-scene";
import Pokemon, { FieldPosition } from "#app/field/pokemon";
import { getPokemonNameWithAffix } from "#app/messages";
import { BoostBugSpawnModifier, IvScannerModifier, TurnHeldItemTransferModifier } from "#app/modifier/modifier";
import { ModifierPoolType, regenerateModifierPoolThresholds } from "#app/modifier/modifier-type";
import Overrides from "#app/overrides";
import { BattlePhase } from "#app/phases/battle-phase";
import { CheckSwitchPhase } from "#app/phases/check-switch-phase";
import { GameOverPhase } from "#app/phases/game-over-phase";
import { MysteryEncounterPhase } from "#app/phases/mystery-encounter-phases";
import { PostSummonPhase } from "#app/phases/post-summon-phase";
import { ReturnPhase } from "#app/phases/return-phase";
import { ScanIvsPhase } from "#app/phases/scan-ivs-phase";
import { ShinySparklePhase } from "#app/phases/shiny-sparkle-phase";
import { SummonPhase } from "#app/phases/summon-phase";
import { ToggleDoublePositionPhase } from "#app/phases/toggle-double-position-phase";
import { achvs } from "#app/system/achv";
import { handleTutorial, Tutorial } from "#app/tutorial";
import { Mode } from "#app/ui/ui";
import { randSeedInt, randSeedItem } from "#app/utils";
import { BattleSpec } from "#enums/battle-spec";
import { Biome } from "#enums/biome";
import { MysteryEncounterMode } from "#enums/mystery-encounter-mode";
import { PlayerGender } from "#enums/player-gender";
import { Species } from "#enums/species";
import i18next from "i18next";
import { WEIGHT_INCREMENT_ON_SPAWN_MISS } from "#app/data/mystery-encounters/mystery-encounters";

export class EncounterPhase extends BattlePhase {
  private loaded: boolean;

  constructor(loaded?: boolean) {
    super();

    this.loaded = !!loaded;
  }

  start() {
    super.start();

    globalScene.updateGameInfo();

    globalScene.initSession();

    globalScene.eventTarget.dispatchEvent(new EncounterPhaseEvent());

    // Failsafe if players somehow skip floor 200 in classic mode
    if (globalScene.gameMode.isClassic && globalScene.currentBattle.waveIndex > 200) {
      globalScene.unshiftPhase(new GameOverPhase());
    }

    const loadEnemyAssets: Promise<void>[] = [];

    const battle = globalScene.currentBattle;

    // Generate and Init Mystery Encounter
    if (battle.isBattleMysteryEncounter() && !battle.mysteryEncounter) {
      globalScene.executeWithSeedOffset(() => {
        const currentSessionEncounterType = battle.mysteryEncounterType;
        battle.mysteryEncounter = globalScene.getMysteryEncounter(currentSessionEncounterType);
      }, battle.waveIndex * 16);
    }
    const mysteryEncounter = battle.mysteryEncounter;
    if (mysteryEncounter) {
      // If ME has an onInit() function, call it
      // Usually used for calculating rand data before initializing anything visual
      // Also prepopulates any dialogue tokens from encounter/option requirements
      globalScene.executeWithSeedOffset(() => {
        if (mysteryEncounter.onInit) {
          mysteryEncounter.onInit();
        }
        mysteryEncounter.populateDialogueTokensFromRequirements();
      }, battle.waveIndex);

      // Add any special encounter animations to load
      if (mysteryEncounter.encounterAnimations && mysteryEncounter.encounterAnimations.length > 0) {
        loadEnemyAssets.push(initEncounterAnims(mysteryEncounter.encounterAnimations).then(() => loadEncounterAnimAssets(true)));
      }

      // Add intro visuals for mystery encounter
      mysteryEncounter.initIntroVisuals();
      globalScene.field.add(mysteryEncounter.introVisuals!);
    }

    let totalBst = 0;

    battle.enemyLevels?.every((level, e) => {
      if (battle.isBattleMysteryEncounter()) {
        // Skip enemy loading for MEs, those are loaded elsewhere
        return false;
      }
      if (!this.loaded) {
        if (battle.battleType === BattleType.TRAINER) {
          battle.enemyParty[e] = battle.trainer?.genPartyMember(e)!; // TODO:: is the bang correct here?
        } else {
          let enemySpecies = globalScene.randomSpecies(battle.waveIndex, level, true);
          // If player has golden bug net, rolls 10% chance to replace non-boss wave wild species from the golden bug net bug pool
          if (globalScene.findModifier(m => m instanceof BoostBugSpawnModifier)
            && !globalScene.gameMode.isBoss(battle.waveIndex)
            && globalScene.arena.biomeType !== Biome.END
            && randSeedInt(10) === 0) {
            enemySpecies = getGoldenBugNetSpecies(level);
          }
          battle.enemyParty[e] = globalScene.addEnemyPokemon(enemySpecies, level, TrainerSlot.NONE, !!globalScene.getEncounterBossSegments(battle.waveIndex, level, enemySpecies));
          if (globalScene.currentBattle.battleSpec === BattleSpec.FINAL_BOSS) {
            battle.enemyParty[e].ivs = new Array(6).fill(31);
          }
<<<<<<< HEAD
          globalScene.getParty().slice(0, !battle.double ? 1 : 2).reverse().forEach(playerPokemon => {
=======
          this.scene.getPlayerParty().slice(0, !battle.double ? 1 : 2).reverse().forEach(playerPokemon => {
>>>>>>> f2a2281f
            applyAbAttrs(SyncEncounterNatureAbAttr, playerPokemon, null, false, battle.enemyParty[e]);
          });
        }
      }
      const enemyPokemon = globalScene.getEnemyParty()[e];
      if (e < (battle.double ? 2 : 1)) {
        enemyPokemon.setX(-66 + enemyPokemon.getFieldPositionOffset()[0]);
        enemyPokemon.resetSummonData();
      }

      if (!this.loaded) {
        globalScene.gameData.setPokemonSeen(enemyPokemon, true, battle.battleType === BattleType.TRAINER || battle?.mysteryEncounter?.encounterMode === MysteryEncounterMode.TRAINER_BATTLE);
      }

      if (enemyPokemon.species.speciesId === Species.ETERNATUS) {
        if (globalScene.gameMode.isClassic && (battle.battleSpec === BattleSpec.FINAL_BOSS || globalScene.gameMode.isWaveFinal(battle.waveIndex))) {
          if (battle.battleSpec !== BattleSpec.FINAL_BOSS) {
            enemyPokemon.formIndex = 1;
            enemyPokemon.updateScale();
          }
          enemyPokemon.setBoss();
        } else if (!(battle.waveIndex % 1000)) {
          enemyPokemon.formIndex = 1;
          enemyPokemon.updateScale();
          const bossMBH = globalScene.findModifier(m => m instanceof TurnHeldItemTransferModifier && m.pokemonId === enemyPokemon.id, false) as TurnHeldItemTransferModifier;
          globalScene.removeModifier(bossMBH!);
          bossMBH?.setTransferrableFalse();
          globalScene.addEnemyModifier(bossMBH!);
        }
      }

      totalBst += enemyPokemon.getSpeciesForm().baseTotal;

      loadEnemyAssets.push(enemyPokemon.loadAssets());

      console.log(`Pokemon: ${getPokemonNameWithAffix(enemyPokemon)}`, `Species ID: ${enemyPokemon.species.speciesId}`, `Stats: ${enemyPokemon.stats}`, `Ability: ${enemyPokemon.getAbility().name}`, `Passive Ability: ${enemyPokemon.getPassiveAbility().name}`);
      return true;
    });

<<<<<<< HEAD
    if (globalScene.getParty().filter(p => p.isShiny()).length === 6) {
      globalScene.validateAchv(achvs.SHINY_PARTY);
=======
    if (this.scene.getPlayerParty().filter(p => p.isShiny()).length === PLAYER_PARTY_MAX_SIZE) {
      this.scene.validateAchv(achvs.SHINY_PARTY);
>>>>>>> f2a2281f
    }

    if (battle.battleType === BattleType.TRAINER) {
      loadEnemyAssets.push(battle.trainer?.loadAssets().then(() => battle.trainer?.initSprite())!); // TODO: is this bang correct?
    } else if (battle.isBattleMysteryEncounter()) {
      if (battle.mysteryEncounter?.introVisuals) {
        loadEnemyAssets.push(battle.mysteryEncounter.introVisuals.loadAssets().then(() => battle.mysteryEncounter!.introVisuals!.initSprite()));
      }
      if (battle.mysteryEncounter?.loadAssets && battle.mysteryEncounter.loadAssets.length > 0) {
        loadEnemyAssets.push(...battle.mysteryEncounter.loadAssets);
      }
      // Load Mystery Encounter Exclamation bubble and sfx
      loadEnemyAssets.push(new Promise<void>(resolve => {
        globalScene.loadSe("GEN8- Exclaim", "battle_anims", "GEN8- Exclaim.wav");
        globalScene.loadImage("encounter_exclaim", "mystery-encounters");
        globalScene.load.once(Phaser.Loader.Events.COMPLETE, () => resolve());
        if (!globalScene.load.isLoading()) {
          globalScene.load.start();
        }
      }));
    } else {
      const overridedBossSegments = Overrides.OPP_HEALTH_SEGMENTS_OVERRIDE > 1;
      // for double battles, reduce the health segments for boss Pokemon unless there is an override
      if (!overridedBossSegments && battle.enemyParty.filter(p => p.isBoss()).length > 1) {
        for (const enemyPokemon of battle.enemyParty) {
          // If the enemy pokemon is a boss and wasn't populated from data source, then update the number of segments
          if (enemyPokemon.isBoss() && !enemyPokemon.isPopulatedFromDataSource) {
            enemyPokemon.setBoss(true, Math.ceil(enemyPokemon.bossSegments * (enemyPokemon.getSpeciesForm().baseTotal / totalBst)));
            enemyPokemon.initBattleInfo();
          }
        }
      }
    }

    Promise.all(loadEnemyAssets).then(() => {
      battle.enemyParty.every((enemyPokemon, e) => {
        if (battle.isBattleMysteryEncounter()) {
          return false;
        }
        if (e < (battle.double ? 2 : 1)) {
          if (battle.battleType === BattleType.WILD) {
            globalScene.field.add(enemyPokemon);
            battle.seenEnemyPartyMemberIds.add(enemyPokemon.id);
<<<<<<< HEAD
            const playerPokemon = globalScene.getPlayerPokemon();
            if (playerPokemon?.visible) {
              globalScene.field.moveBelow(enemyPokemon as Pokemon, playerPokemon);
=======
            const playerPokemon = this.scene.getPlayerPokemon();
            if (playerPokemon?.isOnField()) {
              this.scene.field.moveBelow(enemyPokemon as Pokemon, playerPokemon);
>>>>>>> f2a2281f
            }
            enemyPokemon.tint(0, 0.5);
          } else if (battle.battleType === BattleType.TRAINER) {
            enemyPokemon.setVisible(false);
            globalScene.currentBattle.trainer?.tint(0, 0.5);
          }
          if (battle.double) {
            enemyPokemon.setFieldPosition(e ? FieldPosition.RIGHT : FieldPosition.LEFT);
          }
        }
        return true;
      });

      if (!this.loaded && battle.battleType !== BattleType.MYSTERY_ENCOUNTER) {
        regenerateModifierPoolThresholds(globalScene.getEnemyField(), battle.battleType === BattleType.TRAINER ? ModifierPoolType.TRAINER : ModifierPoolType.WILD);
        globalScene.generateEnemyModifiers();
      }

      globalScene.ui.setMode(Mode.MESSAGE).then(() => {
        if (!this.loaded) {
          this.trySetWeatherIfNewBiome(); // Set weather before session gets saved
          globalScene.gameData.saveAll(true, battle.waveIndex % 10 === 1 || (globalScene.lastSavePlayTime ?? 0) >= 300).then(success => {
            globalScene.disableMenu = false;
            if (!success) {
              return globalScene.reset(true);
            }
            this.doEncounter();
            globalScene.resetSeed();
          });
        } else {
          this.doEncounter();
          globalScene.resetSeed();
        }
      });
    });
  }

  doEncounter() {
<<<<<<< HEAD
    globalScene.playBgm(undefined, true);
    globalScene.updateModifiers(false);
    globalScene.setFieldScale(1);

    const { battleType, waveIndex } = globalScene.currentBattle;
    if (globalScene.isMysteryEncounterValidForWave(battleType,  waveIndex) && !globalScene.currentBattle.isBattleMysteryEncounter()) {
=======
    this.scene.playBgm(undefined, true);
    this.scene.updateModifiers(false);
    this.scene.setFieldScale(1);

    /*if (startingWave > 10) {
        for (let m = 0; m < Math.min(Math.floor(startingWave / 10), 99); m++)
          this.scene.addModifier(getPlayerModifierTypeOptionsForWave((m + 1) * 10, 1, this.scene.getPlayerParty())[0].type.newModifier(), true);
        this.scene.updateModifiers(true);
      }*/

    const { battleType, waveIndex } = this.scene.currentBattle;
    if (this.scene.isMysteryEncounterValidForWave(battleType,  waveIndex) && !this.scene.currentBattle.isBattleMysteryEncounter()) {
>>>>>>> f2a2281f
      // Increment ME spawn chance if an ME could have spawned but did not
      // Only do this AFTER session has been saved to avoid duplicating increments
      globalScene.mysteryEncounterSaveData.encounterSpawnChance += WEIGHT_INCREMENT_ON_SPAWN_MISS;
    }

<<<<<<< HEAD
    for (const pokemon of globalScene.getParty()) {
=======
    for (const pokemon of this.scene.getPlayerParty()) {
>>>>>>> f2a2281f
      if (pokemon) {
        pokemon.resetBattleData();
      }
    }

    const enemyField = globalScene.getEnemyField();
    globalScene.tweens.add({
      targets: [ globalScene.arenaEnemy, globalScene.currentBattle.trainer, enemyField, globalScene.arenaPlayer, globalScene.trainer ].flat(),
      x: (_target, _key, value, fieldIndex: integer) => fieldIndex < 2 + (enemyField.length) ? value + 300 : value - 300,
      duration: 2000,
      onComplete: () => {
        if (!this.tryOverrideForBattleSpec()) {
          this.doEncounterCommon();
        }
      }
    });

    const encounterIntroVisuals = globalScene.currentBattle?.mysteryEncounter?.introVisuals;
    if (encounterIntroVisuals) {
      const enterFromRight = encounterIntroVisuals.enterFromRight;
      if (enterFromRight) {
        encounterIntroVisuals.x += 500;
      }
      globalScene.tweens.add({
        targets: encounterIntroVisuals,
        x: enterFromRight ? "-=200" : "+=300",
        duration: 2000
      });
    }
  }

  getEncounterMessage(): string {
    const enemyField = globalScene.getEnemyField();

    if (globalScene.currentBattle.battleSpec === BattleSpec.FINAL_BOSS) {
      return i18next.t("battle:bossAppeared", { bossName: getPokemonNameWithAffix(enemyField[0]) });
    }

    if (globalScene.currentBattle.battleType === BattleType.TRAINER) {
      if (globalScene.currentBattle.double) {
        return i18next.t("battle:trainerAppearedDouble", { trainerName: globalScene.currentBattle.trainer?.getName(TrainerSlot.NONE, true) });

      } else {
        return i18next.t("battle:trainerAppeared", { trainerName: globalScene.currentBattle.trainer?.getName(TrainerSlot.NONE, true) });
      }
    }

    return enemyField.length === 1
      ? i18next.t("battle:singleWildAppeared", { pokemonName: enemyField[0].getNameToRender() })
      : i18next.t("battle:multiWildAppeared", { pokemonName1: enemyField[0].getNameToRender(), pokemonName2: enemyField[1].getNameToRender() });
  }

  doEncounterCommon(showEncounterMessage: boolean = true) {
    const enemyField = globalScene.getEnemyField();

    if (globalScene.currentBattle.battleType === BattleType.WILD) {
      enemyField.forEach(enemyPokemon => {
        enemyPokemon.untint(100, "Sine.easeOut");
        enemyPokemon.cry();
        enemyPokemon.showInfo();
        if (enemyPokemon.isShiny()) {
          globalScene.validateAchv(achvs.SEE_SHINY);
        }
      });
      globalScene.updateFieldScale();
      if (showEncounterMessage) {
        globalScene.ui.showText(this.getEncounterMessage(), null, () => this.end(), 1500);
      } else {
        this.end();
      }
    } else if (globalScene.currentBattle.battleType === BattleType.TRAINER) {
      const trainer = globalScene.currentBattle.trainer;
      trainer?.untint(100, "Sine.easeOut");
      trainer?.playAnim();

      const doSummon = () => {
<<<<<<< HEAD
        globalScene.currentBattle.started = true;
        globalScene.playBgm(undefined);
        globalScene.pbTray.showPbTray(globalScene.getParty());
        globalScene.pbTrayEnemy.showPbTray(globalScene.getEnemyParty());
=======
        this.scene.currentBattle.started = true;
        this.scene.playBgm(undefined);
        this.scene.pbTray.showPbTray(this.scene.getPlayerParty());
        this.scene.pbTrayEnemy.showPbTray(this.scene.getEnemyParty());
>>>>>>> f2a2281f
        const doTrainerSummon = () => {
          this.hideEnemyTrainer();
          const availablePartyMembers = globalScene.getEnemyParty().filter(p => !p.isFainted()).length;
          globalScene.unshiftPhase(new SummonPhase(0, false));
          if (globalScene.currentBattle.double && availablePartyMembers > 1) {
            globalScene.unshiftPhase(new SummonPhase(1, false));
          }
          this.end();
        };
        if (showEncounterMessage) {
          globalScene.ui.showText(this.getEncounterMessage(), null, doTrainerSummon, 1500, true);
        } else {
          doTrainerSummon();
        }
      };

      const encounterMessages = globalScene.currentBattle.trainer?.getEncounterMessages();

      if (!encounterMessages?.length) {
        doSummon();
      } else {
        let message: string;
<<<<<<< HEAD
        globalScene.executeWithSeedOffset(() => message = Utils.randSeedItem(encounterMessages), globalScene.currentBattle.waveIndex);
=======
        this.scene.executeWithSeedOffset(() => message = randSeedItem(encounterMessages), this.scene.currentBattle.waveIndex);
>>>>>>> f2a2281f
        message = message!; // tell TS compiler it's defined now
        const showDialogueAndSummon = () => {
          globalScene.ui.showDialogue(message, trainer?.getName(TrainerSlot.NONE, true), null, () => {
            globalScene.charSprite.hide().then(() => globalScene.hideFieldOverlay(250).then(() => doSummon()));
          });
        };
        if (globalScene.currentBattle.trainer?.config.hasCharSprite && !globalScene.ui.shouldSkipDialogue(message)) {
          globalScene.showFieldOverlay(500).then(() => globalScene.charSprite.showCharacter(trainer?.getKey()!, getCharVariantFromDialogue(encounterMessages[0])).then(() => showDialogueAndSummon())); // TODO: is this bang correct?
        } else {
          showDialogueAndSummon();
        }
      }
    } else if (globalScene.currentBattle.isBattleMysteryEncounter() && globalScene.currentBattle.mysteryEncounter) {
      const encounter = globalScene.currentBattle.mysteryEncounter;
      const introVisuals = encounter.introVisuals;
      introVisuals?.playAnim();

      if (encounter.onVisualsStart) {
        encounter.onVisualsStart();
      }

      const doEncounter = () => {
        const doShowEncounterOptions = () => {
          globalScene.ui.clearText();
          globalScene.ui.getMessageHandler().hideNameText();

          globalScene.unshiftPhase(new MysteryEncounterPhase());
          this.end();
        };

        if (showEncounterMessage) {
          const introDialogue = encounter.dialogue.intro;
          if (!introDialogue) {
            doShowEncounterOptions();
          } else {
            const FIRST_DIALOGUE_PROMPT_DELAY = 750;
            let i = 0;
            const showNextDialogue = () => {
              const nextAction = i === introDialogue.length - 1 ? doShowEncounterOptions : showNextDialogue;
              const dialogue = introDialogue[i];
              const title = getEncounterText(dialogue?.speaker);
              const text = getEncounterText(dialogue.text)!;
              i++;
              if (title) {
                globalScene.ui.showDialogue(text, title, null, nextAction, 0, i === 1 ? FIRST_DIALOGUE_PROMPT_DELAY : 0);
              } else {
                globalScene.ui.showText(text, null, nextAction, i === 1 ? FIRST_DIALOGUE_PROMPT_DELAY : 0, true);
              }
            };

            if (introDialogue.length > 0) {
              showNextDialogue();
            }
          }
        } else {
          doShowEncounterOptions();
        }
      };

      const encounterMessage = i18next.t("battle:mysteryEncounterAppeared");

      if (!encounterMessage) {
        doEncounter();
      } else {
        doTrainerExclamation();
        globalScene.ui.showDialogue(encounterMessage, "???", null, () => {
          globalScene.charSprite.hide().then(() => globalScene.hideFieldOverlay(250).then(() => doEncounter()));
        });
      }
    }
  }

  end() {
    const enemyField = globalScene.getEnemyField();

    enemyField.forEach((enemyPokemon, e) => {
      if (enemyPokemon.isShiny()) {
        globalScene.unshiftPhase(new ShinySparklePhase(BattlerIndex.ENEMY + e));
      }
    });

    if (![ BattleType.TRAINER, BattleType.MYSTERY_ENCOUNTER ].includes(globalScene.currentBattle.battleType)) {
      enemyField.map(p => globalScene.pushConditionalPhase(new PostSummonPhase(p.getBattlerIndex()), () => {
        // if there is not a player party, we can't continue
<<<<<<< HEAD
        if (!globalScene.getParty()?.length) {
          return false;
        }
        // how many player pokemon are on the field ?
        const pokemonsOnFieldCount = globalScene.getParty().filter(p => p.isOnField()).length;
        // if it's a 2vs1, there will never be a 2nd pokemon on our field even
        const requiredPokemonsOnField = Math.min(globalScene.getParty().filter((p) => !p.isFainted()).length, 2);
=======
        if (!this.scene.getPlayerParty().length) {
          return false;
        }
        // how many player pokemon are on the field ?
        const pokemonsOnFieldCount = this.scene.getPlayerParty().filter(p => p.isOnField()).length;
        // if it's a 2vs1, there will never be a 2nd pokemon on our field even
        const requiredPokemonsOnField = Math.min(this.scene.getPlayerParty().filter((p) => !p.isFainted()).length, 2);
>>>>>>> f2a2281f
        // if it's a double, there should be 2, otherwise 1
        if (globalScene.currentBattle.double) {
          return pokemonsOnFieldCount === requiredPokemonsOnField;
        }
        return pokemonsOnFieldCount === 1;
      }));
      const ivScannerModifier = globalScene.findModifier(m => m instanceof IvScannerModifier);
      if (ivScannerModifier) {
        enemyField.map(p => globalScene.pushPhase(new ScanIvsPhase(p.getBattlerIndex(), Math.min(ivScannerModifier.getStackCount() * 2, 6))));
      }
    }

    if (!this.loaded) {
<<<<<<< HEAD
      const availablePartyMembers = globalScene.getParty().filter(p => p.isAllowedInBattle());
=======
      const availablePartyMembers = this.scene.getPokemonAllowedInBattle();
>>>>>>> f2a2281f

      if (!availablePartyMembers[0].isOnField()) {
        globalScene.pushPhase(new SummonPhase(0));
      }

      if (globalScene.currentBattle.double) {
        if (availablePartyMembers.length > 1) {
          globalScene.pushPhase(new ToggleDoublePositionPhase(true));
          if (!availablePartyMembers[1].isOnField()) {
            globalScene.pushPhase(new SummonPhase(1));
          }
        }
      } else {
        if (availablePartyMembers.length > 1 && availablePartyMembers[1].isOnField()) {
          globalScene.pushPhase(new ReturnPhase(1));
        }
        globalScene.pushPhase(new ToggleDoublePositionPhase(false));
      }

      if (globalScene.currentBattle.battleType !== BattleType.TRAINER && (globalScene.currentBattle.waveIndex > 1 || !globalScene.gameMode.isDaily)) {
        const minPartySize = globalScene.currentBattle.double ? 2 : 1;
        if (availablePartyMembers.length > minPartySize) {
          globalScene.pushPhase(new CheckSwitchPhase(0, globalScene.currentBattle.double));
          if (globalScene.currentBattle.double) {
            globalScene.pushPhase(new CheckSwitchPhase(1, globalScene.currentBattle.double));
          }
        }
      }
    }
    handleTutorial(Tutorial.Access_Menu).then(() => super.end());
  }

  tryOverrideForBattleSpec(): boolean {
    switch (globalScene.currentBattle.battleSpec) {
      case BattleSpec.FINAL_BOSS:
        const enemy = globalScene.getEnemyPokemon();
        globalScene.ui.showText(this.getEncounterMessage(), null, () => {
          const localizationKey = "battleSpecDialogue:encounter";
          if (globalScene.ui.shouldSkipDialogue(localizationKey)) {
          // Logging mirrors logging found in dialogue-ui-handler
            console.log(`Dialogue ${localizationKey} skipped`);
            this.doEncounterCommon(false);
          } else {
            const count = 5643853 + globalScene.gameData.gameStats.classicSessionsPlayed;
            // The line below checks if an English ordinal is necessary or not based on whether an entry for encounterLocalizationKey exists in the language or not.
            const ordinalUsed = !i18next.exists(localizationKey, { fallbackLng: []}) || i18next.resolvedLanguage === "en" ? i18next.t("battleSpecDialogue:key", { count: count, ordinal: true }) : "";
            const cycleCount = count.toLocaleString() + ordinalUsed;
            const genderIndex = globalScene.gameData.gender ?? PlayerGender.UNSET;
            const genderStr = PlayerGender[genderIndex].toLowerCase();
            const encounterDialogue = i18next.t(localizationKey, { context: genderStr, cycleCount: cycleCount });
            if (!globalScene.gameData.getSeenDialogues()[localizationKey]) {
              globalScene.gameData.saveSeenDialogue(localizationKey);
            }
            globalScene.ui.showDialogue(encounterDialogue, enemy?.species.name, null, () => {
              this.doEncounterCommon(false);
            });
          }
        }, 1500, true);
        return true;
    }
    return false;
  }

  /**
   * Set biome weather if and only if this encounter is the start of a new biome.
   *
   * By using function overrides, this should happen if and only if this phase
   * is exactly a NewBiomeEncounterPhase or an EncounterPhase (to account for
   * Wave 1 of a Daily Run), but NOT NextEncounterPhase (which starts the next
   * wave in the same biome).
   */
  trySetWeatherIfNewBiome(): void {
    if (!this.loaded) {
      globalScene.arena.trySetWeather(getRandomWeatherType(globalScene.arena), false);
    }
  }
}<|MERGE_RESOLUTION|>--- conflicted
+++ resolved
@@ -1,9 +1,5 @@
-<<<<<<< HEAD
+import { BattlerIndex, BattleType } from "#app/battle";
 import { globalScene } from "#app/battle-scene";
-=======
->>>>>>> f2a2281f
-import { BattlerIndex, BattleType } from "#app/battle";
-import BattleScene from "#app/battle-scene";
 import { PLAYER_PARTY_MAX_SIZE } from "#app/constants";
 import { applyAbAttrs, SyncEncounterNatureAbAttr } from "#app/data/ability";
 import { initEncounterAnims, loadEncounterAnimAssets } from "#app/data/battle-anims";
@@ -120,11 +116,7 @@
           if (globalScene.currentBattle.battleSpec === BattleSpec.FINAL_BOSS) {
             battle.enemyParty[e].ivs = new Array(6).fill(31);
           }
-<<<<<<< HEAD
-          globalScene.getParty().slice(0, !battle.double ? 1 : 2).reverse().forEach(playerPokemon => {
-=======
-          this.scene.getPlayerParty().slice(0, !battle.double ? 1 : 2).reverse().forEach(playerPokemon => {
->>>>>>> f2a2281f
+          globalScene.getPlayerParty().slice(0, !battle.double ? 1 : 2).reverse().forEach(playerPokemon => {
             applyAbAttrs(SyncEncounterNatureAbAttr, playerPokemon, null, false, battle.enemyParty[e]);
           });
         }
@@ -164,13 +156,8 @@
       return true;
     });
 
-<<<<<<< HEAD
-    if (globalScene.getParty().filter(p => p.isShiny()).length === 6) {
+    if (globalScene.getPlayerParty().filter(p => p.isShiny()).length === PLAYER_PARTY_MAX_SIZE) {
       globalScene.validateAchv(achvs.SHINY_PARTY);
-=======
-    if (this.scene.getPlayerParty().filter(p => p.isShiny()).length === PLAYER_PARTY_MAX_SIZE) {
-      this.scene.validateAchv(achvs.SHINY_PARTY);
->>>>>>> f2a2281f
     }
 
     if (battle.battleType === BattleType.TRAINER) {
@@ -214,15 +201,9 @@
           if (battle.battleType === BattleType.WILD) {
             globalScene.field.add(enemyPokemon);
             battle.seenEnemyPartyMemberIds.add(enemyPokemon.id);
-<<<<<<< HEAD
             const playerPokemon = globalScene.getPlayerPokemon();
-            if (playerPokemon?.visible) {
+            if (playerPokemon?.isOnField()) {
               globalScene.field.moveBelow(enemyPokemon as Pokemon, playerPokemon);
-=======
-            const playerPokemon = this.scene.getPlayerPokemon();
-            if (playerPokemon?.isOnField()) {
-              this.scene.field.moveBelow(enemyPokemon as Pokemon, playerPokemon);
->>>>>>> f2a2281f
             }
             enemyPokemon.tint(0, 0.5);
           } else if (battle.battleType === BattleType.TRAINER) {
@@ -261,37 +242,18 @@
   }
 
   doEncounter() {
-<<<<<<< HEAD
     globalScene.playBgm(undefined, true);
     globalScene.updateModifiers(false);
     globalScene.setFieldScale(1);
 
     const { battleType, waveIndex } = globalScene.currentBattle;
     if (globalScene.isMysteryEncounterValidForWave(battleType,  waveIndex) && !globalScene.currentBattle.isBattleMysteryEncounter()) {
-=======
-    this.scene.playBgm(undefined, true);
-    this.scene.updateModifiers(false);
-    this.scene.setFieldScale(1);
-
-    /*if (startingWave > 10) {
-        for (let m = 0; m < Math.min(Math.floor(startingWave / 10), 99); m++)
-          this.scene.addModifier(getPlayerModifierTypeOptionsForWave((m + 1) * 10, 1, this.scene.getPlayerParty())[0].type.newModifier(), true);
-        this.scene.updateModifiers(true);
-      }*/
-
-    const { battleType, waveIndex } = this.scene.currentBattle;
-    if (this.scene.isMysteryEncounterValidForWave(battleType,  waveIndex) && !this.scene.currentBattle.isBattleMysteryEncounter()) {
->>>>>>> f2a2281f
       // Increment ME spawn chance if an ME could have spawned but did not
       // Only do this AFTER session has been saved to avoid duplicating increments
       globalScene.mysteryEncounterSaveData.encounterSpawnChance += WEIGHT_INCREMENT_ON_SPAWN_MISS;
     }
 
-<<<<<<< HEAD
-    for (const pokemon of globalScene.getParty()) {
-=======
-    for (const pokemon of this.scene.getPlayerParty()) {
->>>>>>> f2a2281f
+    for (const pokemon of globalScene.getPlayerParty()) {
       if (pokemon) {
         pokemon.resetBattleData();
       }
@@ -368,17 +330,10 @@
       trainer?.playAnim();
 
       const doSummon = () => {
-<<<<<<< HEAD
         globalScene.currentBattle.started = true;
         globalScene.playBgm(undefined);
-        globalScene.pbTray.showPbTray(globalScene.getParty());
+        globalScene.pbTray.showPbTray(globalScene.getPlayerParty());
         globalScene.pbTrayEnemy.showPbTray(globalScene.getEnemyParty());
-=======
-        this.scene.currentBattle.started = true;
-        this.scene.playBgm(undefined);
-        this.scene.pbTray.showPbTray(this.scene.getPlayerParty());
-        this.scene.pbTrayEnemy.showPbTray(this.scene.getEnemyParty());
->>>>>>> f2a2281f
         const doTrainerSummon = () => {
           this.hideEnemyTrainer();
           const availablePartyMembers = globalScene.getEnemyParty().filter(p => !p.isFainted()).length;
@@ -401,11 +356,7 @@
         doSummon();
       } else {
         let message: string;
-<<<<<<< HEAD
-        globalScene.executeWithSeedOffset(() => message = Utils.randSeedItem(encounterMessages), globalScene.currentBattle.waveIndex);
-=======
-        this.scene.executeWithSeedOffset(() => message = randSeedItem(encounterMessages), this.scene.currentBattle.waveIndex);
->>>>>>> f2a2281f
+        globalScene.executeWithSeedOffset(() => message = randSeedItem(encounterMessages), globalScene.currentBattle.waveIndex);
         message = message!; // tell TS compiler it's defined now
         const showDialogueAndSummon = () => {
           globalScene.ui.showDialogue(message, trainer?.getName(TrainerSlot.NONE, true), null, () => {
@@ -490,23 +441,13 @@
     if (![ BattleType.TRAINER, BattleType.MYSTERY_ENCOUNTER ].includes(globalScene.currentBattle.battleType)) {
       enemyField.map(p => globalScene.pushConditionalPhase(new PostSummonPhase(p.getBattlerIndex()), () => {
         // if there is not a player party, we can't continue
-<<<<<<< HEAD
-        if (!globalScene.getParty()?.length) {
+        if (!globalScene.getPlayerParty().length) {
           return false;
         }
         // how many player pokemon are on the field ?
-        const pokemonsOnFieldCount = globalScene.getParty().filter(p => p.isOnField()).length;
+        const pokemonsOnFieldCount = globalScene.getPlayerParty().filter(p => p.isOnField()).length;
         // if it's a 2vs1, there will never be a 2nd pokemon on our field even
-        const requiredPokemonsOnField = Math.min(globalScene.getParty().filter((p) => !p.isFainted()).length, 2);
-=======
-        if (!this.scene.getPlayerParty().length) {
-          return false;
-        }
-        // how many player pokemon are on the field ?
-        const pokemonsOnFieldCount = this.scene.getPlayerParty().filter(p => p.isOnField()).length;
-        // if it's a 2vs1, there will never be a 2nd pokemon on our field even
-        const requiredPokemonsOnField = Math.min(this.scene.getPlayerParty().filter((p) => !p.isFainted()).length, 2);
->>>>>>> f2a2281f
+        const requiredPokemonsOnField = Math.min(globalScene.getPlayerParty().filter((p) => !p.isFainted()).length, 2);
         // if it's a double, there should be 2, otherwise 1
         if (globalScene.currentBattle.double) {
           return pokemonsOnFieldCount === requiredPokemonsOnField;
@@ -520,11 +461,7 @@
     }
 
     if (!this.loaded) {
-<<<<<<< HEAD
-      const availablePartyMembers = globalScene.getParty().filter(p => p.isAllowedInBattle());
-=======
-      const availablePartyMembers = this.scene.getPokemonAllowedInBattle();
->>>>>>> f2a2281f
+      const availablePartyMembers = globalScene.getPokemonAllowedInBattle();
 
       if (!availablePartyMembers[0].isOnField()) {
         globalScene.pushPhase(new SummonPhase(0));
