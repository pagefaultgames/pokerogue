--- conflicted
+++ resolved
@@ -104,17 +104,10 @@
           let enemySpecies = globalScene.randomSpecies(battle.waveIndex, level, true);
           // If player has golden bug net, rolls 10% chance to replace non-boss wave wild species from the golden bug net bug pool
           if (
-<<<<<<< HEAD
-            globalScene.trainerItems.hasItem(TrainerItemId.GOLDEN_BUG_NET) &&
-            !globalScene.gameMode.isBoss(battle.waveIndex) &&
-            globalScene.arena.biomeType !== BiomeId.END &&
-            randSeedInt(10) === 0
-=======
-            globalScene.findModifier(m => m instanceof BoostBugSpawnModifier)
+            globalScene.trainerItems.hasItem(TrainerItemId.GOLDEN_BUG_NET)
             && !globalScene.gameMode.isBoss(battle.waveIndex)
             && globalScene.arena.biomeType !== BiomeId.END
             && randSeedInt(10) === 0
->>>>>>> d3462a14
           ) {
             enemySpecies = getGoldenBugNetSpecies(level);
           }
@@ -543,25 +536,6 @@
       if (enemyPokemon.isShiny(true)) {
         globalScene.phaseManager.unshiftNew("ShinySparklePhase", BattlerIndex.ENEMY + e);
       }
-<<<<<<< HEAD
-=======
-      /** This sets Eternatus' held item to be untransferrable, preventing it from being stolen */
-      if (
-        enemyPokemon.species.speciesId === SpeciesId.ETERNATUS
-        && (globalScene.gameMode.isBattleClassicFinalBoss(globalScene.currentBattle.waveIndex)
-          || globalScene.gameMode.isEndlessMajorBoss(globalScene.currentBattle.waveIndex))
-      ) {
-        const enemyMBH = globalScene.findModifier(
-          m => m instanceof TurnHeldItemTransferModifier,
-          false,
-        ) as TurnHeldItemTransferModifier;
-        if (enemyMBH) {
-          globalScene.removeModifier(enemyMBH, true);
-          enemyMBH.setTransferrableFalse();
-          globalScene.addEnemyModifier(enemyMBH);
-        }
-      }
->>>>>>> d3462a14
     });
 
     if (![BattleType.TRAINER, BattleType.MYSTERY_ENCOUNTER].includes(globalScene.currentBattle.battleType)) {
