--- conflicted
+++ resolved
@@ -142,13 +142,6 @@
         } else if (!(battle.waveIndex % 1000)) {
           enemyPokemon.formIndex = 1;
           enemyPokemon.updateScale();
-<<<<<<< HEAD
-          const bossMBH = globalScene.findModifier(m => m instanceof TurnHeldItemTransferModifier && m.pokemonId === enemyPokemon.id, false) as TurnHeldItemTransferModifier;
-          globalScene.removeModifier(bossMBH!);
-          bossMBH?.setTransferrableFalse();
-          globalScene.addEnemyModifier(bossMBH!);
-=======
->>>>>>> e930536e
         }
       }
 
@@ -222,31 +215,21 @@
       });
 
       if (!this.loaded && battle.battleType !== BattleType.MYSTERY_ENCOUNTER) {
-<<<<<<< HEAD
         regenerateModifierPoolThresholds(globalScene.getEnemyField(), battle.battleType === BattleType.TRAINER ? ModifierPoolType.TRAINER : ModifierPoolType.WILD);
         globalScene.generateEnemyModifiers();
-=======
-        regenerateModifierPoolThresholds(this.scene.getEnemyField(), battle.battleType === BattleType.TRAINER ? ModifierPoolType.TRAINER : ModifierPoolType.WILD);
-        this.scene.generateEnemyModifiers();
         overrideModifiers(this.scene, false);
         this.scene.getEnemyField().forEach(enemy => {
           overrideHeldItems(this.scene, enemy, false);
         });
 
->>>>>>> e930536e
       }
 
       globalScene.ui.setMode(Mode.MESSAGE).then(() => {
         if (!this.loaded) {
           this.trySetWeatherIfNewBiome(); // Set weather before session gets saved
-<<<<<<< HEAD
-          globalScene.gameData.saveAll(true, battle.waveIndex % 10 === 1 || (globalScene.lastSavePlayTime ?? 0) >= 300).then(success => {
+          // Game syncs to server on waves X1 and X6 (As of 1.2.0)
+          globalScene.gameData.saveAll(true, battle.waveIndex % 5 === 1 || (globalScene.lastSavePlayTime ?? 0) >= 300).then(success => {
             globalScene.disableMenu = false;
-=======
-          // Game syncs to server on waves X1 and X6 (As of 1.2.0)
-          this.scene.gameData.saveAll(this.scene, true, battle.waveIndex % 5 === 1 || (this.scene.lastSavePlayTime ?? 0) >= 300).then(success => {
-            this.scene.disableMenu = false;
->>>>>>> e930536e
             if (!success) {
               return globalScene.reset(true);
             }
@@ -395,14 +378,10 @@
       introVisuals?.playAnim();
 
       if (encounter.onVisualsStart) {
-<<<<<<< HEAD
         encounter.onVisualsStart();
-=======
-        encounter.onVisualsStart(this.scene);
       } else if (encounter.spriteConfigs && introVisuals) {
         // If the encounter doesn't have any special visual intro, show sparkle for shiny Pokemon
         introVisuals.playShinySparkles();
->>>>>>> e930536e
       }
 
       const doEncounter = () => {
