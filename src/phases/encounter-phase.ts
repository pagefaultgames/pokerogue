--- conflicted
+++ resolved
@@ -26,12 +26,9 @@
 import { ShinySparklePhase } from "./shiny-sparkle-phase";
 import { SummonPhase } from "./summon-phase";
 import { ToggleDoublePositionPhase } from "./toggle-double-position-phase";
-<<<<<<< HEAD
 import { GameModes } from "#app/game-mode.js";
 import * as LoggerTools from "../logger";
-=======
 import Overrides from "#app/overrides";
->>>>>>> 3a614693
 
 export class EncounterPhase extends BattlePhase {
   private loaded: boolean;
