--- conflicted
+++ resolved
@@ -60,7 +60,6 @@
   constructor(
     battlerIndex: BattlerIndex,
     hpHealed: number,
-<<<<<<< HEAD
     {
       message,
       showFullHpMessage = true,
@@ -78,15 +77,6 @@
       preventFullHeal?: boolean;
       fullRestorePP?: boolean;
     } = {},
-=======
-    message: string | null,
-    showFullHpMessage = true,
-    skipAnim = false,
-    revive = false,
-    healStatus = false,
-    preventFullHeal = false,
-    fullRestorePP = false,
->>>>>>> acb15221
   ) {
     super(battlerIndex, undefined, CommonAnim.HEALTH_UP);
 
@@ -133,53 +123,12 @@
       return;
     }
 
-<<<<<<< HEAD
     this.doHealPokemon();
 
     // Cure status as applicable
     // TODO: This should not be the job of the healing phase
     if (this.healStatus && pokemon.status) {
       this.message = getStatusEffectHealText(pokemon.status.effect, getPokemonNameWithAffix(pokemon));
-=======
-    if (healOrDamage) {
-      const hpRestoreMultiplier = new NumberHolder(1);
-      if (!this.revive) {
-        globalScene.applyModifiers(HealingBoosterModifier, this.player, hpRestoreMultiplier);
-      }
-      const healAmount = new NumberHolder(Math.floor(this.hpHealed * hpRestoreMultiplier.value));
-      if (healAmount.value < 0) {
-        pokemon.damageAndUpdate(healAmount.value * -1, { result: HitResult.INDIRECT });
-        healAmount.value = 0;
-      }
-      // Prevent healing to full if specified (in case of healing tokens so Sturdy doesn't cause a softlock)
-      if (this.preventFullHeal && pokemon.hp + healAmount.value >= pokemon.getMaxHp()) {
-        healAmount.value = pokemon.getMaxHp() - pokemon.hp - 1;
-      }
-      healAmount.value = pokemon.heal(healAmount.value);
-      if (healAmount.value) {
-        globalScene.damageNumberHandler.add(pokemon, healAmount.value, HitResult.HEAL);
-      }
-      if (pokemon.isPlayer()) {
-        globalScene.validateAchvs(HealAchv, healAmount);
-        if (healAmount.value > globalScene.gameData.gameStats.highestHeal) {
-          globalScene.gameData.gameStats.highestHeal = healAmount.value;
-        }
-      }
-      if (this.healStatus && !this.revive && pokemon.status) {
-        lastStatusEffect = pokemon.status.effect;
-        pokemon.resetStatus();
-      }
-      if (this.fullRestorePP) {
-        for (const move of this.getPokemon().getMoveset()) {
-          if (move) {
-            move.ppUsed = 0;
-          }
-        }
-      }
-      pokemon.updateInfo().then(() => super.end());
-    } else if (this.healStatus && !this.revive && pokemon.status) {
-      lastStatusEffect = pokemon.status.effect;
->>>>>>> acb15221
       pokemon.resetStatus();
     }
 
