import { globalScene } from "#app/global-scene";
import { getPokemonNameWithAffix } from "#app/messages";
import type { HealBlockTag } from "#data/battler-tags";
import { getStatusEffectHealText } from "#data/status-effect";
import type { BattlerIndex } from "#enums/battler-index";
import { BattlerTagType } from "#enums/battler-tag-type";
import { HitResult } from "#enums/hit-result";
<<<<<<< HEAD
import { getPokemonNameWithAffix } from "#app/messages";
import { HealAchv } from "#app/system/achv";
import i18next from "i18next";
import { NumberHolder } from "#app/utils/common";
import { CommonAnimPhase } from "./common-anim-phase";
import { BattlerTagType } from "#app/enums/battler-tag-type";
import type { HealBlockTag } from "#app/data/battler-tags";
import { TrainerItemEffect } from "#app/items/trainer-item";
=======
import { CommonAnim } from "#enums/move-anims-common";
import { StatusEffect } from "#enums/status-effect";
import { HealingBoosterModifier } from "#modifiers/modifier";
import { CommonAnimPhase } from "#phases/common-anim-phase";
import { HealAchv } from "#system/achv";
import { NumberHolder } from "#utils/common";
import i18next from "i18next";
>>>>>>> 8cf1b9f7

export class PokemonHealPhase extends CommonAnimPhase {
  public readonly phaseName = "PokemonHealPhase";
  private hpHealed: number;
  private message: string | null;
  private showFullHpMessage: boolean;
  private skipAnim: boolean;
  private revive: boolean;
  private healStatus: boolean;
  private preventFullHeal: boolean;
  private fullRestorePP: boolean;

  constructor(
    battlerIndex: BattlerIndex,
    hpHealed: number,
    message: string | null,
    showFullHpMessage: boolean,
    skipAnim = false,
    revive = false,
    healStatus = false,
    preventFullHeal = false,
    fullRestorePP = false,
  ) {
    super(battlerIndex, undefined, CommonAnim.HEALTH_UP);

    this.hpHealed = hpHealed;
    this.message = message;
    this.showFullHpMessage = showFullHpMessage;
    this.skipAnim = skipAnim;
    this.revive = revive;
    this.healStatus = healStatus;
    this.preventFullHeal = preventFullHeal;
    this.fullRestorePP = fullRestorePP;
  }

  start() {
    if (!this.skipAnim && (this.revive || this.getPokemon().hp) && !this.getPokemon().isFullHp()) {
      super.start();
    } else {
      this.end();
    }
  }

  end() {
    const pokemon = this.getPokemon();

    if (!pokemon.isOnField() || (!this.revive && !pokemon.isActive())) {
      return super.end();
    }

    const hasMessage = !!this.message;
    const healOrDamage = !pokemon.isFullHp() || this.hpHealed < 0;
    const healBlock = pokemon.getTag(BattlerTagType.HEAL_BLOCK) as HealBlockTag;
    let lastStatusEffect = StatusEffect.NONE;

    if (healBlock && this.hpHealed > 0) {
      globalScene.phaseManager.queueMessage(healBlock.onActivation(pokemon));
      this.message = null;
      return super.end();
    }
    if (healOrDamage) {
      const hpRestoreMultiplier = new NumberHolder(1);
      if (!this.revive) {
        globalScene.applyPlayerItems(TrainerItemEffect.HEALING_BOOSTER, { numberHolder: hpRestoreMultiplier });
      }
      const healAmount = new NumberHolder(Math.floor(this.hpHealed * hpRestoreMultiplier.value));
      if (healAmount.value < 0) {
        pokemon.damageAndUpdate(healAmount.value * -1, { result: HitResult.INDIRECT });
        healAmount.value = 0;
      }
      // Prevent healing to full if specified (in case of healing tokens so Sturdy doesn't cause a softlock)
      if (this.preventFullHeal && pokemon.hp + healAmount.value >= pokemon.getMaxHp()) {
        healAmount.value = pokemon.getMaxHp() - pokemon.hp - 1;
      }
      healAmount.value = pokemon.heal(healAmount.value);
      if (healAmount.value) {
        globalScene.damageNumberHandler.add(pokemon, healAmount.value, HitResult.HEAL);
      }
      if (pokemon.isPlayer()) {
        globalScene.validateAchvs(HealAchv, healAmount);
        if (healAmount.value > globalScene.gameData.gameStats.highestHeal) {
          globalScene.gameData.gameStats.highestHeal = healAmount.value;
        }
      }
      if (this.healStatus && !this.revive && pokemon.status) {
        lastStatusEffect = pokemon.status.effect;
        pokemon.resetStatus();
      }
      if (this.fullRestorePP) {
        for (const move of this.getPokemon().getMoveset()) {
          if (move) {
            move.ppUsed = 0;
          }
        }
      }
      pokemon.updateInfo().then(() => super.end());
    } else if (this.healStatus && !this.revive && pokemon.status) {
      lastStatusEffect = pokemon.status.effect;
      pokemon.resetStatus();
      pokemon.updateInfo().then(() => super.end());
    } else if (this.showFullHpMessage) {
      this.message = i18next.t("battle:hpIsFull", {
        pokemonName: getPokemonNameWithAffix(pokemon),
      });
    }

    if (this.message) {
      globalScene.phaseManager.queueMessage(this.message);
    }

    if (this.healStatus && lastStatusEffect && !hasMessage) {
      globalScene.phaseManager.queueMessage(
        getStatusEffectHealText(lastStatusEffect, getPokemonNameWithAffix(pokemon)),
      );
    }

    if (!healOrDamage && !lastStatusEffect) {
      super.end();
    }
  }
}<|MERGE_RESOLUTION|>--- conflicted
+++ resolved
@@ -1,28 +1,17 @@
 import { globalScene } from "#app/global-scene";
+import { TrainerItemEffect } from "#app/items/trainer-item";
 import { getPokemonNameWithAffix } from "#app/messages";
 import type { HealBlockTag } from "#data/battler-tags";
 import { getStatusEffectHealText } from "#data/status-effect";
 import type { BattlerIndex } from "#enums/battler-index";
 import { BattlerTagType } from "#enums/battler-tag-type";
 import { HitResult } from "#enums/hit-result";
-<<<<<<< HEAD
-import { getPokemonNameWithAffix } from "#app/messages";
-import { HealAchv } from "#app/system/achv";
-import i18next from "i18next";
-import { NumberHolder } from "#app/utils/common";
-import { CommonAnimPhase } from "./common-anim-phase";
-import { BattlerTagType } from "#app/enums/battler-tag-type";
-import type { HealBlockTag } from "#app/data/battler-tags";
-import { TrainerItemEffect } from "#app/items/trainer-item";
-=======
 import { CommonAnim } from "#enums/move-anims-common";
 import { StatusEffect } from "#enums/status-effect";
-import { HealingBoosterModifier } from "#modifiers/modifier";
 import { CommonAnimPhase } from "#phases/common-anim-phase";
 import { HealAchv } from "#system/achv";
 import { NumberHolder } from "#utils/common";
 import i18next from "i18next";
->>>>>>> 8cf1b9f7
 
 export class PokemonHealPhase extends CommonAnimPhase {
   public readonly phaseName = "PokemonHealPhase";
