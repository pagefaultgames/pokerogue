--- conflicted
+++ resolved
@@ -23,13 +23,8 @@
   private preventFullHeal: boolean;
   private fullRestorePP: boolean;
 
-<<<<<<< HEAD
-  constructor(battlerIndex: BattlerIndex, hpHealed: integer, message: string | null, showFullHpMessage: boolean, skipAnim: boolean = false, revive: boolean = false, healStatus: boolean = false, preventFullHeal: boolean = false) {
+  constructor(battlerIndex: BattlerIndex, hpHealed: integer, message: string | null, showFullHpMessage: boolean, skipAnim: boolean = false, revive: boolean = false, healStatus: boolean = false, preventFullHeal: boolean = false, fullRestorePP: boolean = false) {
     super(battlerIndex, undefined, CommonAnim.HEALTH_UP);
-=======
-  constructor(scene: BattleScene, battlerIndex: BattlerIndex, hpHealed: integer, message: string | null, showFullHpMessage: boolean, skipAnim: boolean = false, revive: boolean = false, healStatus: boolean = false, preventFullHeal: boolean = false, fullRestorePP: boolean = false) {
-    super(scene, battlerIndex, undefined, CommonAnim.HEALTH_UP);
->>>>>>> 5db3074e
 
     this.hpHealed = hpHealed;
     this.message = message;
