--- conflicted
+++ resolved
@@ -10,12 +10,9 @@
 import i18next from "i18next";
 import * as Utils from "#app/utils";
 import { CommonAnimPhase } from "./common-anim-phase";
-<<<<<<< HEAD
 import * as LoggerTools from "../logger";
-=======
 import { BattlerTagType } from "#app/enums/battler-tag-type";
 import { HealBlockTag } from "#app/data/battler-tags";
->>>>>>> 9f31e36d
 
 export class PokemonHealPhase extends CommonAnimPhase {
   private hpHealed: integer;
