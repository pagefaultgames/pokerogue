--- conflicted
+++ resolved
@@ -70,14 +70,8 @@
       globalScene.queueMessage(healBlock.onActivation(pokemon));
       this.message = null;
       return super.end();
-<<<<<<< HEAD
     } else if (healOrDamage) {
       const hpRestoreMultiplier = new NumberHolder(1);
-=======
-    }
-    if (healOrDamage) {
-      const hpRestoreMultiplier = new Utils.NumberHolder(1);
->>>>>>> 420c2e37
       if (!this.revive) {
         globalScene.applyModifiers(HealingBoosterModifier, this.player, hpRestoreMultiplier);
       }
