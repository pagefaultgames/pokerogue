--- conflicted
+++ resolved
@@ -219,12 +219,7 @@
     /* Added a local check to see if the game is running offline
       If Online, execute apiFetch as intended
       If Offline, execute offlineNewClear() only for victory, a localStorage implementation of newClear daily run checks */
-<<<<<<< HEAD
     if (!isLocal || isLocalServerConnected) {
-      pokerogueApi.savedata.session.newclear({ slot: globalScene.sessionSlotId, isVictory: this.isVictory, clientSessionId: clientSessionId })
-        .then((success) => doGameOver(!!success));
-=======
-    if (!Utils.isLocal || Utils.isLocalServerConnected) {
       pokerogueApi.savedata.session
         .newclear({
           slot: globalScene.sessionSlotId,
@@ -232,7 +227,6 @@
           clientSessionId: clientSessionId,
         })
         .then(success => doGameOver(!!success));
->>>>>>> 420c2e37
     } else if (this.isVictory) {
       globalScene.gameData.offlineNewClear().then(result => {
         doGameOver(result);
