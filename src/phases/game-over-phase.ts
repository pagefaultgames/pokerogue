--- conflicted
+++ resolved
@@ -1,11 +1,6 @@
 import { clientSessionId } from "#app/account";
 import { BattleType } from "#app/battle";
-<<<<<<< HEAD
 import { globalScene } from "#app/battle-scene";
-import { getCharVariantFromDialogue } from "#app/data/dialogue";
-=======
-import BattleScene from "#app/battle-scene";
->>>>>>> f2a2281f
 import { pokemonEvolutions } from "#app/data/balance/pokemon-evolutions";
 import { getCharVariantFromDialogue } from "#app/data/dialogue";
 import PokemonSpecies, { getPokemonSpecies } from "#app/data/pokemon-species";
@@ -34,13 +29,8 @@
   private isVictory: boolean;
   private firstRibbons: PokemonSpecies[] = [];
 
-<<<<<<< HEAD
-  constructor(victory?: boolean) {
+  constructor(isVictory: boolean = false) {
     super();
-=======
-  constructor(scene: BattleScene, isVictory: boolean = false) {
-    super(scene);
->>>>>>> f2a2281f
 
     this.isVictory = isVictory;
   }
@@ -49,33 +39,23 @@
     super.start();
 
     // Failsafe if players somehow skip floor 200 in classic mode
-<<<<<<< HEAD
     if (globalScene.gameMode.isClassic && globalScene.currentBattle.waveIndex > 200) {
-      this.victory = true;
-=======
-    if (this.scene.gameMode.isClassic && this.scene.currentBattle.waveIndex > 200) {
       this.isVictory = true;
->>>>>>> f2a2281f
     }
 
     // Handle Mystery Encounter special Game Over cases
     // Situations such as when player lost a battle, but it isn't treated as full Game Over
-<<<<<<< HEAD
-    if (!this.victory && globalScene.currentBattle.mysteryEncounter?.onGameOver && !globalScene.currentBattle.mysteryEncounter.onGameOver()) {
-=======
-    if (!this.isVictory && this.scene.currentBattle.mysteryEncounter?.onGameOver && !this.scene.currentBattle.mysteryEncounter.onGameOver(this.scene)) {
->>>>>>> f2a2281f
+    if (!this.isVictory && globalScene.currentBattle.mysteryEncounter?.onGameOver && !globalScene.currentBattle.mysteryEncounter.onGameOver()) {
       // Do not end the game
       return this.end();
     }
     // Otherwise, continue standard Game Over logic
 
-<<<<<<< HEAD
-    if (this.victory && globalScene.gameMode.isEndless) {
+    if (this.isVictory && globalScene.gameMode.isEndless) {
       const genderIndex = globalScene.gameData.gender ?? PlayerGender.UNSET;
       const genderStr = PlayerGender[genderIndex].toLowerCase();
       globalScene.ui.showDialogue(i18next.t("miscDialogue:ending_endless", { context: genderStr }), i18next.t("miscDialogue:ending_name"), 0, () => this.handleGameOver());
-    } else if (this.victory || !globalScene.enableRetries) {
+    } else if (this.isVictory || !globalScene.enableRetries) {
       this.handleGameOver();
     } else {
       globalScene.ui.showText(i18next.t("battle:retryBattle"), null, () => {
@@ -86,33 +66,11 @@
             globalScene.gameData.loadSession(globalScene.sessionSlotId).then(() => {
               globalScene.pushPhase(new EncounterPhase(true));
 
-              const availablePartyMembers = globalScene.getParty().filter(p => p.isAllowedInBattle()).length;
+              const availablePartyMembers = globalScene.getPokemonAllowedInBattle().length;
 
               globalScene.pushPhase(new SummonPhase(0));
               if (globalScene.currentBattle.double && availablePartyMembers > 1) {
                 globalScene.pushPhase(new SummonPhase(1));
-=======
-    if (this.isVictory && this.scene.gameMode.isEndless) {
-      const genderIndex = this.scene.gameData.gender ?? PlayerGender.UNSET;
-      const genderStr = PlayerGender[genderIndex].toLowerCase();
-      this.scene.ui.showDialogue(i18next.t("miscDialogue:ending_endless", { context: genderStr }), i18next.t("miscDialogue:ending_name"), 0, () => this.handleGameOver());
-    } else if (this.isVictory || !this.scene.enableRetries) {
-      this.handleGameOver();
-    } else {
-      this.scene.ui.showText(i18next.t("battle:retryBattle"), null, () => {
-        this.scene.ui.setMode(Mode.CONFIRM, () => {
-          this.scene.ui.fadeOut(1250).then(() => {
-            this.scene.reset();
-            this.scene.clearPhaseQueue();
-            this.scene.gameData.loadSession(this.scene, this.scene.sessionSlotId).then(() => {
-              this.scene.pushPhase(new EncounterPhase(this.scene, true));
-
-              const availablePartyMembers = this.scene.getPokemonAllowedInBattle().length;
-
-              this.scene.pushPhase(new SummonPhase(this.scene, 0));
-              if (this.scene.currentBattle.double && availablePartyMembers > 1) {
-                this.scene.pushPhase(new SummonPhase(this.scene, 1));
->>>>>>> f2a2281f
               }
               if (globalScene.currentBattle.waveIndex > 1 && globalScene.currentBattle.battleType !== BattleType.TRAINER) {
                 globalScene.pushPhase(new CheckSwitchPhase(0, globalScene.currentBattle.double));
@@ -135,21 +93,12 @@
       globalScene.disableMenu = true;
       globalScene.time.delayedCall(1000, () => {
         let firstClear = false;
-<<<<<<< HEAD
-        if (this.victory && newClear) {
+        if (this.isVictory && newClear) {
           if (globalScene.gameMode.isClassic) {
             firstClear = globalScene.validateAchv(achvs.CLASSIC_VICTORY);
             globalScene.validateAchv(achvs.UNEVOLVED_CLASSIC_VICTORY);
             globalScene.gameData.gameStats.sessionsWon++;
-            for (const pokemon of globalScene.getParty()) {
-=======
-        if (this.isVictory && newClear) {
-          if (this.scene.gameMode.isClassic) {
-            firstClear = this.scene.validateAchv(achvs.CLASSIC_VICTORY);
-            this.scene.validateAchv(achvs.UNEVOLVED_CLASSIC_VICTORY);
-            this.scene.gameData.gameStats.sessionsWon++;
-            for (const pokemon of this.scene.getPlayerParty()) {
->>>>>>> f2a2281f
+            for (const pokemon of globalScene.getPlayerParty()) {
               this.awardRibbon(pokemon);
 
               if (pokemon.species.getRootSpeciesId() !== pokemon.species.getRootSpeciesId(true)) {
@@ -160,17 +109,10 @@
             globalScene.gameData.gameStats.dailyRunSessionsWon++;
           }
         }
-<<<<<<< HEAD
-        globalScene.gameData.saveRunHistory(globalScene.gameData.getSessionSaveData(), this.victory);
-        const fadeDuration = this.victory ? 10000 : 5000;
+        globalScene.gameData.saveRunHistory(globalScene.gameData.getSessionSaveData(), this.isVictory);
+        const fadeDuration = this.isVictory ? 10000 : 5000;
         globalScene.fadeOutBgm(fadeDuration, true);
         const activeBattlers = globalScene.getField().filter(p => p?.isActive(true));
-=======
-        this.scene.gameData.saveRunHistory(this.scene, this.scene.gameData.getSessionSaveData(this.scene), this.isVictory);
-        const fadeDuration = this.isVictory ? 10000 : 5000;
-        this.scene.fadeOutBgm(fadeDuration, true);
-        const activeBattlers = this.scene.getField().filter(p => p?.isActive(true));
->>>>>>> f2a2281f
         activeBattlers.map(p => p.hideInfo());
         globalScene.ui.fadeOut(fadeDuration).then(() => {
           activeBattlers.map(a => a.setVisible(false));
@@ -178,13 +120,8 @@
           globalScene.clearPhaseQueue();
           globalScene.ui.clearText();
 
-<<<<<<< HEAD
-          if (this.victory && globalScene.gameMode.isChallenge) {
+          if (this.isVictory && globalScene.gameMode.isChallenge) {
             globalScene.gameMode.challenges.forEach(c => globalScene.validateAchvs(ChallengeAchv, c));
-=======
-          if (this.isVictory && this.scene.gameMode.isChallenge) {
-            this.scene.gameMode.challenges.forEach(c => this.scene.validateAchvs(ChallengeAchv, c));
->>>>>>> f2a2281f
           }
 
           const clear = (endCardPhase?: EndCardPhase) => {
@@ -203,11 +140,7 @@
             this.end();
           };
 
-<<<<<<< HEAD
-          if (this.victory && globalScene.gameMode.isClassic) {
-=======
-          if (this.isVictory && this.scene.gameMode.isClassic) {
->>>>>>> f2a2281f
+          if (this.isVictory && globalScene.gameMode.isClassic) {
             const dialogueKey = "miscDialogue:ending";
 
             if (!globalScene.ui.shouldSkipDialogue(dialogueKey)) {
@@ -242,60 +175,30 @@
 
     /* Added a local check to see if the game is running offline
       If Online, execute apiFetch as intended
-<<<<<<< HEAD
-      If Offline, execute offlineNewClear(), a localStorage implementation of newClear daily run checks */
-    if (this.victory) {
-      if (!Utils.isLocal) {
-        Utils.apiFetch(`savedata/session/newclear?slot=${globalScene.sessionSlotId}&clientSessionId=${clientSessionId}`, true)
-          .then(response => response.json())
-          .then(newClear => doGameOver(newClear));
-      } else {
-        globalScene.gameData.offlineNewClear().then(result => {
-          doGameOver(result);
-        });
-      }
-    } else {
-      doGameOver(false);
-=======
       If Offline, execute offlineNewClear() only for victory, a localStorage implementation of newClear daily run checks */
     if (!Utils.isLocal || Utils.isLocalServerConnected) {
-      pokerogueApi.savedata.session.newclear({ slot: this.scene.sessionSlotId, isVictory: this.isVictory, clientSessionId: clientSessionId })
+      pokerogueApi.savedata.session.newclear({ slot: globalScene.sessionSlotId, isVictory: this.isVictory, clientSessionId: clientSessionId })
         .then((success) => doGameOver(!!success));
     } else if (this.isVictory) {
-      this.scene.gameData.offlineNewClear(this.scene).then(result => {
+      globalScene.gameData.offlineNewClear().then(result => {
         doGameOver(result);
       });
->>>>>>> f2a2281f
     }
   }
 
   handleUnlocks(): void {
-<<<<<<< HEAD
-    if (this.victory && globalScene.gameMode.isClassic) {
+    if (this.isVictory && globalScene.gameMode.isClassic) {
       if (!globalScene.gameData.unlocks[Unlockables.ENDLESS_MODE]) {
         globalScene.unshiftPhase(new UnlockPhase(Unlockables.ENDLESS_MODE));
       }
-      if (globalScene.getParty().filter(p => p.fusionSpecies).length && !globalScene.gameData.unlocks[Unlockables.SPLICED_ENDLESS_MODE]) {
+      if (globalScene.getPlayerParty().filter(p => p.fusionSpecies).length && !globalScene.gameData.unlocks[Unlockables.SPLICED_ENDLESS_MODE]) {
         globalScene.unshiftPhase(new UnlockPhase(Unlockables.SPLICED_ENDLESS_MODE));
-=======
-    if (this.isVictory && this.scene.gameMode.isClassic) {
-      if (!this.scene.gameData.unlocks[Unlockables.ENDLESS_MODE]) {
-        this.scene.unshiftPhase(new UnlockPhase(this.scene, Unlockables.ENDLESS_MODE));
-      }
-      if (this.scene.getPlayerParty().filter(p => p.fusionSpecies).length && !this.scene.gameData.unlocks[Unlockables.SPLICED_ENDLESS_MODE]) {
-        this.scene.unshiftPhase(new UnlockPhase(this.scene, Unlockables.SPLICED_ENDLESS_MODE));
->>>>>>> f2a2281f
       }
       if (!globalScene.gameData.unlocks[Unlockables.MINI_BLACK_HOLE]) {
         globalScene.unshiftPhase(new UnlockPhase(Unlockables.MINI_BLACK_HOLE));
       }
-<<<<<<< HEAD
-      if (!globalScene.gameData.unlocks[Unlockables.EVIOLITE] && globalScene.getParty().some(p => p.getSpeciesForm(true).speciesId in pokemonEvolutions)) {
+      if (!globalScene.gameData.unlocks[Unlockables.EVIOLITE] && globalScene.getPlayerParty().some(p => p.getSpeciesForm(true).speciesId in pokemonEvolutions)) {
         globalScene.unshiftPhase(new UnlockPhase(Unlockables.EVIOLITE));
-=======
-      if (!this.scene.gameData.unlocks[Unlockables.EVIOLITE] && this.scene.getPlayerParty().some(p => p.getSpeciesForm(true).speciesId in pokemonEvolutions)) {
-        this.scene.unshiftPhase(new UnlockPhase(this.scene, Unlockables.EVIOLITE));
->>>>>>> f2a2281f
       }
     }
   }
