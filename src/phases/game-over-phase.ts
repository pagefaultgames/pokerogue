import { clientSessionId } from "#app/account";
import { BattleType } from "#app/battle";
import BattleScene from "#app/battle-scene";
import { pokemonEvolutions } from "#app/data/balance/pokemon-evolutions";
import { getCharVariantFromDialogue } from "#app/data/dialogue";
import PokemonSpecies, { getPokemonSpecies } from "#app/data/pokemon-species";
import { trainerConfigs } from "#app/data/trainer-config";
import Pokemon from "#app/field/pokemon";
import { modifierTypes } from "#app/modifier/modifier-type";
import { BattlePhase } from "#app/phases/battle-phase";
import { CheckSwitchPhase } from "#app/phases/check-switch-phase";
import { EncounterPhase } from "#app/phases/encounter-phase";
import { EndCardPhase } from "#app/phases/end-card-phase";
import { GameOverModifierRewardPhase } from "#app/phases/game-over-modifier-reward-phase";
import { PostGameOverPhase } from "#app/phases/post-game-over-phase";
import { RibbonModifierRewardPhase } from "#app/phases/ribbon-modifier-reward-phase";
import { SummonPhase } from "#app/phases/summon-phase";
import { UnlockPhase } from "#app/phases/unlock-phase";
import { achvs, ChallengeAchv } from "#app/system/achv";
import { Unlockables } from "#app/system/unlockables";
import { Mode } from "#app/ui/ui";
import { isLocal, isLocalServerConnected } from "#app/utils";
import { PlayerGender } from "#enums/player-gender";
import { TrainerType } from "#enums/trainer-type";
import i18next from "i18next";
import { pokerogueApi } from "#app/plugins/api/pokerogue-api";

export class GameOverPhase extends BattlePhase {
  private isVictory: boolean;
  private firstRibbons: PokemonSpecies[] = [];

<<<<<<< HEAD
  constructor(scene: BattleScene, victory: boolean = false) {
    super(scene);

    this.victory = victory;
=======
  constructor(scene: BattleScene, isVictory: boolean = false) {
    super(scene);

    this.isVictory = isVictory;
>>>>>>> 6442b834
  }

  start() {
    super.start();

    // Failsafe if players somehow skip floor 200 in classic mode
    if (this.scene.gameMode.isClassic && this.scene.currentBattle.waveIndex > 200) {
      this.isVictory = true;
    }

    // Handle Mystery Encounter special Game Over cases
    // Situations such as when player lost a battle, but it isn't treated as full Game Over
    if (!this.isVictory && this.scene.currentBattle.mysteryEncounter?.onGameOver && !this.scene.currentBattle.mysteryEncounter.onGameOver(this.scene)) {
      // Do not end the game
      return this.end();
    }
    // Otherwise, continue standard Game Over logic

    if (this.isVictory && this.scene.gameMode.isEndless) {
      const genderIndex = this.scene.gameData.gender ?? PlayerGender.UNSET;
      const genderStr = PlayerGender[genderIndex].toLowerCase();
      this.scene.ui.showDialogue(i18next.t("miscDialogue:ending_endless", { context: genderStr }), i18next.t("miscDialogue:ending_name"), 0, () => this.handleGameOver());
    } else if (this.isVictory || !this.scene.enableRetries) {
      this.handleGameOver();
    } else {
      this.scene.ui.showText(i18next.t("battle:retryBattle"), null, () => {
        this.scene.ui.setMode(Mode.CONFIRM, () => {
          this.scene.ui.fadeOut(1250).then(() => {
            this.scene.reset();
            this.scene.clearPhaseQueue();
            this.scene.gameData.loadSession(this.scene, this.scene.sessionSlotId).then(() => {
              this.scene.pushPhase(new EncounterPhase(this.scene, true));

              const availablePartyMembers = this.scene.getPokemonAllowedInBattle().length;

              this.scene.pushPhase(new SummonPhase(this.scene, 0));
              if (this.scene.currentBattle.double && availablePartyMembers > 1) {
                this.scene.pushPhase(new SummonPhase(this.scene, 1));
              }
              if (this.scene.currentBattle.waveIndex > 1 && this.scene.currentBattle.battleType !== BattleType.TRAINER) {
                this.scene.pushPhase(new CheckSwitchPhase(this.scene, 0, this.scene.currentBattle.double));
                if (this.scene.currentBattle.double && availablePartyMembers > 1) {
                  this.scene.pushPhase(new CheckSwitchPhase(this.scene, 1, this.scene.currentBattle.double));
                }
              }

              this.scene.ui.fadeIn(1250);
              this.end();
            });
          });
        }, () => this.handleGameOver(), false, 0, 0, 1000);
      });
    }
  }

  handleGameOver(): void {
    const doGameOver = (newClear: boolean) => {
      this.scene.disableMenu = true;
      this.scene.time.delayedCall(1000, () => {
        let firstClear = false;
        if (this.isVictory && newClear) {
          if (this.scene.gameMode.isClassic) {
            firstClear = this.scene.validateAchv(achvs.CLASSIC_VICTORY);
            this.scene.validateAchv(achvs.UNEVOLVED_CLASSIC_VICTORY);
            this.scene.gameData.gameStats.sessionsWon++;
            for (const pokemon of this.scene.getPlayerParty()) {
              this.awardRibbon(pokemon);

              if (pokemon.species.getRootSpeciesId() !== pokemon.species.getRootSpeciesId(true)) {
                this.awardRibbon(pokemon, true);
              }
            }
          } else if (this.scene.gameMode.isDaily && newClear) {
            this.scene.gameData.gameStats.dailyRunSessionsWon++;
          }
        }
        this.scene.gameData.saveRunHistory(this.scene, this.scene.gameData.getSessionSaveData(this.scene), this.isVictory);
        const fadeDuration = this.isVictory ? 10000 : 5000;
        this.scene.fadeOutBgm(fadeDuration, true);
        const activeBattlers = this.scene.getField().filter(p => p?.isActive(true));
        activeBattlers.map(p => p.hideInfo());
        this.scene.ui.fadeOut(fadeDuration).then(() => {
          activeBattlers.map(a => a.setVisible(false));
          this.scene.setFieldScale(1, true);
          this.scene.clearPhaseQueue();
          this.scene.ui.clearText();

          if (this.isVictory && this.scene.gameMode.isChallenge) {
            this.scene.gameMode.challenges.forEach(c => this.scene.validateAchvs(ChallengeAchv, c));
          }

          const clear = (endCardPhase?: EndCardPhase) => {
            if (this.isVictory && newClear) {
              this.handleUnlocks();

              for (const species of this.firstRibbons) {
                this.scene.unshiftPhase(new RibbonModifierRewardPhase(this.scene, modifierTypes.VOUCHER_PLUS, species));
              }
              if (!firstClear) {
                this.scene.unshiftPhase(new GameOverModifierRewardPhase(this.scene, modifierTypes.VOUCHER_PREMIUM));
              }
            }
            this.scene.pushPhase(new PostGameOverPhase(this.scene, endCardPhase));
            this.end();
          };

          if (this.isVictory && this.scene.gameMode.isClassic) {
            const dialogueKey = "miscDialogue:ending";

            if (!this.scene.ui.shouldSkipDialogue(dialogueKey)) {
              this.scene.ui.fadeIn(500).then(() => {
                const genderIndex = this.scene.gameData.gender ?? PlayerGender.UNSET;
                const genderStr = PlayerGender[genderIndex].toLowerCase();
                // Dialogue has to be retrieved so that the rival's expressions can be loaded and shown via getCharVariantFromDialogue
                const dialogue = i18next.t(dialogueKey, { context: genderStr });
                this.scene.charSprite.showCharacter(`rival_${this.scene.gameData.gender === PlayerGender.FEMALE ? "m" : "f"}`, getCharVariantFromDialogue(dialogue)).then(() => {
                  this.scene.ui.showDialogue(dialogueKey, this.scene.gameData.gender === PlayerGender.FEMALE ? trainerConfigs[TrainerType.RIVAL].name : trainerConfigs[TrainerType.RIVAL].nameFemale, null, () => {
                    this.scene.ui.fadeOut(500).then(() => {
                      this.scene.charSprite.hide().then(() => {
                        const endCardPhase = new EndCardPhase(this.scene);
                        this.scene.unshiftPhase(endCardPhase);
                        clear(endCardPhase);
                      });
                    });
                  });
                });
              });
            } else {
              const endCardPhase = new EndCardPhase(this.scene);
              this.scene.unshiftPhase(endCardPhase);
              clear(endCardPhase);
            }
          } else {
            clear();
          }
        });
      });
    };

    /* Added a local check to see if the game is running offline
      If Online, execute apiFetch as intended
<<<<<<< HEAD
      If Offline, execute offlineNewClear(), a localStorage implementation of newClear daily run checks */
    if (this.victory) {
      if (!isLocal || isLocalServerConnected) {
        pokerogueApi.savedata.session.newclear({ slot: this.scene.sessionSlotId, clientSessionId })
          .then((success) => doGameOver(!!success));
      } else {
        this.scene.gameData.offlineNewClear(this.scene).then(result => {
          doGameOver(result);
        });
      }
=======
      If Offline, execute offlineNewClear() only for victory, a localStorage implementation of newClear daily run checks */
    if (!Utils.isLocal || Utils.isLocalServerConnected) {
      pokerogueApi.savedata.session.newclear({ slot: this.scene.sessionSlotId, isVictory: this.isVictory, clientSessionId: clientSessionId })
        .then((success) => doGameOver(!!success));
    } else if (this.isVictory) {
      this.scene.gameData.offlineNewClear(this.scene).then(result => {
        doGameOver(result);
      });
>>>>>>> 6442b834
    } else {
      doGameOver(false);
    }
  }

  handleUnlocks(): void {
    if (this.isVictory && this.scene.gameMode.isClassic) {
      if (!this.scene.gameData.unlocks[Unlockables.ENDLESS_MODE]) {
        this.scene.unshiftPhase(new UnlockPhase(this.scene, Unlockables.ENDLESS_MODE));
      }
      if (this.scene.getPlayerParty().filter(p => p.fusionSpecies).length && !this.scene.gameData.unlocks[Unlockables.SPLICED_ENDLESS_MODE]) {
        this.scene.unshiftPhase(new UnlockPhase(this.scene, Unlockables.SPLICED_ENDLESS_MODE));
      }
      if (!this.scene.gameData.unlocks[Unlockables.MINI_BLACK_HOLE]) {
        this.scene.unshiftPhase(new UnlockPhase(this.scene, Unlockables.MINI_BLACK_HOLE));
      }
      if (!this.scene.gameData.unlocks[Unlockables.EVIOLITE] && this.scene.getPlayerParty().some(p => p.getSpeciesForm(true).speciesId in pokemonEvolutions)) {
        this.scene.unshiftPhase(new UnlockPhase(this.scene, Unlockables.EVIOLITE));
      }
    }
  }

  awardRibbon(pokemon: Pokemon, forStarter: boolean = false): void {
    const speciesId = getPokemonSpecies(pokemon.species.speciesId);
    const speciesRibbonCount = this.scene.gameData.incrementRibbonCount(speciesId, forStarter);
    // first time classic win, award voucher
    if (speciesRibbonCount === 1) {
      this.firstRibbons.push(getPokemonSpecies(pokemon.species.getRootSpeciesId(forStarter)));
    }
  }
}
<|MERGE_RESOLUTION|>--- conflicted
+++ resolved
@@ -29,17 +29,10 @@
   private isVictory: boolean;
   private firstRibbons: PokemonSpecies[] = [];
 
-<<<<<<< HEAD
-  constructor(scene: BattleScene, victory: boolean = false) {
-    super(scene);
-
-    this.victory = victory;
-=======
   constructor(scene: BattleScene, isVictory: boolean = false) {
     super(scene);
 
     this.isVictory = isVictory;
->>>>>>> 6442b834
   }
 
   start() {
@@ -181,27 +174,14 @@
 
     /* Added a local check to see if the game is running offline
       If Online, execute apiFetch as intended
-<<<<<<< HEAD
-      If Offline, execute offlineNewClear(), a localStorage implementation of newClear daily run checks */
-    if (this.victory) {
-      if (!isLocal || isLocalServerConnected) {
-        pokerogueApi.savedata.session.newclear({ slot: this.scene.sessionSlotId, clientSessionId })
-          .then((success) => doGameOver(!!success));
-      } else {
-        this.scene.gameData.offlineNewClear(this.scene).then(result => {
-          doGameOver(result);
-        });
-      }
-=======
       If Offline, execute offlineNewClear() only for victory, a localStorage implementation of newClear daily run checks */
-    if (!Utils.isLocal || Utils.isLocalServerConnected) {
+    if (!isLocal || isLocalServerConnected) {
       pokerogueApi.savedata.session.newclear({ slot: this.scene.sessionSlotId, isVictory: this.isVictory, clientSessionId: clientSessionId })
         .then((success) => doGameOver(!!success));
     } else if (this.isVictory) {
       this.scene.gameData.offlineNewClear(this.scene).then(result => {
         doGameOver(result);
       });
->>>>>>> 6442b834
     } else {
       doGameOver(false);
     }
