--- conflicted
+++ resolved
@@ -23,16 +23,13 @@
 import { EndCardPhase } from "./end-card-phase";
 import { PostGameOverPhase } from "./post-game-over-phase";
 import { UnlockPhase } from "./unlock-phase";
-<<<<<<< HEAD
 import * as LoggerTools from "../logger";
-=======
 import { SessionSaveData } from "../system/game-data";
 import TrainerData from "../system/trainer-data";
 import PokemonData from "../system/pokemon-data";
 import PersistentModifierData from "../system/modifier-data";
 import ChallengeData from "../system/challenge-data";
 import ArenaData from "../system/arena-data";
->>>>>>> 8edb9ca6
 
 export class GameOverPhase extends BattlePhase {
   private victory: boolean;
