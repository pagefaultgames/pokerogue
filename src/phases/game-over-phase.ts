--- conflicted
+++ resolved
@@ -2,10 +2,7 @@
 import { clientSessionId } from "#app/account";
 import { globalScene } from "#app/global-scene";
 import { pokemonEvolutions } from "#balance/pokemon-evolutions";
-<<<<<<< HEAD
-=======
 import { bypassLogin } from "#constants/app-constants";
->>>>>>> 53ae8900
 import { getCharVariantFromDialogue } from "#data/dialogue";
 import type { PokemonSpecies } from "#data/pokemon-species";
 import { BattleType } from "#enums/battle-type";
