--- conflicted
+++ resolved
@@ -17,22 +17,12 @@
 import { ArenaData } from "#system/arena-data";
 import { ChallengeData } from "#system/challenge-data";
 import type { SessionSaveData } from "#system/game-data";
-import { ModifierData as PersistentModifierData } from "#system/modifier-data";
 import { PokemonData } from "#system/pokemon-data";
 import { TrainerData } from "#system/trainer-data";
 import { trainerConfigs } from "#trainers/trainer-config";
 import { isLocal, isLocalServerConnected } from "#utils/common";
 import { getPokemonSpecies } from "#utils/pokemon-utils";
 import i18next from "i18next";
-<<<<<<< HEAD
-import type { SessionSaveData } from "#app/system/game-data";
-import PokemonData from "#app/system/pokemon-data";
-import ChallengeData from "#app/system/challenge-data";
-import TrainerData from "#app/system/trainer-data";
-import ArenaData from "#app/system/arena-data";
-import { pokerogueApi } from "#app/plugins/api/pokerogue-api";
-=======
->>>>>>> 8cf1b9f7
 
 export class GameOverPhase extends BattlePhase {
   public readonly phaseName = "GameOverPhase";
