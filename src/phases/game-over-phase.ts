--- conflicted
+++ resolved
@@ -185,13 +185,8 @@
     /* Added a local check to see if the game is running offline
       If Online, execute apiFetch as intended
       If Offline, execute offlineNewClear() only for victory, a localStorage implementation of newClear daily run checks */
-<<<<<<< HEAD
     if (!isLocal || isLocalServerConnected) {
-      pokerogueApi.savedata.session.newclear({ slot: this.scene.sessionSlotId, isVictory: this.isVictory, clientSessionId: clientSessionId })
-=======
-    if (!Utils.isLocal || Utils.isLocalServerConnected) {
       pokerogueApi.savedata.session.newclear({ slot: globalScene.sessionSlotId, isVictory: this.isVictory, clientSessionId: clientSessionId })
->>>>>>> a941533a
         .then((success) => doGameOver(!!success));
     } else if (this.isVictory) {
       globalScene.gameData.offlineNewClear().then(result => {
