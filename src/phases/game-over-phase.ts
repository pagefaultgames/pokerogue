import { clientSessionId } from "#app/account";
import { BattleType } from "#app/battle";
import { globalScene } from "#app/global-scene";
import { pokemonEvolutions } from "#app/data/balance/pokemon-evolutions";
import { getCharVariantFromDialogue } from "#app/data/dialogue";
import PokemonSpecies, { getPokemonSpecies } from "#app/data/pokemon-species";
import { trainerConfigs } from "#app/data/trainer-config";
import Pokemon from "#app/field/pokemon";
import { modifierTypes } from "#app/modifier/modifier-type";
import { BattlePhase } from "#app/phases/battle-phase";
import { CheckSwitchPhase } from "#app/phases/check-switch-phase";
import { EncounterPhase } from "#app/phases/encounter-phase";
import { EndCardPhase } from "#app/phases/end-card-phase";
import { GameOverModifierRewardPhase } from "#app/phases/game-over-modifier-reward-phase";
import { PostGameOverPhase } from "#app/phases/post-game-over-phase";
import { RibbonModifierRewardPhase } from "#app/phases/ribbon-modifier-reward-phase";
import { SummonPhase } from "#app/phases/summon-phase";
import { UnlockPhase } from "#app/phases/unlock-phase";
import { achvs, ChallengeAchv } from "#app/system/achv";
import { Unlockables } from "#app/system/unlockables";
import { Mode } from "#app/ui/ui";
import * as Utils from "#app/utils";
import { PlayerGender } from "#enums/player-gender";
import { TrainerType } from "#enums/trainer-type";
import i18next from "i18next";
import { SessionSaveData } from "#app/system/game-data";
import PersistentModifierData from "#app/system/modifier-data";
import PokemonData from "#app/system/pokemon-data";
import ChallengeData from "#app/system/challenge-data";
import TrainerData from "#app/system/trainer-data";
import ArenaData from "#app/system/arena-data";
import { pokerogueApi } from "#app/plugins/api/pokerogue-api";

export class GameOverPhase extends BattlePhase {
  private isVictory: boolean;
  private firstRibbons: PokemonSpecies[] = [];

  constructor(isVictory: boolean = false) {
    super();

    this.isVictory = isVictory;
  }

  start() {
    super.start();

    // Failsafe if players somehow skip floor 200 in classic mode
    if (globalScene.gameMode.isClassic && globalScene.currentBattle.waveIndex > 200) {
      this.isVictory = true;
    }

    // Handle Mystery Encounter special Game Over cases
    // Situations such as when player lost a battle, but it isn't treated as full Game Over
    if (!this.isVictory && globalScene.currentBattle.mysteryEncounter?.onGameOver && !globalScene.currentBattle.mysteryEncounter.onGameOver()) {
      // Do not end the game
      return this.end();
    }
    // Otherwise, continue standard Game Over logic

    if (this.isVictory && globalScene.gameMode.isEndless) {
      const genderIndex = globalScene.gameData.gender ?? PlayerGender.UNSET;
      const genderStr = PlayerGender[genderIndex].toLowerCase();
      globalScene.ui.showDialogue(i18next.t("miscDialogue:ending_endless", { context: genderStr }), i18next.t("miscDialogue:ending_name"), 0, () => this.handleGameOver());
    } else if (this.isVictory || !globalScene.enableRetries) {
      this.handleGameOver();
    } else {
      globalScene.ui.showText(i18next.t("battle:retryBattle"), null, () => {
        globalScene.ui.setMode(Mode.CONFIRM, () => {
          globalScene.ui.fadeOut(1250).then(() => {
            globalScene.reset();
            globalScene.clearPhaseQueue();
            globalScene.gameData.loadSession(globalScene.sessionSlotId).then(() => {
              globalScene.pushPhase(new EncounterPhase(true));

              const availablePartyMembers = globalScene.getPokemonAllowedInBattle().length;

              globalScene.pushPhase(new SummonPhase(0));
              if (globalScene.currentBattle.double && availablePartyMembers > 1) {
                globalScene.pushPhase(new SummonPhase(1));
              }
              if (globalScene.currentBattle.waveIndex > 1 && globalScene.currentBattle.battleType !== BattleType.TRAINER) {
                globalScene.pushPhase(new CheckSwitchPhase(0, globalScene.currentBattle.double));
                if (globalScene.currentBattle.double && availablePartyMembers > 1) {
                  globalScene.pushPhase(new CheckSwitchPhase(1, globalScene.currentBattle.double));
                }
              }

              globalScene.ui.fadeIn(1250);
              this.end();
            });
          });
        }, () => this.handleGameOver(), false, 0, 0, 1000);
      });
    }
  }

  handleGameOver(): void {
    const doGameOver = (newClear: boolean) => {
      globalScene.disableMenu = true;
      globalScene.time.delayedCall(1000, () => {
        let firstClear = false;
        if (this.isVictory && newClear) {
          if (globalScene.gameMode.isClassic) {
            firstClear = globalScene.validateAchv(achvs.CLASSIC_VICTORY);
            globalScene.validateAchv(achvs.UNEVOLVED_CLASSIC_VICTORY);
            globalScene.gameData.gameStats.sessionsWon++;
            for (const pokemon of globalScene.getPlayerParty()) {
              this.awardRibbon(pokemon);

              if (pokemon.species.getRootSpeciesId() !== pokemon.species.getRootSpeciesId(true)) {
                this.awardRibbon(pokemon, true);
              }
            }
          } else if (globalScene.gameMode.isDaily && newClear) {
            globalScene.gameData.gameStats.dailyRunSessionsWon++;
          }
        }
<<<<<<< HEAD
        globalScene.gameData.saveRunHistory(globalScene.gameData.getSessionSaveData(), this.isVictory);
=======

>>>>>>> e930536e
        const fadeDuration = this.isVictory ? 10000 : 5000;
        globalScene.fadeOutBgm(fadeDuration, true);
        const activeBattlers = globalScene.getField().filter(p => p?.isActive(true));
        activeBattlers.map(p => p.hideInfo());
        globalScene.ui.fadeOut(fadeDuration).then(() => {
          activeBattlers.map(a => a.setVisible(false));
          globalScene.setFieldScale(1, true);
          globalScene.clearPhaseQueue();
          globalScene.ui.clearText();

          if (this.isVictory && globalScene.gameMode.isChallenge) {
            globalScene.gameMode.challenges.forEach(c => globalScene.validateAchvs(ChallengeAchv, c));
          }

          const clear = (endCardPhase?: EndCardPhase) => {
            if (this.isVictory && newClear) {
              this.handleUnlocks();

              for (const species of this.firstRibbons) {
                globalScene.unshiftPhase(new RibbonModifierRewardPhase(modifierTypes.VOUCHER_PLUS, species));
              }
              if (!firstClear) {
                globalScene.unshiftPhase(new GameOverModifierRewardPhase(modifierTypes.VOUCHER_PREMIUM));
              }
            }
<<<<<<< HEAD
            globalScene.pushPhase(new PostGameOverPhase(endCardPhase));
            this.end();
=======
            this.getRunHistoryEntry().then(runHistoryEntry => {
              this.scene.gameData.saveRunHistory(this.scene, runHistoryEntry, this.isVictory);
              this.scene.pushPhase(new PostGameOverPhase(this.scene, endCardPhase));
              this.end();
            });
>>>>>>> e930536e
          };

          if (this.isVictory && globalScene.gameMode.isClassic) {
            const dialogueKey = "miscDialogue:ending";

            if (!globalScene.ui.shouldSkipDialogue(dialogueKey)) {
              globalScene.ui.fadeIn(500).then(() => {
                const genderIndex = globalScene.gameData.gender ?? PlayerGender.UNSET;
                const genderStr = PlayerGender[genderIndex].toLowerCase();
                // Dialogue has to be retrieved so that the rival's expressions can be loaded and shown via getCharVariantFromDialogue
                const dialogue = i18next.t(dialogueKey, { context: genderStr });
                globalScene.charSprite.showCharacter(`rival_${globalScene.gameData.gender === PlayerGender.FEMALE ? "m" : "f"}`, getCharVariantFromDialogue(dialogue)).then(() => {
                  globalScene.ui.showDialogue(dialogueKey, globalScene.gameData.gender === PlayerGender.FEMALE ? trainerConfigs[TrainerType.RIVAL].name : trainerConfigs[TrainerType.RIVAL].nameFemale, null, () => {
                    globalScene.ui.fadeOut(500).then(() => {
                      globalScene.charSprite.hide().then(() => {
                        const endCardPhase = new EndCardPhase();
                        globalScene.unshiftPhase(endCardPhase);
                        clear(endCardPhase);
                      });
                    });
                  });
                });
              });
            } else {
              const endCardPhase = new EndCardPhase();
              globalScene.unshiftPhase(endCardPhase);
              clear(endCardPhase);
            }
          } else {
            clear();
          }
        });
      });
    };

    /* Added a local check to see if the game is running offline
      If Online, execute apiFetch as intended
      If Offline, execute offlineNewClear() only for victory, a localStorage implementation of newClear daily run checks */
    if (!Utils.isLocal || Utils.isLocalServerConnected) {
      pokerogueApi.savedata.session.newclear({ slot: globalScene.sessionSlotId, isVictory: this.isVictory, clientSessionId: clientSessionId })
        .then((success) => doGameOver(!!success));
    } else if (this.isVictory) {
      globalScene.gameData.offlineNewClear().then(result => {
        doGameOver(result);
      });
    } else {
      doGameOver(false);
    }
  }

  handleUnlocks(): void {
    if (this.isVictory && globalScene.gameMode.isClassic) {
      if (!globalScene.gameData.unlocks[Unlockables.ENDLESS_MODE]) {
        globalScene.unshiftPhase(new UnlockPhase(Unlockables.ENDLESS_MODE));
      }
      if (globalScene.getPlayerParty().filter(p => p.fusionSpecies).length && !globalScene.gameData.unlocks[Unlockables.SPLICED_ENDLESS_MODE]) {
        globalScene.unshiftPhase(new UnlockPhase(Unlockables.SPLICED_ENDLESS_MODE));
      }
      if (!globalScene.gameData.unlocks[Unlockables.MINI_BLACK_HOLE]) {
        globalScene.unshiftPhase(new UnlockPhase(Unlockables.MINI_BLACK_HOLE));
      }
      if (!globalScene.gameData.unlocks[Unlockables.EVIOLITE] && globalScene.getPlayerParty().some(p => p.getSpeciesForm(true).speciesId in pokemonEvolutions)) {
        globalScene.unshiftPhase(new UnlockPhase(Unlockables.EVIOLITE));
      }
    }
  }

  awardRibbon(pokemon: Pokemon, forStarter: boolean = false): void {
    const speciesId = getPokemonSpecies(pokemon.species.speciesId);
    const speciesRibbonCount = globalScene.gameData.incrementRibbonCount(speciesId, forStarter);
    // first time classic win, award voucher
    if (speciesRibbonCount === 1) {
      this.firstRibbons.push(getPokemonSpecies(pokemon.species.getRootSpeciesId(forStarter)));
    }
  }

  /**
   * Slightly modified version of {@linkcode GameData.getSessionSaveData}.
   * @returns A promise containing the {@linkcode SessionSaveData}
   */
  private async getRunHistoryEntry(): Promise<SessionSaveData> {
    const preWaveSessionData = await this.scene.gameData.getSession(this.scene.sessionSlotId);
    return {
      seed: this.scene.seed,
      playTime: this.scene.sessionPlayTime,
      gameMode: this.scene.gameMode.modeId,
      party: this.scene.getPlayerParty().map(p => new PokemonData(p)),
      enemyParty: this.scene.getEnemyParty().map(p => new PokemonData(p)),
      modifiers: preWaveSessionData ? preWaveSessionData.modifiers : this.scene.findModifiers(() => true).map(m => new PersistentModifierData(m, true)),
      enemyModifiers: preWaveSessionData ? preWaveSessionData.enemyModifiers : this.scene.findModifiers(() => true, false).map(m => new PersistentModifierData(m, false)),
      arena: new ArenaData(this.scene.arena),
      pokeballCounts: this.scene.pokeballCounts,
      money: Math.floor(this.scene.money),
      score: this.scene.score,
      waveIndex: this.scene.currentBattle.waveIndex,
      battleType: this.scene.currentBattle.battleType,
      trainer: this.scene.currentBattle.trainer ? new TrainerData(this.scene.currentBattle.trainer) : null,
      gameVersion: this.scene.game.config.gameVersion,
      timestamp: new Date().getTime(),
      challenges: this.scene.gameMode.challenges.map(c => new ChallengeData(c)),
      mysteryEncounterType: this.scene.currentBattle.mysteryEncounter?.encounterType ?? -1,
      mysteryEncounterSaveData: this.scene.mysteryEncounterSaveData
    } as SessionSaveData;
  }
}
<|MERGE_RESOLUTION|>--- conflicted
+++ resolved
@@ -115,11 +115,7 @@
             globalScene.gameData.gameStats.dailyRunSessionsWon++;
           }
         }
-<<<<<<< HEAD
-        globalScene.gameData.saveRunHistory(globalScene.gameData.getSessionSaveData(), this.isVictory);
-=======
-
->>>>>>> e930536e
+
         const fadeDuration = this.isVictory ? 10000 : 5000;
         globalScene.fadeOutBgm(fadeDuration, true);
         const activeBattlers = globalScene.getField().filter(p => p?.isActive(true));
@@ -145,16 +141,11 @@
                 globalScene.unshiftPhase(new GameOverModifierRewardPhase(modifierTypes.VOUCHER_PREMIUM));
               }
             }
-<<<<<<< HEAD
-            globalScene.pushPhase(new PostGameOverPhase(endCardPhase));
-            this.end();
-=======
             this.getRunHistoryEntry().then(runHistoryEntry => {
-              this.scene.gameData.saveRunHistory(this.scene, runHistoryEntry, this.isVictory);
-              this.scene.pushPhase(new PostGameOverPhase(this.scene, endCardPhase));
+              globalScene.gameData.saveRunHistory(runHistoryEntry, this.isVictory);
+              globalScene.pushPhase(new PostGameOverPhase(endCardPhase));
               this.end();
             });
->>>>>>> e930536e
           };
 
           if (this.isVictory && globalScene.gameMode.isClassic) {
