import { pokerogueApi } from "#api/pokerogue-api";
import { clientSessionId } from "#app/account";
import { globalScene } from "#app/global-scene";
import { pokemonEvolutions } from "#balance/pokemon-evolutions";
import { modifierTypes } from "#data/data-lists";
import { getCharVariantFromDialogue } from "#data/dialogue";
import type { PokemonSpecies } from "#data/pokemon-species";
import { BattleType } from "#enums/battle-type";
import { PlayerGender } from "#enums/player-gender";
import { TrainerType } from "#enums/trainer-type";
import { UiMode } from "#enums/ui-mode";
import { Unlockables } from "#enums/unlockables";
import type { Pokemon } from "#field/pokemon";
import { BattlePhase } from "#phases/battle-phase";
import type { EndCardPhase } from "#phases/end-card-phase";
import { achvs, ChallengeAchv } from "#system/achv";
import { ArenaData } from "#system/arena-data";
import { ChallengeData } from "#system/challenge-data";
import { ModifierData as PersistentModifierData } from "#system/modifier-data";
import { PokemonData } from "#system/pokemon-data";
import { RibbonData, type RibbonFlag } from "#system/ribbons/ribbon-data";
import { awardRibbonsToSpeciesLine } from "#system/ribbons/ribbon-methods";
import { TrainerData } from "#system/trainer-data";
import { trainerConfigs } from "#trainers/trainer-config";
import type { SessionSaveData } from "#types/save-data";
import { checkSpeciesValidForChallenge, isNuzlockeChallenge } from "#utils/challenge-utils";
import { isLocal, isLocalServerConnected } from "#utils/common";
import { getPokemonSpecies } from "#utils/pokemon-utils";
import i18next from "i18next";

export class GameOverPhase extends BattlePhase {
  public readonly phaseName = "GameOverPhase";
  private isVictory: boolean;
  private firstRibbons: PokemonSpecies[] = [];

  constructor(isVictory = false) {
    super();

    this.isVictory = isVictory;
  }

  start() {
    super.start();

    globalScene.phaseManager.hideAbilityBar();

    // Failsafe if players somehow skip floor 200 in classic mode
    if (globalScene.gameMode.isClassic && globalScene.currentBattle.waveIndex > 200) {
      this.isVictory = true;
    }

    // Handle Mystery Encounter special Game Over cases
    // Situations such as when player lost a battle, but it isn't treated as full Game Over
    if (
      !this.isVictory
      && globalScene.currentBattle.mysteryEncounter?.onGameOver
      && !globalScene.currentBattle.mysteryEncounter.onGameOver()
    ) {
      // Do not end the game
      return this.end();
    }
    // Otherwise, continue standard Game Over logic

    if (this.isVictory && globalScene.gameMode.isEndless) {
      const genderIndex = globalScene.gameData.gender ?? PlayerGender.UNSET;
      const genderStr = PlayerGender[genderIndex].toLowerCase();
      globalScene.ui.showDialogue(
        i18next.t("miscDialogue:endingEndless", { context: genderStr }),
        i18next.t("miscDialogue:endingName"),
        0,
        () => this.handleGameOver(),
      );
    } else if (this.isVictory || !globalScene.enableRetries) {
      this.handleGameOver();
    } else {
      globalScene.ui.showText(i18next.t("battle:retryBattle"), null, () => {
        globalScene.ui.setMode(
          UiMode.CONFIRM,
          () => {
            globalScene.ui.fadeOut(1250).then(() => {
              globalScene.reset();
              globalScene.phaseManager.clearPhaseQueue();
              globalScene.gameData.loadSession(globalScene.sessionSlotId).then(() => {
                globalScene.phaseManager.pushNew("EncounterPhase", true);

                const availablePartyMembers = globalScene.getPokemonAllowedInBattle().length;
<<<<<<< HEAD
                const checkSwitch =
                  globalScene.currentBattle.waveIndex > 1 &&
                  globalScene.currentBattle.battleType !== BattleType.TRAINER;
                globalScene.phaseManager.pushNew("SummonPhase", 0, true, false, checkSwitch);
                if (globalScene.currentBattle.double && availablePartyMembers > 1) {
                  globalScene.phaseManager.pushNew("SummonPhase", 1, true, false, checkSwitch);
=======

                globalScene.phaseManager.pushNew("SummonPhase", 0);
                if (globalScene.currentBattle.double && availablePartyMembers > 1) {
                  globalScene.phaseManager.pushNew("SummonPhase", 1);
                }
                if (
                  globalScene.currentBattle.waveIndex > 1
                  && globalScene.currentBattle.battleType !== BattleType.TRAINER
                ) {
                  globalScene.phaseManager.pushNew("CheckSwitchPhase", 0, globalScene.currentBattle.double);
                  if (globalScene.currentBattle.double && availablePartyMembers > 1) {
                    globalScene.phaseManager.pushNew("CheckSwitchPhase", 1, globalScene.currentBattle.double);
                  }
>>>>>>> 3ed6a9a9
                }

                globalScene.ui.fadeIn(1250);
                this.end();
              });
            });
          },
          () => this.handleGameOver(),
          false,
          0,
          0,
          1000,
        );
      });
    }
  }

  /**
   * Submethod of {@linkcode handleGameOver} that awards ribbons to Pokémon in the player's party based on the current
   * game mode and challenges.
   */
  private awardRibbons(): void {
    let ribbonFlags = 0n;
    for (const challenge of globalScene.gameMode.challenges) {
      const ribbon = challenge.ribbonAwarded;
      if (challenge.value && ribbon) {
        ribbonFlags |= ribbon;
      }
    }
    // Block other ribbons if flip stats or inverse is active
    const flip_or_inverse = ribbonFlags & (RibbonData.FLIP_STATS | RibbonData.INVERSE);
    if (flip_or_inverse) {
      ribbonFlags = flip_or_inverse;
    } else {
      if (globalScene.gameMode.isClassic) {
        ribbonFlags |= RibbonData.CLASSIC;
      }
      if (isNuzlockeChallenge()) {
        ribbonFlags |= RibbonData.NUZLOCKE;
      }
    }
    // Award ribbons to all Pokémon in the player's party that are considered valid
    // for the current game mode and challenges.
    for (const pokemon of globalScene.getPlayerParty()) {
      const species = pokemon.species;
      if (
        checkSpeciesValidForChallenge(
          species,
          globalScene.gameData.getSpeciesDexAttrProps(species, pokemon.getDexAttr()),
          false,
        )
      ) {
        awardRibbonsToSpeciesLine(species.speciesId, ribbonFlags as RibbonFlag);
      }
    }
  }

  handleGameOver(): void {
    const doGameOver = (newClear: boolean) => {
      globalScene.disableMenu = true;
      globalScene.time.delayedCall(1000, () => {
        let firstClear = false;
        if (this.isVictory) {
          if (globalScene.gameMode.isClassic) {
            firstClear = globalScene.validateAchv(achvs.CLASSIC_VICTORY);
            globalScene.validateAchv(achvs.UNEVOLVED_CLASSIC_VICTORY);
            globalScene.gameData.gameStats.sessionsWon++;
            for (const pokemon of globalScene.getPlayerParty()) {
              this.awardFirstClassicCompletion(pokemon);
              if (pokemon.species.getRootSpeciesId() !== pokemon.species.getRootSpeciesId(true)) {
                this.awardFirstClassicCompletion(pokemon, true);
              }
            }
            this.awardRibbons();
          } else if (globalScene.gameMode.isDaily && newClear) {
            globalScene.gameData.gameStats.dailyRunSessionsWon++;
            globalScene.validateAchv(achvs.DAILY_VICTORY);
          }
        }

        const fadeDuration = this.isVictory ? 10000 : 5000;
        globalScene.fadeOutBgm(fadeDuration, true);
        const activeBattlers = globalScene.getField().filter(p => p?.isActive(true));
        activeBattlers.map(p => p.hideInfo());
        globalScene.ui.fadeOut(fadeDuration).then(() => {
          activeBattlers.map(a => a.setVisible(false));
          globalScene.setFieldScale(1, true);
          globalScene.phaseManager.clearPhaseQueue();
          globalScene.ui.clearText();

          if (this.isVictory && globalScene.gameMode.isChallenge) {
            globalScene.gameMode.challenges.forEach(c => globalScene.validateAchvs(ChallengeAchv, c));
          }

          const clear = (endCardPhase?: EndCardPhase) => {
            if (this.isVictory && newClear) {
              this.handleUnlocks();

              for (const species of this.firstRibbons) {
                globalScene.phaseManager.unshiftNew("RibbonModifierRewardPhase", modifierTypes.VOUCHER_PLUS, species);
              }
              if (!firstClear) {
                globalScene.phaseManager.unshiftNew("GameOverModifierRewardPhase", modifierTypes.VOUCHER_PREMIUM);
              }
            }
            this.getRunHistoryEntry().then(runHistoryEntry => {
              globalScene.gameData.saveRunHistory(runHistoryEntry, this.isVictory);
              globalScene.phaseManager.pushNew("PostGameOverPhase", globalScene.sessionSlotId, endCardPhase);
              this.end();
            });
          };

          if (this.isVictory && globalScene.gameMode.isClassic) {
            const dialogueKey = "miscDialogue:ending";

            if (!globalScene.ui.shouldSkipDialogue(dialogueKey)) {
              globalScene.ui.fadeIn(500).then(() => {
                const genderIndex = globalScene.gameData.gender ?? PlayerGender.UNSET;
                const genderStr = PlayerGender[genderIndex].toLowerCase();
                // Dialogue has to be retrieved so that the rival's expressions can be loaded and shown via getCharVariantFromDialogue
                const dialogue = i18next.t(dialogueKey, { context: genderStr });
                globalScene.charSprite
                  .showCharacter(
                    `rival_${globalScene.gameData.gender === PlayerGender.FEMALE ? "m" : "f"}`,
                    getCharVariantFromDialogue(dialogue),
                  )
                  .then(() => {
                    globalScene.ui.showDialogue(
                      dialogueKey,
                      globalScene.gameData.gender === PlayerGender.FEMALE
                        ? trainerConfigs[TrainerType.RIVAL].name
                        : trainerConfigs[TrainerType.RIVAL].nameFemale,
                      null,
                      () => {
                        globalScene.ui.fadeOut(500).then(() => {
                          globalScene.charSprite.hide().then(() => {
                            const endCardPhase = globalScene.phaseManager.create("EndCardPhase");
                            globalScene.phaseManager.unshiftPhase(endCardPhase);
                            clear(endCardPhase);
                          });
                        });
                      },
                    );
                  });
              });
            } else {
              const endCardPhase = globalScene.phaseManager.create("EndCardPhase");
              globalScene.phaseManager.unshiftPhase(endCardPhase);
              clear(endCardPhase);
            }
          } else {
            clear();
          }
        });
      });
    };

    /* Added a local check to see if the game is running offline
      If Online, execute apiFetch as intended
      If Offline, execute offlineNewClear() only for victory, a localStorage implementation of newClear daily run checks */
    if (!isLocal || isLocalServerConnected) {
      pokerogueApi.savedata.session
        .newclear({
          slot: globalScene.sessionSlotId,
          isVictory: this.isVictory,
          clientSessionId,
        })
        .then(success => doGameOver(!globalScene.gameMode.isDaily || !!success))
        .catch(_err => {
          globalScene.phaseManager.clearPhaseQueue();
          globalScene.phaseManager.unshiftNew("MessagePhase", i18next.t("menu:serverCommunicationFailed"), 2500);
          // force the game to reload after 2 seconds.
          setTimeout(() => {
            window.location.reload();
          }, 2000);
          this.end();
        });
    } else if (this.isVictory) {
      globalScene.gameData.offlineNewClear().then(result => {
        doGameOver(result);
      });
    } else {
      doGameOver(false);
    }
  }

  handleUnlocks(): void {
    if (this.isVictory && globalScene.gameMode.isClassic) {
      if (!globalScene.gameData.unlocks[Unlockables.ENDLESS_MODE]) {
        globalScene.phaseManager.unshiftNew("UnlockPhase", Unlockables.ENDLESS_MODE);
      }
      if (
        globalScene.getPlayerParty().filter(p => p.fusionSpecies).length > 0
        && !globalScene.gameData.unlocks[Unlockables.SPLICED_ENDLESS_MODE]
      ) {
        globalScene.phaseManager.unshiftNew("UnlockPhase", Unlockables.SPLICED_ENDLESS_MODE);
      }
      if (!globalScene.gameData.unlocks[Unlockables.MINI_BLACK_HOLE]) {
        globalScene.phaseManager.unshiftNew("UnlockPhase", Unlockables.MINI_BLACK_HOLE);
      }
      if (
        !globalScene.gameData.unlocks[Unlockables.EVIOLITE]
        && globalScene.getPlayerParty().some(p => p.getSpeciesForm(true).speciesId in pokemonEvolutions)
      ) {
        globalScene.phaseManager.unshiftNew("UnlockPhase", Unlockables.EVIOLITE);
      }
    }
  }

  awardFirstClassicCompletion(pokemon: Pokemon, forStarter = false): void {
    const speciesId = getPokemonSpecies(pokemon.species.speciesId);
    const speciesRibbonCount = globalScene.gameData.incrementRibbonCount(speciesId, forStarter);
    // first time classic win, award voucher
    if (speciesRibbonCount === 1) {
      this.firstRibbons.push(getPokemonSpecies(pokemon.species.getRootSpeciesId(forStarter)));
    }
  }

  // TODO: Make function use existing getSessionSaveData() function and then modify the values from there.
  /**
   * Slightly modified version of {@linkcode GameData.getSessionSaveData}.
   * @returns A promise containing the {@linkcode SessionSaveData}
   */
  private async getRunHistoryEntry(): Promise<SessionSaveData> {
    const preWaveSessionData = await globalScene.gameData.getSession(globalScene.sessionSlotId);
    return {
      seed: globalScene.seed,
      playTime: globalScene.sessionPlayTime,
      gameMode: globalScene.gameMode.modeId,
      party: globalScene.getPlayerParty().map(p => new PokemonData(p)),
      enemyParty: globalScene.getEnemyParty().map(p => new PokemonData(p)),
      modifiers: preWaveSessionData
        ? preWaveSessionData.modifiers
        : globalScene.findModifiers(() => true).map(m => new PersistentModifierData(m, true)),
      enemyModifiers: preWaveSessionData
        ? preWaveSessionData.enemyModifiers
        : globalScene.findModifiers(() => true, false).map(m => new PersistentModifierData(m, false)),
      arena: new ArenaData(globalScene.arena),
      pokeballCounts: globalScene.pokeballCounts,
      money: Math.floor(globalScene.money),
      score: globalScene.score,
      waveIndex: globalScene.currentBattle.waveIndex,
      battleType: globalScene.currentBattle.battleType,
      trainer: globalScene.currentBattle.trainer ? new TrainerData(globalScene.currentBattle.trainer) : null,
      gameVersion: globalScene.game.config.gameVersion,
      timestamp: Date.now(),
      challenges: globalScene.gameMode.challenges.map(c => new ChallengeData(c)),
      mysteryEncounterType: globalScene.currentBattle.mysteryEncounter?.encounterType ?? -1,
      mysteryEncounterSaveData: globalScene.mysteryEncounterSaveData,
      playerFaints: globalScene.arena.playerFaints,
    } as SessionSaveData;
  }
}<|MERGE_RESOLUTION|>--- conflicted
+++ resolved
@@ -84,28 +84,12 @@
                 globalScene.phaseManager.pushNew("EncounterPhase", true);
 
                 const availablePartyMembers = globalScene.getPokemonAllowedInBattle().length;
-<<<<<<< HEAD
                 const checkSwitch =
-                  globalScene.currentBattle.waveIndex > 1 &&
-                  globalScene.currentBattle.battleType !== BattleType.TRAINER;
+                  globalScene.currentBattle.waveIndex > 1
+                  && globalScene.currentBattle.battleType !== BattleType.TRAINER;
                 globalScene.phaseManager.pushNew("SummonPhase", 0, true, false, checkSwitch);
                 if (globalScene.currentBattle.double && availablePartyMembers > 1) {
                   globalScene.phaseManager.pushNew("SummonPhase", 1, true, false, checkSwitch);
-=======
-
-                globalScene.phaseManager.pushNew("SummonPhase", 0);
-                if (globalScene.currentBattle.double && availablePartyMembers > 1) {
-                  globalScene.phaseManager.pushNew("SummonPhase", 1);
-                }
-                if (
-                  globalScene.currentBattle.waveIndex > 1
-                  && globalScene.currentBattle.battleType !== BattleType.TRAINER
-                ) {
-                  globalScene.phaseManager.pushNew("CheckSwitchPhase", 0, globalScene.currentBattle.double);
-                  if (globalScene.currentBattle.double && availablePartyMembers > 1) {
-                    globalScene.phaseManager.pushNew("CheckSwitchPhase", 1, globalScene.currentBattle.double);
-                  }
->>>>>>> 3ed6a9a9
                 }
 
                 globalScene.ui.fadeIn(1250);
