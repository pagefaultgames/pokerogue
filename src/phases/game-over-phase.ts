import { pokerogueApi } from "#api/pokerogue-api";
import { clientSessionId } from "#app/account";
import { globalScene } from "#app/global-scene";
import { pokemonEvolutions } from "#balance/pokemon-evolutions";
<<<<<<< HEAD
=======
import { bypassLogin } from "#constants/app-constants";
import { modifierTypes } from "#data/data-lists";
>>>>>>> 73e8c6c1
import { getCharVariantFromDialogue } from "#data/dialogue";
import type { PokemonSpecies } from "#data/pokemon-species";
import { BattleType } from "#enums/battle-type";
import { PlayerGender } from "#enums/player-gender";
import { RewardId } from "#enums/reward-id";
import { TrainerType } from "#enums/trainer-type";
import { UiMode } from "#enums/ui-mode";
import { Unlockables } from "#enums/unlockables";
import type { Pokemon } from "#field/pokemon";
import { BattlePhase } from "#phases/battle-phase";
import type { EndCardPhase } from "#phases/end-card-phase";
import { achvs, ChallengeAchv } from "#system/achv";
import { ArenaData } from "#system/arena-data";
import { ChallengeData } from "#system/challenge-data";
import { PokemonData } from "#system/pokemon-data";
import { RibbonData, type RibbonFlag } from "#system/ribbons/ribbon-data";
import { awardRibbonsToSpeciesLine } from "#system/ribbons/ribbon-methods";
import { TrainerData } from "#system/trainer-data";
import { trainerConfigs } from "#trainers/trainer-config";
import type { SessionSaveData } from "#types/save-data";
import { checkSpeciesValidForChallenge, isNuzlockeChallenge } from "#utils/challenge-utils";
import { isLocalServerConnected } from "#utils/common";
import { getPokemonSpecies } from "#utils/pokemon-utils";
import i18next from "i18next";

export class GameOverPhase extends BattlePhase {
  public readonly phaseName = "GameOverPhase";
  private isVictory: boolean;
  private firstRibbons: PokemonSpecies[] = [];

  constructor(isVictory = false) {
    super();

    this.isVictory = isVictory;
  }

  start() {
    super.start();

    globalScene.phaseManager.hideAbilityBar();

    // Failsafe if players somehow skip floor 200 in classic mode
    if (globalScene.gameMode.isClassic && globalScene.currentBattle.waveIndex > 200) {
      this.isVictory = true;
    }

    // Handle Mystery Encounter special Game Over cases
    // Situations such as when player lost a battle, but it isn't treated as full Game Over
    if (
      !this.isVictory
      && globalScene.currentBattle.mysteryEncounter?.onGameOver
      && !globalScene.currentBattle.mysteryEncounter.onGameOver()
    ) {
      // Do not end the game
      return this.end();
    }
    // Otherwise, continue standard Game Over logic

    if (this.isVictory && globalScene.gameMode.isEndless) {
      const genderIndex = globalScene.gameData.gender ?? PlayerGender.UNSET;
      const genderStr = PlayerGender[genderIndex].toLowerCase();
      globalScene.ui.showDialogue(
        i18next.t("miscDialogue:endingEndless", { context: genderStr }),
        i18next.t("miscDialogue:endingName"),
        0,
        () => this.handleGameOver(),
      );
    } else if (this.isVictory || !globalScene.enableRetries) {
      this.handleGameOver();
    } else {
      globalScene.ui.showText(i18next.t("battle:retryBattle"), null, () => {
        globalScene.ui.setMode(
          UiMode.CONFIRM,
          () => {
            globalScene.ui.fadeOut(1250).then(() => {
              globalScene.reset();
              globalScene.phaseManager.clearPhaseQueue();
              globalScene.gameData.loadSession(globalScene.sessionSlotId).then(() => {
                globalScene.phaseManager.pushNew("EncounterPhase", true);

                const availablePartyMembers = globalScene.getPokemonAllowedInBattle().length;

                globalScene.phaseManager.pushNew("SummonPhase", 0);
                if (globalScene.currentBattle.double && availablePartyMembers > 1) {
                  globalScene.phaseManager.pushNew("SummonPhase", 1);
                }
                if (
                  globalScene.currentBattle.waveIndex > 1
                  && globalScene.currentBattle.battleType !== BattleType.TRAINER
                ) {
                  globalScene.phaseManager.pushNew("CheckSwitchPhase", 0, globalScene.currentBattle.double);
                  if (globalScene.currentBattle.double && availablePartyMembers > 1) {
                    globalScene.phaseManager.pushNew("CheckSwitchPhase", 1, globalScene.currentBattle.double);
                  }
                }

                globalScene.ui.fadeIn(1250);
                this.end();
              });
            });
          },
          () => this.handleGameOver(),
          false,
          0,
          0,
          1000,
        );
      });
    }
  }

  /**
   * Submethod of {@linkcode handleGameOver} that awards ribbons to Pokémon in the player's party based on the current
   * game mode and challenges.
   */
  private awardRibbons(): void {
    let ribbonFlags = 0n;
    for (const challenge of globalScene.gameMode.challenges) {
      const ribbon = challenge.ribbonAwarded;
      if (challenge.value && ribbon) {
        ribbonFlags |= ribbon;
      }
    }
    // Block other ribbons if flip stats or inverse is active
    const flip_or_inverse = ribbonFlags & (RibbonData.FLIP_STATS | RibbonData.INVERSE);
    if (flip_or_inverse) {
      ribbonFlags = flip_or_inverse;
    } else {
      if (globalScene.gameMode.isClassic) {
        ribbonFlags |= RibbonData.CLASSIC;
      }
      if (isNuzlockeChallenge()) {
        ribbonFlags |= RibbonData.NUZLOCKE;
      }
    }
    // Award ribbons to all Pokémon in the player's party that are considered valid
    // for the current game mode and challenges.
    for (const pokemon of globalScene.getPlayerParty()) {
      const species = pokemon.species;
      if (
        checkSpeciesValidForChallenge(
          species,
          globalScene.gameData.getSpeciesDexAttrProps(species, pokemon.getDexAttr()),
          false,
        )
      ) {
        awardRibbonsToSpeciesLine(species.speciesId, ribbonFlags as RibbonFlag);
      }
    }
  }

  handleGameOver(): void {
    const doGameOver = (newClear: boolean) => {
      globalScene.disableMenu = true;
      globalScene.time.delayedCall(1000, () => {
        let firstClear = false;
        if (this.isVictory) {
          if (globalScene.gameMode.isClassic) {
            firstClear = globalScene.validateAchv(achvs.CLASSIC_VICTORY);
            globalScene.validateAchv(achvs.UNEVOLVED_CLASSIC_VICTORY);
            globalScene.gameData.gameStats.sessionsWon++;
            for (const pokemon of globalScene.getPlayerParty()) {
              this.awardFirstClassicCompletion(pokemon);
              if (pokemon.species.getRootSpeciesId() !== pokemon.species.getRootSpeciesId(true)) {
                this.awardFirstClassicCompletion(pokemon, true);
              }
            }
            this.awardRibbons();
          } else if (globalScene.gameMode.isDaily && newClear) {
            globalScene.gameData.gameStats.dailyRunSessionsWon++;
            globalScene.validateAchv(achvs.DAILY_VICTORY);
          }
        }

        const fadeDuration = this.isVictory ? 10000 : 5000;
        globalScene.fadeOutBgm(fadeDuration, true);
        const activeBattlers = globalScene.getField().filter(p => p?.isActive(true));
        activeBattlers.map(p => p.hideInfo());
        globalScene.ui.fadeOut(fadeDuration).then(() => {
          activeBattlers.map(a => a.setVisible(false));
          globalScene.setFieldScale(1, true);
          globalScene.phaseManager.clearPhaseQueue();
          globalScene.ui.clearText();

          if (this.isVictory && globalScene.gameMode.isChallenge) {
            globalScene.gameMode.challenges.forEach(c => globalScene.validateAchvs(ChallengeAchv, c));
          }

          const clear = (endCardPhase?: EndCardPhase) => {
            if (this.isVictory && newClear) {
              this.handleUnlocks();

              for (const species of this.firstRibbons) {
                globalScene.phaseManager.unshiftNew("RibbonRewardPhase", RewardId.VOUCHER_PLUS, species);
              }
              if (!firstClear) {
                globalScene.phaseManager.unshiftNew("GameOverRewardPhase", RewardId.VOUCHER_PREMIUM);
              }
            }
            this.getRunHistoryEntry().then(runHistoryEntry => {
              globalScene.gameData.saveRunHistory(runHistoryEntry, this.isVictory);
              globalScene.phaseManager.pushNew("PostGameOverPhase", globalScene.sessionSlotId, endCardPhase);
              this.end();
            });
          };

          if (this.isVictory && globalScene.gameMode.isClassic) {
            const dialogueKey = "miscDialogue:ending";

            if (!globalScene.ui.shouldSkipDialogue(dialogueKey)) {
              globalScene.ui.fadeIn(500).then(() => {
                const genderIndex = globalScene.gameData.gender ?? PlayerGender.UNSET;
                const genderStr = PlayerGender[genderIndex].toLowerCase();
                // Dialogue has to be retrieved so that the rival's expressions can be loaded and shown via getCharVariantFromDialogue
                const dialogue = i18next.t(dialogueKey, { context: genderStr });
                globalScene.charSprite
                  .showCharacter(
                    `rival_${globalScene.gameData.gender === PlayerGender.FEMALE ? "m" : "f"}`,
                    getCharVariantFromDialogue(dialogue),
                  )
                  .then(() => {
                    globalScene.ui.showDialogue(
                      dialogueKey,
                      globalScene.gameData.gender === PlayerGender.FEMALE
                        ? trainerConfigs[TrainerType.RIVAL].name
                        : trainerConfigs[TrainerType.RIVAL].nameFemale,
                      null,
                      () => {
                        globalScene.ui.fadeOut(500).then(() => {
                          globalScene.charSprite.hide().then(() => {
                            const endCardPhase = globalScene.phaseManager.create("EndCardPhase");
                            globalScene.phaseManager.unshiftPhase(endCardPhase);
                            clear(endCardPhase);
                          });
                        });
                      },
                    );
                  });
              });
            } else {
              const endCardPhase = globalScene.phaseManager.create("EndCardPhase");
              globalScene.phaseManager.unshiftPhase(endCardPhase);
              clear(endCardPhase);
            }
          } else {
            clear();
          }
        });
      });
    };

    // If Online, execute apiFetch as intended
    // If Offline, execute offlineNewClear() only for victory, a localStorage implementation of newClear daily run checks
    if (!bypassLogin || isLocalServerConnected) {
      pokerogueApi.savedata.session
        .newclear({
          slot: globalScene.sessionSlotId,
          isVictory: this.isVictory,
          clientSessionId,
        })
        .then(success => doGameOver(!globalScene.gameMode.isDaily || !!success))
        .catch(_err => {
          globalScene.phaseManager.clearPhaseQueue();
          globalScene.phaseManager.unshiftNew("MessagePhase", i18next.t("menu:serverCommunicationFailed"), 2500);
          // force the game to reload after 2 seconds.
          setTimeout(() => {
            window.location.reload();
          }, 2000);
          this.end();
        });
    } else if (this.isVictory) {
      globalScene.gameData.offlineNewClear().then(result => {
        doGameOver(result);
      });
    } else {
      doGameOver(false);
    }
  }

  handleUnlocks(): void {
    if (this.isVictory && globalScene.gameMode.isClassic) {
      if (!globalScene.gameData.unlocks[Unlockables.ENDLESS_MODE]) {
        globalScene.phaseManager.unshiftNew("UnlockPhase", Unlockables.ENDLESS_MODE);
      }
      if (
        globalScene.getPlayerParty().filter(p => p.fusionSpecies).length > 0
        && !globalScene.gameData.unlocks[Unlockables.SPLICED_ENDLESS_MODE]
      ) {
        globalScene.phaseManager.unshiftNew("UnlockPhase", Unlockables.SPLICED_ENDLESS_MODE);
      }
      if (!globalScene.gameData.unlocks[Unlockables.MINI_BLACK_HOLE]) {
        globalScene.phaseManager.unshiftNew("UnlockPhase", Unlockables.MINI_BLACK_HOLE);
      }
      if (
        !globalScene.gameData.unlocks[Unlockables.EVIOLITE]
        && globalScene.getPlayerParty().some(p => p.getSpeciesForm(true).speciesId in pokemonEvolutions)
      ) {
        globalScene.phaseManager.unshiftNew("UnlockPhase", Unlockables.EVIOLITE);
      }
    }
  }

  awardFirstClassicCompletion(pokemon: Pokemon, forStarter = false): void {
    const speciesId = getPokemonSpecies(pokemon.species.speciesId);
    const speciesRibbonCount = globalScene.gameData.incrementRibbonCount(speciesId, forStarter);
    // first time classic win, award voucher
    if (speciesRibbonCount === 1) {
      this.firstRibbons.push(getPokemonSpecies(pokemon.species.getRootSpeciesId(forStarter)));
    }
  }

  // TODO: Make function use existing getSessionSaveData() function and then modify the values from there.
  /**
   * Slightly modified version of {@linkcode GameData.getSessionSaveData}.
   * @returns A promise containing the {@linkcode SessionSaveData}
   */
  private async getRunHistoryEntry(): Promise<SessionSaveData> {
    const preWaveSessionData = await globalScene.gameData.getSession(globalScene.sessionSlotId);
    return {
      seed: globalScene.seed,
      playTime: globalScene.sessionPlayTime,
      gameMode: globalScene.gameMode.modeId,
      party: globalScene.getPlayerParty().map(p => new PokemonData(p)),
      enemyParty: globalScene.getEnemyParty().map(p => new PokemonData(p)),
      trainerItems: preWaveSessionData ? preWaveSessionData.trainerItems : globalScene.trainerItems.generateSaveData(),
      enemyTrainerItems: preWaveSessionData
        ? preWaveSessionData.enemyTrainerItems
        : globalScene.enemyTrainerItems.generateSaveData(),
      arena: new ArenaData(globalScene.arena),
      pokeballCounts: globalScene.pokeballCounts,
      money: Math.floor(globalScene.money),
      score: globalScene.score,
      waveIndex: globalScene.currentBattle.waveIndex,
      battleType: globalScene.currentBattle.battleType,
      trainer: globalScene.currentBattle.trainer ? new TrainerData(globalScene.currentBattle.trainer) : null,
      gameVersion: globalScene.game.config.gameVersion,
      timestamp: Date.now(),
      challenges: globalScene.gameMode.challenges.map(c => new ChallengeData(c)),
      mysteryEncounterType: globalScene.currentBattle.mysteryEncounter?.encounterType ?? -1,
      mysteryEncounterSaveData: globalScene.mysteryEncounterSaveData,
      playerFaints: globalScene.arena.playerFaints,
    } as SessionSaveData;
  }
}<|MERGE_RESOLUTION|>--- conflicted
+++ resolved
@@ -2,11 +2,7 @@
 import { clientSessionId } from "#app/account";
 import { globalScene } from "#app/global-scene";
 import { pokemonEvolutions } from "#balance/pokemon-evolutions";
-<<<<<<< HEAD
-=======
 import { bypassLogin } from "#constants/app-constants";
-import { modifierTypes } from "#data/data-lists";
->>>>>>> 73e8c6c1
 import { getCharVariantFromDialogue } from "#data/dialogue";
 import type { PokemonSpecies } from "#data/pokemon-species";
 import { BattleType } from "#enums/battle-type";
