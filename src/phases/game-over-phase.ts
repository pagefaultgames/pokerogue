--- conflicted
+++ resolved
@@ -23,16 +23,13 @@
 import { PlayerGender } from "#enums/player-gender";
 import { TrainerType } from "#enums/trainer-type";
 import i18next from "i18next";
-<<<<<<< HEAD
 import { SessionSaveData } from "#app/system/game-data";
 import PersistentModifierData from "#app/system/modifier-data";
 import PokemonData from "#app/system/pokemon-data";
 import ChallengeData from "#app/system/challenge-data";
 import TrainerData from "#app/system/trainer-data";
 import ArenaData from "#app/system/arena-data";
-=======
 import { pokerogueApi } from "#app/plugins/api/pokerogue-api";
->>>>>>> c535e928
 
 export class GameOverPhase extends BattlePhase {
   private isVictory: boolean;
@@ -118,15 +115,13 @@
             this.scene.gameData.gameStats.dailyRunSessionsWon++;
           }
         }
-<<<<<<< HEAD
+        
         this.getRunHistoryEntry().then(runHistoryEntry => {
           this.scene.gameData.saveRunHistory(this.scene, runHistoryEntry, this.victory);
         });
         const fadeDuration = this.victory ? 10000 : 5000;
-=======
         this.scene.gameData.saveRunHistory(this.scene, this.scene.gameData.getSessionSaveData(this.scene), this.isVictory);
         const fadeDuration = this.isVictory ? 10000 : 5000;
->>>>>>> c535e928
         this.scene.fadeOutBgm(fadeDuration, true);
         const activeBattlers = this.scene.getField().filter(p => p?.isActive(true));
         activeBattlers.map(p => p.hideInfo());
