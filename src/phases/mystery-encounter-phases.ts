--- conflicted
+++ resolved
@@ -337,19 +337,7 @@
         globalScene.playBgm();
       }
 
-<<<<<<< HEAD
-      // Queue IV Scanners for enemy wild Pokemon
-      if (globalScene.findModifier(m => m instanceof IvScannerModifier)) {
-        globalScene.getEnemyField().forEach(p => {
-          globalScene.phaseManager.unshiftNew("ScanIvsPhase", p.getBattlerIndex());
-        });
-      }
-      if (!globalScene.currentBattle.mysteryEncounter?.hideBattleIntroMessage) {
-        globalScene.ui.showText(this.getBattleMessage(), null, () => this.endBattleSetup(), 0);
-      } else {
-=======
       if (globalScene.currentBattle.mysteryEncounter?.hideBattleIntroMessage) {
->>>>>>> 7376bd5a
         this.endBattleSetup();
       } else {
         globalScene.ui.showText(this.getBattleMessage(), null, () => this.endBattleSetup(), 0);
