--- conflicted
+++ resolved
@@ -6,15 +6,9 @@
 import { BattlerTagType } from "#enums/battler-tag-type";
 import { MysteryEncounterMode } from "#enums/mystery-encounter-mode";
 import { SwitchType } from "#enums/switch-type";
+import { TrainerItemId } from "#enums/trainer-item-id";
 import { TrainerSlot } from "#enums/trainer-slot";
-<<<<<<< HEAD
-import { Phase } from "../phase";
 import { UiMode } from "#enums/ui-mode";
-import { isNullOrUndefined, randSeedItem } from "#app/utils/common";
-import { TrainerItemId } from "#enums/trainer-item-id";
-=======
-import { UiMode } from "#enums/ui-mode";
-import { IvScannerModifier } from "#modifiers/modifier";
 import { getEncounterText } from "#mystery-encounters/encounter-dialogue-utils";
 import type { OptionSelectSettings } from "#mystery-encounters/encounter-phase-utils";
 import { transitionMysteryEncounterIntroVisuals } from "#mystery-encounters/encounter-phase-utils";
@@ -22,7 +16,6 @@
 import { SeenEncounterData } from "#mystery-encounters/mystery-encounter-save-data";
 import { isNullOrUndefined, randSeedItem } from "#utils/common";
 import i18next from "i18next";
->>>>>>> 8cf1b9f7
 
 /**
  * Will handle (in order):
