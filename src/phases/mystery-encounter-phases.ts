import { globalScene } from "#app/global-scene";
import { Phase } from "#app/phase";
import { getCharVariantFromDialogue } from "#data/dialogue";
import { BattleSpec } from "#enums/battle-spec";
import { BattlerTagLapseType } from "#enums/battler-tag-lapse-type";
import { BattlerTagType } from "#enums/battler-tag-type";
import { MysteryEncounterMode } from "#enums/mystery-encounter-mode";
import { SwitchType } from "#enums/switch-type";
import { TrainerItemId } from "#enums/trainer-item-id";
import { TrainerSlot } from "#enums/trainer-slot";
import { UiMode } from "#enums/ui-mode";
import { getEncounterText } from "#mystery-encounters/encounter-dialogue-utils";
import type { OptionSelectSettings } from "#mystery-encounters/encounter-phase-utils";
import { transitionMysteryEncounterIntroVisuals } from "#mystery-encounters/encounter-phase-utils";
import type { MysteryEncounterOption, OptionPhaseCallback } from "#mystery-encounters/mystery-encounter-option";
import { SeenEncounterData } from "#mystery-encounters/mystery-encounter-save-data";
import { randSeedItem } from "#utils/common";
import i18next from "i18next";

/**
 * Will handle (in order):
 * - Clearing of phase queues to enter the Mystery Encounter game state
 * - Management of session data related to MEs
 * - Initialization of ME option select menu and UI
 * - Execute {@linkcode MysteryEncounter.onPreOptionPhase} logic if it exists for the selected option
 * - Display any `OptionTextDisplay.selected` type dialogue that is set in the {@linkcode MysteryEncounterDialogue} dialogue tree for selected option
 * - Queuing of the {@linkcode MysteryEncounterOptionSelectedPhase}
 */
export class MysteryEncounterPhase extends Phase {
  public readonly phaseName = "MysteryEncounterPhase";
  private readonly FIRST_DIALOGUE_PROMPT_DELAY = 300;
  optionSelectSettings?: OptionSelectSettings;

  /**
   * Mostly useful for having repeated queries during a single encounter, where the queries and options may differ each time
   * @param optionSelectSettings allows overriding the typical options of an encounter with new ones
   */
  constructor(optionSelectSettings?: OptionSelectSettings) {
    super();
    this.optionSelectSettings = optionSelectSettings;
  }

  /**
   * Updates seed offset, sets seen encounter session data, sets UI mode
   */
  start() {
    super.start();

    // Clears out queued phases that are part of standard battle
    globalScene.phaseManager.clearPhaseQueue();

    const encounter = globalScene.currentBattle.mysteryEncounter!;
    encounter.updateSeedOffset();

    if (!this.optionSelectSettings) {
      // Sets flag that ME was encountered, only if this is not a followup option select phase
      // Can be used in later MEs to check for requirements to spawn, run history, etc.
      globalScene.mysteryEncounterSaveData.encounteredEvents.push(
        new SeenEncounterData(encounter.encounterType, encounter.encounterTier, globalScene.currentBattle.waveIndex),
      );
    }

    // Initiates encounter dialogue window and option select
    globalScene.ui.setMode(UiMode.MYSTERY_ENCOUNTER, this.optionSelectSettings);
  }

  /**
   * Triggers after a player selects an option for the encounter
   * @param option
   * @param index
   */
  handleOptionSelect(option: MysteryEncounterOption, index: number): boolean {
    // Set option selected flag
    globalScene.currentBattle.mysteryEncounter!.selectedOption = option;

    if (!this.optionSelectSettings) {
      // Saves the selected option in the ME save data, only if this is not a followup option select phase
      // Can be used for analytics purposes to track what options are popular on certain encounters
      const encounterSaveData = globalScene.mysteryEncounterSaveData.encounteredEvents.at(-1)!;
      if (encounterSaveData.type === globalScene.currentBattle.mysteryEncounter?.encounterType) {
        encounterSaveData.selectedOption = index;
      }
    }

    if (!option.onOptionPhase) {
      return false;
    }

    // Populate dialogue tokens for option requirements
    globalScene.currentBattle.mysteryEncounter!.populateDialogueTokensFromRequirements();

    if (option.onPreOptionPhase) {
      globalScene.executeWithSeedOffset(async () => {
        return await option.onPreOptionPhase!().then(result => {
          if (result == null || result) {
            this.continueEncounter();
          }
        });
      }, globalScene.currentBattle.mysteryEncounter?.getSeedOffset());
    } else {
      this.continueEncounter();
    }

    return true;
  }

  /**
   * Queues {@linkcode MysteryEncounterOptionSelectedPhase}, displays option.selected dialogue and ends phase
   */
  continueEncounter() {
    const endDialogueAndContinueEncounter = () => {
      globalScene.phaseManager.pushNew("MysteryEncounterOptionSelectedPhase");
      this.end();
    };

    const optionSelectDialogue = globalScene.currentBattle?.mysteryEncounter?.selectedOption?.dialogue;
    if (optionSelectDialogue?.selected && optionSelectDialogue.selected.length > 0) {
      // Handle intermediate dialogue (between player selection event and the onOptionSelect logic)
      globalScene.ui.setMode(UiMode.MESSAGE);
      const selectedDialogue = optionSelectDialogue.selected;
      let i = 0;
      const showNextDialogue = () => {
        const nextAction = i === selectedDialogue.length - 1 ? endDialogueAndContinueEncounter : showNextDialogue;
        const dialogue = selectedDialogue[i];
        let title: string | null = null;
        const text: string | null = getEncounterText(dialogue.text);
        if (dialogue.speaker) {
          title = getEncounterText(dialogue.speaker);
        }

        i++;
        if (title) {
          globalScene.ui.showDialogue(
            text ?? "",
            title,
            null,
            nextAction,
            0,
            i === 1 ? this.FIRST_DIALOGUE_PROMPT_DELAY : 0,
          );
        } else {
          globalScene.ui.showText(text ?? "", null, nextAction, i === 1 ? this.FIRST_DIALOGUE_PROMPT_DELAY : 0, true);
        }
      };

      showNextDialogue();
    } else {
      endDialogueAndContinueEncounter();
    }
  }

  /**
   * Ends phase
   */
  end() {
    globalScene.ui.setMode(UiMode.MESSAGE).then(() => super.end());
  }
}

/**
 * Will handle (in order):
 * - Execute {@linkcode MysteryEncounter.onOptionSelect} logic if it exists for the selected option
 *
 * It is important to point out that no phases are directly queued by any logic within this phase
 * Any phase that is meant to follow this one MUST be queued via the onOptionSelect() logic of the selected option
 */
export class MysteryEncounterOptionSelectedPhase extends Phase {
  public readonly phaseName = "MysteryEncounterOptionSelectedPhase";
  onOptionSelect: OptionPhaseCallback;

  constructor() {
    super();
    this.onOptionSelect = globalScene.currentBattle.mysteryEncounter!.selectedOption!.onOptionPhase;
  }

  /**
   * Will handle (in order):
   * - Execute {@linkcode MysteryEncounter.onOptionSelect} logic if it exists for the selected option
   *
   * It is important to point out that no phases are directly queued by any logic within this phase.
   * Any phase that is meant to follow this one MUST be queued via the {@linkcode MysteryEncounter.onOptionSelect} logic of the selected option.
   */
  start() {
    super.start();
    if (globalScene.currentBattle.mysteryEncounter?.autoHideIntroVisuals) {
      transitionMysteryEncounterIntroVisuals().then(() => {
        globalScene.executeWithSeedOffset(() => {
          this.onOptionSelect().finally(() => {
            this.end();
          });
        }, globalScene.currentBattle.mysteryEncounter?.getSeedOffset() * 500);
      });
    } else {
      globalScene.executeWithSeedOffset(() => {
        this.onOptionSelect().finally(() => {
          this.end();
        });
      }, globalScene.currentBattle.mysteryEncounter?.getSeedOffset() * 500);
    }
  }
}

/**
 * Runs at the beginning of an Encounter's battle
 * Will clean up any residual flinches, Endure, etc. that are left over from {@linkcode MysteryEncounter.startOfBattleEffects}
 * Will also handle Game Overs, switches, etc. that could happen from {@linkcode handleMysteryEncounterBattleStartEffects}
 * See {@linkcode TurnEndPhase} for more details
 */
export class MysteryEncounterBattleStartCleanupPhase extends Phase {
  public readonly phaseName = "MysteryEncounterBattleStartCleanupPhase";
  /**
   * Cleans up `TURN_END` tags, any {@linkcode PostTurnStatusEffectPhase}s, checks for Pokemon switches, then continues
   */
  start() {
    super.start();

    // Lapse any residual flinches/endures but ignore all other turn-end battle tags
    const includedLapseTags = [BattlerTagType.FLINCHED, BattlerTagType.ENDURING];
    globalScene.getField(true).forEach(pokemon => {
      const tags = pokemon.summonData.tags;
      tags
        .filter(
          t =>
            includedLapseTags.includes(t.tagType)
            && t.lapseTypes.includes(BattlerTagLapseType.TURN_END)
            && !t.lapse(pokemon, BattlerTagLapseType.TURN_END),
        )
        .forEach(t => {
          t.onRemove(pokemon);
          tags.splice(tags.indexOf(t), 1);
        });
    });

    // Remove any status tick phases
    globalScene.phaseManager.removeAllPhasesOfType("PostTurnStatusEffectPhase");

    // The total number of Pokemon in the player's party that can legally fight
    const legalPlayerPokemon = globalScene.getPokemonAllowedInBattle();
    // The total number of legal player Pokemon that aren't currently on the field
    const legalPlayerPartyPokemon = legalPlayerPokemon.filter(p => !p.isActive(true));
    if (legalPlayerPokemon.length === 0) {
      globalScene.phaseManager.unshiftNew("GameOverPhase");
      return this.end();
    }

    // Check for any KOd player mons and switch
    // For each fainted mon on the field, if there is a legal replacement, summon it
    const playerField = globalScene.getPlayerField();
    playerField.forEach((pokemon, i) => {
      if (!pokemon.isAllowedInBattle() && legalPlayerPartyPokemon.length > i) {
        globalScene.phaseManager.unshiftNew("SwitchPhase", SwitchType.SWITCH, i, true, false);
      }
    });

    // THEN, if is a double battle, and player only has 1 summoned pokemon, center pokemon on field
    if (globalScene.currentBattle.double && legalPlayerPokemon.length === 1 && legalPlayerPartyPokemon.length === 0) {
      globalScene.phaseManager.unshiftNew("ToggleDoublePositionPhase", true);
    }

    this.end();
  }
}

/**
 * Will handle (in order):
 * - Setting BGM
 * - Showing intro dialogue for an enemy trainer or wild Pokemon
 * - Sliding in the visuals for enemy trainer or wild Pokemon, as well as handling summoning animations
 * - Queue the {@linkcode SummonPhase}s, {@linkcode PostSummonPhase}s, etc., required to initialize the phase queue for a battle
 */
export class MysteryEncounterBattlePhase extends Phase {
  public readonly phaseName = "MysteryEncounterBattlePhase";
  disableSwitch: boolean;

  constructor(disableSwitch = false) {
    super();
    this.disableSwitch = disableSwitch;
  }

  /**
   * Sets up a ME battle
   */
  start() {
    super.start();

    this.doMysteryEncounterBattle();
  }

  /** Get intro battle message for new battle */
  private getBattleMessage(): string {
    const enemyField = globalScene.getEnemyField();
    const encounterMode = globalScene.currentBattle.mysteryEncounter!.encounterMode;

    if (globalScene.currentBattle.battleSpec === BattleSpec.FINAL_BOSS) {
      return i18next.t("battle:bossAppeared", { bossName: enemyField[0].name });
    }

    if (encounterMode === MysteryEncounterMode.TRAINER_BATTLE) {
      if (globalScene.currentBattle.double) {
        return i18next.t("battle:trainerAppearedDouble", {
          trainerName: globalScene.currentBattle.trainer?.getName(TrainerSlot.NONE, true),
        });
      }
      return i18next.t("battle:trainerAppeared", {
        trainerName: globalScene.currentBattle.trainer?.getName(TrainerSlot.NONE, true),
      });
    }

    return enemyField.length === 1
      ? i18next.t("battle:singleWildAppeared", {
          pokemonName: enemyField[0].name,
        })
      : i18next.t("battle:multiWildAppeared", {
          pokemonName1: enemyField[0].name,
          pokemonName2: enemyField[1].name,
        });
  }

  /**
   * Queue {@linkcode SummonPhase}s for the new battle and handle trainer animations/dialogue for Trainer battles
   */
  private doMysteryEncounterBattle() {
    const encounterMode = globalScene.currentBattle.mysteryEncounter!.encounterMode;
    if (encounterMode === MysteryEncounterMode.WILD_BATTLE || encounterMode === MysteryEncounterMode.BOSS_BATTLE) {
      // Summons the wild/boss Pokemon
      if (encounterMode === MysteryEncounterMode.BOSS_BATTLE) {
        globalScene.playBgm();
      }
      const availablePartyMembers = globalScene.getEnemyParty().filter(p => !p.isFainted()).length;
      globalScene.phaseManager.unshiftNew("SummonPhase", 0, false);
      if (globalScene.currentBattle.double && availablePartyMembers > 1) {
        globalScene.phaseManager.unshiftNew("SummonPhase", 1, false);
      }

      if (!globalScene.currentBattle.mysteryEncounter?.hideBattleIntroMessage) {
        globalScene.ui.showText(this.getBattleMessage(), null, () => this.endBattleSetup(), 0);
      } else {
        this.endBattleSetup();
      }
    } else if (encounterMode === MysteryEncounterMode.TRAINER_BATTLE) {
      this.showEnemyTrainer();
      const doSummon = () => {
        globalScene.currentBattle.started = true;
        globalScene.playBgm();
        globalScene.pbTray.showPbTray(globalScene.getPlayerParty());
        globalScene.pbTrayEnemy.showPbTray(globalScene.getEnemyParty());
        const doTrainerSummon = () => {
          this.hideEnemyTrainer();
          const availablePartyMembers = globalScene.getEnemyParty().filter(p => !p.isFainted()).length;
          globalScene.phaseManager.unshiftNew("SummonPhase", 0, false);
          if (globalScene.currentBattle.double && availablePartyMembers > 1) {
            globalScene.phaseManager.unshiftNew("SummonPhase", 1, false);
          }
          this.endBattleSetup();
        };
        if (!globalScene.currentBattle.mysteryEncounter?.hideBattleIntroMessage) {
          globalScene.ui.showText(this.getBattleMessage(), null, doTrainerSummon, 1000, true);
        } else {
          doTrainerSummon();
        }
      };

      const encounterMessages = globalScene.currentBattle.trainer?.getEncounterMessages();

      if (!encounterMessages || encounterMessages.length === 0) {
        doSummon();
      } else {
        const trainer = globalScene.currentBattle.trainer;
        let message: string;
        globalScene.executeWithSeedOffset(
          () => (message = randSeedItem(encounterMessages)),
          globalScene.currentBattle.mysteryEncounter?.getSeedOffset(),
        );
        message = message!; // tell TS compiler it's defined now
        const showDialogueAndSummon = () => {
          globalScene.ui.showDialogue(message, trainer?.getName(TrainerSlot.NONE, true), null, () => {
            globalScene.charSprite.hide().then(() => globalScene.hideFieldOverlay(250).then(() => doSummon()));
          });
        };
        if (globalScene.currentBattle.trainer?.config.hasCharSprite && !globalScene.ui.shouldSkipDialogue(message)) {
          globalScene
            .showFieldOverlay(500)
            .then(() =>
              globalScene.charSprite
                .showCharacter(trainer?.getKey()!, getCharVariantFromDialogue(encounterMessages[0]))
                .then(() => showDialogueAndSummon()),
            ); // TODO: is this bang correct?
        } else {
          showDialogueAndSummon();
        }
      }
    }
  }

  /**
   * Initiate {@linkcode SummonPhase}s, {@linkcode ScanIvsPhase}, {@linkcode PostSummonPhase}s, etc.
   */
  private endBattleSetup() {
    const enemyField = globalScene.getEnemyField();
    const encounterMode = globalScene.currentBattle.mysteryEncounter!.encounterMode;

    // PostSummon and ShinySparkle phases are handled by SummonPhase

    if (
      encounterMode !== MysteryEncounterMode.TRAINER_BATTLE
      && globalScene.trainerItems.hasItem(TrainerItemId.IV_SCANNER)
    ) {
      enemyField.map(p => globalScene.phaseManager.pushNew("ScanIvsPhase", p.getBattlerIndex()));
    }

    const availablePartyMembers = globalScene.getPlayerParty().filter(p => p.isAllowedInBattle());
    const minPartySize = globalScene.currentBattle.double ? 2 : 1;
    const checkSwitch =
      encounterMode !== MysteryEncounterMode.TRAINER_BATTLE
      && !this.disableSwitch
      && availablePartyMembers.length > minPartySize;

    if (!availablePartyMembers[0].isOnField()) {
      globalScene.phaseManager.pushNew("SummonPhase", 0, true, false, checkSwitch);
    } else if (checkSwitch) {
      globalScene.phaseManager.pushNew("CheckSwitchPhase", 0, globalScene.currentBattle.double);
    }

    if (globalScene.currentBattle.double) {
      if (availablePartyMembers.length > 1) {
        globalScene.phaseManager.pushNew("ToggleDoublePositionPhase", true);
        if (!availablePartyMembers[1].isOnField()) {
          globalScene.phaseManager.pushNew("SummonPhase", 1, true, false, checkSwitch);
        } else if (checkSwitch) {
          globalScene.phaseManager.pushNew("CheckSwitchPhase", 0, globalScene.currentBattle.double);
        }
      }
    } else {
      if (availablePartyMembers.length > 1 && availablePartyMembers[1].isOnField()) {
        globalScene.getPlayerField().forEach(pokemon => pokemon.lapseTag(BattlerTagType.COMMANDED));
        globalScene.phaseManager.pushNew("ReturnPhase", 1);
      }
      globalScene.phaseManager.pushNew("ToggleDoublePositionPhase", false);
    }

    if (encounterMode !== MysteryEncounterMode.TRAINER_BATTLE && !this.disableSwitch) {
      const minPartySize = globalScene.currentBattle.double ? 2 : 1;
      if (availablePartyMembers.length > minPartySize) {
        globalScene.phaseManager.pushNew("CheckSwitchPhase", 0, globalScene.currentBattle.double);
        if (globalScene.currentBattle.double) {
          globalScene.phaseManager.pushNew("CheckSwitchPhase", 1, globalScene.currentBattle.double);
        }
      }
    }

    this.end();
  }

  /** Ease in enemy trainer */
  private showEnemyTrainer(): void {
    // Show enemy trainer
    const trainer = globalScene.currentBattle.trainer;
    if (!trainer) {
      return;
    }
    trainer.alpha = 0;
    trainer.x += 16;
    trainer.y -= 16;
    trainer.setVisible(true);
    globalScene.tweens.add({
      targets: trainer,
      x: "-=16",
      y: "+=16",
      alpha: 1,
      ease: "Sine.easeInOut",
      duration: 750,
      onComplete: () => {
        trainer.untint(100, "Sine.easeOut");
        trainer.playAnim();
      },
    });
  }

  private hideEnemyTrainer(): void {
    globalScene.tweens.add({
      targets: globalScene.currentBattle.trainer,
      x: "+=16",
      y: "-=16",
      alpha: 0,
      ease: "Sine.easeInOut",
      duration: 750,
    });
  }
}

/**
 * Will handle (in order):
 * - doContinueEncounter() callback for continuous encounters with back-to-back battles (this should push/shift its own phases as needed)
 *
 * OR
 *
 * - Any encounter reward logic that is set within {@linkcode MysteryEncounter.doEncounterExp}
 * - Any encounter reward logic that is set within {@linkcode MysteryEncounter.doEncounterRewards}
 * - Otherwise, can add a no-reward-item shop with only Potions, etc. if addHealPhase is true
 * - Queuing of the {@linkcode PostMysteryEncounterPhase}
 */
export class MysteryEncounterRewardsPhase extends Phase {
  public readonly phaseName = "MysteryEncounterRewardsPhase";
  addHealPhase: boolean;

  constructor(addHealPhase = false) {
    super();
    this.addHealPhase = addHealPhase;
  }

  /**
   * Runs {@linkcode MysteryEncounter.doContinueEncounter} and ends phase, OR {@linkcode MysteryEncounter.onRewards} then continues encounter
   */
  start() {
    super.start();
    const encounter = globalScene.currentBattle.mysteryEncounter!;

    if (encounter.doContinueEncounter) {
      encounter.doContinueEncounter().then(() => {
        this.end();
      });
    } else {
      globalScene.executeWithSeedOffset(() => {
        if (encounter.onRewards) {
          encounter.onRewards().then(() => {
            this.doEncounterRewardsAndContinue();
          });
        } else {
          this.doEncounterRewardsAndContinue();
        }
        // Do not use ME's seedOffset for rewards, these should always be consistent with waveIndex (once per wave)
      }, globalScene.currentBattle.waveIndex * 1000);
    }
  }

  /**
   * Queues encounter EXP and reward phases, {@linkcode PostMysteryEncounterPhase}, and ends phase
   */
  doEncounterRewardsAndContinue() {
    const encounter = globalScene.currentBattle.mysteryEncounter!;

    if (encounter.doEncounterExp) {
      encounter.doEncounterExp();
    }

    if (encounter.doEncounterRewards) {
      encounter.doEncounterRewards();
    } else if (this.addHealPhase) {
<<<<<<< HEAD
      globalScene.phaseManager.tryRemovePhase(p => p.is("SelectRewardPhase"));
      globalScene.phaseManager.unshiftNew("SelectRewardPhase", 0, undefined, {
=======
      globalScene.phaseManager.removeAllPhasesOfType("SelectModifierPhase");
      globalScene.phaseManager.unshiftNew("SelectModifierPhase", 0, undefined, {
>>>>>>> 62109bda
        fillRemaining: false,
        rerollMultiplier: -1,
      });
    }

    globalScene.phaseManager.pushNew("PostMysteryEncounterPhase");
    this.end();
  }
}

/**
 * Will handle (in order):
 * - {@linkcode MysteryEncounter.onPostOptionSelect} logic (based on an option that was selected)
 * - Showing any outro dialogue messages
 * - Cleanup of any leftover intro visuals
 * - Queuing of the next wave
 */
export class PostMysteryEncounterPhase extends Phase {
  public readonly phaseName = "PostMysteryEncounterPhase";
  private readonly FIRST_DIALOGUE_PROMPT_DELAY = 750;
  onPostOptionSelect?: OptionPhaseCallback;

  constructor() {
    super();
    this.onPostOptionSelect = globalScene.currentBattle.mysteryEncounter?.selectedOption?.onPostOptionPhase;
  }

  /**
   * Runs {@linkcode MysteryEncounter.onPostOptionSelect} then continues encounter
   */
  start() {
    super.start();

    if (this.onPostOptionSelect) {
      globalScene.executeWithSeedOffset(async () => {
        return await this.onPostOptionSelect!().then(result => {
          if (result == null || result) {
            this.continueEncounter();
          }
        });
      }, globalScene.currentBattle.mysteryEncounter?.getSeedOffset() * 2000);
    } else {
      this.continueEncounter();
    }
  }

  /**
   * Queues {@linkcode NewBattlePhase}, plays outro dialogue and ends phase
   */
  continueEncounter() {
    const endPhase = () => {
      if (globalScene.gameMode.hasRandomBiomes || globalScene.isNewBiome()) {
        globalScene.phaseManager.pushNew("SelectBiomePhase");
      }

      globalScene.phaseManager.pushNew("NewBattlePhase");
      this.end();
    };

    const outroDialogue = globalScene.currentBattle?.mysteryEncounter?.dialogue?.outro;
    if (outroDialogue && outroDialogue.length > 0) {
      let i = 0;
      const showNextDialogue = () => {
        const nextAction = i === outroDialogue.length - 1 ? endPhase : showNextDialogue;
        const dialogue = outroDialogue[i];
        let title: string | null = null;
        const text: string | null = getEncounterText(dialogue.text);
        if (dialogue.speaker) {
          title = getEncounterText(dialogue.speaker);
        }

        i++;
        globalScene.ui.setMode(UiMode.MESSAGE);
        if (title) {
          globalScene.ui.showDialogue(
            text ?? "",
            title,
            null,
            nextAction,
            0,
            i === 1 ? this.FIRST_DIALOGUE_PROMPT_DELAY : 0,
          );
        } else {
          globalScene.ui.showText(text ?? "", null, nextAction, i === 1 ? this.FIRST_DIALOGUE_PROMPT_DELAY : 0, true);
        }
      };

      showNextDialogue();
    } else {
      endPhase();
    }
  }
}<|MERGE_RESOLUTION|>--- conflicted
+++ resolved
@@ -546,13 +546,8 @@
     if (encounter.doEncounterRewards) {
       encounter.doEncounterRewards();
     } else if (this.addHealPhase) {
-<<<<<<< HEAD
-      globalScene.phaseManager.tryRemovePhase(p => p.is("SelectRewardPhase"));
+      globalScene.phaseManager.removeAllPhasesOfType("SelectRewardPhase");
       globalScene.phaseManager.unshiftNew("SelectRewardPhase", 0, undefined, {
-=======
-      globalScene.phaseManager.removeAllPhasesOfType("SelectModifierPhase");
-      globalScene.phaseManager.unshiftNew("SelectModifierPhase", 0, undefined, {
->>>>>>> 62109bda
         fillRemaining: false,
         rerollMultiplier: -1,
       });
