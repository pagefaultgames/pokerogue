--- conflicted
+++ resolved
@@ -542,11 +542,7 @@
     if (encounter.doEncounterRewards) {
       encounter.doEncounterRewards();
     } else if (this.addHealPhase) {
-<<<<<<< HEAD
-      globalScene.phaseManager.tryRemovePhase(p => p.is("SelectRewardPhase"));
-=======
       globalScene.phaseManager.removeAllPhasesOfType("SelectRewardPhase");
->>>>>>> 53ae8900
       globalScene.phaseManager.unshiftNew("SelectRewardPhase", 0, undefined, {
         fillRemaining: false,
         rerollMultiplier: -1,
