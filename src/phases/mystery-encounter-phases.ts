--- conflicted
+++ resolved
@@ -366,11 +366,7 @@
       } else {
         const trainer = globalScene.currentBattle.trainer;
         let message: string;
-<<<<<<< HEAD
-        scene.executeWithSeedOffset(() => message = randSeedItem(encounterMessages), this.scene.currentBattle.mysteryEncounter?.getSeedOffset());
-=======
-        globalScene.executeWithSeedOffset(() => message = Utils.randSeedItem(encounterMessages), globalScene.currentBattle.mysteryEncounter?.getSeedOffset());
->>>>>>> a941533a
+        globalScene.executeWithSeedOffset(() => message = randSeedItem(encounterMessages), globalScene.currentBattle.mysteryEncounter?.getSeedOffset());
         message = message!; // tell TS compiler it's defined now
         const showDialogueAndSummon = () => {
           globalScene.ui.showDialogue(message, trainer?.getName(TrainerSlot.NONE, true), null, () => {
