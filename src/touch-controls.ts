import {Button} from "./enums/buttons";
import EventEmitter = Phaser.Events.EventEmitter;
import BattleScene from "./battle-scene";

const repeatInputDelayMillis = 250;

export default class TouchControl {
  events: EventEmitter;
  private buttonLock: string[] = new Array();
  private inputInterval: NodeJS.Timeout[] = new Array();

  constructor(scene: BattleScene) {
    this.events = scene.game.events;
    this.init();
  }

  /**
   * Initialize touch controls by binding keys to buttons.
   */
  init() {
    this.preventElementZoom(document.querySelector("#dpad"));
    this.preventElementZoom(document.querySelector("#apad"));
    // Select all elements with the 'data-key' attribute and bind keys to them
    for (const button of document.querySelectorAll("[data-key]")) {
      // @ts-ignore - Bind the key to the button using the dataset key
      this.bindKey(button, button.dataset.key);
    }
  }

<<<<<<< HEAD
  /**
   * Binds a node to a specific key to simulate keyboard events on touch.
   *
   * @param node - The DOM element to bind the key to.
   * @param key - The key to simulate.
   * @param events - The event emitter for handling input events.
   *
   * @remarks
   * This function binds touch events to a node to simulate 'keydown' and 'keyup' keyboard events.
   * It adds the key to the keys map and tracks the keydown state. When a touch starts, it simulates
   * a 'keydown' event and adds an 'active' class to the node. When the touch ends, it simulates a 'keyup'
   * event, removes the keydown state, and removes the 'active' class from the node and the last touched element.
   */
  bindKey(node: HTMLElement, key: string) {
    node.addEventListener("touchstart", event => {
      event.preventDefault();
      this.touchButtonDown(node, key);
    });

    node.addEventListener("touchend", event => {
      event.preventDefault();
      this.touchButtonUp(node, key, event.target["id"]);
=======
  switch (eventType) {
  case "keydown":
    events.emit("input_down", {
      controller_type: "keyboard",
      button: button,
      isTouch: true
    });
    break;
  case "keyup":
    events.emit("input_up", {
      controller_type: "keyboard",
      button: button,
      isTouch: true
>>>>>>> d06e5d2f
    });
  }

  touchButtonDown(node: HTMLElement, key: string) {
    if (this.buttonLock.includes(key)) {
      return;
    }
    this.simulateKeyboardEvent("keydown", key);
    clearInterval(this.inputInterval[key]);
    this.inputInterval[key] = setInterval(() => {
      this.simulateKeyboardEvent("keydown", key);
    }, repeatInputDelayMillis);
    this.buttonLock.push(key);
    node.classList.add("active");

  }

  touchButtonUp(node: HTMLElement, key: string, id: string) {
    if (!this.buttonLock.includes(key)) {
      return;
    }
    this.simulateKeyboardEvent("keyup", key);

    node.classList.remove("active");

    document.getElementById(id)?.classList.remove("active");
    const index = this.buttonLock.indexOf(key);
    this.buttonLock.splice(index, 1);
    clearInterval(this.inputInterval[key]);
  }

  /**
   * Simulates a keyboard event on the canvas.
   *
   * @param eventType - The type of the keyboard event ('keydown' or 'keyup').
   * @param key - The key to simulate.
   *
   * @remarks
   * This function checks if the key exists in the Button enum. If it does, it retrieves the corresponding button
   * and emits the appropriate event ('input_down' or 'input_up') based on the event type.
   */
  simulateKeyboardEvent(eventType: string, key: string) {
    if (!Button.hasOwnProperty(key)) {
      return;
    }
    const button = Button[key];

    switch (eventType) {
    case "keydown":
      this.events.emit("input_down", {
        controller_type: "keyboard",
        button: button,
      });
      break;
    case "keyup":
      this.events.emit("input_up", {
        controller_type: "keyboard",
        button: button,
      });
      break;
    }
  }

  /**
   * {@link https://stackoverflow.com/a/39778831/4622620|Source}
   *
   * Prevent zoom on specified element
   * @param {HTMLElement} element
   */
  preventElementZoom(element: HTMLElement): void {
    if (!element) {
      return;
    }
    element.addEventListener("touchstart", (event: TouchEvent) => {

      if (!(event.currentTarget instanceof HTMLElement)) {
        return;
      }

      const currentTouchTimeStamp = event.timeStamp;
      const previousTouchTimeStamp = Number(event.currentTarget.dataset.lastTouchTimeStamp) || currentTouchTimeStamp;
      const timeStampDifference = currentTouchTimeStamp - previousTouchTimeStamp;
      const fingers = event.touches.length;
      event.currentTarget.dataset.lastTouchTimeStamp = String(currentTouchTimeStamp);

      if (!timeStampDifference || timeStampDifference > 500 || fingers > 1) {
        return;
      } // not double-tap

      event.preventDefault();

      if (event.target instanceof HTMLElement) {
        event.target.click();
      }
    });
  }
}

/**
 * Check if the device has a touchscreen.
 *
 * @returns `true` if the device has a touchscreen, otherwise `false`.
 */
export function hasTouchscreen(): boolean {
  return window.matchMedia("(hover: none), (pointer: coarse)").matches;
}

/**
 * Check if the device is a mobile device.
 *
 * @returns `true` if the device is a mobile device, otherwise `false`.
 */
export function isMobile(): boolean {
  let ret = false;
  (function (a) {
    // Check the user agent string against a regex for mobile devices
    if (/(android|bb\d+|meego).+mobile|avantgo|bada\/|blackberry|blazer|compal|elaine|fennec|hiptop|iemobile|ip(hone|od)|iris|kindle|lge |maemo|midp|mmp|mobile.+firefox|netfront|opera m(ob|in)i|palm( os)?|phone|p(ixi|re)\/|plucker|pocket|psp|series(4|6)0|symbian|treo|up\.(browser|link)|vodafone|wap|windows ce|xda|xiino|android|ipad|playbook|silk/i.test(a)||/1207|6310|6590|3gso|4thp|50[1-6]i|770s|802s|a wa|abac|ac(er|oo|s\-)|ai(ko|rn)|al(av|ca|co)|amoi|an(ex|ny|yw)|aptu|ar(ch|go)|as(te|us)|attw|au(di|\-m|r |s )|avan|be(ck|ll|nq)|bi(lb|rd)|bl(ac|az)|br(e|v)w|bumb|bw\-(n|u)|c55\/|capi|ccwa|cdm\-|cell|chtm|cldc|cmd\-|co(mp|nd)|craw|da(it|ll|ng)|dbte|dc\-s|devi|dica|dmob|do(c|p)o|ds(12|\-d)|el(49|ai)|em(l2|ul)|er(ic|k0)|esl8|ez([4-7]0|os|wa|ze)|fetc|fly(\-|_)|g1 u|g560|gene|gf\-5|g\-mo|go(\.w|od)|gr(ad|un)|haie|hcit|hd\-(m|p|t)|hei\-|hi(pt|ta)|hp( i|ip)|hs\-c|ht(c(\-| |_|a|g|p|s|t)|tp)|hu(aw|tc)|i\-(20|go|ma)|i230|iac( |\-|\/)|ibro|idea|ig01|ikom|im1k|inno|ipaq|iris|ja(t|v)a|jbro|jemu|jigs|kddi|keji|kgt( |\/)|klon|kpt |kwc\-|kyo(c|k)|le(no|xi)|lg( g|\/(k|l|u)|50|54|\-[a-w])|libw|lynx|m1\-w|m3ga|m50\/|ma(te|ui|xo)|mc(01|21|ca)|m\-cr|me(rc|ri)|mi(o8|oa|ts)|mmef|mo(01|02|bi|de|do|t(\-| |o|v)|zz)|mt(50|p1|v )|mwbp|mywa|n10[0-2]|n20[2-3]|n30(0|2)|n50(0|2|5)|n7(0(0|1)|10)|ne((c|m)\-|on|tf|wf|wg|wt)|nok(6|i)|nzph|o2im|op(ti|wv)|oran|owg1|p800|pan(a|d|t)|pdxg|pg(13|\-([1-8]|c))|phil|pire|pl(ay|uc)|pn\-2|po(ck|rt|se)|prox|psio|pt\-g|qa\-a|qc(07|12|21|32|60|\-[2-7]|i\-)|qtek|r380|r600|raks|rim9|ro(ve|zo)|s55\/|sa(ge|ma|mm|ms|ny|va)|sc(01|h\-|oo|p\-)|sdk\/|se(c(\-|0|1)|47|mc|nd|ri)|sgh\-|shar|sie(\-|m)|sk\-0|sl(45|id)|sm(al|ar|b3|it|t5)|so(ft|ny)|sp(01|h\-|v\-|v )|sy(01|mb)|t2(18|50)|t6(00|10|18)|ta(gt|lk)|tcl\-|tdg\-|tel(i|m)|tim\-|t\-mo|to(pl|sh)|ts(70|m\-|m3|m5)|tx\-9|up(\.b|g1|si)|utst|v400|v750|veri|vi(rg|te)|vk(40|5[0-3]|\-v)|vm40|voda|vulc|vx(52|53|60|61|70|80|81|83|85|98)|w3c(\-| )|webc|whit|wi(g |nc|nw)|wmlb|wonu|x700|yas\-|your|zeto|zte\-/i.test(a.substr(0, 4))) {
      ret = true;
    }
  })(navigator.userAgent || navigator.vendor || window["opera"]);
  return ret;
}<|MERGE_RESOLUTION|>--- conflicted
+++ resolved
@@ -27,7 +27,6 @@
     }
   }
 
-<<<<<<< HEAD
   /**
    * Binds a node to a specific key to simulate keyboard events on touch.
    *
@@ -50,21 +49,6 @@
     node.addEventListener("touchend", event => {
       event.preventDefault();
       this.touchButtonUp(node, key, event.target["id"]);
-=======
-  switch (eventType) {
-  case "keydown":
-    events.emit("input_down", {
-      controller_type: "keyboard",
-      button: button,
-      isTouch: true
-    });
-    break;
-  case "keyup":
-    events.emit("input_up", {
-      controller_type: "keyboard",
-      button: button,
-      isTouch: true
->>>>>>> d06e5d2f
     });
   }
 
@@ -117,12 +101,14 @@
       this.events.emit("input_down", {
         controller_type: "keyboard",
         button: button,
+        isTouch: true
       });
       break;
     case "keyup":
       this.events.emit("input_up", {
         controller_type: "keyboard",
         button: button,
+        isTouch: true
       });
       break;
     }
