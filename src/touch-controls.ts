import {Button} from "./enums/buttons";
import EventEmitter = Phaser.Events.EventEmitter;
import BattleScene from "./battle-scene";

const repeatInputDelayMillis = 250;

<<<<<<< HEAD
/** Whether touch controls are disabled */
let disabled: boolean = false;
/** Whether the last touch event has finished before disabling */
let finishedLastTouch: boolean = false;

/**
 * Disable touch controls
 */
export function disableTouchControls() {
  disabled = true;
  finishedLastTouch = false;
}

/**
 * Enable touch controls
 */
export function enableTouchControls() {
  disabled = false;
  finishedLastTouch = false;
}

/**
 * Initialize touch controls by binding keys to buttons.
 *
 * @param events - The event emitter for handling input events.
 */
export function initTouchControls(events: EventEmitter): void {
  preventElementZoom(document.querySelector("#dpad"));
  document.querySelectorAll(".apadBtn").forEach((element) => preventElementZoom(element as HTMLElement));
  // Select all elements with the 'data-key' attribute and bind keys to them
  for (const button of document.querySelectorAll("[data-key]")) {
    // @ts-ignore - Bind the key to the button using the dataset key
    bindKey(button, button.dataset.key, events);
  }
}
=======
export default class TouchControl {
  events: EventEmitter;
  private buttonLock: string[] = new Array();
  private inputInterval: NodeJS.Timeout[] = new Array();
>>>>>>> 29d9ac70

  constructor(scene: BattleScene) {
    this.events = scene.game.events;
    this.init();
  }

  /**
   * Initialize touch controls by binding keys to buttons.
   */
  init() {
    this.preventElementZoom(document.querySelector("#dpad"));
    this.preventElementZoom(document.querySelector("#apad"));
    // Select all elements with the 'data-key' attribute and bind keys to them
    for (const button of document.querySelectorAll("[data-key]")) {
      // @ts-ignore - Bind the key to the button using the dataset key
      this.bindKey(button, button.dataset.key);
    }
<<<<<<< HEAD
  })(navigator.userAgent || navigator.vendor || window["opera"]);
  return ret;
}

/**
 * Simulates a keyboard event on the canvas.
 * Will only simulate the event if the key exists in the Button enum and the controls are not disabled.
 *
 * @param eventType - The type of the keyboard event ('keydown' or 'keyup').
 * @param key - The key to simulate.
 * @param events - The event emitter for handling input events.
 * @returns True if the simulation was successful, otherwise false.
 * @remarks
 * This function checks if the key exists in the Button enum. If it does, it retrieves the corresponding button
 * and emits the appropriate event ('input_down' or 'input_up') based on the event type.
 */
function simulateKeyboardEvent(eventType: string, key: string, events: EventEmitter): boolean {
  if (!Button.hasOwnProperty(key) || disabled) {
    return false;
=======
>>>>>>> 29d9ac70
  }

  /**
   * Binds a node to a specific key to simulate keyboard events on touch.
   *
   * @param node - The DOM element to bind the key to.
   * @param key - The key to simulate.
   * @param events - The event emitter for handling input events.
   *
   * @remarks
   * This function binds touch events to a node to simulate 'keydown' and 'keyup' keyboard events.
   * It adds the key to the keys map and tracks the keydown state. When a touch starts, it simulates
   * a 'keydown' event and adds an 'active' class to the node. When the touch ends, it simulates a 'keyup'
   * event, removes the keydown state, and removes the 'active' class from the node and the last touched element.
   */
  bindKey(node: HTMLElement, key: string) {
    node.addEventListener("touchstart", event => {
      event.preventDefault();
      this.touchButtonDown(node, key);
    });

    node.addEventListener("touchend", event => {
      event.preventDefault();
      this.touchButtonUp(node, key, event.target["id"]);
    });
  }
<<<<<<< HEAD
  return true;
}

/**
 * Binds a node to a specific key to simulate keyboard events on touch.
 *
 * @param node - The DOM element to bind the key to.
 * @param key - The key to simulate.
 * @param events - The event emitter for handling input events.
 *
 * @remarks
 * This function binds touch events to a node to simulate 'keydown' and 'keyup' keyboard events.
 * It adds the key to the keys map and tracks the keydown state. When a touch starts, it simulates
 * a 'keydown' event and adds an 'active' class to the node. When the touch ends, it simulates a 'keyup'
 * event, removes the keydown state, and removes the 'active' class from the node and the last touched element.
 */
function bindKey(node: HTMLElement, key: string, events) {
  keys.set(node.id, key);

  node.addEventListener("touchstart", event => {
    event.preventDefault();
    if (!simulateKeyboardEvent("keydown", key, events)) {
      return;
    }
    keysDown.set(event.target["id"], node.id);
=======

  touchButtonDown(node: HTMLElement, key: string) {
    if (this.buttonLock.includes(key)) {
      return;
    }
    this.simulateKeyboardEvent("keydown", key);
    clearInterval(this.inputInterval[key]);
    this.inputInterval[key] = setInterval(() => {
      this.simulateKeyboardEvent("keydown", key);
    }, repeatInputDelayMillis);
    this.buttonLock.push(key);
>>>>>>> 29d9ac70
    node.classList.add("active");

<<<<<<< HEAD
  node.addEventListener("touchend", event => {
    event.preventDefault();
    if (disabled && finishedLastTouch) {
      return;
    }
    finishedLastTouch = true;
    const pressedKey = keysDown.get(event.target["id"]);
    if (pressedKey && keys.has(pressedKey)) {
      const key = keys.get(pressedKey);
      if (!simulateKeyboardEvent("keyup", key, events)) {
        return;
      }
    }
    keysDown.delete(event.target["id"]);
=======
  }

  touchButtonUp(node: HTMLElement, key: string, id: string) {
    if (!this.buttonLock.includes(key)) {
      return;
    }
    this.simulateKeyboardEvent("keyup", key);

>>>>>>> 29d9ac70
    node.classList.remove("active");

    document.getElementById(id)?.classList.remove("active");
    const index = this.buttonLock.indexOf(key);
    this.buttonLock.splice(index, 1);
    clearInterval(this.inputInterval[key]);
  }

  /**
   * Simulates a keyboard event on the canvas.
   *
   * @param eventType - The type of the keyboard event ('keydown' or 'keyup').
   * @param key - The key to simulate.
   *
   * @remarks
   * This function checks if the key exists in the Button enum. If it does, it retrieves the corresponding button
   * and emits the appropriate event ('input_down' or 'input_up') based on the event type.
   */
  simulateKeyboardEvent(eventType: string, key: string) {
    if (!Button.hasOwnProperty(key)) {
      return;
    }
    const button = Button[key];

    switch (eventType) {
    case "keydown":
      this.events.emit("input_down", {
        controller_type: "keyboard",
        button: button,
        isTouch: true
      });
      break;
    case "keyup":
      this.events.emit("input_up", {
        controller_type: "keyboard",
        button: button,
        isTouch: true
      });
      break;
    }
  }

  /**
   * {@link https://stackoverflow.com/a/39778831/4622620|Source}
   *
   * Prevent zoom on specified element
   * @param {HTMLElement} element
   */
  preventElementZoom(element: HTMLElement): void {
    if (!element) {
      return;
    }
    element.addEventListener("touchstart", (event: TouchEvent) => {

      if (!(event.currentTarget instanceof HTMLElement)) {
        return;
      }

      const currentTouchTimeStamp = event.timeStamp;
      const previousTouchTimeStamp = Number(event.currentTarget.dataset.lastTouchTimeStamp) || currentTouchTimeStamp;
      const timeStampDifference = currentTouchTimeStamp - previousTouchTimeStamp;
      const fingers = event.touches.length;
      event.currentTarget.dataset.lastTouchTimeStamp = String(currentTouchTimeStamp);

      if (!timeStampDifference || timeStampDifference > 500 || fingers > 1) {
        return;
      } // not double-tap

      event.preventDefault();

      if (event.target instanceof HTMLElement) {
        event.target.click();
      }
    });
  }

  /**
     * Deactivates all currently pressed keys.
     */
  deactivatePressedKey(): void {
    for (const key of Object.keys(this.inputInterval)) {
      clearInterval(this.inputInterval[key]);
    }
    for (const button of document.querySelectorAll("[data-key]")) {
      button.classList.remove("active");
    }
    this.buttonLock = [];
  }
}

/**
 * Check if the device has a touchscreen.
 *
 * @returns `true` if the device has a touchscreen, otherwise `false`.
 */
export function hasTouchscreen(): boolean {
  return window.matchMedia("(hover: none), (pointer: coarse)").matches;
}

/**
 * Check if the device is a mobile device.
 *
 * @returns `true` if the device is a mobile device, otherwise `false`.
 */
export function isMobile(): boolean {
  let ret = false;
  (function (a) {
    // Check the user agent string against a regex for mobile devices
    if (/(android|bb\d+|meego).+mobile|avantgo|bada\/|blackberry|blazer|compal|elaine|fennec|hiptop|iemobile|ip(hone|od)|iris|kindle|lge |maemo|midp|mmp|mobile.+firefox|netfront|opera m(ob|in)i|palm( os)?|phone|p(ixi|re)\/|plucker|pocket|psp|series(4|6)0|symbian|treo|up\.(browser|link)|vodafone|wap|windows ce|xda|xiino|android|ipad|playbook|silk/i.test(a)||/1207|6310|6590|3gso|4thp|50[1-6]i|770s|802s|a wa|abac|ac(er|oo|s\-)|ai(ko|rn)|al(av|ca|co)|amoi|an(ex|ny|yw)|aptu|ar(ch|go)|as(te|us)|attw|au(di|\-m|r |s )|avan|be(ck|ll|nq)|bi(lb|rd)|bl(ac|az)|br(e|v)w|bumb|bw\-(n|u)|c55\/|capi|ccwa|cdm\-|cell|chtm|cldc|cmd\-|co(mp|nd)|craw|da(it|ll|ng)|dbte|dc\-s|devi|dica|dmob|do(c|p)o|ds(12|\-d)|el(49|ai)|em(l2|ul)|er(ic|k0)|esl8|ez([4-7]0|os|wa|ze)|fetc|fly(\-|_)|g1 u|g560|gene|gf\-5|g\-mo|go(\.w|od)|gr(ad|un)|haie|hcit|hd\-(m|p|t)|hei\-|hi(pt|ta)|hp( i|ip)|hs\-c|ht(c(\-| |_|a|g|p|s|t)|tp)|hu(aw|tc)|i\-(20|go|ma)|i230|iac( |\-|\/)|ibro|idea|ig01|ikom|im1k|inno|ipaq|iris|ja(t|v)a|jbro|jemu|jigs|kddi|keji|kgt( |\/)|klon|kpt |kwc\-|kyo(c|k)|le(no|xi)|lg( g|\/(k|l|u)|50|54|\-[a-w])|libw|lynx|m1\-w|m3ga|m50\/|ma(te|ui|xo)|mc(01|21|ca)|m\-cr|me(rc|ri)|mi(o8|oa|ts)|mmef|mo(01|02|bi|de|do|t(\-| |o|v)|zz)|mt(50|p1|v )|mwbp|mywa|n10[0-2]|n20[2-3]|n30(0|2)|n50(0|2|5)|n7(0(0|1)|10)|ne((c|m)\-|on|tf|wf|wg|wt)|nok(6|i)|nzph|o2im|op(ti|wv)|oran|owg1|p800|pan(a|d|t)|pdxg|pg(13|\-([1-8]|c))|phil|pire|pl(ay|uc)|pn\-2|po(ck|rt|se)|prox|psio|pt\-g|qa\-a|qc(07|12|21|32|60|\-[2-7]|i\-)|qtek|r380|r600|raks|rim9|ro(ve|zo)|s55\/|sa(ge|ma|mm|ms|ny|va)|sc(01|h\-|oo|p\-)|sdk\/|se(c(\-|0|1)|47|mc|nd|ri)|sgh\-|shar|sie(\-|m)|sk\-0|sl(45|id)|sm(al|ar|b3|it|t5)|so(ft|ny)|sp(01|h\-|v\-|v )|sy(01|mb)|t2(18|50)|t6(00|10|18)|ta(gt|lk)|tcl\-|tdg\-|tel(i|m)|tim\-|t\-mo|to(pl|sh)|ts(70|m\-|m3|m5)|tx\-9|up(\.b|g1|si)|utst|v400|v750|veri|vi(rg|te)|vk(40|5[0-3]|\-v)|vm40|voda|vulc|vx(52|53|60|61|70|80|81|83|85|98)|w3c(\-| )|webc|whit|wi(g |nc|nw)|wmlb|wonu|x700|yas\-|your|zeto|zte\-/i.test(a.substr(0, 4))) {
      ret = true;
    }
  })(navigator.userAgent || navigator.vendor || window["opera"]);
  return ret;
}<|MERGE_RESOLUTION|>--- conflicted
+++ resolved
@@ -4,48 +4,14 @@
 
 const repeatInputDelayMillis = 250;
 
-<<<<<<< HEAD
-/** Whether touch controls are disabled */
-let disabled: boolean = false;
-/** Whether the last touch event has finished before disabling */
-let finishedLastTouch: boolean = false;
-
-/**
- * Disable touch controls
- */
-export function disableTouchControls() {
-  disabled = true;
-  finishedLastTouch = false;
-}
-
-/**
- * Enable touch controls
- */
-export function enableTouchControls() {
-  disabled = false;
-  finishedLastTouch = false;
-}
-
-/**
- * Initialize touch controls by binding keys to buttons.
- *
- * @param events - The event emitter for handling input events.
- */
-export function initTouchControls(events: EventEmitter): void {
-  preventElementZoom(document.querySelector("#dpad"));
-  document.querySelectorAll(".apadBtn").forEach((element) => preventElementZoom(element as HTMLElement));
-  // Select all elements with the 'data-key' attribute and bind keys to them
-  for (const button of document.querySelectorAll("[data-key]")) {
-    // @ts-ignore - Bind the key to the button using the dataset key
-    bindKey(button, button.dataset.key, events);
-  }
-}
-=======
 export default class TouchControl {
   events: EventEmitter;
   private buttonLock: string[] = new Array();
   private inputInterval: NodeJS.Timeout[] = new Array();
->>>>>>> 29d9ac70
+  /** Whether touch controls are disabled */
+  private disabled: boolean = false;
+  /** Whether the last touch event has finished before disabling */
+  private finishedLastTouch: boolean = false;
 
   constructor(scene: BattleScene) {
     this.events = scene.game.events;
@@ -53,38 +19,32 @@
   }
 
   /**
+   * Disable touch controls
+   */
+  disable() {
+    this.disabled = true;
+	  this.finishedLastTouch = false;
+  }
+
+  /**
+   * Enable touch controls
+	 */
+  enable() {
+    this.disabled = false;
+    this.finishedLastTouch = false;
+  }
+
+  /**
    * Initialize touch controls by binding keys to buttons.
    */
   init() {
     this.preventElementZoom(document.querySelector("#dpad"));
-    this.preventElementZoom(document.querySelector("#apad"));
+    document.querySelectorAll(".apadBtn").forEach((element) => this.preventElementZoom(element as HTMLElement));
     // Select all elements with the 'data-key' attribute and bind keys to them
     for (const button of document.querySelectorAll("[data-key]")) {
       // @ts-ignore - Bind the key to the button using the dataset key
       this.bindKey(button, button.dataset.key);
     }
-<<<<<<< HEAD
-  })(navigator.userAgent || navigator.vendor || window["opera"]);
-  return ret;
-}
-
-/**
- * Simulates a keyboard event on the canvas.
- * Will only simulate the event if the key exists in the Button enum and the controls are not disabled.
- *
- * @param eventType - The type of the keyboard event ('keydown' or 'keyup').
- * @param key - The key to simulate.
- * @param events - The event emitter for handling input events.
- * @returns True if the simulation was successful, otherwise false.
- * @remarks
- * This function checks if the key exists in the Button enum. If it does, it retrieves the corresponding button
- * and emits the appropriate event ('input_down' or 'input_up') based on the event type.
- */
-function simulateKeyboardEvent(eventType: string, key: string, events: EventEmitter): boolean {
-  if (!Button.hasOwnProperty(key) || disabled) {
-    return false;
-=======
->>>>>>> 29d9ac70
   }
 
   /**
@@ -111,72 +71,31 @@
       this.touchButtonUp(node, key, event.target["id"]);
     });
   }
-<<<<<<< HEAD
-  return true;
-}
-
-/**
- * Binds a node to a specific key to simulate keyboard events on touch.
- *
- * @param node - The DOM element to bind the key to.
- * @param key - The key to simulate.
- * @param events - The event emitter for handling input events.
- *
- * @remarks
- * This function binds touch events to a node to simulate 'keydown' and 'keyup' keyboard events.
- * It adds the key to the keys map and tracks the keydown state. When a touch starts, it simulates
- * a 'keydown' event and adds an 'active' class to the node. When the touch ends, it simulates a 'keyup'
- * event, removes the keydown state, and removes the 'active' class from the node and the last touched element.
- */
-function bindKey(node: HTMLElement, key: string, events) {
-  keys.set(node.id, key);
-
-  node.addEventListener("touchstart", event => {
-    event.preventDefault();
-    if (!simulateKeyboardEvent("keydown", key, events)) {
-      return;
-    }
-    keysDown.set(event.target["id"], node.id);
-=======
 
   touchButtonDown(node: HTMLElement, key: string) {
     if (this.buttonLock.includes(key)) {
       return;
     }
-    this.simulateKeyboardEvent("keydown", key);
+    if (!this.simulateKeyboardEvent("keydown", key)) {
+      return;
+    }
     clearInterval(this.inputInterval[key]);
     this.inputInterval[key] = setInterval(() => {
-      this.simulateKeyboardEvent("keydown", key);
+      if (!this.simulateKeyboardEvent("keydown", key)) {
+        clearInterval(this.inputInterval[key]);
+      }
     }, repeatInputDelayMillis);
     this.buttonLock.push(key);
->>>>>>> 29d9ac70
     node.classList.add("active");
 
-<<<<<<< HEAD
-  node.addEventListener("touchend", event => {
-    event.preventDefault();
-    if (disabled && finishedLastTouch) {
-      return;
-    }
-    finishedLastTouch = true;
-    const pressedKey = keysDown.get(event.target["id"]);
-    if (pressedKey && keys.has(pressedKey)) {
-      const key = keys.get(pressedKey);
-      if (!simulateKeyboardEvent("keyup", key, events)) {
-        return;
-      }
-    }
-    keysDown.delete(event.target["id"]);
-=======
   }
 
   touchButtonUp(node: HTMLElement, key: string, id: string) {
-    if (!this.buttonLock.includes(key)) {
-      return;
-    }
+    if (!this.buttonLock.includes(key) || this.disabled && this.finishedLastTouch) {
+      return;
+    }
+    this.finishedLastTouch = true;
     this.simulateKeyboardEvent("keyup", key);
-
->>>>>>> 29d9ac70
     node.classList.remove("active");
 
     document.getElementById(id)?.classList.remove("active");
@@ -186,18 +105,19 @@
   }
 
   /**
-   * Simulates a keyboard event on the canvas.
+   * Simulates a keyboard event on the canvas if the button is not disabled.
    *
    * @param eventType - The type of the keyboard event ('keydown' or 'keyup').
    * @param key - The key to simulate.
-   *
+   * @returns Whether the simulation was successful.
    * @remarks
    * This function checks if the key exists in the Button enum. If it does, it retrieves the corresponding button
    * and emits the appropriate event ('input_down' or 'input_up') based on the event type.
    */
-  simulateKeyboardEvent(eventType: string, key: string) {
-    if (!Button.hasOwnProperty(key)) {
-      return;
+  simulateKeyboardEvent(eventType: string, key: string): boolean {
+    console.log("simulateKeyboardEvent", eventType, key);
+    if (!Button.hasOwnProperty(key) || this.disabled) {
+      return false;
     }
     const button = Button[key];
 
@@ -217,6 +137,7 @@
       });
       break;
     }
+    return true;
   }
 
   /**
