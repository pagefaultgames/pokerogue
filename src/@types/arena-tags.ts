--- conflicted
+++ resolved
@@ -1,12 +1,8 @@
 import type { ArenaTagTypeMap } from "#data/arena-tag";
 import type { ArenaTagType } from "#enums/arena-tag-type";
 // biome-ignore lint/correctness/noUnusedImports: TSDocs
-<<<<<<< HEAD
 import type { SessionSaveData } from "#types/data-types";
-=======
-import type { SessionSaveData } from "#system/game-data";
 import type { ObjectValues } from "#types/type-helpers";
->>>>>>> e9441794
 
 /** Subset of {@linkcode ArenaTagType}s that apply some negative effect to pokemon that switch in ({@link https://bulbapedia.bulbagarden.net/wiki/List_of_moves_that_cause_entry_hazards#List_of_traps | entry hazards} and Imprison. */
 export type EntryHazardTagType =
