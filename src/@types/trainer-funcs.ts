import type { PartyMemberStrength } from "#enums/party-member-strength";
import type { SpeciesId } from "#enums/species-id";
<<<<<<< HEAD
import type { TrainerConfig } from "../data/trainers/trainer-config";
import type { TrainerPartyTemplate } from "../data/trainers/trainer-party-template";
=======
import type { EnemyPokemon } from "#field/pokemon";
import type { PersistentModifier } from "#modifiers/modifier";
import type { TrainerPartyTemplate } from "#trainers/TrainerPartyTemplate";
import type { TrainerConfig } from "#trainers/trainer-config";
>>>>>>> e05d8597

export type PartyTemplateFunc = () => TrainerPartyTemplate;
export type PartyMemberFunc = (level: number, strength: PartyMemberStrength) => EnemyPokemon;
export type GenModifiersFunc = (party: EnemyPokemon[]) => PersistentModifier[];
export type GenAIFunc = (party: EnemyPokemon[]) => void;

export interface TrainerTierPools {
  [key: number]: SpeciesId[];
}
export interface TrainerConfigs {
  [key: number]: TrainerConfig;
}

export interface PartyMemberFuncs {
  [key: number]: PartyMemberFunc;
}<|MERGE_RESOLUTION|>--- conflicted
+++ resolved
@@ -1,14 +1,9 @@
 import type { PartyMemberStrength } from "#enums/party-member-strength";
 import type { SpeciesId } from "#enums/species-id";
-<<<<<<< HEAD
-import type { TrainerConfig } from "../data/trainers/trainer-config";
-import type { TrainerPartyTemplate } from "../data/trainers/trainer-party-template";
-=======
 import type { EnemyPokemon } from "#field/pokemon";
 import type { PersistentModifier } from "#modifiers/modifier";
-import type { TrainerPartyTemplate } from "#trainers/TrainerPartyTemplate";
 import type { TrainerConfig } from "#trainers/trainer-config";
->>>>>>> e05d8597
+import type { TrainerPartyTemplate } from "#trainers/trainer-party-template";
 
 export type PartyTemplateFunc = () => TrainerPartyTemplate;
 export type PartyMemberFunc = (level: number, strength: PartyMemberStrength) => EnemyPokemon;
