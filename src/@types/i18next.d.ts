--- conflicted
+++ resolved
@@ -4,57 +4,6 @@
 declare module "i18next" {
     interface CustomTypeOptions {
       defaultNS: "menu", // needed here as well for typedoc
-<<<<<<< HEAD
-      resources: {
-        ability: AbilityTranslationEntries;
-        abilityTriggers: SimpleTranslationEntries;
-        achv: AchievementTranslationEntries;
-        battle: SimpleTranslationEntries;
-        battleMessageUiHandler: SimpleTranslationEntries;
-        berry: BerryTranslationEntries;
-        biome: SimpleTranslationEntries;
-        challenges: SimpleTranslationEntries;
-        commandUiHandler: SimpleTranslationEntries;
-        common: TranslationEntries;
-        PGMachv: AchievementTranslationEntries;
-        PGFachv: AchievementTranslationEntries;
-        PGMdialogue: DialogueTranslationEntries;
-        PGFdialogue: DialogueTranslationEntries;
-        PGMbattleSpecDialogue: SimpleTranslationEntries;
-        PGFbattleSpecDialogue: SimpleTranslationEntries;
-        PGMmiscDialogue: SimpleTranslationEntries;
-        PGFmiscDialogue: SimpleTranslationEntries;
-        PGMdoubleBattleDialogue: DialogueTranslationEntries;
-        PGFdoubleBattleDialogue: DialogueTranslationEntries;
-        egg: SimpleTranslationEntries;
-        fightUiHandler: SimpleTranslationEntries;
-        gameMode: SimpleTranslationEntries;
-        gameStatsUiHandler: SimpleTranslationEntries;
-        growth: SimpleTranslationEntries;
-        menu: SimpleTranslationEntries;
-        menuUiHandler: SimpleTranslationEntries;
-        modifierType: ModifierTypeTranslationEntries;
-        move: MoveTranslationEntries;
-        nature: SimpleTranslationEntries;
-        partyUiHandler: SimpleTranslationEntries;
-        pokeball: SimpleTranslationEntries;
-        pokemon: SimpleTranslationEntries;
-        pokemonInfo: PokemonInfoTranslationEntries;
-        pokemonInfoContainer: SimpleTranslationEntries;
-        pokemonSummary: SimpleTranslationEntries;
-        saveSlotSelectUiHandler: SimpleTranslationEntries;
-        settings: SimpleTranslationEntries;
-        splashMessages: SimpleTranslationEntries;
-        starterSelectUiHandler: SimpleTranslationEntries;
-        titles: SimpleTranslationEntries;
-        trainerClasses: SimpleTranslationEntries;
-        trainerNames: SimpleTranslationEntries;
-        tutorial: SimpleTranslationEntries;
-        voucher: SimpleTranslationEntries;
-        weather: SimpleTranslationEntries;
-      };
-=======
       resources: typeof enConfig
->>>>>>> a7d28e1e
     }
   }