--- conflicted
+++ resolved
@@ -123,10 +123,10 @@
     case Mode.PARTY:
     case Mode.SUMMARY:
     case Mode.STARTER_SELECT:
-    case Mode.CONFIRM:
     case Mode.OPTION_SELECT:
       this.scene.ui.setOverlayMode(Mode.MENU);
       break;
+    case Mode.CONFIRM:
     case Mode.MENU:
     case Mode.SETTINGS:
     case Mode.ACHIEVEMENTS:
@@ -138,41 +138,9 @@
     }
   }
 
-<<<<<<< HEAD
-    buttonMenu(): void {
-        if (this.scene.disableMenu)
-            return;
-        switch (this.scene.ui?.getMode()) {
-            case Mode.MESSAGE:
-                if (!(this.scene.ui.getHandler() as MessageUiHandler).pendingPrompt)
-                    return;
-            case Mode.TITLE:
-            case Mode.COMMAND:
-            case Mode.FIGHT:
-            case Mode.BALL:
-            case Mode.TARGET_SELECT:
-            case Mode.SAVE_SLOT:
-            case Mode.PARTY:
-            case Mode.SUMMARY:
-            case Mode.STARTER_SELECT:
-            case Mode.OPTION_SELECT:
-                this.scene.ui.setOverlayMode(Mode.MENU);
-                break;
-            case Mode.CONFIRM:
-            case Mode.MENU:
-            case Mode.SETTINGS:
-            case Mode.ACHIEVEMENTS:
-                this.scene.ui.revertMode();
-                this.scene.playSound('select');
-                break;
-            default:
-                return
-        }
-=======
   buttonCycleOption(button: Button): void {
     if (this.scene.ui?.getHandler() instanceof StarterSelectUiHandler) {
       this.scene.ui.processInput(button);
->>>>>>> bac6c229
     }
   }
 
