--- conflicted
+++ resolved
@@ -1129,7 +1129,6 @@
     }
   }
 
-<<<<<<< HEAD
   getDoubleBattleChance(newWaveIndex: number, playerField: PlayerPokemon[]) {
     const doubleChance = new Utils.IntegerHolder(newWaveIndex % 10 === 0 ? 32 : 8);
     this.applyModifiers(DoubleBattleChanceBoosterModifier, true, doubleChance);
@@ -1137,10 +1136,7 @@
     return Math.max(doubleChance.value, 1);
   }
 
-  newBattle(waveIndex?: integer, battleType?: BattleType, trainerData?: TrainerData, double?: boolean): Battle | null {
-=======
   newBattle(waveIndex?: integer, battleType?: BattleType, trainerData?: TrainerData, double?: boolean, mysteryEncounterType?: MysteryEncounterType): Battle | null {
->>>>>>> 63feb88e
     const _startingWave = Overrides.STARTING_WAVE_OVERRIDE || startingWave;
     const newWaveIndex = waveIndex || ((this.currentBattle?.waveIndex || (_startingWave - 1)) + 1);
     let newDouble: boolean | undefined;
