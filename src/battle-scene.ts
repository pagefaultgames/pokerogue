import Phaser from 'phaser';
import UI  from './ui/ui';
import { NextEncounterPhase, NewBiomeEncounterPhase, SelectBiomePhase, MessagePhase, TurnInitPhase, ReturnPhase, LevelCapPhase, ShowTrainerPhase, LoginPhase, MovePhase, TitlePhase, SwitchPhase } from './phases';
import Pokemon, { PlayerPokemon, EnemyPokemon } from './field/pokemon';
import PokemonSpecies, { PokemonSpeciesFilter, allSpecies, getPokemonSpecies, initSpecies } from './data/pokemon-species';
import * as Utils from './utils';
import { Modifier, ModifierBar, ConsumablePokemonModifier, ConsumableModifier, PokemonHpRestoreModifier, HealingBoosterModifier, PersistentModifier, PokemonHeldItemModifier, ModifierPredicate, DoubleBattleChanceBoosterModifier, FusePokemonModifier, PokemonFormChangeItemModifier, TerastallizeModifier, overrideModifiers, overrideHeldItems } from './modifier/modifier';
import { PokeballType } from './data/pokeball';
import { initCommonAnims, initMoveAnim, loadCommonAnimAssets, loadMoveAnimAssets, populateAnims } from './data/battle-anims';
import { Phase } from './phase';
import { initGameSpeed } from './system/game-speed';
import { Biome } from './data/enums/biome';
import { Arena, ArenaBase } from './field/arena';
import { GameData, PlayerGender } from './system/game-data';
import { TextStyle, addTextObject } from './ui/text';
import { Moves } from './data/enums/moves';
import { allMoves } from './data/move';
import { initMoves } from './data/move';
import { ModifierPoolType, getDefaultModifierTypeForTier, getEnemyModifierTypesForWave, getLuckString, getLuckTextTint, getModifierPoolForType, getPartyLuckValue } from './modifier/modifier-type';
import AbilityBar from './ui/ability-bar';
import { BlockItemTheftAbAttr, DoubleBattleChanceAbAttr, IncrementMovePriorityAbAttr, applyAbAttrs, initAbilities } from './data/ability';
import { allAbilities } from './data/ability';
import Battle, { BattleType, FixedBattleConfig, fixedBattles } from './battle';
import { GameMode, GameModes, gameModes } from './game-mode';
import FieldSpritePipeline from './pipelines/field-sprite';
import SpritePipeline from './pipelines/sprite';
import PartyExpBar from './ui/party-exp-bar';
import { TrainerSlot, trainerConfigs } from './data/trainer-config';
import Trainer, { TrainerVariant } from './field/trainer';
import TrainerData from './system/trainer-data';
import SoundFade from 'phaser3-rex-plugins/plugins/soundfade';
import { pokemonPrevolutions } from './data/pokemon-evolutions';
import PokeballTray from './ui/pokeball-tray';
import { Species } from './data/enums/species';
import InvertPostFX from './pipelines/invert';
import { Achv, ModifierAchv, MoneyAchv, achvs } from './system/achv';
import { Voucher, vouchers } from './system/voucher';
import { Gender } from './data/gender';
import UIPlugin from 'phaser3-rex-plugins/templates/ui/ui-plugin';
import { addUiThemeOverrides } from './ui/ui-theme';
import PokemonData from './system/pokemon-data';
import { Nature } from './data/nature';
import { SpeciesFormChangeTimeOfDayTrigger, SpeciesFormChangeTrigger, pokemonFormChanges } from './data/pokemon-forms';
import { FormChangePhase, QuietFormChangePhase } from './form-change-phase';
import { BattleSpec } from './enums/battle-spec';
import { getTypeRgb } from './data/type';
import PokemonSpriteSparkleHandler from './field/pokemon-sprite-sparkle-handler';
import CharSprite from './ui/char-sprite';
import DamageNumberHandler from './field/damage-number-handler';
import PokemonInfoContainer from './ui/pokemon-info-container';
import { biomeDepths, getBiomeName } from './data/biomes';
import { UiTheme } from './enums/ui-theme';
import { SceneBase } from './scene-base';
import CandyBar from './ui/candy-bar';
import { Variant, variantData } from './data/variant';
import { Localizable } from './plugins/i18n';
import * as Overrides from './overrides';
import {InputsController} from './inputs-controller';
import {UiInputs} from './ui-inputs';

export const bypassLogin = import.meta.env.VITE_BYPASS_LOGIN === '1';

const DEBUG_RNG = false;

export const startingWave = Overrides.STARTING_WAVE_OVERRIDE || 1;

const expSpriteKeys: string[] = [];

export let starterColors: StarterColors;
interface StarterColors {
	[key: string]: [string, string]
}

export interface PokeballCounts {
	[pb: string]: integer;
}

export type AnySound = Phaser.Sound.WebAudioSound | Phaser.Sound.HTML5AudioSound | Phaser.Sound.NoAudioSound;

export default class BattleScene extends SceneBase {
  public rexUI: UIPlugin;
  public inputController: InputsController;
  public uiInputs: UiInputs;

  public sessionPlayTime: integer = null;
  public lastSavePlayTime: integer = null;
  public masterVolume: number = 0.5;
  public bgmVolume: number = 1;
  public seVolume: number = 1;
  public gameSpeed: integer = 1;
  public damageNumbersMode: integer = 0;
  public showLevelUpStats: boolean = true;
  public enableTutorials: boolean = import.meta.env.VITE_BYPASS_TUTORIAL === '1';
  public enableRetries: boolean = false;
  public uiTheme: UiTheme = UiTheme.DEFAULT;
  public windowType: integer = 0;
  public experimentalSprites: boolean = false;
  public moveAnimations: boolean = true;
  public expGainsSpeed: integer = 0;
  /**
	 * Defines the experience gain display mode.
	 *
	 * @remarks
	 * The `expParty` can have several modes:
	 * - `0` - Default: The normal experience gain display, nothing changed.
	 * - `1` - Level Up Notification: Displays the level up in the small frame instead of a message.
	 * - `2` - Skip: No level up frame nor message.
	 *
	 * Modes `1` and `2` are still compatible with stats display, level up, new move, etc.
	 * @default 0 - Uses the default normal experience gain display.
	 */
  public expParty: integer = 0;
  public hpBarSpeed: integer = 0;
  public fusionPaletteSwaps: boolean = true;
  public enableTouchControls: boolean = false;
  public enableVibration: boolean = false;
  public abSwapped: boolean = false;

  public disableMenu: boolean = false;

  public gameData: GameData;
  public sessionSlotId: integer;

  private phaseQueue: Phase[];
  private phaseQueuePrepend: Phase[];
  private phaseQueuePrependSpliceIndex: integer;
  private nextCommandPhaseQueue: Phase[];
  private currentPhase: Phase;
  private standbyPhase: Phase;
  public field: Phaser.GameObjects.Container;
  public fieldUI: Phaser.GameObjects.Container;
  public charSprite: CharSprite;
  public pbTray: PokeballTray;
  public pbTrayEnemy: PokeballTray;
  public abilityBar: AbilityBar;
  public partyExpBar: PartyExpBar;
  public candyBar: CandyBar;
  public arenaBg: Phaser.GameObjects.Sprite;
  public arenaBgTransition: Phaser.GameObjects.Sprite;
  public arenaPlayer: ArenaBase;
  public arenaPlayerTransition: ArenaBase;
  public arenaEnemy: ArenaBase;
  public arenaNextEnemy: ArenaBase;
  public arena: Arena;
  public gameMode: GameMode;
  public score: integer;
  public lockModifierTiers: boolean;
  public trainer: Phaser.GameObjects.Sprite;
  public lastEnemyTrainer: Trainer;
  public currentBattle: Battle;
  public pokeballCounts: PokeballCounts;
  public money: integer;
  public pokemonInfoContainer: PokemonInfoContainer;
  private party: PlayerPokemon[];
  private waveCountText: Phaser.GameObjects.Text;
  private moneyText: Phaser.GameObjects.Text;
  private scoreText: Phaser.GameObjects.Text;
  private luckLabelText: Phaser.GameObjects.Text;
  private luckText: Phaser.GameObjects.Text;
  private modifierBar: ModifierBar;
  private enemyModifierBar: ModifierBar;
  private fieldOverlay: Phaser.GameObjects.Rectangle;
  private modifiers: PersistentModifier[];
  private enemyModifiers: PersistentModifier[];
  public uiContainer: Phaser.GameObjects.Container;
  public ui: UI;

  public seed: string;
  public waveSeed: string;
  public waveCycleOffset: integer;
  public offsetGym: boolean;

  public damageNumberHandler: DamageNumberHandler;
  private spriteSparkleHandler: PokemonSpriteSparkleHandler;

  public fieldSpritePipeline: FieldSpritePipeline;
  public spritePipeline: SpritePipeline;

  private bgm: AnySound;
  private bgmResumeTimer: Phaser.Time.TimerEvent;
  private bgmCache: Set<string> = new Set();
  private playTimeTimer: Phaser.Time.TimerEvent;

  public rngCounter: integer = 0;
  public rngSeedOverride: string = '';
  public rngOffset: integer = 0;

  constructor() {
    super('battle');

    initSpecies();
    initMoves();
    initAbilities();
		
    this.phaseQueue = [];
    this.phaseQueuePrepend = [];
    this.phaseQueuePrependSpliceIndex = -1;
    this.nextCommandPhaseQueue = [];
    this.updateGameInfo();
  }

  loadPokemonAtlas(key: string, atlasPath: string, experimental?: boolean) {
    if (experimental === undefined) {
      experimental = this.experimentalSprites;
    }
    const variant = atlasPath.includes('variant/') || /_[0-3]$/.test(atlasPath);
    if (experimental) {
      experimental = this.hasExpSprite(key);
    }
    if (variant) {
      atlasPath = atlasPath.replace('variant/', '');
    }
    this.load.atlas(key, `images/pokemon/${variant ? 'variant/' : ''}${experimental ? 'exp/' : ''}${atlasPath}.png`,  `images/pokemon/${variant ? 'variant/' : ''}${experimental ? 'exp/' : ''}${atlasPath}.json`);
  }

  async preload() {
    if (DEBUG_RNG) {
      const scene = this;
      const originalRealInRange = Phaser.Math.RND.realInRange;
      Phaser.Math.RND.realInRange = function (min: number, max: number): number {
        const ret = originalRealInRange.apply(this, [ min, max ]);
        const args = [ 'RNG', ++scene.rngCounter, ret / (max - min), `min: ${min} / max: ${max}` ];
        args.push(`seed: ${scene.rngSeedOverride || scene.waveSeed || scene.seed}`);
        if (scene.rngOffset) {
          args.push(`offset: ${scene.rngOffset}`);
        }
        console.log(...args);
        return ret;
      };
    }

    populateAnims();

    await this.initVariantData();
  }

  create() {
    initGameSpeed.apply(this);
    this.inputController = new InputsController(this);
    this.uiInputs = new UiInputs(this, this.inputController);

    this.gameData = new GameData(this);

    addUiThemeOverrides(this);

    this.load.setBaseURL();

    this.spritePipeline = new SpritePipeline(this.game);
    (this.renderer as Phaser.Renderer.WebGL.WebGLRenderer).pipelines.add('Sprite', this.spritePipeline);

    this.fieldSpritePipeline = new FieldSpritePipeline(this.game);
    (this.renderer as Phaser.Renderer.WebGL.WebGLRenderer).pipelines.add('FieldSprite', this.fieldSpritePipeline);

    this.time.delayedCall(20, () => this.launchBattle());
  }

  update() {
    this.inputController.update();
    this.ui?.update();
  }

  launchBattle() {
    this.arenaBg = this.add.sprite(0, 0, 'plains_bg');
    this.arenaBgTransition = this.add.sprite(0, 0, 'plains_bg');

    [ this.arenaBgTransition, this.arenaBg ].forEach(a => {
      a.setPipeline(this.fieldSpritePipeline);
      a.setScale(6);
      a.setOrigin(0);
      a.setSize(320, 240);
    });

    const field = this.add.container(0, 0);
    field.setScale(6);

    this.field = field;

    const fieldUI = this.add.container(0, this.game.canvas.height);
    fieldUI.setDepth(1);
    fieldUI.setScale(6);

    this.fieldUI = fieldUI;

    const transition = this.make.rexTransitionImagePack({
      x: 0,
      y: 0,
      scale: 6,
      key: 'loading_bg',
      origin: { x: 0, y: 0 }
    }, true);

    transition.transit({
      mode: 'blinds',
      ease: 'Cubic.easeInOut',
      duration: 1250,
      oncomplete: () => transition.destroy()
    });

    this.add.existing(transition);

    const uiContainer = this.add.container(0, 0);
    uiContainer.setDepth(2);
    uiContainer.setScale(6);

    this.uiContainer = uiContainer;

    const overlayWidth = this.game.canvas.width / 6;
    const overlayHeight = (this.game.canvas.height / 6) - 48;
    this.fieldOverlay = this.add.rectangle(0, overlayHeight * -1 - 48, overlayWidth, overlayHeight, 0x424242);
    this.fieldOverlay.setOrigin(0, 0);
    this.fieldOverlay.setAlpha(0);
    this.fieldUI.add(this.fieldOverlay);

    this.modifiers = [];
    this.enemyModifiers = [];

    this.modifierBar = new ModifierBar(this);
    this.add.existing(this.modifierBar);
    uiContainer.add(this.modifierBar);

    this.enemyModifierBar = new ModifierBar(this, true);
    this.add.existing(this.enemyModifierBar);
    uiContainer.add(this.enemyModifierBar);

    this.charSprite = new CharSprite(this);
    this.charSprite.setup();

    this.fieldUI.add(this.charSprite);

    this.pbTray = new PokeballTray(this, true);
    this.pbTray.setup();

    this.pbTrayEnemy = new PokeballTray(this, false);
    this.pbTrayEnemy.setup();

    this.fieldUI.add(this.pbTray);
    this.fieldUI.add(this.pbTrayEnemy);

    this.abilityBar = new AbilityBar(this);
    this.abilityBar.setup();
    this.fieldUI.add(this.abilityBar);

    this.partyExpBar = new PartyExpBar(this);
    this.partyExpBar.setup();
    this.fieldUI.add(this.partyExpBar);

    this.candyBar = new CandyBar(this);
    this.candyBar.setup();
    this.fieldUI.add(this.candyBar);

    this.waveCountText = addTextObject(this, (this.game.canvas.width / 6) - 2, 0, startingWave.toString(), TextStyle.BATTLE_INFO);
    this.waveCountText.setOrigin(1, 0);
    this.fieldUI.add(this.waveCountText);

    this.moneyText = addTextObject(this, (this.game.canvas.width / 6) - 2, 0, '', TextStyle.MONEY);
    this.moneyText.setOrigin(1, 0);
    this.fieldUI.add(this.moneyText);

    this.scoreText = addTextObject(this, (this.game.canvas.width / 6) - 2, 0, '', TextStyle.PARTY, { fontSize: '54px' });
    this.scoreText.setOrigin(1, 0);
    this.fieldUI.add(this.scoreText);

    this.luckText = addTextObject(this, (this.game.canvas.width / 6) - 2, 0, '', TextStyle.PARTY, { fontSize: '54px' });
    this.luckText.setOrigin(1, 0);
    this.luckText.setVisible(false);
    this.fieldUI.add(this.luckText);

    this.luckLabelText = addTextObject(this, (this.game.canvas.width / 6) - 2, 0, 'Luck:', TextStyle.PARTY, { fontSize: '54px' });
    this.luckLabelText.setOrigin(1, 0);
    this.luckLabelText.setVisible(false);
    this.fieldUI.add(this.luckLabelText);

    this.updateUIPositions();

    this.damageNumberHandler = new DamageNumberHandler();

    this.spriteSparkleHandler = new PokemonSpriteSparkleHandler();
    this.spriteSparkleHandler.setup(this);

    this.pokemonInfoContainer = new PokemonInfoContainer(this, (this.game.canvas.width / 6) + 52, -(this.game.canvas.height / 6) + 66);
    this.pokemonInfoContainer.setup();

    this.fieldUI.add(this.pokemonInfoContainer);

    this.party = [];

    const loadPokemonAssets = [];

    this.arenaPlayer = new ArenaBase(this, true);
    this.arenaPlayerTransition = new ArenaBase(this, true);
    this.arenaEnemy = new ArenaBase(this, false);
    this.arenaNextEnemy = new ArenaBase(this, false);

    this.arenaBgTransition.setVisible(false);
    this.arenaPlayerTransition.setVisible(false);
    this.arenaNextEnemy.setVisible(false);

    [ this.arenaPlayer, this.arenaPlayerTransition, this.arenaEnemy, this.arenaNextEnemy ].forEach(a => {
      if (a instanceof Phaser.GameObjects.Sprite) {
        a.setOrigin(0, 0);
      }
      field.add(a);
    });

    const trainer = this.addFieldSprite(0, 0, `trainer_${this.gameData.gender === PlayerGender.FEMALE ? 'f' : 'm'}_back`);
    trainer.setOrigin(0.5, 1);

    field.add(trainer);

    this.trainer = trainer;

    this.anims.create({
      key: 'prompt',
      frames: this.anims.generateFrameNumbers('prompt', { start: 1, end: 4 }),
      frameRate: 6,
      repeat: -1,
      showOnStart: true
    });

    this.anims.create({
      key: 'tera_sparkle',
      frames: this.anims.generateFrameNumbers('tera_sparkle', { start: 0, end: 12 }),
      frameRate: 18,
      repeat: 0,
      showOnStart: true,
      hideOnComplete: true
    });

    this.reset(false, false, true);

    const ui = new UI(this);
    this.uiContainer.add(ui);

    this.ui = ui;

    ui.setup();

    const defaultMoves = [ Moves.TACKLE, Moves.TAIL_WHIP, Moves.FOCUS_ENERGY, Moves.STRUGGLE ];

    Promise.all([
      Promise.all(loadPokemonAssets),
      initCommonAnims(this).then(() => loadCommonAnimAssets(this, true)),
      Promise.all([ Moves.TACKLE, Moves.TAIL_WHIP, Moves.FOCUS_ENERGY, Moves.STRUGGLE ].map(m => initMoveAnim(this, m))).then(() => loadMoveAnimAssets(this, defaultMoves, true)),
      this.initStarterColors()
    ]).then(() => {
      this.pushPhase(new LoginPhase(this));
      this.pushPhase(new TitlePhase(this));

      this.shiftPhase();
    });
  }

  initSession(): void {
    if (this.sessionPlayTime === null) {
      this.sessionPlayTime = 0;
    }
    if (this.lastSavePlayTime === null) {
      this.lastSavePlayTime = 0;
    }

    if (this.playTimeTimer) {
      this.playTimeTimer.destroy();
    }

    this.playTimeTimer = this.time.addEvent({
      delay: Utils.fixedInt(1000),
      repeat: -1,
    	callback: () => {
        if (this.gameData) {
          this.gameData.gameStats.playTime++;
        }
        if (this.sessionPlayTime !== null) {
          this.sessionPlayTime++;
        }
        if (this.lastSavePlayTime !== null) {
          this.lastSavePlayTime++;
        }
      }
    });

    this.updateWaveCountText();
    this.updateMoneyText();
    this.updateScoreText();
  }

  async initExpSprites(): Promise<void> {
    if (expSpriteKeys.length) {
      return;
    }
    this.cachedFetch('./exp-sprites.json').then(res => res.json()).then(keys => {
      if (Array.isArray(keys)) {
        expSpriteKeys.push(...keys);
      }
      Promise.resolve();
    });
  }

  async initVariantData(): Promise<void> {
    Object.keys(variantData).forEach(key => delete variantData[key]);
    await this.cachedFetch('./images/pokemon/variant/_masterlist.json').then(res => res.json())
      .then(v => {
        Object.keys(v).forEach(k => variantData[k] = v[k]);
        if (this.experimentalSprites) {
          const expVariantData = variantData['exp'];
          const traverseVariantData = (keys: string[]) => {
            let variantTree = variantData;
            let expTree = expVariantData;
            keys.map((k: string, i: integer) => {
              if (i < keys.length - 1) {
                variantTree = variantTree[k];
                expTree = expTree[k];
              } else if (variantTree.hasOwnProperty(k) && expTree.hasOwnProperty(k)) {
                if ([ 'back', 'female' ].includes(k)) {
                  traverseVariantData(keys.concat(k));
                } else {
                  variantTree[k] = expTree[k];
                }
              }
            });
          };
          Object.keys(expVariantData).forEach(ek => traverseVariantData([ ek ]));
        }
        Promise.resolve();
      });
  }

  cachedFetch(url: string, init?: RequestInit): Promise<Response> {
    const manifest = this.game['manifest'];
    if (manifest) {
      const timestamp = manifest[`/${url.replace('./', '')}`];
      if (timestamp) {
        url += `?t=${timestamp}`;
      }
    }
    return fetch(url, init);
  }

  initStarterColors(): Promise<void> {
    return new Promise(resolve => {
      if (starterColors) {
        return resolve();
      }

      this.cachedFetch('./starter-colors.json').then(res => res.json()).then(sc => {
        starterColors = {};
        Object.keys(sc).forEach(key => {
          starterColors[key] = sc[key];
        });

        /*const loadPokemonAssets: Promise<void>[] = [];

				for (let s of Object.keys(speciesStarters)) {
					const species = getPokemonSpecies(parseInt(s));
					loadPokemonAssets.push(species.loadAssets(this, false, 0, false));
				}
	
				Promise.all(loadPokemonAssets).then(() => {
					const starterCandyColors = {};
					const rgbaToHexFunc = (r, g, b) => [r, g, b].map(x => x.toString(16).padStart(2, '0')).join('');
		
					for (let s of Object.keys(speciesStarters)) {
						const species = getPokemonSpecies(parseInt(s));
						
						starterCandyColors[species.speciesId] = species.generateCandyColors(this).map(c => rgbaToHexFunc(c[0], c[1], c[2]));
					}
		
					console.log(JSON.stringify(starterCandyColors));

					resolve();
				});*/

        resolve();
      });
    });
  }

  hasExpSprite(key: string): boolean {
    const keyMatch = /^pkmn__?(back__)?(shiny__)?(female__)?(\d+)(\-.*?)?(?:_[1-3])?$/g.exec(key);
    let k = keyMatch[4];
    if (keyMatch[2]) {
      k += 's';
    }
    if (keyMatch[1]) {
      k += 'b';
    }
    if (keyMatch[3]) {
      k += 'f';
    }
    if (keyMatch[5]) {
      k += keyMatch[5];
    }
    if (!expSpriteKeys.includes(k)) {
      return false;
    }
    return true;
  }

  getParty(): PlayerPokemon[] {
    return this.party;
  }

  getPlayerPokemon(): PlayerPokemon {
    return this.getPlayerField().find(p => p.isActive());
  }

  getPlayerField(): PlayerPokemon[] {
    const party = this.getParty();
    return party.slice(0, Math.min(party.length, this.currentBattle?.double ? 2 : 1));
  }

  getEnemyParty(): EnemyPokemon[] {
    return this.currentBattle?.enemyParty || [];
  }

  getEnemyPokemon(): EnemyPokemon {
    return this.getEnemyField().find(p => p.isActive());
  }

  getEnemyField(): EnemyPokemon[] {
    const party = this.getEnemyParty();
    return party.slice(0, Math.min(party.length, this.currentBattle?.double ? 2 : 1));
  }

  getField(activeOnly: boolean = false): Pokemon[] {
    const ret = new Array(4).fill(null);
    const playerField = this.getPlayerField();
    const enemyField = this.getEnemyField();
    ret.splice(0, playerField.length, ...playerField);
    ret.splice(2, enemyField.length, ...enemyField);
    return activeOnly
      ? ret.filter(p => p?.isActive())
      : ret;
  }

  getPokemonById(pokemonId: integer): Pokemon {
    const findInParty = (party: Pokemon[]) => party.find(p => p.id === pokemonId);
    return findInParty(this.getParty()) || findInParty(this.getEnemyParty());
  }

  addPlayerPokemon(species: PokemonSpecies, level: integer, abilityIndex: integer, formIndex: integer, gender?: Gender, shiny?: boolean, variant?: Variant, ivs?: integer[], nature?: Nature, dataSource?: Pokemon | PokemonData, postProcess?: (playerPokemon: PlayerPokemon) => void): PlayerPokemon {
    const pokemon = new PlayerPokemon(this, species, level, abilityIndex, formIndex, gender, shiny, variant, ivs, nature, dataSource);
    if (postProcess) {
      postProcess(pokemon);
    }
    pokemon.init();
    return pokemon;
  }

  addEnemyPokemon(species: PokemonSpecies, level: integer, trainerSlot: TrainerSlot, boss: boolean = false, dataSource?: PokemonData, postProcess?: (enemyPokemon: EnemyPokemon) => void): EnemyPokemon {
    if (Overrides.OPP_SPECIES_OVERRIDE) {
      species = getPokemonSpecies(Overrides.OPP_SPECIES_OVERRIDE);
    }
    const pokemon = new EnemyPokemon(this, species, level, trainerSlot, boss, dataSource);
    overrideModifiers(this, false);
    overrideHeldItems(this, pokemon, false);
    if (boss && !dataSource) {
      const secondaryIvs = Utils.getIvsFromId(Utils.randSeedInt(4294967295));

      for (let s = 0; s < pokemon.ivs.length; s++) {
        pokemon.ivs[s] = Math.round(Phaser.Math.Linear(Math.min(pokemon.ivs[s], secondaryIvs[s]), Math.max(pokemon.ivs[s], secondaryIvs[s]), 0.75));
      }
    }
    if (postProcess) {
      postProcess(pokemon);
    }
    pokemon.init();
    return pokemon;
  }

  addPokemonIcon(pokemon: Pokemon, x: number, y: number, originX: number = 0.5, originY: number = 0.5, ignoreOverride: boolean = false): Phaser.GameObjects.Container {
    const container = this.add.container(x, y);
		
    const icon = this.add.sprite(0, 0, pokemon.getIconAtlasKey(ignoreOverride));
    	icon.setFrame(pokemon.getIconId(true));
    // Temporary fix to show pokemon's default icon if variant icon doesn't exist
    if (icon.frame.name !== pokemon.getIconId(true)) {
      console.log(`${pokemon.name}'s variant icon does not exist. Replacing with default.`);
      const temp = pokemon.shiny;
      pokemon.shiny = false;
      icon.setTexture(pokemon.getIconAtlasKey(ignoreOverride));
      icon.setFrame(pokemon.getIconId(true));
      pokemon.shiny = temp;
    }
    icon.setOrigin(0.5, 0);

    container.add(icon);

    if (pokemon.isFusion()) {
      const fusionIcon = this.add.sprite(0, 0, pokemon.getFusionIconAtlasKey(ignoreOverride));
      fusionIcon.setOrigin(0.5, 0);
      fusionIcon.setFrame(pokemon.getFusionIconId(true));

      const originalWidth = icon.width;
      const originalHeight = icon.height;
      const originalFrame = icon.frame;

      const iconHeight = (icon.frame.cutHeight <= fusionIcon.frame.cutHeight ? Math.ceil : Math.floor)((icon.frame.cutHeight + fusionIcon.frame.cutHeight) / 4);
			
      // Inefficient, but for some reason didn't work with only the unique properties as part of the name
      const iconFrameId = `${icon.frame.name}f${fusionIcon.frame.name}`;

      if (!icon.frame.texture.has(iconFrameId)) {
        icon.frame.texture.add(iconFrameId, icon.frame.sourceIndex, icon.frame.cutX, icon.frame.cutY, icon.frame.cutWidth, iconHeight);
      }

      icon.setFrame(iconFrameId);

      fusionIcon.y = icon.frame.cutHeight;

      const originalFusionFrame = fusionIcon.frame;

      const fusionIconY = fusionIcon.frame.cutY + icon.frame.cutHeight;
      const fusionIconHeight = fusionIcon.frame.cutHeight - icon.frame.cutHeight;

      // Inefficient, but for some reason didn't work with only the unique properties as part of the name
      const fusionIconFrameId = `${fusionIcon.frame.name}f${icon.frame.name}`;

      if (!fusionIcon.frame.texture.has(fusionIconFrameId)) {
        fusionIcon.frame.texture.add(fusionIconFrameId, fusionIcon.frame.sourceIndex, fusionIcon.frame.cutX, fusionIconY, fusionIcon.frame.cutWidth, fusionIconHeight);
      }
      fusionIcon.setFrame(fusionIconFrameId);

      const frameY = (originalFrame.y + originalFusionFrame.y) / 2;
      icon.frame.y = fusionIcon.frame.y = frameY;

      container.add(fusionIcon);

      if (originX !== 0.5) {
        container.x -= originalWidth * (originX - 0.5);
      }
      if (originY !== 0) {
        container.y -= (originalHeight) * originY;
      }
    } else {
      if (originX !== 0.5) {
        container.x -= icon.width * (originX - 0.5);
      }
      if (originY !== 0) {
        container.y -= icon.height * originY;
      }
    }

    return container;
  }

  setSeed(seed: string): void {
    this.seed = seed;
    this.rngCounter = 0;
    this.waveCycleOffset = this.getGeneratedWaveCycleOffset();
    this.offsetGym = this.gameMode.isClassic && this.getGeneratedOffsetGym();
  }

  randBattleSeedInt(range: integer, min: integer = 0): integer {
    return this.currentBattle.randSeedInt(this, range, min);
  }

  reset(clearScene: boolean = false, clearData: boolean = false, reloadI18n: boolean = false): void {
    if (clearData) {
      this.gameData = new GameData(this);
    }

    this.gameMode = gameModes[GameModes.CLASSIC];
		
    this.setSeed(Overrides.SEED_OVERRIDE || Utils.randomString(24));
    console.log('Seed:', this.seed);

    this.disableMenu = false;

    this.score = 0;
    this.money = 0;

    this.lockModifierTiers = false;

    this.pokeballCounts = Object.fromEntries(Utils.getEnumValues(PokeballType).filter(p => p <= PokeballType.MASTER_BALL).map(t => [ t, 0 ]));
    this.pokeballCounts[PokeballType.POKEBALL] += 5;
    if (Overrides.POKEBALL_OVERRIDE.active) {
      this.pokeballCounts = Overrides.POKEBALL_OVERRIDE.pokeballs;
    }

    this.modifiers = [];
    this.enemyModifiers = [];
    this.modifierBar.removeAll(true);
    this.enemyModifierBar.removeAll(true);

    for (const p of this.getParty()) {
      p.destroy();
    }
    this.party = [];
    for (const p of this.getEnemyParty()) {
      p.destroy();
    }
			
    this.currentBattle = null;

    this.waveCountText.setText(startingWave.toString());
    this.waveCountText.setVisible(false);

    this.updateMoneyText();
    this.moneyText.setVisible(false);

    this.updateScoreText();
    this.scoreText.setVisible(false);

    [ this.luckLabelText, this.luckText ].map(t => t.setVisible(false));

    this.newArena(Overrides.STARTING_BIOME_OVERRIDE || Biome.TOWN);

    this.field.setVisible(true);

    this.arenaBgTransition.setPosition(0, 0);
    this.arenaPlayer.setPosition(300, 0);
    this.arenaPlayerTransition.setPosition(0, 0);
    [ this.arenaEnemy, this.arenaNextEnemy ].forEach(a => a.setPosition(-280, 0));
    this.arenaNextEnemy.setVisible(false);

    this.arena.init();

    this.trainer.setTexture(`trainer_${this.gameData.gender === PlayerGender.FEMALE ? 'f' : 'm'}_back`);
    this.trainer.setPosition(406, 186);
    this.trainer.setVisible(true);
		
    this.updateGameInfo();

    if (reloadI18n) {
      const localizable: Localizable[] = [
        ...allSpecies,
        ...allMoves,
        ...allAbilities,
        ...Utils.getEnumValues(ModifierPoolType).map(mpt => getModifierPoolForType(mpt)).map(mp => Object.values(mp).flat().map(mt => mt.modifierType).filter(mt => 'localize' in mt).map(lpb => lpb as unknown as Localizable)).flat()
      ];
      for (const item of localizable) {
        item.localize();
      }
    }

    if (clearScene) {
      // Reload variant data in case sprite set has changed
      this.initVariantData();

      this.fadeOutBgm(250, false);
      this.tweens.add({
        targets: [ this.uiContainer ],
        alpha: 0,
        duration: 250,
        ease: 'Sine.easeInOut',
        onComplete: () => {
          this.clearPhaseQueue();

          this.children.removeAll(true);
          this.game.domContainer.innerHTML = '';
          this.launchBattle();
        }
      });
    }
  }

  newBattle(waveIndex?: integer, battleType?: BattleType, trainerData?: TrainerData, double?: boolean): Battle {
    const newWaveIndex = waveIndex || ((this.currentBattle?.waveIndex || (startingWave - 1)) + 1);
    let newDouble: boolean;
    let newBattleType: BattleType;
    let newTrainer: Trainer;

    let battleConfig: FixedBattleConfig = null;

    this.resetSeed(newWaveIndex);

    const playerField = this.getPlayerField();
		
    if (this.gameMode.hasFixedBattles && fixedBattles.hasOwnProperty(newWaveIndex) && trainerData === undefined) {
      battleConfig = fixedBattles[newWaveIndex];
      newDouble = battleConfig.double;
      newBattleType = battleConfig.battleType;
      this.executeWithSeedOffset(() => newTrainer = battleConfig.getTrainer(this), (battleConfig.seedOffsetWaveIndex || newWaveIndex) << 8);
      if (newTrainer) {
        this.field.add(newTrainer);
      }
    } else {
      if (!this.gameMode.hasTrainers) {
        newBattleType = BattleType.WILD;
      } else if (battleType === undefined) {
        newBattleType = this.gameMode.isWaveTrainer(newWaveIndex, this.arena) ? BattleType.TRAINER : BattleType.WILD;
      } else {
        newBattleType = battleType;
      }

      if (newBattleType === BattleType.TRAINER) {
        const trainerType = this.arena.randomTrainerType(newWaveIndex);
        let doubleTrainer = false;
        if (trainerConfigs[trainerType].doubleOnly) {
          doubleTrainer = true;
        } else if (trainerConfigs[trainerType].hasDouble) {
          const doubleChance = new Utils.IntegerHolder(newWaveIndex % 10 === 0 ? 32 : 8);
          this.applyModifiers(DoubleBattleChanceBoosterModifier, true, doubleChance);
          playerField.forEach(p => applyAbAttrs(DoubleBattleChanceAbAttr, p, null, doubleChance));
          doubleTrainer = !Utils.randSeedInt(doubleChance.value);
        }
        newTrainer = trainerData !== undefined ? trainerData.toTrainer(this) : new Trainer(this, trainerType, doubleTrainer ? TrainerVariant.DOUBLE : Utils.randSeedInt(2) ? TrainerVariant.FEMALE : TrainerVariant.DEFAULT);
        this.field.add(newTrainer);
      }
    }

    if (double === undefined && newWaveIndex > 1) {
      if (newBattleType === BattleType.WILD && !this.gameMode.isWaveFinal(newWaveIndex)) {
        const doubleChance = new Utils.IntegerHolder(newWaveIndex % 10 === 0 ? 32 : 8);
        this.applyModifiers(DoubleBattleChanceBoosterModifier, true, doubleChance);
        playerField.forEach(p => applyAbAttrs(DoubleBattleChanceAbAttr, p, null, doubleChance));
        newDouble = !Utils.randSeedInt(doubleChance.value);
      } else if (newBattleType === BattleType.TRAINER) {
        newDouble = newTrainer.variant === TrainerVariant.DOUBLE;
      }
    } else if (!battleConfig) {
      newDouble = !!double;
    }

    if (Overrides.DOUBLE_BATTLE_OVERRIDE) {
      newDouble = true;
    }

    const lastBattle = this.currentBattle;

    if (lastBattle?.double && !newDouble) {
      this.tryRemovePhase(p => p instanceof SwitchPhase);
    }

    const maxExpLevel = this.getMaxExpLevel();

    this.lastEnemyTrainer = lastBattle?.trainer ?? null;

    this.executeWithSeedOffset(() => {
      this.currentBattle = new Battle(this.gameMode, newWaveIndex, newBattleType, newTrainer, newDouble);
    }, newWaveIndex << 3, this.waveSeed);
    this.currentBattle.incrementTurn(this);

    //this.pushPhase(new TrainerMessageTestPhase(this, TrainerType.RIVAL, TrainerType.RIVAL_2, TrainerType.RIVAL_3, TrainerType.RIVAL_4, TrainerType.RIVAL_5, TrainerType.RIVAL_6));

    if (!waveIndex && lastBattle) {
      let isNewBiome = !(lastBattle.waveIndex % 10) || ((this.gameMode.hasShortBiomes || this.gameMode.isDaily) && (lastBattle.waveIndex % 50) === 49);
      if (!isNewBiome && this.gameMode.hasShortBiomes && (lastBattle.waveIndex % 10) < 9) {
        let w = lastBattle.waveIndex - ((lastBattle.waveIndex % 10) - 1);
        let biomeWaves = 1;
        while (w < lastBattle.waveIndex) {
          let wasNewBiome = false;
          this.executeWithSeedOffset(() => {
            wasNewBiome = !Utils.randSeedInt(6 - biomeWaves);
          }, w << 4);
          if (wasNewBiome) {
            biomeWaves = 1;
          } else {
            biomeWaves++;
          }
          w++;
        }

        this.executeWithSeedOffset(() => {
          isNewBiome = !Utils.randSeedInt(6 - biomeWaves);
        }, lastBattle.waveIndex << 4);
      }
      const resetArenaState = isNewBiome || this.currentBattle.battleType === BattleType.TRAINER || this.currentBattle.battleSpec === BattleSpec.FINAL_BOSS;
      this.getEnemyParty().forEach(enemyPokemon => enemyPokemon.destroy());
      this.trySpreadPokerus();
      if (!isNewBiome && (newWaveIndex % 10) === 5) {
        this.arena.updatePoolsForTimeOfDay();
      }
      if (resetArenaState) {
        this.arena.removeAllTags();
        playerField.forEach((_, p) => this.unshiftPhase(new ReturnPhase(this, p)));
        this.unshiftPhase(new ShowTrainerPhase(this));
      }
      for (const pokemon of this.getParty()) {
        if (pokemon) {
          if (resetArenaState) {
            pokemon.resetBattleData();
          }
          this.triggerPokemonFormChange(pokemon, SpeciesFormChangeTimeOfDayTrigger);
        }
      }
      if (!this.gameMode.hasRandomBiomes && !isNewBiome) {
        this.pushPhase(new NextEncounterPhase(this));
      } else {
        this.pushPhase(new SelectBiomePhase(this));
        this.pushPhase(new NewBiomeEncounterPhase(this));

        const newMaxExpLevel = this.getMaxExpLevel();
        if (newMaxExpLevel > maxExpLevel) {
          this.pushPhase(new LevelCapPhase(this));
        }
      }
    }
		
    return this.currentBattle;
  }

  newArena(biome: Biome): Arena {
    this.arena = new Arena(this, biome, Biome[biome].toLowerCase());

    this.arenaBg.pipelineData = { terrainColorRatio: this.arena.getBgTerrainColorRatioForBiome() };

    return this.arena;
  }

  updateFieldScale(): Promise<void> {
    return new Promise(resolve => {
      const fieldScale = Math.floor(Math.pow(1 / this.getField(true)
        .map(p => p.getSpriteScale())
        .reduce((highestScale: number, scale: number) => highestScale = Math.max(scale, highestScale), 0), 0.7) * 40
      ) / 40;
      this.setFieldScale(fieldScale).then(() => resolve());
    });
  }

  setFieldScale(scale: number, instant: boolean = false): Promise<void> {
    return new Promise(resolve => {
      scale *= 6;
      if (this.field.scale === scale) {
        return resolve();
      }

      const defaultWidth = this.arenaBg.width * 6;
      const defaultHeight = 132 * 6;
      const scaledWidth = this.arenaBg.width * scale;
      const scaledHeight = 132 * scale;

      this.tweens.add({
        targets: this.field,
        scale: scale,
        x: (defaultWidth - scaledWidth) / 2,
        y: defaultHeight - scaledHeight,
        duration: !instant ? Utils.fixedInt(Math.abs(this.field.scale - scale) * 200) : 0,
        ease: 'Sine.easeInOut',
        onComplete: () => resolve()
      });
    });
  }

  getSpeciesFormIndex(species: PokemonSpecies, gender?: Gender, nature?: Nature, ignoreArena?: boolean): integer {
    if (!species.forms?.length) {
      return 0;
    }

    switch (species.speciesId) {
    case Species.UNOWN:
    case Species.SHELLOS:
    case Species.GASTRODON:
    case Species.BASCULIN:
    case Species.DEERLING:
    case Species.SAWSBUCK:
    case Species.FROAKIE:
    case Species.FROGADIER:
    case Species.SCATTERBUG:
    case Species.SPEWPA:
    case Species.VIVILLON:
    case Species.FLABEBE:
    case Species.FLOETTE:
    case Species.FLORGES:
    case Species.FURFROU:
    case Species.ORICORIO:
    case Species.MAGEARNA:
    case Species.ZARUDE:
    case Species.SQUAWKABILLY:
    case Species.TATSUGIRI:
    case Species.PALDEA_TAUROS:
      return Utils.randSeedInt(species.forms.length);
    case Species.GRENINJA:
      return Utils.randSeedInt(2);
    case Species.ZYGARDE:
      return Utils.randSeedInt(3);
    case Species.MINIOR:
      return Utils.randSeedInt(6);
    case Species.ALCREMIE:
      return Utils.randSeedInt(9);
    case Species.MEOWSTIC:
    case Species.INDEEDEE:
    case Species.BASCULEGION:
    case Species.OINKOLOGNE:
      return gender === Gender.FEMALE ? 1 : 0;
    case Species.TOXTRICITY:
      const lowkeyNatures = [ Nature.LONELY, Nature.BOLD, Nature.RELAXED, Nature.TIMID, Nature.SERIOUS, Nature.MODEST, Nature.MILD, Nature.QUIET, Nature.BASHFUL, Nature.CALM, Nature.GENTLE, Nature.CAREFUL ];
      if (nature !== undefined && lowkeyNatures.indexOf(nature) > -1) {
        return 1;
      }
      return 0;
    }

    if (ignoreArena) {
      switch (species.speciesId) {
      case Species.BURMY:
      case Species.WORMADAM:
      case Species.ROTOM:
      case Species.LYCANROC:
        return Utils.randSeedInt(species.forms.length);
      }
      return 0;
    }

    return this.arena.getSpeciesFormIndex(species);
  }

  private getGeneratedOffsetGym(): boolean {
    let ret = false;
    this.executeWithSeedOffset(() => {
      ret = !Utils.randSeedInt(2);
    }, 0, this.seed.toString());
    return ret;
  }

  private getGeneratedWaveCycleOffset(): integer {
    let ret = 0;
    this.executeWithSeedOffset(() => {
      ret = Utils.randSeedInt(8) * 5;
    }, 0, this.seed.toString());
    return ret;
  }

  getEncounterBossSegments(waveIndex: integer, level: integer, species?: PokemonSpecies, forceBoss: boolean = false): integer {
    if (this.gameMode.isDaily && this.gameMode.isWaveFinal(waveIndex)) {
      return 5;
    }

    let isBoss: boolean;
    if (forceBoss || (species && (species.subLegendary || species.legendary || species.mythical))) {
      isBoss = true;
    } else {
      this.executeWithSeedOffset(() => {
        isBoss = waveIndex % 10 === 0 || (this.gameMode.hasRandomBosses && Utils.randSeedInt(100) < Math.min(Math.max(Math.ceil((waveIndex - 250) / 50), 0) * 2, 30));
      }, waveIndex << 2);
    }
    if (!isBoss) {
      return 0;
    }

    let ret: integer = 2;

    if (level >= 100) {
      ret++;
    }
    if (species) {
      if (species.baseTotal >= 670) {
        ret++;
      }
    }
    ret += Math.floor(waveIndex / 250);

    return ret;
  }

  trySpreadPokerus(): void {
    const party = this.getParty();
    const infectedIndexes: integer[] = [];
    const spread = (index: number, spreadTo: number) => {
      const partyMember = party[index + spreadTo];
      if (!partyMember.pokerus && !Utils.randSeedInt(10)) {
        partyMember.pokerus = true;
        infectedIndexes.push(index + spreadTo);
      }
    };
    party.forEach((pokemon, p) => {
      if (!pokemon.pokerus || infectedIndexes.indexOf(p) > -1) {
        return;
      }
			
<<<<<<< HEAD
      this.executeWithSeedOffset(() => {
        if (p) {
          spread(p, -1);
        }
        if (p < party.length - 1) {
          spread(p, 1);
        }
      }, this.currentBattle.waveIndex + (p << 8));
    });
  }

  resetSeed(waveIndex?: integer): void {
    const wave = waveIndex || this.currentBattle?.waveIndex || 0;
    this.waveSeed = Utils.shiftCharCodes(this.seed, wave);
    Phaser.Math.RND.sow([ this.waveSeed ]);
    console.log('Wave Seed:', this.waveSeed, wave);
    this.rngCounter = 0;
  }

  executeWithSeedOffset(func: Function, offset: integer, seedOverride?: string): void {
    if (!func) {
      return;
    }
    const tempRngCounter = this.rngCounter;
    const tempRngOffset = this.rngOffset;
    const tempRngSeedOverride = this.rngSeedOverride;
    const state = Phaser.Math.RND.state();
    Phaser.Math.RND.sow([ Utils.shiftCharCodes(seedOverride || this.seed, offset) ]);
    this.rngCounter = 0;
    this.rngOffset = offset;
    this.rngSeedOverride = seedOverride || '';
    func();
    Phaser.Math.RND.state(state);
    this.rngCounter = tempRngCounter;
    this.rngOffset = tempRngOffset;
    this.rngSeedOverride = tempRngSeedOverride;
  }

  addFieldSprite(x: number, y: number, texture: string | Phaser.Textures.Texture, frame?: string | number, terrainColorRatio: number = 0): Phaser.GameObjects.Sprite {
    const ret = this.add.sprite(x, y, texture, frame);
    ret.setPipeline(this.fieldSpritePipeline);
    if (terrainColorRatio) {
      ret.pipelineData['terrainColorRatio'] = terrainColorRatio;
    }

    return ret;
  }

  addPokemonSprite(pokemon: Pokemon, x: number, y: number, texture: string | Phaser.Textures.Texture, frame?: string | number, hasShadow: boolean = false, ignoreOverride: boolean = false): Phaser.GameObjects.Sprite {
    const ret = this.addFieldSprite(x, y, texture, frame);
    this.initPokemonSprite(ret, pokemon, hasShadow, ignoreOverride);
    return ret;
  }

  initPokemonSprite(sprite: Phaser.GameObjects.Sprite, pokemon?: Pokemon, hasShadow: boolean = false, ignoreOverride: boolean = false): Phaser.GameObjects.Sprite {
    sprite.setPipeline(this.spritePipeline, { tone: [ 0.0, 0.0, 0.0, 0.0 ], hasShadow: hasShadow, ignoreOverride: ignoreOverride, teraColor: pokemon ? getTypeRgb(pokemon.getTeraType()) : undefined });
    this.spriteSparkleHandler.add(sprite);
    return sprite;
  }

  showFieldOverlay(duration: integer): Promise<void> {
    return new Promise(resolve => {
      this.tweens.add({
        targets: this.fieldOverlay,
        alpha: 0.5,
        ease: 'Sine.easeOut',
        duration: duration,
        onComplete: () => resolve()
      });
    });
  }

  hideFieldOverlay(duration: integer): Promise<void> {
    return new Promise(resolve => {
      this.tweens.add({
        targets: this.fieldOverlay,
        alpha: 0,
        duration: duration,
        ease: 'Cubic.easeIn',
        onComplete: () => resolve()
      });
    });
  }

  updateWaveCountText(): void {
    const isBoss = !(this.currentBattle.waveIndex % 10);
    this.waveCountText.setText(this.currentBattle.waveIndex.toString());
    this.waveCountText.setColor(!isBoss ? '#404040' : '#f89890');
    this.waveCountText.setShadowColor(!isBoss ? '#ded6b5' : '#984038');
    this.waveCountText.setVisible(true);
  }

  updateMoneyText(): void {
    this.moneyText.setText(`₽${this.money.toLocaleString('en-US')}`);
    this.moneyText.setVisible(true);
  }

  updateScoreText(): void {
    this.scoreText.setText(`Score: ${this.score.toString()}`);
    this.scoreText.setVisible(this.gameMode.isDaily);
  }

  updateAndShowLuckText(duration: integer): void {
    const labels = [ this.luckLabelText, this.luckText ];
    labels.map(t => {
      t.setAlpha(0);
      t.setVisible(true);
    });
    const luckValue = getPartyLuckValue(this.getParty());
    this.luckText.setText(getLuckString(luckValue));
    if (luckValue < 14) {
      this.luckText.setTint(getLuckTextTint(luckValue));
    } else {
      this.luckText.setTint(0x83a55a, 0xee384a, 0x5271cd, 0x7b487b);
    }
    this.luckLabelText.setX((this.game.canvas.width / 6) - 2 - (this.luckText.displayWidth + 2));
    this.tweens.add({
      targets: labels,
      duration: duration,
      alpha: 1
    });
  }

  hideLuckText(duration: integer): void {
    const labels = [ this.luckLabelText, this.luckText ];
    this.tweens.add({
      targets: labels,
      duration: duration,
      alpha: 0,
      onComplete: () => {
        labels.map(l => l.setVisible(false));
      }
    });
  }

  updateUIPositions(): void {
    const enemyModifierCount = this.enemyModifiers.filter(m => m.isIconVisible(this)).length;
    this.waveCountText.setY(-(this.game.canvas.height / 6) + (enemyModifierCount ? enemyModifierCount <= 12 ? 15 : 24 : 0));
    this.moneyText.setY(this.waveCountText.y + 10);
    this.scoreText.setY(this.moneyText.y + 10);
    [ this.luckLabelText, this.luckText ].map(l => l.setY((this.scoreText.visible ? this.scoreText : this.moneyText).y + 10));
    const offsetY = (this.scoreText.visible ? this.scoreText : this.moneyText).y + 15;
    this.partyExpBar.setY(offsetY);
    this.candyBar.setY(offsetY + 15);
    this.ui?.achvBar.setY(this.game.canvas.height / 6 + offsetY);
  }

  addFaintedEnemyScore(enemy: EnemyPokemon): void {
    let scoreIncrease = enemy.getSpeciesForm().getBaseExp() * (enemy.level / this.getMaxExpLevel()) * ((enemy.ivs.reduce((iv: integer, total: integer) => total += iv, 0) / 93) * 0.2 + 0.8);
    this.findModifiers(m => m instanceof PokemonHeldItemModifier && m.pokemonId === enemy.id, false).map(m => scoreIncrease *= (m as PokemonHeldItemModifier).getScoreMultiplier());
    if (enemy.isBoss()) {
      scoreIncrease *= Math.sqrt(enemy.bossSegments);
    }
    this.currentBattle.battleScore += Math.ceil(scoreIncrease);
  }

  getMaxExpLevel(ignoreLevelCap?: boolean): integer {
    if (ignoreLevelCap) {
      return Number.MAX_SAFE_INTEGER;
    }
    const waveIndex = Math.ceil((this.currentBattle?.waveIndex || 1) / 10) * 10;
    const difficultyWaveIndex = this.gameMode.getWaveForDifficulty(waveIndex);
    const baseLevel = (1 + difficultyWaveIndex / 2 + Math.pow(difficultyWaveIndex / 25, 2)) * 1.2;
    return Math.ceil(baseLevel / 2) * 2 + 2;
  }

  randomSpecies(waveIndex: integer, level: integer, fromArenaPool?: boolean, speciesFilter?: PokemonSpeciesFilter, filterAllEvolutions?: boolean): PokemonSpecies {
    if (fromArenaPool) {
      return this.arena.randomSpecies(waveIndex, level);
    }
    const filteredSpecies = speciesFilter ? [...new Set(allSpecies.filter(s => s.isCatchable()).filter(speciesFilter).map(s => {
      if (!filterAllEvolutions) {
        while (pokemonPrevolutions.hasOwnProperty(s.speciesId)) {
          s = getPokemonSpecies(pokemonPrevolutions[s.speciesId]);
        }
      }
      return s;
    }))] : allSpecies.filter(s => s.isCatchable());
    return filteredSpecies[Utils.randSeedInt(filteredSpecies.length)];
  }

  generateRandomBiome(waveIndex: integer): Biome {
    const relWave = waveIndex % 250;
    const biomes = Utils.getEnumValues(Biome).slice(1, Utils.getEnumValues(Biome).filter(b => b >= 40).length * -1);
    const maxDepth = biomeDepths[Biome.END][0] - 2;
    const depthWeights = new Array(maxDepth + 1).fill(null)
      .map((_, i: integer) => ((1 - Math.min(Math.abs((i / (maxDepth - 1)) - (relWave / 250)) + 0.25, 1)) / 0.75) * 250);
    const biomeThresholds: integer[] = [];
    let totalWeight = 0;
    for (const biome of biomes) {
      totalWeight += Math.ceil(depthWeights[biomeDepths[biome][0] - 1] / biomeDepths[biome][1]);
      biomeThresholds.push(totalWeight);
    }

    const randInt = Utils.randSeedInt(totalWeight);

    for (const biome of biomes) {
      if (randInt < biomeThresholds[biome]) {
        return biome;
      }
    }

    return biomes[Utils.randSeedInt(biomes.length)];
  }

  isBgmPlaying(): boolean {
    return this.bgm && this.bgm.isPlaying;
  }

  playBgm(bgmName?: string, fadeOut?: boolean): void {
    if (bgmName === undefined) {
      bgmName = this.currentBattle?.getBgmOverride(this) || this.arena?.bgm;
    }
    if (this.bgm && bgmName === this.bgm.key) {
      if (!this.bgm.isPlaying) {
        this.bgm.play({
          volume: this.masterVolume * this.bgmVolume
        });
      }
      return;
    }
    if (fadeOut && !this.bgm) {
      fadeOut = false;
    }
    this.bgmCache.add(bgmName);
    this.loadBgm(bgmName);
    let loopPoint = 0;
    loopPoint = bgmName === this.arena.bgm
      ? this.arena.getBgmLoopPoint()
      : this.getBgmLoopPoint(bgmName);
    let loaded = false;
    const playNewBgm = () => {
      if (bgmName === null && this.bgm && !this.bgm.pendingRemove) {
        this.bgm.play({
          volume: this.masterVolume * this.bgmVolume
        });
        return;
      }
      if (this.bgm && !this.bgm.pendingRemove && this.bgm.isPlaying) {
        this.bgm.stop();
      }
      this.bgm = this.sound.add(bgmName, { loop: true });
      this.bgm.play({
        volume: this.masterVolume * this.bgmVolume
      });
      if (loopPoint) {
        this.bgm.on('looped', () => this.bgm.play({ seek: loopPoint }));
      }
    };
    this.load.once(Phaser.Loader.Events.COMPLETE, () => {
      loaded = true;
      if (!fadeOut || !this.bgm.isPlaying) {
        playNewBgm();
      }
    });
    if (fadeOut) {
      const onBgmFaded = () => {
        if (loaded && (!this.bgm.isPlaying || this.bgm.pendingRemove)) {
          playNewBgm();
        }
      };
      this.time.delayedCall(this.fadeOutBgm(500, true) ? 750 : 250, onBgmFaded);
    }
    if (!this.load.isLoading()) {
      this.load.start();
    }
  }

  pauseBgm(): boolean {
    if (this.bgm && !this.bgm.pendingRemove && this.bgm.isPlaying) {
      this.bgm.pause();
      return true;
    }
    return false;
  }

  resumeBgm(): boolean {
    if (this.bgm && !this.bgm.pendingRemove && this.bgm.isPaused) {
      this.bgm.resume();
      return true;
    }
    return false;
  }

  updateSoundVolume(): void {
    if (this.sound) {
      for (const sound of this.sound.getAllPlaying()) {
        (sound as AnySound).setVolume(this.masterVolume * (this.bgmCache.has(sound.key) ? this.bgmVolume : this.seVolume));
      }
    }
  }

  fadeOutBgm(duration: integer = 500, destroy: boolean = true): boolean {
    if (!this.bgm) {
      return false;
    }
=======
			this.executeWithSeedOffset(() => {
				if (p)
					spread(p, -1);
				if (p < party.length - 1)
					spread(p, 1);
			}, this.currentBattle.waveIndex + (p << 8));
		});
	}

	resetSeed(waveIndex?: integer): void {
		const wave = waveIndex || this.currentBattle?.waveIndex || 0;
		this.waveSeed = Utils.shiftCharCodes(this.seed, wave);
		Phaser.Math.RND.sow([ this.waveSeed ]);
		console.log('Wave Seed:', this.waveSeed, wave);
		this.rngCounter = 0;
	}

	executeWithSeedOffset(func: Function, offset: integer, seedOverride?: string): void {
		if (!func)
			return;
		const tempRngCounter = this.rngCounter;
		const tempRngOffset = this.rngOffset;
		const tempRngSeedOverride = this.rngSeedOverride;
		const state = Phaser.Math.RND.state();
		Phaser.Math.RND.sow([ Utils.shiftCharCodes(seedOverride || this.seed, offset) ]);
		this.rngCounter = 0;
		this.rngOffset = offset;
		this.rngSeedOverride = seedOverride || '';
		func();
		Phaser.Math.RND.state(state);
		this.rngCounter = tempRngCounter;
		this.rngOffset = tempRngOffset;
		this.rngSeedOverride = tempRngSeedOverride;
	}

	addFieldSprite(x: number, y: number, texture: string | Phaser.Textures.Texture, frame?: string | number, terrainColorRatio: number = 0): Phaser.GameObjects.Sprite {
		const ret = this.add.sprite(x, y, texture, frame);
		ret.setPipeline(this.fieldSpritePipeline);
		if (terrainColorRatio)
			ret.pipelineData['terrainColorRatio'] = terrainColorRatio;

		return ret;
	}

	addPokemonSprite(pokemon: Pokemon, x: number, y: number, texture: string | Phaser.Textures.Texture, frame?: string | number, hasShadow: boolean = false, ignoreOverride: boolean = false): Phaser.GameObjects.Sprite {
		const ret = this.addFieldSprite(x, y, texture, frame);
		this.initPokemonSprite(ret, pokemon, hasShadow, ignoreOverride);
		return ret;
	}

	initPokemonSprite(sprite: Phaser.GameObjects.Sprite, pokemon?: Pokemon, hasShadow: boolean = false, ignoreOverride: boolean = false): Phaser.GameObjects.Sprite {
		sprite.setPipeline(this.spritePipeline, { tone: [ 0.0, 0.0, 0.0, 0.0 ], hasShadow: hasShadow, ignoreOverride: ignoreOverride, teraColor: pokemon ? getTypeRgb(pokemon.getTeraType()) : undefined });
		this.spriteSparkleHandler.add(sprite);
		return sprite;
	}

	showFieldOverlay(duration: integer): Promise<void> {
		return new Promise(resolve => {
			this.tweens.add({
				targets: this.fieldOverlay,
				alpha: 0.5,
				ease: 'Sine.easeOut',
				duration: duration,
				onComplete: () => resolve()
			});
		});
	}

	hideFieldOverlay(duration: integer): Promise<void> {
		return new Promise(resolve => {
			this.tweens.add({
				targets: this.fieldOverlay,
				alpha: 0,
				duration: duration,
				ease: 'Cubic.easeIn',
				onComplete: () => resolve()
			});
		});
	}

	updateWaveCountText(): void {
		const isBoss = !(this.currentBattle.waveIndex % 10);
		this.waveCountText.setText(this.currentBattle.waveIndex.toString());
		this.waveCountText.setColor(!isBoss ? '#404040' : '#f89890');
		this.waveCountText.setShadowColor(!isBoss ? '#ded6b5' : '#984038');
		this.waveCountText.setVisible(true);
	}

	updateMoneyText(): void {
		this.moneyText.setText(`₽${Utils.formatLargeNumber(this.money, 1000)}`);
		this.moneyText.setVisible(true);
	}

	updateScoreText(): void {
		this.scoreText.setText(`Score: ${this.score.toString()}`);
		this.scoreText.setVisible(this.gameMode.isDaily);
	}

	updateAndShowLuckText(duration: integer): void {
		const labels = [ this.luckLabelText, this.luckText ];
		labels.map(t => {
			t.setAlpha(0);
			t.setVisible(true);
		})
		const luckValue = getPartyLuckValue(this.getParty());
		this.luckText.setText(getLuckString(luckValue));
		if (luckValue < 14)
			this.luckText.setTint(getLuckTextTint(luckValue));
		else
			this.luckText.setTint(0x83a55a, 0xee384a, 0x5271cd, 0x7b487b);
		this.luckLabelText.setX((this.game.canvas.width / 6) - 2 - (this.luckText.displayWidth + 2));
		this.tweens.add({
			targets: labels,
			duration: duration,
			alpha: 1
		});
	}

	hideLuckText(duration: integer): void {
		const labels = [ this.luckLabelText, this.luckText ];
		this.tweens.add({
			targets: labels,
			duration: duration,
			alpha: 0,
			onComplete: () => {
				labels.map(l => l.setVisible(false));
			}
		});
	}

	updateUIPositions(): void {
		const enemyModifierCount = this.enemyModifiers.filter(m => m.isIconVisible(this)).length;
		this.waveCountText.setY(-(this.game.canvas.height / 6) + (enemyModifierCount ? enemyModifierCount <= 12 ? 15 : 24 : 0));
		this.moneyText.setY(this.waveCountText.y + 10);
		this.scoreText.setY(this.moneyText.y + 10);
		[ this.luckLabelText, this.luckText ].map(l => l.setY((this.scoreText.visible ? this.scoreText : this.moneyText).y + 10));
		const offsetY = (this.scoreText.visible ? this.scoreText : this.moneyText).y + 15;
		this.partyExpBar.setY(offsetY);
		this.candyBar.setY(offsetY + 15);
		this.ui?.achvBar.setY(this.game.canvas.height / 6 + offsetY);
	}

	addFaintedEnemyScore(enemy: EnemyPokemon): void {
		let scoreIncrease = enemy.getSpeciesForm().getBaseExp() * (enemy.level / this.getMaxExpLevel()) * ((enemy.ivs.reduce((iv: integer, total: integer) => total += iv, 0) / 93) * 0.2 + 0.8);
		this.findModifiers(m => m instanceof PokemonHeldItemModifier && m.pokemonId === enemy.id, false).map(m => scoreIncrease *= (m as PokemonHeldItemModifier).getScoreMultiplier());
		if (enemy.isBoss())
			scoreIncrease *= Math.sqrt(enemy.bossSegments);
		this.currentBattle.battleScore += Math.ceil(scoreIncrease);
	}

	getMaxExpLevel(ignoreLevelCap?: boolean): integer {
		if (ignoreLevelCap)
			return Number.MAX_SAFE_INTEGER;
		const waveIndex = Math.ceil((this.currentBattle?.waveIndex || 1) / 10) * 10;
		const difficultyWaveIndex = this.gameMode.getWaveForDifficulty(waveIndex);
		const baseLevel = (1 + difficultyWaveIndex / 2 + Math.pow(difficultyWaveIndex / 25, 2)) * 1.2;
		return Math.ceil(baseLevel / 2) * 2 + 2;
	}

	randomSpecies(waveIndex: integer, level: integer, fromArenaPool?: boolean, speciesFilter?: PokemonSpeciesFilter, filterAllEvolutions?: boolean): PokemonSpecies {
		if (fromArenaPool)
			return this.arena.randomSpecies(waveIndex, level);
		const filteredSpecies = speciesFilter ? [...new Set(allSpecies.filter(s => s.isCatchable()).filter(speciesFilter).map(s => {
			if (!filterAllEvolutions) {
				while (pokemonPrevolutions.hasOwnProperty(s.speciesId))
					s = getPokemonSpecies(pokemonPrevolutions[s.speciesId]);
			}
			return s;
		}))] : allSpecies.filter(s => s.isCatchable());
		return filteredSpecies[Utils.randSeedInt(filteredSpecies.length)];
	}

	generateRandomBiome(waveIndex: integer): Biome {
		const relWave = waveIndex % 250;
		const biomes = Utils.getEnumValues(Biome).slice(1, Utils.getEnumValues(Biome).filter(b => b >= 40).length * -1);
		const maxDepth = biomeDepths[Biome.END][0] - 2;
		const depthWeights = new Array(maxDepth + 1).fill(null)
			.map((_, i: integer) => ((1 - Math.min(Math.abs((i / (maxDepth - 1)) - (relWave / 250)) + 0.25, 1)) / 0.75) * 250);
		const biomeThresholds: integer[] = [];
		let totalWeight = 0;
		for (let biome of biomes) {
			totalWeight += Math.ceil(depthWeights[biomeDepths[biome][0] - 1] / biomeDepths[biome][1]);
			biomeThresholds.push(totalWeight);
		}

		const randInt = Utils.randSeedInt(totalWeight);

		for (let biome of biomes) {
			if (randInt < biomeThresholds[biome])
				return biome;
		}

		return biomes[Utils.randSeedInt(biomes.length)];
	}

	isBgmPlaying(): boolean {
		return this.bgm && this.bgm.isPlaying;
	}

	playBgm(bgmName?: string, fadeOut?: boolean): void {
		if (bgmName === undefined)
			bgmName = this.currentBattle?.getBgmOverride(this) || this.arena?.bgm;
		if (this.bgm && bgmName === this.bgm.key) {
			if (!this.bgm.isPlaying) {
				this.bgm.play({
					volume: this.masterVolume * this.bgmVolume
				});
			}
			return;
		}
		if (fadeOut && !this.bgm)
			fadeOut = false;
		this.bgmCache.add(bgmName);
		this.loadBgm(bgmName);
		let loopPoint = 0;
		loopPoint = bgmName === this.arena.bgm
			? this.arena.getBgmLoopPoint()
			: this.getBgmLoopPoint(bgmName);
		let loaded = false;
		const playNewBgm = () => {
			if (bgmName === null && this.bgm && !this.bgm.pendingRemove) {
				this.bgm.play({
					volume: this.masterVolume * this.bgmVolume
				});
				return;
			}
			if (this.bgm && !this.bgm.pendingRemove && this.bgm.isPlaying)
				this.bgm.stop();
			this.bgm = this.sound.add(bgmName, { loop: true });
			this.bgm.play({
				volume: this.masterVolume * this.bgmVolume
			});
			if (loopPoint)
				this.bgm.on('looped', () => this.bgm.play({ seek: loopPoint }));
		};
		this.load.once(Phaser.Loader.Events.COMPLETE, () => {
			loaded = true;
			if (!fadeOut || !this.bgm.isPlaying)
				playNewBgm();
		});
		if (fadeOut) {
			const onBgmFaded = () => {
				if (loaded && (!this.bgm.isPlaying || this.bgm.pendingRemove))
					playNewBgm();
			};
			this.time.delayedCall(this.fadeOutBgm(500, true) ? 750 : 250, onBgmFaded);
		}
		if (!this.load.isLoading())
			this.load.start();
	}

	pauseBgm(): boolean {
		if (this.bgm && !this.bgm.pendingRemove && this.bgm.isPlaying) {
			this.bgm.pause();
			return true;
		}
		return false;
	}

	resumeBgm(): boolean {
		if (this.bgm && !this.bgm.pendingRemove && this.bgm.isPaused) {
			this.bgm.resume();
			return true;
		}
		return false;
	}

	updateSoundVolume(): void {
		if (this.sound) {
			for (let sound of this.sound.getAllPlaying())
				(sound as AnySound).setVolume(this.masterVolume * (this.bgmCache.has(sound.key) ? this.bgmVolume : this.seVolume));
		}
	}

	fadeOutBgm(duration: integer = 500, destroy: boolean = true): boolean {
		if (!this.bgm)
			return false;
>>>>>>> 8b4aa872
    const bgm = this.sound.getAllPlaying().find(bgm => bgm.key === this.bgm.key);
    if (bgm) {
      SoundFade.fadeOut(this, this.bgm, duration, destroy);
      return true;
    }

    return false;
  }

  playSound(sound: string | AnySound, config?: object): AnySound {
    if (config) {
      if (config.hasOwnProperty('volume')) {
        config['volume'] *= this.masterVolume * this.seVolume;
      } else {
        config['volume'] = this.masterVolume * this.seVolume;
      }
    } else {
      config = { volume: this.masterVolume * this.seVolume };
    }
    // PRSFX sounds are mixed too loud
    if ((typeof sound === 'string' ? sound : sound.key).startsWith('PRSFX- ')) {
      config['volume'] *= 0.5;
    }
    if (typeof sound === 'string') {
      this.sound.play(sound, config);
      return this.sound.get(sound) as AnySound;
    } else {
      sound.play(config);
      return sound;
    }
  }

  playSoundWithoutBgm(soundName: string, pauseDuration?: integer): AnySound {
    this.bgmCache.add(soundName);
    const resumeBgm = this.pauseBgm();
    this.playSound(soundName);
    const sound = this.sound.get(soundName) as AnySound;
    if (this.bgmResumeTimer) {
      this.bgmResumeTimer.destroy();
    }
    if (resumeBgm) {
      this.bgmResumeTimer = this.time.delayedCall((pauseDuration || Utils.fixedInt(sound.totalDuration * 1000)), () => {
        this.resumeBgm();
        this.bgmResumeTimer = null;
      });
    }
    return sound;
  }

  getBgmLoopPoint(bgmName: string): number {
    switch (bgmName) {
    case 'battle_kanto_champion':
      return 13.950;
    case 'battle_johto_champion':
      return 23.498;
    case 'battle_hoenn_champion':
      return 11.328;
    case 'battle_sinnoh_champion':
      return 12.235;
    case 'battle_champion_alder':
      return 27.653;
    case 'battle_champion_iris':
      return 10.145;
    case 'battle_elite':
      return 17.730;
    case 'battle_final_encounter':
      return 19.159;
    case 'battle_final':
      return 16.453;
    case 'battle_kanto_gym':
      return 13.857;
    case 'battle_johto_gym':
      return 12.911;
    case 'battle_hoenn_gym':
      return 12.379;
    case 'battle_sinnoh_gym':
      return 13.122;
    case 'battle_unova_gym':
      return 19.145;
    case 'battle_legendary_regis': //B2W2 Legendary Titan Battle
      return 49.500;
    case 'battle_legendary_unova': //BW Unova Legendary Battle
      return 13.855;
    case 'battle_legendary_kyurem': //BW Kyurem Battle
      return 18.314;
    case 'battle_legendary_res_zek': //BW Reshiram & Zekrom Battle
      return 18.329;
    case 'battle_rival':
      return 13.689;
    case 'battle_rival_2':
      return 17.714;
    case 'battle_rival_3':
      return 17.586;
    case 'battle_trainer':
      return 13.686;
    case 'battle_wild':
      return 12.703;
    case 'battle_wild_strong':
      return 13.940;
    case 'end_summit':
      return 30.025;
    }

    return 0;
  }

  toggleInvert(invert: boolean): void {
    if (invert) {
      this.cameras.main.setPostPipeline(InvertPostFX);
    } else {
      this.cameras.main.removePostPipeline('InvertPostFX');
    }
  }

  /* Phase Functions */
  getCurrentPhase(): Phase {
    return this.currentPhase;
  }

  getStandbyPhase(): Phase {
    return this.standbyPhase;
  }

  pushPhase(phase: Phase, defer: boolean = false): void {
    (!defer ? this.phaseQueue : this.nextCommandPhaseQueue).push(phase);
  }

  unshiftPhase(phase: Phase): void {
    if (this.phaseQueuePrependSpliceIndex === -1) {
      this.phaseQueuePrepend.push(phase);
    } else {
      this.phaseQueuePrepend.splice(this.phaseQueuePrependSpliceIndex, 0, phase);
    }
  }

  clearPhaseQueue(): void {
    this.phaseQueue.splice(0, this.phaseQueue.length);
  }

  setPhaseQueueSplice(): void {
    this.phaseQueuePrependSpliceIndex = this.phaseQueuePrepend.length;
  }

  clearPhaseQueueSplice(): void {
    this.phaseQueuePrependSpliceIndex = -1;
  }

  shiftPhase(): void {
    if (this.standbyPhase) {
      this.currentPhase = this.standbyPhase;
      this.standbyPhase = null;
      return;
    }

    if (this.phaseQueuePrependSpliceIndex > -1) {
      this.clearPhaseQueueSplice();
    }
    if (this.phaseQueuePrepend.length) {
      while (this.phaseQueuePrepend.length) {
        this.phaseQueue.unshift(this.phaseQueuePrepend.pop());
      }
    }
    if (!this.phaseQueue.length) {
      this.populatePhaseQueue();
    }
    this.currentPhase = this.phaseQueue.shift();
    this.currentPhase.start();
  }
	
  overridePhase(phase: Phase): boolean {
    if (this.standbyPhase) {
      return false;
    }

    this.standbyPhase = this.currentPhase;
    this.currentPhase = phase;
    phase.start();

    return true;
  }

  findPhase(phaseFilter: (phase: Phase) => boolean): Phase {
    return this.phaseQueue.find(phaseFilter);
  }

  tryReplacePhase(phaseFilter: (phase: Phase) => boolean, phase: Phase): boolean {
    const phaseIndex = this.phaseQueue.findIndex(phaseFilter);
    if (phaseIndex > -1) {
      this.phaseQueue[phaseIndex] = phase;
      return true;
    }
    return false;
  }

  tryRemovePhase(phaseFilter: (phase: Phase) => boolean): boolean {
    const phaseIndex = this.phaseQueue.findIndex(phaseFilter);
    if (phaseIndex > -1) {
      this.phaseQueue.splice(phaseIndex, 1);
      return true;
    }
    return false;
  }

  pushMovePhase(movePhase: MovePhase, priorityOverride?: integer): void {
    const movePriority = new Utils.IntegerHolder(priorityOverride !== undefined ? priorityOverride : movePhase.move.getMove().priority);
    applyAbAttrs(IncrementMovePriorityAbAttr, movePhase.pokemon, null, movePhase.move.getMove(), movePriority);
    const lowerPriorityPhase = this.phaseQueue.find(p => p instanceof MovePhase && p.move.getMove().priority < movePriority.value);
    if (lowerPriorityPhase) {
      this.phaseQueue.splice(this.phaseQueue.indexOf(lowerPriorityPhase), 0, movePhase);
    } else {
      this.pushPhase(movePhase);
    }
  }

  queueMessage(message: string, callbackDelay?: integer, prompt?: boolean, promptDelay?: integer, defer?: boolean) {
    const phase = new MessagePhase(this, message, callbackDelay, prompt, promptDelay);
    if (!defer) {
      this.unshiftPhase(phase);
    } else {
      this.pushPhase(phase);
    }
  }

  populatePhaseQueue(): void {
    if (this.nextCommandPhaseQueue.length) {
      this.phaseQueue.push(...this.nextCommandPhaseQueue);
      this.nextCommandPhaseQueue.splice(0, this.nextCommandPhaseQueue.length);
    }
    this.phaseQueue.push(new TurnInitPhase(this));
  }

  addMoney(amount: integer): void {
    this.money = Math.min(this.money + amount, Number.MAX_SAFE_INTEGER);
    this.updateMoneyText();
    this.validateAchvs(MoneyAchv);
  }

  getWaveMoneyAmount(moneyMultiplier: number): integer {
    const waveIndex = this.currentBattle.waveIndex;
    const waveSetIndex = Math.ceil(waveIndex / 10) - 1;
    const moneyValue = Math.pow((waveSetIndex + 1 + (0.75 + (((waveIndex - 1) % 10) + 1) / 10)) * 100, 1 + 0.005 * waveSetIndex) * moneyMultiplier;
    return Math.floor(moneyValue / 10) * 10;
  }

  addModifier(modifier: Modifier, ignoreUpdate?: boolean, playSound?: boolean, virtual?: boolean, instant?: boolean): Promise<boolean> {
    return new Promise(resolve => {
      let success = false;
      const soundName = modifier.type.soundName;
      this.validateAchvs(ModifierAchv, modifier);
      const modifiersToRemove: PersistentModifier[] = [];
      const modifierPromises: Promise<boolean>[] = [];
      if (modifier instanceof PersistentModifier) {
        if (modifier instanceof TerastallizeModifier) {
          modifiersToRemove.push(...(this.findModifiers(m => m instanceof TerastallizeModifier && m.pokemonId === modifier.pokemonId)));
        }
        if ((modifier as PersistentModifier).add(this.modifiers, !!virtual, this)) {
          if (modifier instanceof PokemonFormChangeItemModifier || modifier instanceof TerastallizeModifier) {
            success = modifier.apply([ this.getPokemonById(modifier.pokemonId), true ]);
          }
          if (playSound && !this.sound.get(soundName)) {
            this.playSound(soundName);
          }
        } else if (!virtual) {
          const defaultModifierType = getDefaultModifierTypeForTier(modifier.type.tier);
          this.queueMessage(`The stack for this item is full.\n You will receive ${defaultModifierType.name} instead.`, null, true);
          return this.addModifier(defaultModifierType.newModifier(), ignoreUpdate, playSound, false, instant).then(success => resolve(success));
        }
				
        for (const rm of modifiersToRemove) {
          this.removeModifier(rm);
        }

        if (!ignoreUpdate && !virtual) {
          return this.updateModifiers(true, instant).then(() => resolve(success));
        }
      } else if (modifier instanceof ConsumableModifier) {
        if (playSound && !this.sound.get(soundName)) {
          this.playSound(soundName);
        }

        if (modifier instanceof ConsumablePokemonModifier) {
          for (const p in this.party) {
            const pokemon = this.party[p];

            const args: any[] = [ pokemon ];
            if (modifier instanceof PokemonHpRestoreModifier) {
              if (!(modifier as PokemonHpRestoreModifier).fainted) {
                const hpRestoreMultiplier = new Utils.IntegerHolder(1);
                this.applyModifiers(HealingBoosterModifier, true, hpRestoreMultiplier);
                args.push(hpRestoreMultiplier.value);
              } else {
                args.push(1);
              }
            } else if (modifier instanceof FusePokemonModifier) {
              args.push(this.getPokemonById(modifier.fusePokemonId) as PlayerPokemon);
            }
							
            if (modifier.shouldApply(args)) {
              const result = modifier.apply(args);
              if (result instanceof Promise) {
                modifierPromises.push(result.then(s => success ||= s));
              } else {
                success ||= result;
              }
            }
          }
					
          return Promise.allSettled([this.party.map(p => p.updateInfo(instant)), ...modifierPromises]).then(() => resolve(success));
        } else {
          const args = [ this ];
          if (modifier.shouldApply(args)) {
            const result = modifier.apply(args);
            if (result instanceof Promise) {
              return result.then(success => resolve(success));
            } else {
              success ||= result;
            }
          }
        }
      }

      resolve(success);
    });
  }

  addEnemyModifier(modifier: PersistentModifier, ignoreUpdate?: boolean, instant?: boolean): Promise<void> {
    return new Promise(resolve => {
      const modifiersToRemove: PersistentModifier[] = [];
      if (modifier instanceof TerastallizeModifier) {
        modifiersToRemove.push(...(this.findModifiers(m => m instanceof TerastallizeModifier && m.pokemonId === modifier.pokemonId, false)));
      }
      if ((modifier as PersistentModifier).add(this.enemyModifiers, false, this)) {
        if (modifier instanceof PokemonFormChangeItemModifier || modifier instanceof TerastallizeModifier) {
          modifier.apply([ this.getPokemonById(modifier.pokemonId), true ]);
        }
        for (const rm of modifiersToRemove) {
          this.removeModifier(rm, true);
        }
      }
      if (!ignoreUpdate) {
        this.updateModifiers(false, instant).then(() => resolve());
      } else {
        resolve();
      }
    });
  }

  tryTransferHeldItemModifier(itemModifier: PokemonHeldItemModifier, target: Pokemon, transferStack: boolean, playSound: boolean, instant?: boolean, ignoreUpdate?: boolean): Promise<boolean> {
    return new Promise(resolve => {
      const source = itemModifier.pokemonId ? itemModifier.getPokemon(target.scene) : null;
      const cancelled = new Utils.BooleanHolder(false);
      Utils.executeIf(source && source.isPlayer() !== target.isPlayer(), () => applyAbAttrs(BlockItemTheftAbAttr, source, cancelled)).then(() => {
        if (cancelled.value) {
          return resolve(false);
        }
        const newItemModifier = itemModifier.clone() as PokemonHeldItemModifier;
        newItemModifier.pokemonId = target.id;
        const matchingModifier = target.scene.findModifier(m => m instanceof PokemonHeldItemModifier
					&& (m as PokemonHeldItemModifier).matchType(itemModifier) && m.pokemonId === target.id, target.isPlayer()) as PokemonHeldItemModifier;
        let removeOld = true;
        if (matchingModifier) {
          const maxStackCount = matchingModifier.getMaxStackCount(target.scene);
          if (matchingModifier.stackCount >= maxStackCount) {
            return resolve(false);
          }
          const countTaken = transferStack ? Math.min(itemModifier.stackCount, maxStackCount - matchingModifier.stackCount) : 1;
          itemModifier.stackCount -= countTaken;
          newItemModifier.stackCount = matchingModifier.stackCount + countTaken;
          removeOld = !itemModifier.stackCount;
        } else if (!transferStack) {
          newItemModifier.stackCount = 1;
          removeOld = !(--itemModifier.stackCount);
        }
        if (!removeOld || !source || this.removeModifier(itemModifier, !source.isPlayer())) {
          const addModifier = () => {
            if (!matchingModifier || this.removeModifier(matchingModifier, !target.isPlayer())) {
              if (target.isPlayer()) {
                this.addModifier(newItemModifier, ignoreUpdate, playSound, false, instant).then(() => resolve(true));
              } else {
                this.addEnemyModifier(newItemModifier, ignoreUpdate, instant).then(() => resolve(true));
              }
            } else {
              resolve(false);
            }
          };
          if (source && source.isPlayer() !== target.isPlayer() && !ignoreUpdate) {
            this.updateModifiers(source.isPlayer(), instant).then(() => addModifier());
          } else {
            addModifier();
          }
          return;
        }
        resolve(false);
      });
    });
  }

  removePartyMemberModifiers(partyMemberIndex: integer): Promise<void> {
    return new Promise(resolve => {
      const pokemonId = this.getParty()[partyMemberIndex].id;
      const modifiersToRemove = this.modifiers.filter(m => m instanceof PokemonHeldItemModifier && (m as PokemonHeldItemModifier).pokemonId === pokemonId);
      for (const m of modifiersToRemove) {
        this.modifiers.splice(this.modifiers.indexOf(m), 1);
      }
      this.updateModifiers().then(() => resolve());
    });
  }

  generateEnemyModifiers(): Promise<void> {
    return new Promise(resolve => {
      if (this.currentBattle.battleSpec === BattleSpec.FINAL_BOSS) {
        return resolve();
      }
      const difficultyWaveIndex = this.gameMode.getWaveForDifficulty(this.currentBattle.waveIndex);
      const isFinalBoss = this.gameMode.isWaveFinal(this.currentBattle.waveIndex);
      let chances = Math.ceil(difficultyWaveIndex / 10);
      if (isFinalBoss) {
        chances = Math.ceil(chances * 2.5);
      }

      const party = this.getEnemyParty();

      if (this.currentBattle.trainer) {
        const modifiers = this.currentBattle.trainer.genModifiers(party);
        for (const modifier of modifiers) {
          this.addEnemyModifier(modifier, true, true);
        }
      }

      party.forEach((enemyPokemon: EnemyPokemon, i: integer) => {
        const isBoss = enemyPokemon.isBoss() || (this.currentBattle.battleType === BattleType.TRAINER && this.currentBattle.trainer.config.isBoss);
        let upgradeChance = 32;
        if (isBoss) {
          upgradeChance /= 2;
        }
        if (isFinalBoss) {
          upgradeChance /= 8;
        }
        const modifierChance = this.gameMode.getEnemyModifierChance(isBoss);
        let pokemonModifierChance = modifierChance;
        if (this.currentBattle.battleType === BattleType.TRAINER)
          pokemonModifierChance = Math.ceil(pokemonModifierChance * this.currentBattle.trainer.getPartyMemberModifierChanceMultiplier(i)); // eslint-disable-line
        let count = 0;
        for (let c = 0; c < chances; c++) {
          if (!Utils.randSeedInt(modifierChance)) {
            count++;
          }
        }
        if (isBoss) {
          count = Math.max(count, Math.floor(chances / 2));
        }
        getEnemyModifierTypesForWave(difficultyWaveIndex, count, [ enemyPokemon ], this.currentBattle.battleType === BattleType.TRAINER ? ModifierPoolType.TRAINER : ModifierPoolType.WILD, upgradeChance)
          .map(mt => mt.newModifier(enemyPokemon).add(this.enemyModifiers, false, this));
      });

      this.updateModifiers(false).then(() => resolve());
    });
  }

  /**
	* Removes all modifiers from enemy of PersistentModifier type
	*/
  clearEnemyModifiers(): void {
    const modifiersToRemove = this.enemyModifiers.filter(m => m instanceof PersistentModifier);
    for (const m of modifiersToRemove) {
      this.enemyModifiers.splice(this.enemyModifiers.indexOf(m), 1);
    }
    this.updateModifiers(false).then(() => this.updateUIPositions());
  }

  /**
	* Removes all modifiers from enemy of PokemonHeldItemModifier type
	*/
  clearEnemyHeldItemModifiers(): void {
    const modifiersToRemove = this.enemyModifiers.filter(m => m instanceof PokemonHeldItemModifier);
    for (const m of modifiersToRemove) {
      this.enemyModifiers.splice(this.enemyModifiers.indexOf(m), 1);
    }
    this.updateModifiers(false).then(() => this.updateUIPositions());
  }

  setModifiersVisible(visible: boolean) {
    [ this.modifierBar, this.enemyModifierBar ].map(m => m.setVisible(visible));
  }

  updateModifiers(player?: boolean, instant?: boolean): Promise<void> {
    if (player === undefined) {
      player = true;
    }
    return new Promise(resolve => {
      const modifiers = player ? this.modifiers : this.enemyModifiers as PersistentModifier[];
      for (let m = 0; m < modifiers.length; m++) {
        const modifier = modifiers[m];
        if (modifier instanceof PokemonHeldItemModifier && !this.getPokemonById((modifier as PokemonHeldItemModifier).pokemonId)) {
          modifiers.splice(m--, 1);
        }
      }
      for (const modifier of modifiers) {
        if (modifier instanceof PersistentModifier) {
          (modifier as PersistentModifier).virtualStackCount = 0;
        }
      }

      const modifiersClone = modifiers.slice(0);
      for (const modifier of modifiersClone) {
        if (!modifier.getStackCount()) {
          modifiers.splice(modifiers.indexOf(modifier), 1);
        }
      }

      this.updatePartyForModifiers(player ? this.getParty() : this.getEnemyParty(), instant).then(() => {
        (player ? this.modifierBar : this.enemyModifierBar).updateModifiers(modifiers);
        if (!player) {
          this.updateUIPositions();
        }
        resolve();
      });
    });
  }

  updatePartyForModifiers(party: Pokemon[], instant?: boolean): Promise<void> {
    return new Promise(resolve => {
      Promise.allSettled(party.map(p => {
        if (p.scene) {
          p.calculateStats();
        }
        return p.updateInfo(instant);
      })).then(() => resolve());
    });
  }

  removeModifier(modifier: PersistentModifier, enemy?: boolean): boolean {
    const modifiers = !enemy ? this.modifiers : this.enemyModifiers;
    const modifierIndex = modifiers.indexOf(modifier);
    if (modifierIndex > -1) {
      modifiers.splice(modifierIndex, 1);
      if (modifier instanceof PokemonFormChangeItemModifier || modifier instanceof TerastallizeModifier) {
        modifier.apply([ this.getPokemonById(modifier.pokemonId), false ]);
      }
      return true;
    }

    return false;
  }

  getModifiers(modifierType: { new(...args: any[]): Modifier }, player: boolean = true): PersistentModifier[] {
    return (player ? this.modifiers : this.enemyModifiers).filter(m => m instanceof modifierType);
  }

  findModifiers(modifierFilter: ModifierPredicate, player: boolean = true): PersistentModifier[] {
    return (player ? this.modifiers : this.enemyModifiers).filter(m => (modifierFilter as ModifierPredicate)(m));
  }

  findModifier(modifierFilter: ModifierPredicate, player: boolean = true): PersistentModifier {
    return (player ? this.modifiers : this.enemyModifiers).find(m => (modifierFilter as ModifierPredicate)(m));
  }

  applyShuffledModifiers(scene: BattleScene, modifierType: { new(...args: any[]): Modifier }, player: boolean = true, ...args: any[]): PersistentModifier[] {
    let modifiers = (player ? this.modifiers : this.enemyModifiers).filter(m => m instanceof modifierType && m.shouldApply(args));
    scene.executeWithSeedOffset(() => {
      const shuffleModifiers = mods => {
        if (mods.length < 1) {
          return mods;
        }
        const rand = Math.floor(Utils.randSeedInt(mods.length));
        return [mods[rand], ...shuffleModifiers(mods.filter((_, i) => i !== rand))];
      };
      modifiers = shuffleModifiers(modifiers);
    }, scene.currentBattle.turn << 4, scene.waveSeed);
    return this.applyModifiersInternal(modifiers, player, args);
  }

  applyModifiers(modifierType: { new(...args: any[]): Modifier }, player: boolean = true, ...args: any[]): PersistentModifier[] {
    const modifiers = (player ? this.modifiers : this.enemyModifiers).filter(m => m instanceof modifierType && m.shouldApply(args));
    return this.applyModifiersInternal(modifiers, player, args);
  }

  applyModifiersInternal(modifiers: PersistentModifier[], player: boolean, args: any[]): PersistentModifier[] {
    const appliedModifiers: PersistentModifier[] = [];
    for (const modifier of modifiers) {
      if (modifier.apply(args)) {
        console.log('Applied', modifier.type.name, !player ? '(enemy)' : '');
        appliedModifiers.push(modifier);
      }
    }

    return appliedModifiers;
  }

  applyModifier(modifierType: { new(...args: any[]): Modifier }, player: boolean = true, ...args: any[]): PersistentModifier {
    const modifiers = (player ? this.modifiers : this.enemyModifiers).filter(m => m instanceof modifierType && m.shouldApply(args));
    for (const modifier of modifiers) {
      if (modifier.apply(args)) {
        console.log('Applied', modifier.type.name, !player ? '(enemy)' : '');
        return modifier;
      }
    }

    return null;
  }

  triggerPokemonFormChange(pokemon: Pokemon, formChangeTriggerType: { new(...args: any[]): SpeciesFormChangeTrigger }, delayed: boolean = false, modal: boolean = false): boolean {
    if (pokemonFormChanges.hasOwnProperty(pokemon.species.speciesId)) {
      const matchingFormChange = pokemonFormChanges[pokemon.species.speciesId].find(fc => fc.findTrigger(formChangeTriggerType) && fc.canChange(pokemon));
      if (matchingFormChange) {
        let phase: Phase;
        if (pokemon instanceof PlayerPokemon && !matchingFormChange.quiet) {
          phase = new FormChangePhase(this, pokemon, matchingFormChange, modal);
        } else {
          phase = new QuietFormChangePhase(this, pokemon, matchingFormChange);
        }
        if (pokemon instanceof PlayerPokemon && !matchingFormChange.quiet && modal) {
          this.overridePhase(phase);
        } else if (delayed) {
          this.pushPhase(phase);
        } else {
          this.unshiftPhase(phase);
        }
        return true;
      }
    }

    return false;
  }

  validateAchvs(achvType: { new(...args: any[]): Achv }, ...args: any[]): void {
    const filteredAchvs = Object.values(achvs).filter(a => a instanceof achvType);
    for (const achv of filteredAchvs) {
      this.validateAchv(achv, args);
    }
  }

  validateAchv(achv: Achv, args?: any[]): boolean {
    if (!this.gameData.achvUnlocks.hasOwnProperty(achv.id) && achv.validate(this, args)) {
      this.gameData.achvUnlocks[achv.id] = new Date().getTime();
      this.ui.achvBar.showAchv(achv);
      if (vouchers.hasOwnProperty(achv.id)) {
        this.validateVoucher(vouchers[achv.id]);
      }
      return true;
    }

    return false;
  }

  validateVoucher(voucher: Voucher, args?: any[]): boolean {
    if (!this.gameData.voucherUnlocks.hasOwnProperty(voucher.id) && voucher.validate(this, args)) {
      this.gameData.voucherUnlocks[voucher.id] = new Date().getTime();
      this.ui.achvBar.showAchv(voucher);
      this.gameData.voucherCounts[voucher.voucherType]++;
      return true;
    }

    return false;
  }
	
  updateGameInfo(): void {
    const gameInfo = {
      playTime: this.sessionPlayTime ? this.sessionPlayTime : 0,
      gameMode: this.currentBattle ? this.gameMode.getName() : 'Title',
      biome: this.currentBattle ? getBiomeName(this.arena.biomeType) : '',
      wave: this.currentBattle?.waveIndex || 0,
      party: this.party ? this.party.map(p => {
        return { name: p.name, level: p.level };
      }) : []
    };
    (window as any).gameInfo = gameInfo;
  }
}<|MERGE_RESOLUTION|>--- conflicted
+++ resolved
@@ -1158,7 +1158,6 @@
         return;
       }
 			
-<<<<<<< HEAD
       this.executeWithSeedOffset(() => {
         if (p) {
           spread(p, -1);
@@ -1251,10 +1250,10 @@
     this.waveCountText.setVisible(true);
   }
 
-  updateMoneyText(): void {
-    this.moneyText.setText(`₽${this.money.toLocaleString('en-US')}`);
-    this.moneyText.setVisible(true);
-  }
+	updateMoneyText(): void {
+		this.moneyText.setText(`₽${this.money.toLocaleString('en-US')}`);
+		this.moneyText.setVisible(true);
+	}
 
   updateScoreText(): void {
     this.scoreText.setText(`Score: ${this.score.toString()}`);
@@ -1455,285 +1454,6 @@
     if (!this.bgm) {
       return false;
     }
-=======
-			this.executeWithSeedOffset(() => {
-				if (p)
-					spread(p, -1);
-				if (p < party.length - 1)
-					spread(p, 1);
-			}, this.currentBattle.waveIndex + (p << 8));
-		});
-	}
-
-	resetSeed(waveIndex?: integer): void {
-		const wave = waveIndex || this.currentBattle?.waveIndex || 0;
-		this.waveSeed = Utils.shiftCharCodes(this.seed, wave);
-		Phaser.Math.RND.sow([ this.waveSeed ]);
-		console.log('Wave Seed:', this.waveSeed, wave);
-		this.rngCounter = 0;
-	}
-
-	executeWithSeedOffset(func: Function, offset: integer, seedOverride?: string): void {
-		if (!func)
-			return;
-		const tempRngCounter = this.rngCounter;
-		const tempRngOffset = this.rngOffset;
-		const tempRngSeedOverride = this.rngSeedOverride;
-		const state = Phaser.Math.RND.state();
-		Phaser.Math.RND.sow([ Utils.shiftCharCodes(seedOverride || this.seed, offset) ]);
-		this.rngCounter = 0;
-		this.rngOffset = offset;
-		this.rngSeedOverride = seedOverride || '';
-		func();
-		Phaser.Math.RND.state(state);
-		this.rngCounter = tempRngCounter;
-		this.rngOffset = tempRngOffset;
-		this.rngSeedOverride = tempRngSeedOverride;
-	}
-
-	addFieldSprite(x: number, y: number, texture: string | Phaser.Textures.Texture, frame?: string | number, terrainColorRatio: number = 0): Phaser.GameObjects.Sprite {
-		const ret = this.add.sprite(x, y, texture, frame);
-		ret.setPipeline(this.fieldSpritePipeline);
-		if (terrainColorRatio)
-			ret.pipelineData['terrainColorRatio'] = terrainColorRatio;
-
-		return ret;
-	}
-
-	addPokemonSprite(pokemon: Pokemon, x: number, y: number, texture: string | Phaser.Textures.Texture, frame?: string | number, hasShadow: boolean = false, ignoreOverride: boolean = false): Phaser.GameObjects.Sprite {
-		const ret = this.addFieldSprite(x, y, texture, frame);
-		this.initPokemonSprite(ret, pokemon, hasShadow, ignoreOverride);
-		return ret;
-	}
-
-	initPokemonSprite(sprite: Phaser.GameObjects.Sprite, pokemon?: Pokemon, hasShadow: boolean = false, ignoreOverride: boolean = false): Phaser.GameObjects.Sprite {
-		sprite.setPipeline(this.spritePipeline, { tone: [ 0.0, 0.0, 0.0, 0.0 ], hasShadow: hasShadow, ignoreOverride: ignoreOverride, teraColor: pokemon ? getTypeRgb(pokemon.getTeraType()) : undefined });
-		this.spriteSparkleHandler.add(sprite);
-		return sprite;
-	}
-
-	showFieldOverlay(duration: integer): Promise<void> {
-		return new Promise(resolve => {
-			this.tweens.add({
-				targets: this.fieldOverlay,
-				alpha: 0.5,
-				ease: 'Sine.easeOut',
-				duration: duration,
-				onComplete: () => resolve()
-			});
-		});
-	}
-
-	hideFieldOverlay(duration: integer): Promise<void> {
-		return new Promise(resolve => {
-			this.tweens.add({
-				targets: this.fieldOverlay,
-				alpha: 0,
-				duration: duration,
-				ease: 'Cubic.easeIn',
-				onComplete: () => resolve()
-			});
-		});
-	}
-
-	updateWaveCountText(): void {
-		const isBoss = !(this.currentBattle.waveIndex % 10);
-		this.waveCountText.setText(this.currentBattle.waveIndex.toString());
-		this.waveCountText.setColor(!isBoss ? '#404040' : '#f89890');
-		this.waveCountText.setShadowColor(!isBoss ? '#ded6b5' : '#984038');
-		this.waveCountText.setVisible(true);
-	}
-
-	updateMoneyText(): void {
-		this.moneyText.setText(`₽${Utils.formatLargeNumber(this.money, 1000)}`);
-		this.moneyText.setVisible(true);
-	}
-
-	updateScoreText(): void {
-		this.scoreText.setText(`Score: ${this.score.toString()}`);
-		this.scoreText.setVisible(this.gameMode.isDaily);
-	}
-
-	updateAndShowLuckText(duration: integer): void {
-		const labels = [ this.luckLabelText, this.luckText ];
-		labels.map(t => {
-			t.setAlpha(0);
-			t.setVisible(true);
-		})
-		const luckValue = getPartyLuckValue(this.getParty());
-		this.luckText.setText(getLuckString(luckValue));
-		if (luckValue < 14)
-			this.luckText.setTint(getLuckTextTint(luckValue));
-		else
-			this.luckText.setTint(0x83a55a, 0xee384a, 0x5271cd, 0x7b487b);
-		this.luckLabelText.setX((this.game.canvas.width / 6) - 2 - (this.luckText.displayWidth + 2));
-		this.tweens.add({
-			targets: labels,
-			duration: duration,
-			alpha: 1
-		});
-	}
-
-	hideLuckText(duration: integer): void {
-		const labels = [ this.luckLabelText, this.luckText ];
-		this.tweens.add({
-			targets: labels,
-			duration: duration,
-			alpha: 0,
-			onComplete: () => {
-				labels.map(l => l.setVisible(false));
-			}
-		});
-	}
-
-	updateUIPositions(): void {
-		const enemyModifierCount = this.enemyModifiers.filter(m => m.isIconVisible(this)).length;
-		this.waveCountText.setY(-(this.game.canvas.height / 6) + (enemyModifierCount ? enemyModifierCount <= 12 ? 15 : 24 : 0));
-		this.moneyText.setY(this.waveCountText.y + 10);
-		this.scoreText.setY(this.moneyText.y + 10);
-		[ this.luckLabelText, this.luckText ].map(l => l.setY((this.scoreText.visible ? this.scoreText : this.moneyText).y + 10));
-		const offsetY = (this.scoreText.visible ? this.scoreText : this.moneyText).y + 15;
-		this.partyExpBar.setY(offsetY);
-		this.candyBar.setY(offsetY + 15);
-		this.ui?.achvBar.setY(this.game.canvas.height / 6 + offsetY);
-	}
-
-	addFaintedEnemyScore(enemy: EnemyPokemon): void {
-		let scoreIncrease = enemy.getSpeciesForm().getBaseExp() * (enemy.level / this.getMaxExpLevel()) * ((enemy.ivs.reduce((iv: integer, total: integer) => total += iv, 0) / 93) * 0.2 + 0.8);
-		this.findModifiers(m => m instanceof PokemonHeldItemModifier && m.pokemonId === enemy.id, false).map(m => scoreIncrease *= (m as PokemonHeldItemModifier).getScoreMultiplier());
-		if (enemy.isBoss())
-			scoreIncrease *= Math.sqrt(enemy.bossSegments);
-		this.currentBattle.battleScore += Math.ceil(scoreIncrease);
-	}
-
-	getMaxExpLevel(ignoreLevelCap?: boolean): integer {
-		if (ignoreLevelCap)
-			return Number.MAX_SAFE_INTEGER;
-		const waveIndex = Math.ceil((this.currentBattle?.waveIndex || 1) / 10) * 10;
-		const difficultyWaveIndex = this.gameMode.getWaveForDifficulty(waveIndex);
-		const baseLevel = (1 + difficultyWaveIndex / 2 + Math.pow(difficultyWaveIndex / 25, 2)) * 1.2;
-		return Math.ceil(baseLevel / 2) * 2 + 2;
-	}
-
-	randomSpecies(waveIndex: integer, level: integer, fromArenaPool?: boolean, speciesFilter?: PokemonSpeciesFilter, filterAllEvolutions?: boolean): PokemonSpecies {
-		if (fromArenaPool)
-			return this.arena.randomSpecies(waveIndex, level);
-		const filteredSpecies = speciesFilter ? [...new Set(allSpecies.filter(s => s.isCatchable()).filter(speciesFilter).map(s => {
-			if (!filterAllEvolutions) {
-				while (pokemonPrevolutions.hasOwnProperty(s.speciesId))
-					s = getPokemonSpecies(pokemonPrevolutions[s.speciesId]);
-			}
-			return s;
-		}))] : allSpecies.filter(s => s.isCatchable());
-		return filteredSpecies[Utils.randSeedInt(filteredSpecies.length)];
-	}
-
-	generateRandomBiome(waveIndex: integer): Biome {
-		const relWave = waveIndex % 250;
-		const biomes = Utils.getEnumValues(Biome).slice(1, Utils.getEnumValues(Biome).filter(b => b >= 40).length * -1);
-		const maxDepth = biomeDepths[Biome.END][0] - 2;
-		const depthWeights = new Array(maxDepth + 1).fill(null)
-			.map((_, i: integer) => ((1 - Math.min(Math.abs((i / (maxDepth - 1)) - (relWave / 250)) + 0.25, 1)) / 0.75) * 250);
-		const biomeThresholds: integer[] = [];
-		let totalWeight = 0;
-		for (let biome of biomes) {
-			totalWeight += Math.ceil(depthWeights[biomeDepths[biome][0] - 1] / biomeDepths[biome][1]);
-			biomeThresholds.push(totalWeight);
-		}
-
-		const randInt = Utils.randSeedInt(totalWeight);
-
-		for (let biome of biomes) {
-			if (randInt < biomeThresholds[biome])
-				return biome;
-		}
-
-		return biomes[Utils.randSeedInt(biomes.length)];
-	}
-
-	isBgmPlaying(): boolean {
-		return this.bgm && this.bgm.isPlaying;
-	}
-
-	playBgm(bgmName?: string, fadeOut?: boolean): void {
-		if (bgmName === undefined)
-			bgmName = this.currentBattle?.getBgmOverride(this) || this.arena?.bgm;
-		if (this.bgm && bgmName === this.bgm.key) {
-			if (!this.bgm.isPlaying) {
-				this.bgm.play({
-					volume: this.masterVolume * this.bgmVolume
-				});
-			}
-			return;
-		}
-		if (fadeOut && !this.bgm)
-			fadeOut = false;
-		this.bgmCache.add(bgmName);
-		this.loadBgm(bgmName);
-		let loopPoint = 0;
-		loopPoint = bgmName === this.arena.bgm
-			? this.arena.getBgmLoopPoint()
-			: this.getBgmLoopPoint(bgmName);
-		let loaded = false;
-		const playNewBgm = () => {
-			if (bgmName === null && this.bgm && !this.bgm.pendingRemove) {
-				this.bgm.play({
-					volume: this.masterVolume * this.bgmVolume
-				});
-				return;
-			}
-			if (this.bgm && !this.bgm.pendingRemove && this.bgm.isPlaying)
-				this.bgm.stop();
-			this.bgm = this.sound.add(bgmName, { loop: true });
-			this.bgm.play({
-				volume: this.masterVolume * this.bgmVolume
-			});
-			if (loopPoint)
-				this.bgm.on('looped', () => this.bgm.play({ seek: loopPoint }));
-		};
-		this.load.once(Phaser.Loader.Events.COMPLETE, () => {
-			loaded = true;
-			if (!fadeOut || !this.bgm.isPlaying)
-				playNewBgm();
-		});
-		if (fadeOut) {
-			const onBgmFaded = () => {
-				if (loaded && (!this.bgm.isPlaying || this.bgm.pendingRemove))
-					playNewBgm();
-			};
-			this.time.delayedCall(this.fadeOutBgm(500, true) ? 750 : 250, onBgmFaded);
-		}
-		if (!this.load.isLoading())
-			this.load.start();
-	}
-
-	pauseBgm(): boolean {
-		if (this.bgm && !this.bgm.pendingRemove && this.bgm.isPlaying) {
-			this.bgm.pause();
-			return true;
-		}
-		return false;
-	}
-
-	resumeBgm(): boolean {
-		if (this.bgm && !this.bgm.pendingRemove && this.bgm.isPaused) {
-			this.bgm.resume();
-			return true;
-		}
-		return false;
-	}
-
-	updateSoundVolume(): void {
-		if (this.sound) {
-			for (let sound of this.sound.getAllPlaying())
-				(sound as AnySound).setVolume(this.masterVolume * (this.bgmCache.has(sound.key) ? this.bgmVolume : this.seVolume));
-		}
-	}
-
-	fadeOutBgm(duration: integer = 500, destroy: boolean = true): boolean {
-		if (!this.bgm)
-			return false;
->>>>>>> 8b4aa872
     const bgm = this.sound.getAllPlaying().find(bgm => bgm.key === this.bgm.key);
     if (bgm) {
       SoundFade.fadeOut(this, this.bgm, duration, destroy);
