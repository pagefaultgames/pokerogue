--- conflicted
+++ resolved
@@ -2581,294 +2581,6 @@
     }
   }
 
-<<<<<<< HEAD
-  /* Phase Functions */
-  getCurrentPhase(): Phase | null {
-    return this.currentPhase;
-  }
-
-  getStandbyPhase(): Phase | null {
-    return this.standbyPhase;
-  }
-
-  /**
-   * Adds a phase to the conditional queue and ensures it is executed only when the specified condition is met.
-   *
-   * This method allows deferring the execution of a phase until certain conditions are met, which is useful for handling
-   * situations like abilities and entry hazards that depend on specific game states.
-   *
-   * @param {Phase} phase - The phase to be added to the conditional queue.
-   * @param {() => boolean} condition - A function that returns a boolean indicating whether the phase should be executed.
-   *
-   */
-  pushConditionalPhase(phase: Phase, condition: () => boolean): void {
-    this.conditionalQueue.push([condition, phase]);
-  }
-
-  /**
-   * Adds a phase to nextCommandPhaseQueue, as long as boolean passed in is false
-   * @param phase {@linkcode Phase} the phase to add
-   * @param defer boolean on which queue to add to, defaults to false, and adds to phaseQueue
-   */
-  pushPhase(phase: Phase, defer = false): void {
-    (!defer ? this.phaseQueue : this.nextCommandPhaseQueue).push(phase);
-  }
-
-  /**
-   * Adds Phase(s) to the end of phaseQueuePrepend, or at phaseQueuePrependSpliceIndex
-   * @param phases {@linkcode Phase} the phase(s) to add
-   */
-  unshiftPhase(...phases: Phase[]): void {
-    if (this.phaseQueuePrependSpliceIndex === -1) {
-      this.phaseQueuePrepend.push(...phases);
-    } else {
-      this.phaseQueuePrepend.splice(this.phaseQueuePrependSpliceIndex, 0, ...phases);
-    }
-  }
-
-  /**
-   * Clears the phaseQueue
-   */
-  clearPhaseQueue(): void {
-    this.phaseQueue.splice(0, this.phaseQueue.length);
-  }
-
-  /**
-   * Clears all phase-related stuff, including all phase queues, the current and standby phases, and a splice index
-   */
-  clearAllPhases(): void {
-    for (const queue of [this.phaseQueue, this.phaseQueuePrepend, this.conditionalQueue, this.nextCommandPhaseQueue]) {
-      queue.splice(0, queue.length);
-    }
-    this.currentPhase = null;
-    this.standbyPhase = null;
-    this.clearPhaseQueueSplice();
-  }
-
-  /**
-   * Used by function unshiftPhase(), sets index to start inserting at current length instead of the end of the array, useful if phaseQueuePrepend gets longer with Phases
-   */
-  setPhaseQueueSplice(): void {
-    this.phaseQueuePrependSpliceIndex = this.phaseQueuePrepend.length;
-  }
-
-  /**
-   * Resets phaseQueuePrependSpliceIndex to -1, implies that calls to unshiftPhase will insert at end of phaseQueuePrepend
-   */
-  clearPhaseQueueSplice(): void {
-    this.phaseQueuePrependSpliceIndex = -1;
-  }
-
-  /**
-   * Is called by each Phase implementations "end()" by default
-   * We dump everything from phaseQueuePrepend to the start of of phaseQueue
-   * then removes first Phase and starts it
-   */
-  shiftPhase(): void {
-    if (this.standbyPhase) {
-      this.currentPhase = this.standbyPhase;
-      this.standbyPhase = null;
-      return;
-    }
-
-    if (this.phaseQueuePrependSpliceIndex > -1) {
-      this.clearPhaseQueueSplice();
-    }
-    if (this.phaseQueuePrepend.length) {
-      while (this.phaseQueuePrepend.length) {
-        const poppedPhase = this.phaseQueuePrepend.pop();
-        if (poppedPhase) {
-          this.phaseQueue.unshift(poppedPhase);
-        }
-      }
-    }
-    if (!this.phaseQueue.length) {
-      this.populatePhaseQueue();
-      // Clear the conditionalQueue if there are no phases left in the phaseQueue
-      this.conditionalQueue = [];
-    }
-
-    this.currentPhase = this.phaseQueue.shift() ?? null;
-
-    // Check if there are any conditional phases queued
-    if (this.conditionalQueue?.length) {
-      // Retrieve the first conditional phase from the queue
-      const conditionalPhase = this.conditionalQueue.shift();
-      // Evaluate the condition associated with the phase
-      if (conditionalPhase?.[0]()) {
-        // If the condition is met, add the phase to the phase queue
-        this.pushPhase(conditionalPhase[1]);
-      } else if (conditionalPhase) {
-        // If the condition is not met, re-add the phase back to the front of the conditional queue
-        this.conditionalQueue.unshift(conditionalPhase);
-      } else {
-        console.warn("condition phase is undefined/null!", conditionalPhase);
-      }
-    }
-
-    if (this.currentPhase) {
-      console.log(`%cStart Phase ${this.currentPhase.constructor.name}`, "color:green;");
-      this.currentPhase.start();
-    }
-  }
-
-  overridePhase(phase: Phase): boolean {
-    if (this.standbyPhase) {
-      return false;
-    }
-
-    this.standbyPhase = this.currentPhase;
-    this.currentPhase = phase;
-    console.log(`%cStart Phase ${phase.constructor.name}`, "color:green;");
-    phase.start();
-
-    return true;
-  }
-
-  /**
-   * Find a specific {@linkcode Phase} in the phase queue.
-   *
-   * @param phaseFilter filter function to use to find the wanted phase
-   * @returns the found phase or undefined if none found
-   */
-  findPhase<P extends Phase = Phase>(phaseFilter: (phase: P) => boolean): P | undefined {
-    return this.phaseQueue.find(phaseFilter) as P;
-  }
-
-  tryReplacePhase(phaseFilter: (phase: Phase) => boolean, phase: Phase): boolean {
-    const phaseIndex = this.phaseQueue.findIndex(phaseFilter);
-    if (phaseIndex > -1) {
-      this.phaseQueue[phaseIndex] = phase;
-      return true;
-    }
-    return false;
-  }
-
-  tryRemovePhase(phaseFilter: (phase: Phase) => boolean): boolean {
-    const phaseIndex = this.phaseQueue.findIndex(phaseFilter);
-    if (phaseIndex > -1) {
-      this.phaseQueue.splice(phaseIndex, 1);
-      return true;
-    }
-    return false;
-  }
-
-  /**
-   * Will search for a specific phase in {@linkcode phaseQueuePrepend} via filter, and remove the first result if a match is found.
-   * @param phaseFilter filter function
-   */
-  tryRemoveUnshiftedPhase(phaseFilter: (phase: Phase) => boolean): boolean {
-    const phaseIndex = this.phaseQueuePrepend.findIndex(phaseFilter);
-    if (phaseIndex > -1) {
-      this.phaseQueuePrepend.splice(phaseIndex, 1);
-      return true;
-    }
-    return false;
-  }
-
-  /**
-   * Tries to add the input phase to index before target phase in the phaseQueue, else simply calls unshiftPhase()
-   * @param phase {@linkcode Phase} the phase to be added
-   * @param targetPhase {@linkcode Phase} the type of phase to search for in phaseQueue
-   * @returns boolean if a targetPhase was found and added
-   */
-  prependToPhase(phase: Phase | Phase[], targetPhase: Constructor<Phase>): boolean {
-    if (!Array.isArray(phase)) {
-      phase = [phase];
-    }
-    const targetIndex = this.phaseQueue.findIndex(ph => ph instanceof targetPhase);
-
-    if (targetIndex !== -1) {
-      this.phaseQueue.splice(targetIndex, 0, ...phase);
-      return true;
-    }
-    this.unshiftPhase(...phase);
-    return false;
-  }
-
-  /**
-   * Tries to add the input phase(s) to index after target phase in the {@linkcode phaseQueue}, else simply calls {@linkcode unshiftPhase()}
-   * @param phase {@linkcode Phase} the phase(s) to be added
-   * @param targetPhase {@linkcode Phase} the type of phase to search for in {@linkcode phaseQueue}
-   * @returns `true` if a `targetPhase` was found to append to
-   */
-  appendToPhase(phase: Phase | Phase[], targetPhase: Constructor<Phase>): boolean {
-    if (!Array.isArray(phase)) {
-      phase = [phase];
-    }
-    const targetIndex = this.phaseQueue.findIndex(ph => ph instanceof targetPhase);
-
-    if (targetIndex !== -1 && this.phaseQueue.length > targetIndex) {
-      this.phaseQueue.splice(targetIndex + 1, 0, ...phase);
-      return true;
-    }
-    this.unshiftPhase(...phase);
-    return false;
-  }
-
-  /**
-   * Adds a MessagePhase, either to PhaseQueuePrepend or nextCommandPhaseQueue
-   * @param message string for MessagePhase
-   * @param callbackDelay optional param for MessagePhase constructor
-   * @param prompt optional param for MessagePhase constructor
-   * @param promptDelay optional param for MessagePhase constructor
-   * @param defer boolean for which queue to add it to, false -> add to PhaseQueuePrepend, true -> nextCommandPhaseQueue
-   */
-  queueMessage(
-    message: string,
-    callbackDelay?: number | null,
-    prompt?: boolean | null,
-    promptDelay?: number | null,
-    defer?: boolean | null,
-  ) {
-    // don't display empty strings
-    if (!message) {
-      return;
-    }
-
-    const phase = new MessagePhase(message, callbackDelay, prompt, promptDelay);
-    if (!defer) {
-      // adds to the end of PhaseQueuePrepend
-      this.unshiftPhase(phase);
-    } else {
-      //remember that pushPhase adds it to nextCommandPhaseQueue
-      this.pushPhase(phase);
-    }
-  }
-
-  /**
-   * Queues an ability bar flyout phase
-   * @param pokemon The pokemon who has the ability
-   * @param passive Whether the ability is a passive
-   * @param show Whether to show or hide the bar
-   */
-  public queueAbilityDisplay(pokemon: Pokemon, passive: boolean, show: boolean): void {
-    this.unshiftPhase(show ? new ShowAbilityPhase(pokemon.getBattlerIndex(), passive) : new HideAbilityPhase());
-    this.clearPhaseQueueSplice();
-  }
-
-  /**
-   * Hides the ability bar if it is currently visible
-   */
-  public hideAbilityBar(): void {
-    if (this.abilityBar.isVisible()) {
-      this.unshiftPhase(new HideAbilityPhase());
-    }
-  }
-
-  /**
-   * Moves everything from nextCommandPhaseQueue to phaseQueue (keeping order)
-   */
-  populatePhaseQueue(): void {
-    if (this.nextCommandPhaseQueue.length) {
-      this.phaseQueue.push(...this.nextCommandPhaseQueue);
-      this.nextCommandPhaseQueue.splice(0, this.nextCommandPhaseQueue.length);
-    }
-    this.phaseQueue.push(new TurnInitPhase());
-  }
-
-=======
->>>>>>> 73e0a290
   addMoney(amount: number): void {
     this.money = Math.min(this.money + amount, Number.MAX_SAFE_INTEGER);
     this.updateMoneyText();
