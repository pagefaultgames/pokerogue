import { applyAbAttrs } from "#abilities/apply-ab-attrs";
import type { FixedBattleConfig } from "#app/battle";
import { Battle } from "#app/battle";
import {
  ANTI_VARIANCE_WEIGHT_MODIFIER,
  AVERAGE_ENCOUNTERS_PER_RUN_TARGET,
  BASE_MYSTERY_ENCOUNTER_SPAWN_WEIGHT,
  MYSTERY_ENCOUNTER_SPAWN_MAX_WEIGHT,
} from "#app/constants";
import type { GameMode } from "#app/game-mode";
import { getGameMode } from "#app/game-mode";
import { timedEventManager } from "#app/global-event-manager";
import { initGlobalScene } from "#app/global-scene";
import { starterColors } from "#app/global-vars/starter-colors";
import { InputsController } from "#app/inputs-controller";
import { LoadingScene } from "#app/loading-scene";
import Overrides from "#app/overrides";
import type { Phase } from "#app/phase";
import { PhaseManager } from "#app/phase-manager";
import { FieldSpritePipeline } from "#app/pipelines/field-sprite";
import { InvertPostFX } from "#app/pipelines/invert";
import { SpritePipeline } from "#app/pipelines/sprite";
import { SceneBase } from "#app/scene-base";
import { startingWave } from "#app/starting-wave";
<<<<<<< HEAD
import { TimedEventManager } from "#app/timed-event-manager";
import { TurnCommandManager } from "#app/turn-command-manager";
=======
>>>>>>> 1c8ebbee
import { UiInputs } from "#app/ui-inputs";
import { pokemonPrevolutions } from "#balance/pokemon-evolutions";
import { FRIENDSHIP_GAIN_FROM_BATTLE } from "#balance/starters";
import { initCommonAnims, initMoveAnim, loadCommonAnimAssets, loadMoveAnimAssets } from "#data/battle-anims";
import { allMoves, allSpecies, biomeDepths, modifierTypes } from "#data/data-lists";
import { battleSpecDialogue } from "#data/dialogue";
import type { SpeciesFormChangeTrigger } from "#data/form-change-triggers";
import { SpeciesFormChangeManualTrigger, SpeciesFormChangeTimeOfDayTrigger } from "#data/form-change-triggers";
import { Gender } from "#data/gender";
import type { SpeciesFormChange } from "#data/pokemon-forms";
import { pokemonFormChanges } from "#data/pokemon-forms";
import type { PokemonSpecies, PokemonSpeciesFilter } from "#data/pokemon-species";
import { getTypeRgb } from "#data/type";
import { BattleSpec } from "#enums/battle-spec";
import { BattleStyle } from "#enums/battle-style";
import { BattleType } from "#enums/battle-type";
import { BattlerTagType } from "#enums/battler-tag-type";
import { BiomeId } from "#enums/biome-id";
import { EaseType } from "#enums/ease-type";
import { ExpGainsSpeed } from "#enums/exp-gains-speed";
import { ExpNotification } from "#enums/exp-notification";
import { FormChangeItem } from "#enums/form-change-item";
import { GameModes } from "#enums/game-modes";
import { ModifierPoolType } from "#enums/modifier-pool-type";
import { MoneyFormat } from "#enums/money-format";
import { MoveId } from "#enums/move-id";
import { MysteryEncounterMode } from "#enums/mystery-encounter-mode";
import { MysteryEncounterTier } from "#enums/mystery-encounter-tier";
import { MysteryEncounterType } from "#enums/mystery-encounter-type";
import { Nature } from "#enums/nature";
import { PlayerGender } from "#enums/player-gender";
import { PokeballType } from "#enums/pokeball";
import type { PokemonAnimType } from "#enums/pokemon-anim-type";
import { PokemonType } from "#enums/pokemon-type";
import { ShopCursorTarget } from "#enums/shop-cursor-target";
import { SpeciesId } from "#enums/species-id";
import { StatusEffect } from "#enums/status-effect";
import { TextStyle } from "#enums/text-style";
import type { TrainerSlot } from "#enums/trainer-slot";
import { TrainerType } from "#enums/trainer-type";
import { TrainerVariant } from "#enums/trainer-variant";
import { UiTheme } from "#enums/ui-theme";
import { NewArenaEvent } from "#events/battle-scene";
import { Arena, ArenaBase } from "#field/arena";
import { DamageNumberHandler } from "#field/damage-number-handler";
import type { Pokemon } from "#field/pokemon";
import { EnemyPokemon, PlayerPokemon } from "#field/pokemon";
import { PokemonSpriteSparkleHandler } from "#field/pokemon-sprite-sparkle-handler";
import { Trainer } from "#field/trainer";
import type { Modifier, ModifierPredicate, TurnHeldItemTransferModifier } from "#modifiers/modifier";
import {
  ConsumableModifier,
  ConsumablePokemonModifier,
  DoubleBattleChanceBoosterModifier,
  ExpBalanceModifier,
  ExpShareModifier,
  FusePokemonModifier,
  HealingBoosterModifier,
  ModifierBar,
  MultipleParticipantExpBonusModifier,
  PersistentModifier,
  PokemonExpBoosterModifier,
  PokemonFormChangeItemModifier,
  PokemonHeldItemModifier,
  PokemonHpRestoreModifier,
  PokemonIncrementingStatModifier,
  RememberMoveModifier,
} from "#modifiers/modifier";
import {
  getDefaultModifierTypeForTier,
  getEnemyModifierTypesForWave,
  getLuckString,
  getLuckTextTint,
  getPartyLuckValue,
  type ModifierType,
  PokemonHeldItemModifierType,
} from "#modifiers/modifier-type";
import { MysteryEncounter } from "#mystery-encounters/mystery-encounter";
import { MysteryEncounterSaveData } from "#mystery-encounters/mystery-encounter-save-data";
import { allMysteryEncounters, mysteryEncountersByBiome } from "#mystery-encounters/mystery-encounters";
import { expSpriteKeys } from "#sprites/sprite-keys";
import { hasExpSprite } from "#sprites/sprite-utils";
import type { Variant } from "#sprites/variant";
import { clearVariantData, variantData } from "#sprites/variant";
import type { Achv } from "#system/achv";
import { achvs, ModifierAchv, MoneyAchv } from "#system/achv";
import { GameData } from "#system/game-data";
import { initGameSpeed } from "#system/game-speed";
import type { PokemonData } from "#system/pokemon-data";
import { MusicPreference } from "#system/settings";
import type { TrainerData } from "#system/trainer-data";
import type { Voucher } from "#system/voucher";
import { vouchers } from "#system/voucher";
import { trainerConfigs } from "#trainers/trainer-config";
import type { Constructor } from "#types/common";
import type { HeldModifierConfig } from "#types/held-modifier-config";
import type { Localizable } from "#types/locales";
import { AbilityBar } from "#ui/ability-bar";
import { ArenaFlyout } from "#ui/arena-flyout";
import { CandyBar } from "#ui/candy-bar";
import { CharSprite } from "#ui/char-sprite";
import { PartyExpBar } from "#ui/party-exp-bar";
import { PokeballTray } from "#ui/pokeball-tray";
import { PokemonInfoContainer } from "#ui/pokemon-info-container";
import { addTextObject, getTextColor } from "#ui/text";
import { UI } from "#ui/ui";
import { addUiThemeOverrides } from "#ui/ui-theme";
import {
  BooleanHolder,
  fixedInt,
  formatMoney,
  getBiomeName,
  getIvsFromId,
  isBetween,
  NumberHolder,
  randomString,
  randSeedInt,
  shiftCharCodes,
} from "#utils/common";
import { deepMergeSpriteData } from "#utils/data";
import { getEnumValues } from "#utils/enums";
import { getModifierPoolForType, getModifierType } from "#utils/modifier-utils";
import { getPokemonSpecies } from "#utils/pokemon-utils";
import i18next from "i18next";
import Phaser from "phaser";
import SoundFade from "phaser3-rex-plugins/plugins/soundfade";
import type UIPlugin from "phaser3-rex-plugins/templates/ui/ui-plugin";

const DEBUG_RNG = false;

export interface PokeballCounts {
  [pb: string]: number;
}

export type AnySound = Phaser.Sound.WebAudioSound | Phaser.Sound.HTML5AudioSound | Phaser.Sound.NoAudioSound;

export interface InfoToggle {
  toggleInfo(force?: boolean): void;
  isActive(): boolean;
}

export class BattleScene extends SceneBase {
  public rexUI: UIPlugin;
  public inputController: InputsController;
  public uiInputs: UiInputs;

  public sessionPlayTime: number | null = null;
  public lastSavePlayTime: number | null = null;
  public masterVolume = 0.5;
  public bgmVolume = 1;
  public fieldVolume = 1;
  public seVolume = 1;
  public uiVolume = 1;
  public gameSpeed = 1;
  public damageNumbersMode = 0;
  public reroll = false;
  public shopCursorTarget: number = ShopCursorTarget.REWARDS;
  public commandCursorMemory = false;
  public dexForDevs = false;
  public showMissingRibbons = false;
  public showMovesetFlyout = true;
  public showArenaFlyout = true;
  public showTimeOfDayWidget = true;
  public timeOfDayAnimation: EaseType = EaseType.NONE;
  public showLevelUpStats = true;
  public enableTutorials: boolean = import.meta.env.VITE_BYPASS_TUTORIAL === "1";
  public enableMoveInfo = true;
  public enableRetries = false;
  public hideIvs = false;
  // TODO: Remove all plain numbers in place of enums or `const object` equivalents for clarity
  /**
   * Determines the condition for a notification should be shown for Candy Upgrades
   * - 0 = 'Off'
   * - 1 = 'Passives Only'
   * - 2 = 'On'
   */
  public candyUpgradeNotification = 0;
  /**
   * Determines what type of notification is used for Candy Upgrades
   * - 0 = 'Icon'
   * - 1 = 'Animation'
   */
  public candyUpgradeDisplay = 0;
  public moneyFormat: MoneyFormat = MoneyFormat.NORMAL;
  public uiTheme: UiTheme = UiTheme.DEFAULT;
  public windowType = 0;
  public experimentalSprites = false;
  public musicPreference: MusicPreference = MusicPreference.ALLGENS;
  public moveAnimations = true;
  public expGainsSpeed: ExpGainsSpeed = ExpGainsSpeed.DEFAULT;
  public skipSeenDialogues = false;
  /**
   * Determines if the egg hatching animation should be skipped
   * - 0 = Never (never skip animation)
   * - 1 = Ask (ask to skip animation when hatching 2 or more eggs)
   * - 2 = Always (automatically skip animation when hatching 2 or more eggs)
   */
  public eggSkipPreference = 0;
  /**
   * Defines the {@linkcode ExpNotification | Experience gain display mode}.
   * @defaultValue {@linkcode ExpNotification.DEFAULT}
   */
  public expParty: ExpNotification = ExpNotification.DEFAULT;
  public hpBarSpeed = 0;
  public fusionPaletteSwaps = true;
  public enableTouchControls = false;
  public enableVibration = false;
  public showBgmBar = true;
  public hideUsername = false;
  /** Determines the selected battle style. */
  public battleStyle: BattleStyle = BattleStyle.SWITCH;
  /**
   * Defines whether or not to show type effectiveness hints
   * - true: Show hints for moves
   * - false: No hints
   */
  public typeHints = false;

  public disableMenu = false;

  public gameData: GameData;
  public sessionSlotId: number;

  /** Manager for the phases active in the battle scene */
  public readonly phaseManager: PhaseManager;
  /** A manager for the commands and moves used in the current battle. */
  public readonly turnCommandManager: TurnCommandManager = new TurnCommandManager();
  public field: Phaser.GameObjects.Container;
  public fieldUI: Phaser.GameObjects.Container;
  public charSprite: CharSprite;
  public pbTray: PokeballTray;
  public pbTrayEnemy: PokeballTray;
  public abilityBar: AbilityBar;
  public partyExpBar: PartyExpBar;
  public candyBar: CandyBar;
  public arenaBg: Phaser.GameObjects.Sprite;
  public arenaBgTransition: Phaser.GameObjects.Sprite;
  public arenaPlayer: ArenaBase;
  public arenaPlayerTransition: ArenaBase;
  public arenaEnemy: ArenaBase;
  public arenaNextEnemy: ArenaBase;
  public arena: Arena;
  public gameMode: GameMode;
  public score: number;
  public lockModifierTiers: boolean;
  public trainer: Phaser.GameObjects.Sprite;
  public lastEnemyTrainer: Trainer | null;
  public currentBattle: Battle;
  public pokeballCounts: PokeballCounts;
  public money: number;
  public pokemonInfoContainer: PokemonInfoContainer;
  private party: PlayerPokemon[];
  /** Session save data that pertains to Mystery Encounters */
  public mysteryEncounterSaveData: MysteryEncounterSaveData = new MysteryEncounterSaveData();
  /** If the previous wave was a MysteryEncounter, tracks the object with this variable. Mostly used for visual object cleanup */
  public lastMysteryEncounter?: MysteryEncounter;
  /** Combined Biome and Wave count text */
  private biomeWaveText: Phaser.GameObjects.Text;
  private moneyText: Phaser.GameObjects.Text;
  private scoreText: Phaser.GameObjects.Text;
  private luckLabelText: Phaser.GameObjects.Text;
  private luckText: Phaser.GameObjects.Text;
  private modifierBar: ModifierBar;
  private enemyModifierBar: ModifierBar;
  public arenaFlyout: ArenaFlyout;

  private fieldOverlay: Phaser.GameObjects.Rectangle;
  private shopOverlay: Phaser.GameObjects.Rectangle;
  private shopOverlayShown = false;
  private shopOverlayOpacity = 0.8;

  public modifiers: PersistentModifier[];
  private enemyModifiers: PersistentModifier[];
  public uiContainer: Phaser.GameObjects.Container;
  public ui: UI;

  public seed: string;
  public waveSeed: string;
  public waveCycleOffset: number;
  public offsetGym: boolean;

  public damageNumberHandler: DamageNumberHandler;
  private spriteSparkleHandler: PokemonSpriteSparkleHandler;

  public fieldSpritePipeline: FieldSpritePipeline;
  public spritePipeline: SpritePipeline;

  private bgm: AnySound;
  private bgmResumeTimer: Phaser.Time.TimerEvent | null;
  private readonly bgmCache: Set<string> = new Set();
  private playTimeTimer: Phaser.Time.TimerEvent;

  public rngCounter = 0;
  public rngSeedOverride = "";
  public rngOffset = 0;

  public inputMethod: string;
  private readonly infoToggles: InfoToggle[] = [];

  /**
   * Allows subscribers to listen for events
   *
   * Current Events:
   * - {@linkcode BattleSceneEventType.MOVE_USED} {@linkcode MoveUsedEvent}
   * - {@linkcode BattleSceneEventType.TURN_INIT} {@linkcode TurnInitEvent}
   * - {@linkcode BattleSceneEventType.TURN_END} {@linkcode TurnEndEvent}
   * - {@linkcode BattleSceneEventType.NEW_ARENA} {@linkcode NewArenaEvent}
   */
  public readonly eventTarget: EventTarget = new EventTarget();

  constructor() {
    super("battle");
    this.phaseManager = new PhaseManager();
    this.updateGameInfo();
    initGlobalScene(this);
  }

  loadPokemonAtlas(key: string, atlasPath: string, experimental?: boolean) {
    if (experimental === undefined) {
      experimental = this.experimentalSprites;
    }
    const variant = atlasPath.includes("variant/") || /_[0-3]$/.test(atlasPath);
    if (experimental) {
      experimental = hasExpSprite(key);
    }
    if (variant) {
      atlasPath = atlasPath.replace("variant/", "");
    }
    this.load.atlas(
      key,
      `images/pokemon/${variant ? "variant/" : ""}${experimental ? "exp/" : ""}${atlasPath}.png`,
      `images/pokemon/${variant ? "variant/" : ""}${experimental ? "exp/" : ""}${atlasPath}.json`,
    );
  }

  async preload() {
    if (DEBUG_RNG) {
      const originalRealInRange = Phaser.Math.RND.realInRange;
      Phaser.Math.RND.realInRange = function (min: number, max: number): number {
        const ret = originalRealInRange.apply(this, [min, max]);
        const args = ["RNG", ++this.rngCounter, ret / (max - min), `min: ${min} / max: ${max}`];
        args.push(`seed: ${this.rngSeedOverride || this.waveSeed || this.seed}`);
        if (this.rngOffset) {
          args.push(`offset: ${this.rngOffset}`);
        }
        console.log(...args);
        return ret;
      };
    }

    /**
     * These moves serve as fallback animations for other moves without loaded animations, and
     * must be loaded prior to game start.
     */
    const defaultMoves = [MoveId.TACKLE, MoveId.TAIL_WHIP, MoveId.FOCUS_ENERGY, MoveId.STRUGGLE];

    await Promise.all([
      this.initVariantData(),
      initCommonAnims().then(() => loadCommonAnimAssets(true)),
      Promise.all(defaultMoves.map(m => initMoveAnim(m))).then(() => loadMoveAnimAssets(defaultMoves, true)),
      this.initStarterColors(),
    ]).catch(reason => {
      throw new Error(`Unexpected error during BattleScene preLoad!\nReason: ${reason}`);
    });
  }

  create() {
    this.scene.remove(LoadingScene.KEY);
    initGameSpeed.apply(this);
    this.inputController = new InputsController();
    this.uiInputs = new UiInputs(this.inputController);

    this.gameData = new GameData();

    addUiThemeOverrides();

    this.load.setBaseURL();

    this.spritePipeline = new SpritePipeline(this.game);
    (this.renderer as Phaser.Renderer.WebGL.WebGLRenderer).pipelines.add("Sprite", this.spritePipeline);

    this.fieldSpritePipeline = new FieldSpritePipeline(this.game);
    (this.renderer as Phaser.Renderer.WebGL.WebGLRenderer).pipelines.add("FieldSprite", this.fieldSpritePipeline);

    this.launchBattle();
  }

  update() {
    this.ui?.update();
  }

  launchBattle() {
    this.arenaBg = this.add.sprite(0, 0, "plains_bg");
    this.arenaBg.setName("sprite-arena-bg");
    this.arenaBgTransition = this.add.sprite(0, 0, "plains_bg");
    this.arenaBgTransition.setName("sprite-arena-bg-transition");

    for (const a of [this.arenaBgTransition, this.arenaBg]) {
      a.setPipeline(this.fieldSpritePipeline);
      a.setScale(6);
      a.setOrigin(0);
      a.setSize(320, 240);
    }

    const field = this.add.container(0, 0);
    field.setName("field");
    field.setScale(6);

    this.field = field;

    const fieldUI = this.add.container(0, this.game.canvas.height);
    fieldUI.setName("field-ui");
    fieldUI.setDepth(1);
    fieldUI.setScale(6);

    this.fieldUI = fieldUI;

    const transition = this.make.rexTransitionImagePack(
      {
        x: 0,
        y: 0,
        scale: 6,
        key: "loading_bg",
        origin: { x: 0, y: 0 },
      },
      true,
    );

    // TODO: fix the typing in a `.d.ts` file so the `ts-ignore` is no longer necessary
    /* biome-ignore lint/suspicious/noTsIgnore: ts-ignore is necessary because `tsc` and `tsgo` require the directive to be on different lines,
     *   meaning `@ts-expect-error` is guaranteed to emit a diagnostic on one of the lines depending on which one is used
     */
    // @ts-ignore
    transition.transit({
      mode: "blinds",
      /* biome-ignore lint/suspicious/noTsIgnore: ts-ignore is necessary because `tsc` and `tsgo` require the directive to be on different lines,
       *   meaning `@ts-expect-error` is guaranteed to emit a diagnostic on one of the lines depending on which one is used
       */
      // @ts-ignore
      ease: "Cubic.easeInOut",
      duration: 1250,
    });
    transition.once("complete", () => {
      transition.destroy();
    });

    this.add.existing(transition);

    const uiContainer = this.add.container(0, 0);
    uiContainer.setName("ui");
    uiContainer.setDepth(2);
    uiContainer.setScale(6);

    this.uiContainer = uiContainer;

    const overlayWidth = this.scaledCanvas.width;
    const overlayHeight = this.scaledCanvas.height - 48;
    this.fieldOverlay = this.add.rectangle(0, overlayHeight * -1 - 48, overlayWidth, overlayHeight, 0x424242);
    this.fieldOverlay.setName("rect-field-overlay");
    this.fieldOverlay.setOrigin(0, 0);
    this.fieldOverlay.setAlpha(0);
    this.fieldUI.add(this.fieldOverlay);

    this.shopOverlay = this.add.rectangle(0, overlayHeight * -1 - 48, overlayWidth, overlayHeight, 0x070707);
    this.shopOverlay.setName("rect-shop-overlay");
    this.shopOverlay.setOrigin(0, 0);
    this.shopOverlay.setAlpha(0);
    this.fieldUI.add(this.shopOverlay);

    this.modifiers = [];
    this.enemyModifiers = [];

    this.modifierBar = new ModifierBar();
    this.modifierBar.setName("modifier-bar");
    this.add.existing(this.modifierBar);
    uiContainer.add(this.modifierBar);

    this.enemyModifierBar = new ModifierBar(true);
    this.enemyModifierBar.setName("enemy-modifier-bar");
    this.add.existing(this.enemyModifierBar);
    uiContainer.add(this.enemyModifierBar);

    this.charSprite = new CharSprite();
    this.charSprite.setName("sprite-char");
    this.charSprite.setup();

    this.fieldUI.add(this.charSprite);

    this.pbTray = new PokeballTray(true);
    this.pbTray.setName("pb-tray");
    this.pbTray.setup();

    this.pbTrayEnemy = new PokeballTray(false);
    this.pbTrayEnemy.setName("enemy-pb-tray");
    this.pbTrayEnemy.setup();

    this.fieldUI.add(this.pbTray);
    this.fieldUI.add(this.pbTrayEnemy);

    this.abilityBar = new AbilityBar();
    this.abilityBar.setName("ability-bar");
    this.abilityBar.setup();
    this.fieldUI.add(this.abilityBar);

    this.partyExpBar = new PartyExpBar();
    this.partyExpBar.setName("party-exp-bar");
    this.partyExpBar.setup();
    this.fieldUI.add(this.partyExpBar);

    this.candyBar = new CandyBar();
    this.candyBar.setName("candy-bar");
    this.candyBar.setup();
    this.fieldUI.add(this.candyBar);

    this.biomeWaveText = addTextObject(this.scaledCanvas.width - 2, 0, startingWave.toString(), TextStyle.BATTLE_INFO);
    this.biomeWaveText.setName("text-biome-wave");
    this.biomeWaveText.setOrigin(1, 0.5);
    this.fieldUI.add(this.biomeWaveText);

    this.moneyText = addTextObject(this.scaledCanvas.width - 2, 0, "", TextStyle.MONEY);
    this.moneyText.setName("text-money");
    this.moneyText.setOrigin(1, 0.5);
    this.fieldUI.add(this.moneyText);

    this.scoreText = addTextObject(this.scaledCanvas.width - 2, 0, "", TextStyle.PARTY, { fontSize: "54px" });
    this.scoreText.setName("text-score");
    this.scoreText.setOrigin(1, 0.5);
    this.fieldUI.add(this.scoreText);

    this.luckText = addTextObject(this.scaledCanvas.width - 2, 0, "", TextStyle.PARTY, { fontSize: "54px" });
    this.luckText.setName("text-luck");
    this.luckText.setOrigin(1, 0.5);
    this.luckText.setVisible(false);
    this.fieldUI.add(this.luckText);

    this.luckLabelText = addTextObject(
      this.scaledCanvas.width - 2,
      0,
      i18next.t("common:luckIndicator"),
      TextStyle.PARTY,
      { fontSize: "54px" },
    );
    this.luckLabelText.setName("text-luck-label");
    this.luckLabelText.setOrigin(1, 0.5);
    this.luckLabelText.setVisible(false);
    this.fieldUI.add(this.luckLabelText);

    this.arenaFlyout = new ArenaFlyout();
    this.fieldUI.add(this.arenaFlyout);
    this.fieldUI.moveBelow<Phaser.GameObjects.GameObject>(this.arenaFlyout, this.fieldOverlay);

    this.updateUIPositions();

    this.damageNumberHandler = new DamageNumberHandler();

    this.spriteSparkleHandler = new PokemonSpriteSparkleHandler();
    this.spriteSparkleHandler.setup();

    this.pokemonInfoContainer = new PokemonInfoContainer(this.scaledCanvas.width + 52, -this.scaledCanvas.height + 66);
    this.pokemonInfoContainer.setup();

    this.fieldUI.add(this.pokemonInfoContainer);

    this.party = [];

    this.arenaPlayer = new ArenaBase(true);
    this.arenaPlayer.setName("arena-player");
    this.arenaPlayerTransition = new ArenaBase(true);
    this.arenaPlayerTransition.setName("arena-player-transition");
    this.arenaEnemy = new ArenaBase(false);
    this.arenaEnemy.setName("arena-enemy");
    this.arenaNextEnemy = new ArenaBase(false);
    this.arenaNextEnemy.setName("arena-next-enemy");

    this.arenaBgTransition.setVisible(false);
    this.arenaPlayerTransition.setVisible(false);
    this.arenaNextEnemy.setVisible(false);

    for (const a of [this.arenaPlayer, this.arenaPlayerTransition, this.arenaEnemy, this.arenaNextEnemy]) {
      if (a instanceof Phaser.GameObjects.Sprite) {
        a.setOrigin(0, 0);
      }
      field.add(a);
    }

    const trainer = this.addFieldSprite(
      0,
      0,
      `trainer_${this.gameData.gender === PlayerGender.FEMALE ? "f" : "m"}_back`,
    );
    trainer.setOrigin(0.5, 1);
    trainer.setName("sprite-trainer");

    field.add(trainer);

    this.trainer = trainer;

    this.anims.create({
      key: "prompt",
      frames: this.anims.generateFrameNumbers("prompt", { start: 1, end: 4 }),
      frameRate: 6,
      repeat: -1,
      showOnStart: true,
    });

    this.anims.create({
      key: "tera_sparkle",
      frames: this.anims.generateFrameNumbers("tera_sparkle", {
        start: 0,
        end: 12,
      }),
      frameRate: 18,
      repeat: 0,
      showOnStart: true,
      hideOnComplete: true,
    });

    this.reset(false, false, true);

    // Initialize UI-related aspects and then start the login phase.
    const ui = new UI();
    this.uiContainer.add(ui);
    this.ui = ui;
    ui.setup();

    this.phaseManager.toTitleScreen(true);
    this.phaseManager.shiftPhase();
  }

  initSession(): void {
    if (this.sessionPlayTime === null) {
      this.sessionPlayTime = 0;
    }
    if (this.lastSavePlayTime === null) {
      this.lastSavePlayTime = 0;
    }

    if (this.playTimeTimer) {
      this.playTimeTimer.destroy();
    }

    this.playTimeTimer = this.time.addEvent({
      delay: fixedInt(1000),
      repeat: -1,
      callback: () => {
        if (this.gameData) {
          this.gameData.gameStats.playTime++;
        }
        if (this.sessionPlayTime !== null) {
          this.sessionPlayTime++;
        }
        if (this.lastSavePlayTime !== null) {
          this.lastSavePlayTime++;
        }
      },
    });

    this.updateBiomeWaveText();
    this.updateMoneyText();
    this.updateScoreText();
  }

  async initExpSprites(): Promise<void> {
    if (expSpriteKeys.size > 0) {
      return;
    }
    const res = await this.cachedFetch("./exp-sprites.json");
    const keys = await res.json();
    if (!Array.isArray(keys)) {
      throw new Error("EXP Sprites were not array when fetched!");
    }

    // TODO: Optimize this
    for (const k of keys) {
      expSpriteKeys.add(k);
    }
  }

  /**
   * Initialize the variant data.
   * If experimental sprites are enabled, their entries are replaced via this method.
   */
  async initVariantData(): Promise<void> {
    clearVariantData();
    const otherVariantData = await this.cachedFetch("./images/pokemon/variant/_masterlist.json").then(r => r.json());
    for (const k of Object.keys(otherVariantData)) {
      variantData[k] = otherVariantData[k];
    }
    if (!this.experimentalSprites) {
      return;
    }
    const expVariantData = await this.cachedFetch("./images/pokemon/variant/_exp_masterlist.json").then(r => r.json());
    deepMergeSpriteData(variantData, expVariantData);
  }

  cachedFetch(url: string, init?: RequestInit): Promise<Response> {
    const { manifest } = this.game;
    const timestamp = manifest?.[`/${url.replace("./", "")}`];
    if (timestamp) {
      url += `?t=${timestamp}`;
    }
    return fetch(url, init);
  }

  async initStarterColors(): Promise<void> {
    if (Object.keys(starterColors).length > 0) {
      // already initialized
      return;
    }
    const sc = await this.cachedFetch("./starter-colors.json").then(res => res.json());
    for (const key of Object.keys(sc)) {
      starterColors[key] = sc[key];
    }
  }

  // TODO: Add a `getPartyOnSide` function for getting the party of a pokemon
  public getPlayerParty(): PlayerPokemon[] {
    return this.party;
  }

  /**
   * @returns An array of {@linkcode PlayerPokemon} filtered from the player's party
   * that are {@linkcode Pokemon.isAllowedInBattle | allowed in battle}.
   */
  public getPokemonAllowedInBattle(): PlayerPokemon[] {
    return this.getPlayerParty().filter(p => p.isAllowedInBattle());
  }

  /**
   * @returns The first {@linkcode PlayerPokemon} that is {@linkcode getPlayerField on the field}
   * and {@linkcode PlayerPokemon.isActive is active}
   * (aka {@linkcode PlayerPokemon.isAllowedInBattle is allowed in battle}),
   * or `undefined` if there are no valid pokemon
   * @param includeSwitching Whether a pokemon that is currently switching out is valid, default `true`
   */
  public getPlayerPokemon(includeSwitching = true): PlayerPokemon | undefined {
    return this.getPlayerField().find(p => p.isActive() && (includeSwitching || p.switchOutStatus === false));
  }

  // TODO: Add `undefined` to return type
  /**
   * Returns an array of PlayerPokemon of length 1 or 2 depending on if in a double battle or not.
   * @param active - (Default `false`) Whether to consider only {@linkcode Pokemon.isActive | active} on-field pokemon
   * @returns array of {@linkcode PlayerPokemon}
   */
  public getPlayerField(active = false): PlayerPokemon[] {
    const party = this.getPlayerParty();
    return party
      .slice(0, Math.min(party.length, this.currentBattle?.double ? 2 : 1))
      .filter(p => !active || p.isActive());
  }

  public getEnemyParty(): EnemyPokemon[] {
    return this.currentBattle?.enemyParty ?? [];
  }

  /**
   * @returns The first {@linkcode EnemyPokemon} that is {@linkcode getEnemyField | on the field}
   * and {@linkcode EnemyPokemon.isActive | is active}
   * (aka {@linkcode EnemyPokemon.isAllowedInBattle | is allowed in battle}),
   * or `undefined` if there are no valid pokemon
   * @param includeSwitching Whether a pokemon that is currently switching out is valid, default `true`
   */
  public getEnemyPokemon(includeSwitching = true): EnemyPokemon | undefined {
    return this.getEnemyField().find(p => p.isActive() && (includeSwitching || p.switchOutStatus === false));
  }

  /**
   * Returns an array of EnemyPokemon of length 1 or 2 depending on if in a double battle or not.
   * @param active - (Default `false`) Whether to consider only {@linkcode Pokemon.isActive | active} on-field pokemon
   * @returns array of {@linkcode EnemyPokemon}
   */
  public getEnemyField(active = false): EnemyPokemon[] {
    const party = this.getEnemyParty();
    return party
      .slice(0, Math.min(party.length, this.currentBattle?.double ? 2 : 1))
      .filter(p => !active || p.isActive());
  }

  /**
   * Returns an array of Pokemon on both sides of the battle - player first, then enemy.
   * Does not actually check if the pokemon are on the field or not, and always has length 4 regardless of battle type.
   * @param activeOnly - Whether to consider only active pokemon (as described by {@linkcode Pokemon.isActive()}); default `false`.
   * If `true`, will also remove all `null` values from the array.
   * @returns An array of {@linkcode Pokemon}, as described above.
   *
   * @remarks
   * This should *only* be used in instances where speed order is not relevant.
   * If speed order matters, use {@linkcode inSpeedOrder}.
   */
  public getField(activeOnly = false): Pokemon[] {
    const ret: Pokemon[] = new Array(4).fill(null);
    const playerField = this.getPlayerField();
    const enemyField = this.getEnemyField();
    ret.splice(0, playerField.length, ...playerField);
    ret.splice(2, enemyField.length, ...enemyField);
    return activeOnly ? ret.filter(p => p?.isActive()) : ret;
  }

  /**
   * Attempt to redirect a move in double battles from a fainted/removed Pokemon to its ally.
   * @param removedPokemon - The {@linkcode Pokemon} having been removed from the field.
   * @param allyPokemon - The {@linkcode Pokemon} allied with the removed Pokemon; will have moves redirected to it
   */
  redirectPokemonMoves(removedPokemon: Pokemon, allyPokemon: Pokemon): void {
    this.phaseManager.redirectMoves(removedPokemon, allyPokemon);
  }

  /**
   * Returns the ModifierBar of this scene, which is declared private and therefore not accessible elsewhere
   * @param isEnemy - Whether to return the enemy modifier bar instead of the player bar; default `false`
   * @returns The {@linkcode ModifierBar} for the given side of the field
   */
  getModifierBar(isEnemy = false): ModifierBar {
    return isEnemy ? this.enemyModifierBar : this.modifierBar;
  }

  // store info toggles to be accessible by the ui
  addInfoToggle(...infoToggles: InfoToggle[]): void {
    this.infoToggles.push(...infoToggles);
  }

  // return the stored info toggles; used by ui-inputs
  getInfoToggles(activeOnly = false): InfoToggle[] {
    return activeOnly ? this.infoToggles.filter(t => t?.isActive()) : this.infoToggles;
  }

  /**
   * Return the {@linkcode Pokemon} associated with the given ID.
   * @param pokemonId - The PID whose Pokemon will be retrieved
   * @returns The `Pokemon` associated with the given ID,
   * or `undefined` if none is found in either team's party.
   * @see {@linkcode Pokemon.id}
   * @todo `pokemonId` should not allow `undefined`
   */
  public getPokemonById(pokemonId: number | undefined): Pokemon | undefined {
    if (pokemonId == null) {
      // biome-ignore lint/nursery/noUselessUndefined: More explicit
      return undefined;
    }

    const party = (this.getPlayerParty() as Pokemon[]).concat(this.getEnemyParty());
    return party.find(p => p.id === pokemonId);
  }

  addPlayerPokemon(
    species: PokemonSpecies,
    level: number,
    abilityIndex?: number,
    formIndex?: number,
    gender?: Gender,
    shiny?: boolean,
    variant?: Variant,
    ivs?: number[],
    nature?: Nature,
    dataSource?: Pokemon | PokemonData,
    postProcess?: (playerPokemon: PlayerPokemon) => void,
  ): PlayerPokemon {
    const pokemon = new PlayerPokemon(
      species,
      level,
      abilityIndex,
      formIndex,
      gender,
      shiny,
      variant,
      ivs,
      nature,
      dataSource,
    );

    if (postProcess) {
      postProcess(pokemon);
    }

    if (Overrides.IVS_OVERRIDE === null) {
      // do nothing
    } else if (Array.isArray(Overrides.IVS_OVERRIDE)) {
      if (Overrides.IVS_OVERRIDE.length !== 6) {
        throw new Error("The Player IVs override must be an array of length 6 or a number!");
      }
      if (Overrides.IVS_OVERRIDE.some(value => !isBetween(value, 0, 31))) {
        throw new Error("All IVs in the player IV override must be between 0 and 31!");
      }
      pokemon.ivs = Overrides.IVS_OVERRIDE;
    } else {
      if (!isBetween(Overrides.IVS_OVERRIDE, 0, 31)) {
        throw new Error("The Player IV override must be a value between 0 and 31!");
      }
      pokemon.ivs = new Array(6).fill(Overrides.IVS_OVERRIDE);
    }

    if (Overrides.NATURE_OVERRIDE !== null) {
      pokemon.nature = Overrides.NATURE_OVERRIDE;
    }

    pokemon.init();
    return pokemon;
  }

  addEnemyPokemon(
    species: PokemonSpecies,
    level: number,
    trainerSlot: TrainerSlot,
    boss = false,
    shinyLock = false,
    dataSource?: PokemonData,
    postProcess?: (enemyPokemon: EnemyPokemon) => void,
  ): EnemyPokemon {
    if (Overrides.ENEMY_LEVEL_OVERRIDE > 0) {
      level = Overrides.ENEMY_LEVEL_OVERRIDE;
    }
    if (Overrides.ENEMY_SPECIES_OVERRIDE) {
      species = getPokemonSpecies(Overrides.ENEMY_SPECIES_OVERRIDE);
      // The fact that a Pokemon is a boss or not can change based on its Species and level
      boss = this.getEncounterBossSegments(this.currentBattle.waveIndex, level, species) > 1;
    }

    const pokemon = new EnemyPokemon(species, level, trainerSlot, boss, shinyLock, dataSource);
    if (Overrides.ENEMY_FUSION_OVERRIDE) {
      pokemon.generateFusionSpecies();
    }

    if (boss && !dataSource) {
      const secondaryIvs = getIvsFromId(randSeedInt(4294967296));

      for (let s = 0; s < pokemon.ivs.length; s++) {
        pokemon.ivs[s] = Math.round(
          Phaser.Math.Linear(
            Math.min(pokemon.ivs[s], secondaryIvs[s]),
            Math.max(pokemon.ivs[s], secondaryIvs[s]),
            0.75,
          ),
        );
      }
    }
    if (postProcess) {
      postProcess(pokemon);
    }

    if (Overrides.ENEMY_IVS_OVERRIDE === null) {
      // do nothing
    } else if (Array.isArray(Overrides.ENEMY_IVS_OVERRIDE)) {
      if (Overrides.ENEMY_IVS_OVERRIDE.length !== 6) {
        throw new Error("The Enemy IVs override must be an array of length 6 or a number!");
      }
      if (Overrides.ENEMY_IVS_OVERRIDE.some(value => !isBetween(value, 0, 31))) {
        throw new Error("All IVs in the enemy IV override must be between 0 and 31!");
      }
      pokemon.ivs = Overrides.ENEMY_IVS_OVERRIDE;
    } else {
      if (!isBetween(Overrides.ENEMY_IVS_OVERRIDE, 0, 31)) {
        throw new Error("The Enemy IV override must be a value between 0 and 31!");
      }
      pokemon.ivs = new Array(6).fill(Overrides.ENEMY_IVS_OVERRIDE);
    }

    if (Overrides.ENEMY_NATURE_OVERRIDE !== null) {
      pokemon.nature = Overrides.ENEMY_NATURE_OVERRIDE;
    }

    pokemon.init();
    return pokemon;
  }

  /**
   * Removes a {@linkcode PlayerPokemon} from the party, and clears modifiers for that Pokemon's id
   * Useful for MEs/Challenges that remove Pokemon from the player party temporarily or permanently
   * @param pokemon
   * @param destroy Default true. If true, will destroy the {@linkcode PlayerPokemon} after removing
   */
  removePokemonFromPlayerParty(pokemon: PlayerPokemon, destroy = true) {
    if (!pokemon) {
      return;
    }

    const partyIndex = this.party.indexOf(pokemon);
    this.party.splice(partyIndex, 1);
    if (destroy) {
      this.field.remove(pokemon, true);
      pokemon.destroy();
    }
    this.updateModifiers(true);
  }

  addPokemonIcon(
    pokemon: Pokemon,
    x: number,
    y: number,
    originX = 0.5,
    originY = 0.5,
    ignoreOverride = true,
    useIllusion = false,
  ): Phaser.GameObjects.Container {
    const container = this.add.container(x, y);
    container.setName(`${pokemon.name}-icon`);

    const icon = this.add.sprite(0, 0, pokemon.getIconAtlasKey(ignoreOverride, useIllusion));
    icon.setName(`sprite-${pokemon.name}-icon`);
    icon.setFrame(pokemon.getIconId(ignoreOverride, useIllusion));
    // Temporary fix to show pokemon's default icon if variant icon doesn't exist
    if (icon.frame.name !== pokemon.getIconId(ignoreOverride, useIllusion)) {
      console.log(`${pokemon.name}'s variant icon does not exist. Replacing with default.`);
      const temp = pokemon.shiny;
      pokemon.shiny = false;
      icon.setTexture(pokemon.getIconAtlasKey(ignoreOverride, useIllusion));
      icon.setFrame(pokemon.getIconId(true, useIllusion));
      pokemon.shiny = temp;
    }
    icon.setOrigin(0.5, 0);

    container.add(icon);

    if (pokemon.isFusion(useIllusion)) {
      const fusionIcon = this.add.sprite(0, 0, pokemon.getFusionIconAtlasKey(ignoreOverride, useIllusion));
      fusionIcon.setName("sprite-fusion-icon");
      fusionIcon.setOrigin(0.5, 0);
      fusionIcon.setFrame(pokemon.getFusionIconId(ignoreOverride, useIllusion));

      const originalWidth = icon.width;
      const originalHeight = icon.height;
      const originalFrame = icon.frame;

      const iconHeight = (icon.frame.cutHeight <= fusionIcon.frame.cutHeight ? Math.ceil : Math.floor)(
        (icon.frame.cutHeight + fusionIcon.frame.cutHeight) / 4,
      );

      // Inefficient, but for some reason didn't work with only the unique properties as part of the name
      const iconFrameId = `${icon.frame.name}f${fusionIcon.frame.name}`;

      if (!icon.frame.texture.has(iconFrameId)) {
        icon.frame.texture.add(
          iconFrameId,
          icon.frame.sourceIndex,
          icon.frame.cutX,
          icon.frame.cutY,
          icon.frame.cutWidth,
          iconHeight,
        );
      }

      icon.setFrame(iconFrameId);

      fusionIcon.y = icon.frame.cutHeight;

      const originalFusionFrame = fusionIcon.frame;

      const fusionIconY = fusionIcon.frame.cutY + icon.frame.cutHeight;
      const fusionIconHeight = fusionIcon.frame.cutHeight - icon.frame.cutHeight;

      // Inefficient, but for some reason didn't work with only the unique properties as part of the name
      const fusionIconFrameId = `${fusionIcon.frame.name}f${icon.frame.name}`;

      if (!fusionIcon.frame.texture.has(fusionIconFrameId)) {
        fusionIcon.frame.texture.add(
          fusionIconFrameId,
          fusionIcon.frame.sourceIndex,
          fusionIcon.frame.cutX,
          fusionIconY,
          fusionIcon.frame.cutWidth,
          fusionIconHeight,
        );
      }
      fusionIcon.setFrame(fusionIconFrameId);

      const frameY = (originalFrame.y + originalFusionFrame.y) / 2;
      icon.frame.y = fusionIcon.frame.y = frameY;

      container.add(fusionIcon);

      if (originX !== 0.5) {
        container.x -= originalWidth * (originX - 0.5);
      }
      if (originY !== 0) {
        container.y -= originalHeight * originY;
      }
    } else {
      if (originX !== 0.5) {
        container.x -= icon.width * (originX - 0.5);
      }
      if (originY !== 0) {
        container.y -= icon.height * originY;
      }
    }

    return container;
  }

  setSeed(seed: string): void {
    this.seed = seed;
    this.rngCounter = 0;
    this.waveCycleOffset = this.getGeneratedWaveCycleOffset();
    this.offsetGym = this.gameMode.isClassic && this.getGeneratedOffsetGym();
  }

  /**
   * Generates a random number using the current battle's seed
   *
   * This calls {@linkcode Battle.randSeedInt}({@linkcode range}, {@linkcode min}) in `src/battle.ts`
   * which calls {@linkcode randSeedInt randSeedInt}({@linkcode range}, {@linkcode min}) in `src/utils.ts`
   *
   * @param range How large of a range of random numbers to choose from. If {@linkcode range} <= 1, returns {@linkcode min}
   * @param min The minimum integer to pick, default `0`
   * @returns A random integer between {@linkcode min} and ({@linkcode min} + {@linkcode range} - 1)
   */
  randBattleSeedInt(range: number, min = 0): number {
    return this.currentBattle?.randSeedInt(range, min);
  }

  reset(clearScene = false, clearData = false, reloadI18n = false): void {
    if (clearData) {
      this.gameData = new GameData();
    }

    this.turnCommandManager.resetTurnOrder();
    this.gameMode = getGameMode(GameModes.CLASSIC);

    this.disableMenu = false;

    this.score = 0;
    this.money = 0;

    this.lockModifierTiers = false;

    this.pokeballCounts = Object.fromEntries(
      getEnumValues(PokeballType)
        .filter(p => p <= PokeballType.MASTER_BALL)
        .map(t => [t, 0]),
    );
    this.pokeballCounts[PokeballType.POKEBALL] += 5;
    if (Overrides.POKEBALL_OVERRIDE.active) {
      this.pokeballCounts = Overrides.POKEBALL_OVERRIDE.pokeballs;
    }

    this.modifiers = [];
    this.enemyModifiers = [];
    this.modifierBar.removeAll(true);
    this.enemyModifierBar.removeAll(true);

    for (const p of this.getPlayerParty()) {
      p.destroy();
    }
    this.party = [];
    for (const p of this.getEnemyParty()) {
      p.destroy();
    }

    // If this is a ME, clear any residual visual sprites before reloading
    if (this.currentBattle?.mysteryEncounter?.introVisuals) {
      this.field.remove(this.currentBattle.mysteryEncounter?.introVisuals, true);
    }

    //@ts-expect-error  - allowing `null` for currentBattle causes a lot of trouble
    this.currentBattle = null; // TODO: resolve ts-ignore

    // Reset RNG after end of game or save & quit.
    // This needs to happen after clearing this.currentBattle or the seed will be affected by the last wave played
    this.setSeed(Overrides.SEED_OVERRIDE || randomString(24));
    console.log("Seed:", this.seed);
    this.resetSeed();

    this.biomeWaveText.setText(startingWave.toString());
    this.biomeWaveText.setVisible(false);

    this.updateMoneyText();
    this.moneyText.setVisible(false);

    this.updateScoreText();
    this.scoreText.setVisible(false);

    [this.luckLabelText, this.luckText].forEach(t => {
      t.setVisible(false);
    });

    this.newArena(Overrides.STARTING_BIOME_OVERRIDE || BiomeId.TOWN);

    this.field.setVisible(true);

    this.arenaBgTransition.setPosition(0, 0);
    this.arenaPlayer.setPosition(300, 0);
    this.arenaPlayerTransition.setPosition(0, 0);
    this.arenaEnemy.setPosition(-280, 0);
    this.arenaNextEnemy.setPosition(-280, 0);
    this.arenaNextEnemy.setVisible(false);

    this.arena.init();

    this.trainer.setTexture(`trainer_${this.gameData.gender === PlayerGender.FEMALE ? "f" : "m"}_back`);
    this.trainer.setPosition(406, 186);
    this.trainer.setVisible(true);

    this.mysteryEncounterSaveData = new MysteryEncounterSaveData();

    this.updateGameInfo();

    if (reloadI18n) {
      const localizable: Localizable[] = [
        ...allSpecies,
        ...allMoves,
        ...getEnumValues(ModifierPoolType)
          .map(mpt => getModifierPoolForType(mpt))
          .flatMap(mp =>
            Object.values(mp)
              .flat()
              .map(mt => mt.modifierType)
              .filter((mt): mt is ModifierType & Localizable => "localize" in mt && typeof mt.localize === "function"),
          ),
      ];
      for (const item of localizable) {
        item.localize();
      }
    }

    if (clearScene) {
      // Reload variant data in case sprite set has changed
      this.initVariantData();

      this.fadeOutBgm(250, false);
      this.tweens.add({
        targets: [this.uiContainer],
        alpha: 0,
        duration: 250,
        ease: "Sine.easeInOut",
        onComplete: () => {
          this.ui.freeUIData();
          this.uiContainer.remove(this.ui, true);
          this.uiContainer.destroy();
          this.children.removeAll(true);
          this.game.domContainer.innerHTML = "";
          // TODO: `launchBattle` calls `reset(false, false, true)`
          this.launchBattle();
        },
      });
    }
  }

  getDoubleBattleChance(newWaveIndex: number, playerField: PlayerPokemon[]) {
    const doubleChance = new NumberHolder(newWaveIndex % 10 === 0 ? 32 : 8);
    this.applyModifiers(DoubleBattleChanceBoosterModifier, true, doubleChance);
    for (const p of playerField) {
      applyAbAttrs("DoubleBattleChanceAbAttr", { pokemon: p, chance: doubleChance });
    }
    return Math.max(doubleChance.value, 1);
  }

  isNewBiome(currentBattle = this.currentBattle) {
    const isWaveIndexMultipleOfTen = !(currentBattle.waveIndex % 10);
    const isEndlessOrDaily = this.gameMode.hasShortBiomes || this.gameMode.isDaily;
    const isEndlessFifthWave = this.gameMode.hasShortBiomes && currentBattle.waveIndex % 5 === 0;
    const isWaveIndexMultipleOfFiftyMinusOne = currentBattle.waveIndex % 50 === 49;
    const isNewBiome =
      isWaveIndexMultipleOfTen || isEndlessFifthWave || (isEndlessOrDaily && isWaveIndexMultipleOfFiftyMinusOne);
    return isNewBiome;
  }

  newBattle(
    waveIndex?: number,
    battleType?: BattleType,
    trainerData?: TrainerData,
    double?: boolean,
    mysteryEncounterType?: MysteryEncounterType,
  ): Battle {
    const _startingWave = Overrides.STARTING_WAVE_OVERRIDE || startingWave;
    const newWaveIndex = waveIndex || (this.currentBattle?.waveIndex || _startingWave - 1) + 1;
    let newDouble: boolean | undefined;
    let newBattleType: BattleType;
    let newTrainer: Trainer | undefined;

    let battleConfig: FixedBattleConfig | null = null;

    this.resetSeed(newWaveIndex);

    const playerField = this.getPlayerField();

    if (this.gameMode.isFixedBattle(newWaveIndex) && trainerData === undefined) {
      battleConfig = this.gameMode.getFixedBattle(newWaveIndex);
      newDouble = battleConfig.double;
      newBattleType = battleConfig.battleType;
      this.executeWithSeedOffset(
        () => (newTrainer = battleConfig?.getTrainer()),
        (battleConfig.seedOffsetWaveIndex || newWaveIndex) << 8,
      );
      if (newTrainer) {
        this.field.add(newTrainer);
      }
    } else {
      if (
        !this.gameMode.hasTrainers
        || Overrides.BATTLE_TYPE_OVERRIDE === BattleType.WILD
        || (Overrides.DISABLE_STANDARD_TRAINERS_OVERRIDE && trainerData == null)
      ) {
        newBattleType = BattleType.WILD;
      } else {
        newBattleType =
          Overrides.BATTLE_TYPE_OVERRIDE
          ?? battleType
          ?? (this.gameMode.isWaveTrainer(newWaveIndex, this.arena) ? BattleType.TRAINER : BattleType.WILD);
      }

      if (newBattleType === BattleType.TRAINER) {
        const trainerType =
          Overrides.RANDOM_TRAINER_OVERRIDE?.trainerType ?? this.arena.randomTrainerType(newWaveIndex);
        const hasDouble = trainerConfigs[trainerType].hasDouble;
        let doubleTrainer = false;
        if (trainerConfigs[trainerType].doubleOnly) {
          doubleTrainer = true;
        } else if (hasDouble) {
          doubleTrainer = !randSeedInt(this.getDoubleBattleChance(newWaveIndex, playerField));
          // Add a check that special trainers can't be double except for tate and liza - they should use the normal double chance
          if (
            trainerConfigs[trainerType].trainerTypeDouble
            && ![TrainerType.TATE, TrainerType.LIZA].includes(trainerType)
          ) {
            doubleTrainer = false;
          }
        }

        // Forcing a double battle on wave 1 causes a bug where only one enemy is sent out,
        // making it impossible to complete the fight without a reload
        const overrideVariant =
          Overrides.RANDOM_TRAINER_OVERRIDE?.trainerVariant === TrainerVariant.DOUBLE
          && (!hasDouble || newWaveIndex <= 1)
            ? TrainerVariant.DEFAULT
            : Overrides.RANDOM_TRAINER_OVERRIDE?.trainerVariant;

        const variant =
          overrideVariant
          ?? (doubleTrainer ? TrainerVariant.DOUBLE : randSeedInt(2) ? TrainerVariant.FEMALE : TrainerVariant.DEFAULT);

        newTrainer = trainerData !== undefined ? trainerData.toTrainer() : new Trainer(trainerType, variant);
        this.field.add(newTrainer);
      }

      // Check for mystery encounter
      // Can only occur in place of a standard (non-boss) wild battle, waves 10-180
      if (
        !Overrides.BATTLE_TYPE_OVERRIDE
        && (this.isWaveMysteryEncounter(newBattleType, newWaveIndex) || newBattleType === BattleType.MYSTERY_ENCOUNTER)
      ) {
        newBattleType = BattleType.MYSTERY_ENCOUNTER;
        // Reset to base spawn weight
        this.mysteryEncounterSaveData.encounterSpawnChance = BASE_MYSTERY_ENCOUNTER_SPAWN_WEIGHT;
      }
    }

    if (double === undefined && newWaveIndex > 1) {
      if (newBattleType === BattleType.WILD && !this.gameMode.isWaveFinal(newWaveIndex)) {
        newDouble = !randSeedInt(this.getDoubleBattleChance(newWaveIndex, playerField));
      } else if (newBattleType === BattleType.TRAINER) {
        newDouble = newTrainer?.variant === TrainerVariant.DOUBLE;
      }
    } else if (!battleConfig) {
      newDouble = !!double;
    }

    // Disable double battles on Endless/Endless Spliced Wave 50x boss battles (Introduced 1.2.0)
    if (this.gameMode.isEndlessBoss(newWaveIndex)) {
      newDouble = false;
    }

    if (Overrides.BATTLE_STYLE_OVERRIDE != null) {
      let doubleOverrideForWave: "single" | "double" | null = null;

      switch (Overrides.BATTLE_STYLE_OVERRIDE) {
        case "double":
          doubleOverrideForWave = "double";
          break;
        case "single":
          doubleOverrideForWave = "single";
          break;
        case "even-doubles":
          doubleOverrideForWave = newWaveIndex % 2 ? "single" : "double";
          break;
        case "odd-doubles":
          doubleOverrideForWave = newWaveIndex % 2 ? "double" : "single";
          break;
      }

      if (doubleOverrideForWave === "double") {
        newDouble = true;
      }
      /**
       * Override battles into single only if not fighting with trainers.
       * @see {@link https://github.com/pagefaultgames/pokerogue/issues/1948 GitHub Issue #1948}
       */
      if (newBattleType !== BattleType.TRAINER && doubleOverrideForWave === "single") {
        newDouble = false;
      }
    }

    const lastBattle = this.currentBattle;

    const maxExpLevel = this.getMaxExpLevel();

    this.lastEnemyTrainer = lastBattle?.trainer ?? null;
    this.lastMysteryEncounter = lastBattle?.mysteryEncounter;

    if (newBattleType === BattleType.MYSTERY_ENCOUNTER) {
      // Disable double battle on mystery encounters (it may be re-enabled as part of encounter)
      newDouble = false;
    }

    if (lastBattle?.double && !newDouble) {
      this.phaseManager.tryRemovePhase("SwitchPhase");
      for (const p of this.getPlayerField()) {
        p.lapseTag(BattlerTagType.COMMANDED);
      }
    }

    this.executeWithSeedOffset(
      () => {
        this.currentBattle = new Battle(this.gameMode, newWaveIndex, newBattleType, newTrainer, newDouble);
      },
      newWaveIndex << 3,
      this.waveSeed,
    );
    this.currentBattle.incrementTurn();

    if (newBattleType === BattleType.MYSTERY_ENCOUNTER) {
      // Will generate the actual Mystery Encounter during NextEncounterPhase, to ensure it uses proper biome
      this.currentBattle.mysteryEncounterType = mysteryEncounterType;
    }

    if (!waveIndex && lastBattle) {
      const isNewBiome = this.isNewBiome(lastBattle);
      /** Whether to reset and recall pokemon */
      const resetArenaState =
        isNewBiome
        || [BattleType.TRAINER, BattleType.MYSTERY_ENCOUNTER].includes(this.currentBattle.battleType)
        || this.currentBattle.battleSpec === BattleSpec.FINAL_BOSS;

      for (const enemyPokemon of this.getEnemyParty()) {
        enemyPokemon.destroy();
      }
      this.trySpreadPokerus();
      if (!isNewBiome && newWaveIndex % 10 === 5) {
        this.arena.updatePoolsForTimeOfDay();
      }
      if (resetArenaState) {
        this.arena.resetArenaEffects();

        for (const pokemon of playerField) {
          pokemon.lapseTag(BattlerTagType.COMMANDED);
        }

        playerField.forEach((pokemon, p) => {
          if (pokemon.isOnField()) {
            this.phaseManager.pushNew("ReturnPhase", p);
          }
        });

        for (const pokemon of this.getPlayerParty()) {
          pokemon.resetBattleAndWaveData();
          pokemon.resetTera();
          applyAbAttrs("PostBattleInitAbAttr", { pokemon });
          // Terapagos resets tera on each fight
          if (pokemon.hasSpecies(SpeciesId.TERAPAGOS)) {
            this.arena.playerTerasUsed = 0;
          }
        }

        if (!this.trainer.visible) {
          this.phaseManager.pushNew("ShowTrainerPhase");
        }
      }

      for (const pokemon of this.getPlayerParty()) {
        this.triggerPokemonFormChange(pokemon, SpeciesFormChangeTimeOfDayTrigger);
      }

      if (!this.gameMode.hasRandomBiomes && !isNewBiome) {
        this.phaseManager.pushNew("NextEncounterPhase");
      } else {
        this.phaseManager.pushNew("NewBiomeEncounterPhase");

        const newMaxExpLevel = this.getMaxExpLevel();
        if (newMaxExpLevel > maxExpLevel) {
          this.phaseManager.pushNew("LevelCapPhase");
        }
      }
    }

    return this.currentBattle;
  }

  newArena(biome: BiomeId, playerFaints = 0): Arena {
    this.arena = new Arena(biome, playerFaints);
    this.eventTarget.dispatchEvent(new NewArenaEvent());

    this.arenaBg.pipelineData = {
      terrainColorRatio: this.arena.getBgTerrainColorRatioForBiome(),
    };

    return this.arena;
  }

  updateFieldScale(): Promise<void> {
    return new Promise(resolve => {
      const fieldScale =
        Math.floor(
          Math.pow(
            1
              / this.getField(true)
                .map(p => p.getSpriteScale())
                .reduce((highestScale: number, scale: number) => (highestScale = Math.max(scale, highestScale)), 0),
            0.7,
          ) * 40,
        ) / 40;
      this.setFieldScale(fieldScale).then(() => resolve());
    });
  }

  setFieldScale(scale: number, instant = false): Promise<void> {
    return new Promise(resolve => {
      scale *= 6;
      if (this.field.scale === scale) {
        return resolve();
      }

      const defaultWidth = this.arenaBg.width * 6;
      const defaultHeight = 132 * 6;
      const scaledWidth = this.arenaBg.width * scale;
      const scaledHeight = 132 * scale;

      this.tweens.add({
        targets: this.field,
        scale,
        x: (defaultWidth - scaledWidth) / 2,
        y: defaultHeight - scaledHeight,
        duration: instant ? 0 : fixedInt(Math.abs(this.field.scale - scale) * 200),
        ease: "Sine.easeInOut",
        onComplete: () => resolve(),
      });
    });
  }

  getSpeciesFormIndex(species: PokemonSpecies, gender?: Gender, nature?: Nature, ignoreArena?: boolean): number {
    if (species.forms?.length === 0) {
      return 0;
    }

    const isEggPhase =
      this.phaseManager.getCurrentPhase().is("EggLapsePhase")
      || this.phaseManager.getCurrentPhase().is("EggHatchPhase");

    if (
      // Give trainers with specialty types an appropriately-typed form for Wormadam, Rotom, Arceus, Oricorio, Silvally, or Paldean Tauros.
      !isEggPhase
      && this.currentBattle?.battleType === BattleType.TRAINER
      && this.currentBattle.trainer != null
      && this.currentBattle.trainer.config.hasSpecialtyType()
    ) {
      if (species.speciesId === SpeciesId.WORMADAM) {
        switch (this.currentBattle.trainer.config.specialtyType) {
          case PokemonType.GROUND:
            return 1; // Sandy Cloak
          case PokemonType.STEEL:
            return 2; // Trash Cloak
          case PokemonType.GRASS:
            return 0; // Plant Cloak
        }
      }
      if (species.speciesId === SpeciesId.ROTOM) {
        switch (this.currentBattle.trainer.config.specialtyType) {
          case PokemonType.FLYING:
            return 4; // Fan Rotom
          case PokemonType.GHOST:
            return 0; // Lightbulb Rotom
          case PokemonType.FIRE:
            return 1; // Heat Rotom
          case PokemonType.GRASS:
            return 5; // Mow Rotom
          case PokemonType.WATER:
            return 2; // Wash Rotom
          case PokemonType.ICE:
            return 3; // Frost Rotom
        }
      }
      if (species.speciesId === SpeciesId.ORICORIO) {
        switch (this.currentBattle.trainer.config.specialtyType) {
          case PokemonType.GHOST:
            return 3; // Sensu Style
          case PokemonType.FIRE:
            return 0; // Baile Style
          case PokemonType.ELECTRIC:
            return 1; // Pom-Pom Style
          case PokemonType.PSYCHIC:
            return 2; // Pa'u Style
        }
      }
      if (species.speciesId === SpeciesId.PALDEA_TAUROS) {
        switch (this.currentBattle.trainer.config.specialtyType) {
          case PokemonType.FIRE:
            return 1; // Blaze Breed
          case PokemonType.WATER:
            return 2; // Aqua Breed
        }
      }
      if (species.speciesId === SpeciesId.SILVALLY || species.speciesId === SpeciesId.ARCEUS) {
        // Would probably never happen, but might as well
        return this.currentBattle.trainer.config.specialtyType;
      }
    }

    switch (species.speciesId) {
      case SpeciesId.UNOWN:
      case SpeciesId.SHELLOS:
      case SpeciesId.GASTRODON:
      case SpeciesId.ROTOM:
      case SpeciesId.BASCULIN:
      case SpeciesId.DEERLING:
      case SpeciesId.SAWSBUCK:
      case SpeciesId.SCATTERBUG:
      case SpeciesId.SPEWPA:
      case SpeciesId.VIVILLON:
      case SpeciesId.FLABEBE:
      case SpeciesId.FLOETTE:
      case SpeciesId.FLORGES:
      case SpeciesId.FURFROU:
      case SpeciesId.PUMPKABOO:
      case SpeciesId.GOURGEIST:
      case SpeciesId.ORICORIO:
      case SpeciesId.MAGEARNA:
      case SpeciesId.ZARUDE:
      case SpeciesId.SQUAWKABILLY:
      case SpeciesId.TATSUGIRI:
      case SpeciesId.PALDEA_TAUROS:
        return randSeedInt(species.forms.length);
      case SpeciesId.SINISTEA:
      case SpeciesId.POLTEAGEIST:
      case SpeciesId.MAUSHOLD:
      case SpeciesId.DUDUNSPARCE:
      case SpeciesId.POLTCHAGEIST:
      case SpeciesId.SINISTCHA:
        return !randSeedInt(16) ? 1 : 0;
      case SpeciesId.PIKACHU:
        if (this.currentBattle?.battleType === BattleType.TRAINER && this.currentBattle?.waveIndex < 30) {
          return 0; // Ban Cosplay and Partner Pika from Trainers before wave 30
        }
        return randSeedInt(8);
      case SpeciesId.EEVEE:
        if (
          this.currentBattle?.battleType === BattleType.TRAINER
          && this.currentBattle?.waveIndex < 30
          && !isEggPhase
        ) {
          return 0; // No Partner Eevee for Wave 12 Preschoolers
        }
        return randSeedInt(2);
      case SpeciesId.FROAKIE:
      case SpeciesId.FROGADIER:
      case SpeciesId.GRENINJA:
        if (this.currentBattle?.battleType === BattleType.TRAINER && !isEggPhase) {
          return 0; // Don't give trainers Battle Bond Greninja, Froakie or Frogadier
        }
        return randSeedInt(2);
      case SpeciesId.URSHIFU:
        return randSeedInt(2);
      case SpeciesId.ZYGARDE:
        return randSeedInt(4);
      case SpeciesId.MINIOR:
        return randSeedInt(7);
      case SpeciesId.ALCREMIE:
        return randSeedInt(9);
      case SpeciesId.MEOWSTIC:
      case SpeciesId.INDEEDEE:
      case SpeciesId.BASCULEGION:
      case SpeciesId.OINKOLOGNE:
        return gender === Gender.FEMALE ? 1 : 0;
      case SpeciesId.TOXTRICITY: {
        const lowkeyNatures = [
          Nature.LONELY,
          Nature.BOLD,
          Nature.RELAXED,
          Nature.TIMID,
          Nature.SERIOUS,
          Nature.MODEST,
          Nature.MILD,
          Nature.QUIET,
          Nature.BASHFUL,
          Nature.CALM,
          Nature.GENTLE,
          Nature.CAREFUL,
        ];
        if (nature !== undefined && lowkeyNatures.indexOf(nature) > -1) {
          return 1;
        }
        return 0;
      }
      case SpeciesId.GIMMIGHOUL:
        // Chest form can only be found in Mysterious Chest Encounter, if this is a game mode with MEs
        if (this.gameMode.hasMysteryEncounters && !isEggPhase) {
          return 1; // Wandering form
        }
        return randSeedInt(species.forms.length);
    }

    if (ignoreArena) {
      switch (species.speciesId) {
        case SpeciesId.BURMY:
        case SpeciesId.WORMADAM:
        case SpeciesId.LYCANROC:
          return randSeedInt(species.forms.length);
      }
      return 0;
    }

    return this.arena.getSpeciesFormIndex(species);
  }

  private getGeneratedOffsetGym(): boolean {
    let ret = false;
    this.executeWithSeedOffset(
      () => {
        ret = !randSeedInt(2);
      },
      0,
      this.seed.toString(),
    );
    return ret;
  }

  private getGeneratedWaveCycleOffset(): number {
    let ret = 0;
    this.executeWithSeedOffset(
      () => {
        ret = randSeedInt(8) * 5;
      },
      0,
      this.seed.toString(),
    );
    return ret;
  }

  getEncounterBossSegments(waveIndex: number, level: number, species?: PokemonSpecies, forceBoss = false): number {
    if (Overrides.ENEMY_HEALTH_SEGMENTS_OVERRIDE > 1) {
      return Overrides.ENEMY_HEALTH_SEGMENTS_OVERRIDE;
    }
    if (Overrides.ENEMY_HEALTH_SEGMENTS_OVERRIDE === 1) {
      // The rest of the code expects to be returned 0 and not 1 if the enemy is not a boss
      return 0;
    }

    if (this.gameMode.isDaily && this.gameMode.isWaveFinal(waveIndex)) {
      return 5;
    }

    let isBoss: boolean | undefined;
    if (forceBoss || (species && (species.subLegendary || species.legendary || species.mythical))) {
      isBoss = true;
    } else {
      this.executeWithSeedOffset(() => {
        isBoss =
          waveIndex % 10 === 0
          || (this.gameMode.hasRandomBosses
            && randSeedInt(100) < Math.min(Math.max(Math.ceil((waveIndex - 250) / 50), 0) * 2, 30));
      }, waveIndex << 2);
    }
    if (!isBoss) {
      return 0;
    }

    let ret = 2;

    if (level >= 100) {
      ret++;
    }
    if (species && species.baseTotal >= 670) {
      ret++;
    }
    ret += Math.floor(waveIndex / 250);

    return ret;
  }

  trySpreadPokerus(): void {
    const party = this.getPlayerParty();
    const infectedIndexes: number[] = [];
    const spread = (index: number, spreadTo: number) => {
      const partyMember = party[index + spreadTo];
      if (!partyMember.pokerus && !randSeedInt(10)) {
        partyMember.pokerus = true;
        infectedIndexes.push(index + spreadTo);
      }
    };
    party.forEach((pokemon, p) => {
      if (!pokemon.pokerus || infectedIndexes.indexOf(p) > -1) {
        return;
      }

      this.executeWithSeedOffset(
        () => {
          if (p) {
            spread(p, -1);
          }
          if (p < party.length - 1) {
            spread(p, 1);
          }
        },
        this.currentBattle.waveIndex + (p << 8),
      );
    });
  }

  resetSeed(waveIndex?: number): void {
    const wave = waveIndex ?? this.currentBattle?.waveIndex ?? 0;
    this.waveSeed = shiftCharCodes(this.seed, wave);
    Phaser.Math.RND.sow([this.waveSeed]);
    console.log("Wave Seed:", this.waveSeed, wave);
    this.rngCounter = 0;
  }

  executeWithSeedOffset(func: () => void, offset: number, seedOverride?: string): void {
    if (!func) {
      return;
    }
    const tempRngCounter = this.rngCounter;
    const tempRngOffset = this.rngOffset;
    const tempRngSeedOverride = this.rngSeedOverride;
    const state = Phaser.Math.RND.state();
    Phaser.Math.RND.sow([shiftCharCodes(seedOverride || this.seed, offset)]);
    this.rngCounter = 0;
    this.rngOffset = offset;
    this.rngSeedOverride = seedOverride || "";
    func();
    Phaser.Math.RND.state(state);
    this.rngCounter = tempRngCounter;
    this.rngOffset = tempRngOffset;
    this.rngSeedOverride = tempRngSeedOverride;
  }

  addFieldSprite(
    x: number,
    y: number,
    texture: string | Phaser.Textures.Texture,
    frame?: string | number,
    terrainColorRatio = 0,
  ): Phaser.GameObjects.Sprite {
    const ret = this.add.sprite(x, y, texture, frame);
    ret.setPipeline(this.fieldSpritePipeline);
    if (terrainColorRatio) {
      ret.pipelineData["terrainColorRatio"] = terrainColorRatio;
    }

    return ret;
  }

  addPokemonSprite(
    pokemon: Pokemon,
    x: number,
    y: number,
    texture: string | Phaser.Textures.Texture,
    frame?: string | number,
    hasShadow = false,
    ignoreOverride = false,
  ): Phaser.GameObjects.Sprite {
    const ret = this.addFieldSprite(x, y, texture, frame);
    this.initPokemonSprite(ret, pokemon, hasShadow, ignoreOverride);
    return ret;
  }

  initPokemonSprite(
    sprite: Phaser.GameObjects.Sprite,
    pokemon?: Pokemon,
    hasShadow = false,
    ignoreOverride = false,
  ): Phaser.GameObjects.Sprite {
    sprite.setPipeline(this.spritePipeline, {
      tone: [0.0, 0.0, 0.0, 0.0],
      hasShadow,
      ignoreOverride,
      teraColor: pokemon ? getTypeRgb(pokemon.getTeraType()) : undefined,
      isTerastallized: pokemon ? pokemon.isTerastallized : false,
    });
    this.spriteSparkleHandler.add(sprite);
    return sprite;
  }

  moveBelowOverlay<T extends Phaser.GameObjects.GameObject>(gameObject: T) {
    this.fieldUI.moveBelow<any>(gameObject, this.fieldOverlay);
  }
  processInfoButton(pressed: boolean): void {
    this.arenaFlyout.toggleFlyout(pressed);
  }

  showFieldOverlay(duration: number): Promise<void> {
    return new Promise(resolve => {
      this.tweens.add({
        targets: this.fieldOverlay,
        alpha: 0.5,
        ease: "Sine.easeOut",
        duration,
        onComplete: () => resolve(),
      });
    });
  }

  hideFieldOverlay(duration: number): Promise<void> {
    return new Promise(resolve => {
      this.tweens.add({
        targets: this.fieldOverlay,
        alpha: 0,
        duration,
        ease: "Cubic.easeIn",
        onComplete: () => resolve(),
      });
    });
  }

  updateShopOverlayOpacity(value: number): void {
    this.shopOverlayOpacity = value;

    if (this.shopOverlayShown) {
      this.shopOverlay.setAlpha(this.shopOverlayOpacity);
    }
  }

  showShopOverlay(duration: number): Promise<void> {
    this.shopOverlayShown = true;
    return new Promise(resolve => {
      this.tweens.add({
        targets: this.shopOverlay,
        alpha: this.shopOverlayOpacity,
        ease: "Sine.easeOut",
        duration,
        onComplete: () => resolve(),
      });
    });
  }

  hideShopOverlay(duration: number): Promise<void> {
    this.shopOverlayShown = false;
    return new Promise(resolve => {
      this.tweens.add({
        targets: this.shopOverlay,
        alpha: 0,
        duration,
        ease: "Cubic.easeIn",
        onComplete: () => resolve(),
      });
    });
  }

  showEnemyModifierBar(): void {
    this.enemyModifierBar.setVisible(true);
  }

  hideEnemyModifierBar(): void {
    this.enemyModifierBar.setVisible(false);
  }

  updateBiomeWaveText(): void {
    const isBoss = !(this.currentBattle.waveIndex % 10);
    const biomeString: string = getBiomeName(this.arena.biomeType);
    this.fieldUI.moveAbove(this.biomeWaveText, this.luckText);
    this.biomeWaveText.setText(biomeString + " - " + this.currentBattle.waveIndex.toString());
    this.biomeWaveText.setColor(!isBoss ? "#ffffff" : "#f89890");
    this.biomeWaveText.setShadowColor(!isBoss ? "#636363" : "#984038");
    this.biomeWaveText.setVisible(true);
  }

  updateMoneyText(forceVisible = true): void {
    if (this.money === undefined) {
      return;
    }
    const formattedMoney = formatMoney(this.moneyFormat, this.money);
    this.moneyText.setText(i18next.t("battleScene:moneyOwned", { formattedMoney }));
    this.fieldUI.moveAbove(this.moneyText, this.luckText);
    if (forceVisible) {
      this.moneyText.setVisible(true);
    }
  }

  animateMoneyChanged(positiveChange: boolean): void {
    if (this.tweens.getTweensOf(this.moneyText).length > 0) {
      return;
    }
    const deltaScale = this.moneyText.scale * 0.14 * (positiveChange ? 1 : -1);
    this.moneyText.setShadowColor(positiveChange ? "#008000" : "#FF0000");
    this.tweens.add({
      targets: this.moneyText,
      duration: 250,
      scale: this.moneyText.scale + deltaScale,
      loop: 0,
      yoyo: true,
      onComplete: _ => this.moneyText.setShadowColor(getTextColor(TextStyle.MONEY, true)),
    });
  }

  updateScoreText(): void {
    this.scoreText.setText(`Score: ${this.score.toString()}`);
    this.scoreText.setVisible(this.gameMode.isDaily);
  }

  /**
   * Displays the current luck value.
   * @param duration The time for this label to fade in, if it is not already visible.
   */
  updateAndShowText(duration: number): void {
    const labels = [this.luckLabelText, this.luckText];
    for (const label of labels) {
      label.setAlpha(0);
    }
    const luckValue = getPartyLuckValue(this.getPlayerParty());
    this.luckText.setText(getLuckString(luckValue));
    if (luckValue < 14) {
      this.luckText.setTint(getLuckTextTint(luckValue));
    } else {
      this.luckText.setTint(0xffef5c, 0x47ff69, 0x6b6bff, 0xff6969);
    }
    this.luckLabelText.setX(this.scaledCanvas.width - 2 - (this.luckText.displayWidth + 2));
    this.tweens.add({
      targets: labels,
      duration,
      alpha: 1,
      onComplete: () => {
        for (const label of labels) {
          label.setVisible(true);
        }
      },
    });
  }

  hideLuckText(duration: number): void {
    if (this.reroll) {
      return;
    }
    const labels = [this.luckLabelText, this.luckText];
    this.tweens.add({
      targets: labels,
      duration,
      alpha: 0,
      onComplete: () => {
        for (const label of labels) {
          label.setVisible(false);
        }
      },
    });
  }

  updateUIPositions(): void {
    const enemyModifierCount = this.enemyModifiers.filter(m => m.isIconVisible()).length;
    const biomeWaveTextHeight = this.biomeWaveText.getBottomLeft().y - this.biomeWaveText.getTopLeft().y;
    this.biomeWaveText.setY(
      -this.scaledCanvas.height
        + (enemyModifierCount ? (enemyModifierCount <= 12 ? 15 : 24) : 0)
        + biomeWaveTextHeight / 2,
    );
    this.moneyText.setY(this.biomeWaveText.y + 10);
    this.scoreText.setY(this.moneyText.y + 10);
    [this.luckLabelText, this.luckText].map(l =>
      l.setY((this.scoreText.visible ? this.scoreText : this.moneyText).y + 10),
    );
    const offsetY = (this.scoreText.visible ? this.scoreText : this.moneyText).y + 15;
    this.partyExpBar.setY(offsetY);
    this.candyBar.setY(offsetY + 15);
    this.ui?.achvBar.setY(this.scaledCanvas.height + offsetY);
  }

  /**
   * Pushes all {@linkcode Phaser.GameObjects.Text} objects in the top right to the bottom of the canvas
   */
  sendTextToBack(): void {
    this.fieldUI.sendToBack(this.biomeWaveText);
    this.fieldUI.sendToBack(this.moneyText);
    this.fieldUI.sendToBack(this.scoreText);
  }

  addFaintedEnemyScore(enemy: EnemyPokemon): void {
    let scoreIncrease =
      enemy.getSpeciesForm().getBaseExp()
      * (enemy.level / this.getMaxExpLevel())
      * ((enemy.ivs.reduce((iv: number, total: number) => (total += iv), 0) / 93) * 0.2 + 0.8);
    this.findModifiers(m => m instanceof PokemonHeldItemModifier && m.pokemonId === enemy.id, false).map(
      m => (scoreIncrease *= (m as PokemonHeldItemModifier).getScoreMultiplier()),
    );
    if (enemy.isBoss()) {
      scoreIncrease *= Math.sqrt(enemy.bossSegments);
    }
    this.currentBattle.battleScore += Math.ceil(scoreIncrease);
  }

  getMaxExpLevel(ignoreLevelCap = false): number {
    const capOverride = Overrides.LEVEL_CAP_OVERRIDE ?? 0;
    if (capOverride > 0) {
      return capOverride;
    }

    if (ignoreLevelCap || capOverride < 0) {
      return Number.MAX_SAFE_INTEGER;
    }

    const waveIndex = Math.ceil((this.currentBattle?.waveIndex || 1) / 10) * 10;
    const difficultyWaveIndex = this.gameMode.getWaveForDifficulty(waveIndex);
    const baseLevel = (1 + difficultyWaveIndex / 2 + Math.pow(difficultyWaveIndex / 25, 2)) * 1.2;
    return Math.ceil(baseLevel / 2) * 2 + 2;
  }

  randomSpecies(
    waveIndex: number,
    level: number,
    fromArenaPool?: boolean,
    speciesFilter?: PokemonSpeciesFilter,
    filterAllEvolutions?: boolean,
  ): PokemonSpecies {
    if (fromArenaPool) {
      return this.arena.randomSpecies(waveIndex, level, undefined, getPartyLuckValue(this.party));
    }
    const filteredSpecies = speciesFilter
      ? [
          ...new Set(
            allSpecies
              .filter(s => s.isCatchable())
              .filter(speciesFilter)
              .map(s => {
                if (!filterAllEvolutions) {
                  while (pokemonPrevolutions.hasOwnProperty(s.speciesId)) {
                    s = getPokemonSpecies(pokemonPrevolutions[s.speciesId]);
                  }
                }
                return s;
              }),
          ),
        ]
      : allSpecies.filter(s => s.isCatchable());
    // TODO: should this use `randSeedItem`?
    return filteredSpecies[randSeedInt(filteredSpecies.length)];
  }

  generateRandomBiome(waveIndex: number): BiomeId {
    const relWave = waveIndex % 250;
    const biomes = getEnumValues(BiomeId).filter(b => b !== BiomeId.TOWN && b !== BiomeId.END);
    const maxDepth = biomeDepths[BiomeId.END][0] - 2;
    const depthWeights = new Array(maxDepth + 1)
      .fill(null)
      .map((_, i: number) => ((1 - Math.min(Math.abs(i / (maxDepth - 1) - relWave / 250) + 0.25, 1)) / 0.75) * 250);
    const biomeThresholds: number[] = [];
    let totalWeight = 0;
    for (const biome of biomes) {
      totalWeight += Math.ceil(depthWeights[biomeDepths[biome][0] - 1] / biomeDepths[biome][1]);
      biomeThresholds.push(totalWeight);
    }

    const randInt = randSeedInt(totalWeight);

    for (let i = 0; i < biomes.length; i++) {
      if (randInt < biomeThresholds[i]) {
        return biomes[i];
      }
    }

    // TODO: should this use `randSeedItem`?
    return biomes[randSeedInt(biomes.length)];
  }

  isBgmPlaying(): boolean {
    return this.bgm?.isPlaying ?? false;
  }

  playBgm(bgmName?: string, fadeOut?: boolean): void {
    if (bgmName === undefined) {
      bgmName = this.currentBattle?.getBgmOverride() || this.arena?.bgm;
    }

    bgmName = timedEventManager.getEventBgmReplacement(bgmName);

    if (this.bgm && bgmName === this.bgm.key) {
      if (!this.bgm.isPlaying) {
        this.bgm.play({
          volume: this.masterVolume * this.bgmVolume,
        });
      }
      return;
    }
    if (fadeOut && !this.bgm) {
      fadeOut = false;
    }
    this.bgmCache.add(bgmName);
    this.loadBgm(bgmName);
    let loopPoint = 0;
    loopPoint = bgmName === this.arena.bgm ? this.arena.getBgmLoopPoint() : this.getBgmLoopPoint(bgmName);
    let loaded = false;
    const playNewBgm = () => {
      this.ui.bgmBar.setBgmToBgmBar(bgmName);
      if (bgmName === null && this.bgm && !this.bgm.pendingRemove) {
        this.bgm.play({
          volume: this.masterVolume * this.bgmVolume,
        });
        return;
      }
      if (this.bgm && !this.bgm.pendingRemove && this.bgm.isPlaying) {
        this.bgm.stop();
      }
      this.bgm = this.sound.add(bgmName, { loop: true });
      this.bgm.play({
        volume: this.masterVolume * this.bgmVolume,
      });
      if (loopPoint) {
        this.bgm.on("looped", () => this.bgm.play({ seek: loopPoint }));
      }
    };
    this.load.once(Phaser.Loader.Events.COMPLETE, () => {
      loaded = true;
      if (!fadeOut || !this.bgm.isPlaying) {
        playNewBgm();
      }
    });
    if (fadeOut) {
      const onBgmFaded = () => {
        if (loaded && (!this.bgm.isPlaying || this.bgm.pendingRemove)) {
          playNewBgm();
        }
      };
      this.time.delayedCall(this.fadeOutBgm(500, true) ? 750 : 250, onBgmFaded);
    }
    if (!this.load.isLoading()) {
      this.load.start();
    }
  }

  pauseBgm(): boolean {
    if (this.bgm && !this.bgm.pendingRemove && this.bgm.isPlaying) {
      this.bgm.pause();
      return true;
    }
    return false;
  }

  resumeBgm(): boolean {
    if (this.bgm && !this.bgm.pendingRemove && this.bgm.isPaused) {
      this.bgm.resume();
      return true;
    }
    return false;
  }

  updateSoundVolume(): void {
    if (this.sound) {
      for (const sound of this.sound.getAllPlaying() as AnySound[]) {
        if (this.bgmCache.has(sound.key)) {
          sound.setVolume(this.masterVolume * this.bgmVolume);
        } else {
          const soundDetails = sound.key.split("/");
          switch (soundDetails[0]) {
            case "battle_anims":
            case "cry":
              if (soundDetails[1].startsWith("PRSFX- ")) {
                sound.setVolume(this.masterVolume * this.fieldVolume * 0.5);
              } else {
                sound.setVolume(this.masterVolume * this.fieldVolume);
              }
              break;
            case "se":
            case "ui":
              sound.setVolume(this.masterVolume * this.seVolume);
          }
        }
      }
    }
  }

  fadeOutBgm(duration = 500, destroy = true): boolean {
    if (!this.bgm) {
      return false;
    }
    const bgm = this.sound.getAllPlaying().find(bgm => bgm.key === this.bgm.key);
    if (bgm) {
      SoundFade.fadeOut(this, this.bgm, duration, destroy);
      return true;
    }

    return false;
  }

  /**
   * Fades out current track for `delay` ms, then fades in new track.
   * @param newBgmKey
   * @param destroy
   * @param delay
   */
  fadeAndSwitchBgm(newBgmKey: string, destroy = false, delay = 2000) {
    this.fadeOutBgm(delay, destroy);
    this.time.delayedCall(delay, () => {
      this.playBgm(newBgmKey);
    });
  }

  playSound(sound: string | AnySound, config?: object): AnySound | null {
    const key = typeof sound === "string" ? sound : sound.key;
    config = config ?? {};
    try {
      const keyDetails = key.split("/");
      config["volume"] = config["volume"] ?? 1;
      switch (keyDetails[0]) {
        case "level_up_fanfare":
        case "item_fanfare":
        case "minor_fanfare":
        case "heal":
        case "evolution":
        case "evolution_fanfare":
          // These sounds are loaded in as BGM, but played as sound effects
          // When these sounds are updated in updateVolume(), they are treated as BGM however because they are placed in the BGM Cache through being called by playSoundWithoutBGM()
          config["volume"] *= this.masterVolume * this.bgmVolume;
          break;
        case "battle_anims":
        case "cry":
          config["volume"] *= this.masterVolume * this.fieldVolume;
          //PRSFX sound files are unusually loud
          if (keyDetails[1].startsWith("PRSFX- ")) {
            config["volume"] *= 0.5;
          }
          break;
        case "ui":
          //As of, right now this applies to the "select", "menu_open", "error" sound effects
          config["volume"] *= this.masterVolume * this.uiVolume;
          break;
        case "se":
          config["volume"] *= this.masterVolume * this.seVolume;
          break;
      }
      this.sound.play(key, config);
      return this.sound.get(key) as AnySound;
    } catch {
      console.warn(`${key} not found`);
      return null;
    }
  }

  playSoundWithoutBgm(soundName: string, pauseDuration?: number): AnySound | null {
    this.bgmCache.add(soundName);
    const resumeBgm = this.pauseBgm();
    this.playSound(soundName);
    const sound = this.sound.get(soundName);
    if (!sound) {
      return sound;
    }
    if (this.bgmResumeTimer) {
      this.bgmResumeTimer.destroy();
    }
    if (resumeBgm) {
      this.bgmResumeTimer = this.time.delayedCall(pauseDuration || fixedInt(sound.totalDuration * 1000), () => {
        this.resumeBgm();
        this.bgmResumeTimer = null;
      });
    }
    return sound as AnySound;
  }

  /** The loop point of any given battle, mystery encounter, or title track, read as seconds and milliseconds. */
  getBgmLoopPoint(bgmName: string): number {
    switch (bgmName) {
      case "title": //Firel PokéRogue Title
        return 46.5;
      case "winter_title": //Andr06 Winter Title
        return 20.57;
      case "battle_kanto_champion": //B2W2 Kanto Champion Battle
        return 13.95;
      case "battle_johto_champion": //B2W2 Johto Champion Battle
        return 23.498;
      case "battle_hoenn_champion_g5": //B2W2 Hoenn Champion Battle
        return 11.328;
      case "battle_hoenn_champion_g6": //ORAS Hoenn Champion Battle
        return 11.762;
      case "battle_sinnoh_champion": //B2W2 Sinnoh Champion Battle
        return 12.235;
      case "battle_champion_alder": //BW Unova Champion Battle
        return 27.653;
      case "battle_champion_iris": //B2W2 Unova Champion Battle
        return 10.145;
      case "battle_kalos_champion": //XY Kalos Champion Battle
        return 10.38;
      case "battle_champion_kukui": //SM Kukui Battle
        return 15.784;
      case "battle_alola_champion": //USUM Alola Champion Battle
        return 13.025;
      case "battle_galar_champion": //SWSH Galar Champion Battle
        return 61.635;
      case "battle_mustard": //SWSH Mustard Battle
        return 22.442;
      case "battle_champion_geeta": //SV Champion Geeta Battle
        return 37.447;
      case "battle_champion_nemona": //SV Champion Nemona Battle
        return 14.914;
      case "battle_champion_kieran": //SV Champion Kieran Battle
        return 7.206;
      case "battle_hoenn_elite": //ORAS Elite Four Battle
        return 11.35;
      case "battle_unova_elite": //BW Elite Four Battle
        return 17.73;
      case "battle_kalos_elite": //XY Elite Four Battle
        return 12.34;
      case "battle_alola_elite": //SM Elite Four Battle
        return 19.212;
      case "battle_galar_elite": //SWSH League Tournament Battle
        return 164.069;
      case "battle_paldea_elite": //SV Elite Four Battle
        return 12.77;
      case "battle_bb_elite": //SV BB League Elite Four Battle
        return 19.434;
      case "battle_final_encounter": //PMD RTDX Rayquaza's Domain
        return 19.159;
      case "battle_final": //BW Ghetsis Battle
        return 16.453;
      case "battle_kanto_gym": //B2W2 Kanto Gym Battle
        return 13.857;
      case "battle_johto_gym": //B2W2 Johto Gym Battle
        return 12.911;
      case "battle_hoenn_gym": //B2W2 Hoenn Gym Battle
        return 12.379;
      case "battle_sinnoh_gym": //B2W2 Sinnoh Gym Battle
        return 13.122;
      case "battle_unova_gym": //BW Unova Gym Battle
        return 19.145;
      case "battle_kalos_gym": //XY Kalos Gym Battle
        return 44.81;
      case "battle_galar_gym": //SWSH Galar Gym Battle
        return 171.262;
      case "battle_paldea_gym": //SV Paldea Gym Battle
        return 127.489;
      case "battle_legendary_kanto": //XY Kanto Legendary Battle
        return 32.966;
      case "battle_legendary_raikou": //HGSS Raikou Battle
        return 12.632;
      case "battle_legendary_entei": //HGSS Entei Battle
        return 2.905;
      case "battle_legendary_suicune": //HGSS Suicune Battle
        return 12.636;
      case "battle_legendary_lugia": //HGSS Lugia Battle
        return 19.77;
      case "battle_legendary_ho_oh": //HGSS Ho-oh Battle
        return 17.668;
      case "battle_legendary_regis_g5": //B2W2 Legendary Titan Battle
        return 49.5;
      case "battle_legendary_regis_g6": //ORAS Legendary Titan Battle
        return 21.13;
      case "battle_legendary_gro_kyo": //ORAS Groudon & Kyogre Battle
        return 10.547;
      case "battle_legendary_rayquaza": //ORAS Rayquaza Battle
        return 10.495;
      case "battle_legendary_deoxys": //ORAS Deoxys Battle
        return 13.333;
      case "battle_legendary_lake_trio": //ORAS Lake Guardians Battle
        return 16.887;
      case "battle_legendary_sinnoh": //ORAS Sinnoh Legendary Battle
        return 22.77;
      case "battle_legendary_dia_pal": //ORAS Dialga & Palkia Battle
        return 16.009;
      case "battle_legendary_origin_forme": //LA Origin Dialga & Palkia Battle
        return 18.961;
      case "battle_legendary_giratina": //ORAS Giratina Battle
        return 10.451;
      case "battle_legendary_arceus": //HGSS Arceus Battle
        return 9.595;
      case "battle_legendary_unova": //BW Unova Legendary Battle
        return 13.855;
      case "battle_legendary_kyurem": //BW Kyurem Battle
        return 18.314;
      case "battle_legendary_res_zek": //BW Reshiram & Zekrom Battle
        return 18.329;
      case "battle_legendary_xern_yvel": //XY Xerneas & Yveltal Battle
        return 26.468;
      case "battle_legendary_tapu": //SM Tapu Battle
        return 0.0;
      case "battle_legendary_sol_lun": //SM Solgaleo & Lunala Battle
        return 6.525;
      case "battle_legendary_ub": //SM Ultra Beast Battle
        return 9.818;
      case "battle_legendary_dusk_dawn": //USUM Dusk Mane & Dawn Wings Necrozma Battle
        return 5.211;
      case "battle_legendary_ultra_nec": //USUM Ultra Necrozma Battle
        return 10.344;
      case "battle_legendary_zac_zam": //SWSH Zacian & Zamazenta Battle
        return 11.424;
      case "battle_legendary_eternatus_p1": //SWSH Eternatus Battle
        return 11.102;
      case "battle_legendary_eternatus_p2": //SWSH Eternamax Eternatus Battle
        return 0.0;
      case "battle_legendary_glas_spec": //SWSH Glastrier & Spectrier Battle
        return 12.503;
      case "battle_legendary_calyrex": //SWSH Calyrex Battle
        return 50.641;
      case "battle_legendary_riders": //SWSH Ice & Shadow Rider Calyrex Battle
        return 18.155;
      case "battle_legendary_birds_galar": //SWSH Galarian Legendary Birds Battle
        return 0.175;
      case "battle_legendary_ruinous": //SV Treasures of Ruin Battle
        return 6.333;
      case "battle_legendary_kor_mir": //SV Depths of Area Zero Battle
        return 6.442;
      case "battle_legendary_loyal_three": //SV Loyal Three Battle
        return 6.5;
      case "battle_legendary_ogerpon": //SV Ogerpon Battle
        return 14.335;
      case "battle_legendary_terapagos": //SV Terapagos Battle
        return 24.377;
      case "battle_legendary_pecharunt": //SV Pecharunt Battle
        return 6.508;
      case "battle_rival": //BW Rival Battle
        return 14.11;
      case "battle_rival_2": //BW N Battle
        return 17.714;
      case "battle_rival_3": //BW Final N Battle
        return 17.586;
      case "battle_trainer": //BW Trainer Battle
        return 13.686;
      case "battle_wild": //BW Wild Battle
        return 12.703;
      case "battle_wild_strong": //BW Strong Wild Battle
        return 13.94;
      case "end_summit": //PMD RTDX Sky Tower Summit
        return 30.025;
      case "battle_rocket_grunt": //HGSS Team Rocket Battle
        return 12.707;
      case "battle_aqua_magma_grunt": //ORAS Team Aqua & Magma Battle
        return 12.062;
      case "battle_galactic_grunt": //BDSP Team Galactic Battle
        return 13.043;
      case "battle_plasma_grunt": //B2W2 Team Plasma Battle
        return 14.758;
      case "battle_flare_grunt": //XY Team Flare Battle
        return 4.228;
      case "battle_aether_grunt": // SM Aether Foundation Battle
        return 16.0;
      case "battle_skull_grunt": // SM Team Skull Battle
        return 20.87;
      case "battle_macro_grunt": // SWSH Trainer Battle
        return 11.56;
      case "battle_star_grunt": //SV Team Star Battle
        return 133.362;
      case "battle_galactic_admin": //BDSP Team Galactic Admin Battle
        return 11.997;
      case "battle_colress": //B2W2 Colress Battle
        return 12.234;
      case "battle_skull_admin": //SM Team Skull Admin Battle
        return 15.463;
      case "battle_oleana": //SWSH Oleana Battle
        return 14.11;
      case "battle_star_admin": //SV Team Star Boss Battle
        return 9.493;
      case "battle_rocket_boss": //USUM Giovanni Battle
        return 9.115;
      case "battle_aqua_magma_boss": //ORAS Archie & Maxie Battle
        return 14.847;
      case "battle_galactic_boss": //BDSP Cyrus Battle
        return 106.962;
      case "battle_plasma_boss": //B2W2 Ghetsis Battle
        return 25.624;
      case "battle_flare_boss": //XY Lysandre Battle
        return 8.085;
      case "battle_aether_boss": //SM Lusamine Battle
        return 11.33;
      case "battle_skull_boss": //SM Guzma Battle
        return 13.13;
      case "battle_macro_boss": //SWSH Rose Battle
        return 11.42;
      case "battle_star_boss": //SV Cassiopeia Battle
        return 25.764;
      case "mystery_encounter_gen_5_gts": // BW GTS
        return 8.52;
      case "mystery_encounter_gen_6_gts": // XY GTS
        return 9.24;
      case "mystery_encounter_fun_and_games": // EoS Guildmaster Wigglytuff
        return 4.78;
      case "mystery_encounter_weird_dream": // EoS Temporal Spire
        return 41.42;
      case "mystery_encounter_delibirdy": // Firel Delibirdy
        return 82.28;
      case "title_afd": // Andr06 - PokéRogue Title Remix (AFD)
        return 47.66;
      case "battle_rival_3_afd": // Andr06 - Final N Battle Remix (AFD)
        return 49.147;
    }

    return 0;
  }

  toggleInvert(invert: boolean): void {
    if (invert) {
      this.cameras.main.setPostPipeline(InvertPostFX);
    } else {
      this.cameras.main.removePostPipeline("InvertPostFX");
    }
  }

  addMoney(amount: number): void {
    this.money = Math.min(this.money + amount, Number.MAX_SAFE_INTEGER);
    this.updateMoneyText();
    this.animateMoneyChanged(true);
    this.validateAchvs(MoneyAchv);
  }

  getWaveMoneyAmount(moneyMultiplier: number): number {
    const waveIndex = this.currentBattle.waveIndex;
    const waveSetIndex = Math.ceil(waveIndex / 10) - 1;
    const moneyValue =
      Math.pow((waveSetIndex + 1 + (0.75 + (((waveIndex - 1) % 10) + 1) / 10)) * 100, 1 + 0.005 * waveSetIndex)
      * moneyMultiplier;
    return Math.floor(moneyValue / 10) * 10;
  }

  addModifier(
    modifier: Modifier | null,
    ignoreUpdate?: boolean,
    playSound?: boolean,
    virtual?: boolean,
    instant?: boolean,
    cost?: number,
  ): boolean {
    // We check against modifier.type to stop a bug related to loading in a pokemon that has a form change item, which prior to some patch
    // that changed form change modifiers worked, had previously set the `type` field to null.
    // TODO: This is not the right place to check for this; it should ideally go in a session migrator.
    if (!modifier || !modifier.type) {
      return false;
    }
    let success = false;
    const soundName = modifier.type.soundName;
    this.validateAchvs(ModifierAchv, modifier);
    const modifiersToRemove: PersistentModifier[] = [];
    if (modifier instanceof PersistentModifier) {
      if ((modifier as PersistentModifier).add(this.modifiers, !!virtual)) {
        if (modifier instanceof PokemonFormChangeItemModifier) {
          const pokemon = this.getPokemonById(modifier.pokemonId);
          if (pokemon) {
            success = modifier.apply(pokemon, true);
          }
        }
        if (playSound && !this.sound.get(soundName)) {
          this.playSound(soundName);
        }
      } else if (!virtual) {
        const defaultModifierType = getDefaultModifierTypeForTier(modifier.type.tier);
        this.phaseManager.queueMessage(
          i18next.t("battle:itemStackFull", {
            fullItemName: modifier.type.name,
            itemName: defaultModifierType.name,
          }),
          undefined,
          false,
          3000,
        );
        return this.addModifier(defaultModifierType.newModifier(), ignoreUpdate, playSound, false, instant);
      }

      for (const rm of modifiersToRemove) {
        this.removeModifier(rm);
      }

      if (!ignoreUpdate && !virtual) {
        this.updateModifiers(true, instant);
      }
    } else if (modifier instanceof ConsumableModifier) {
      if (playSound && !this.sound.get(soundName)) {
        this.playSound(soundName);
      }

      if (modifier instanceof ConsumablePokemonModifier) {
        for (const p in this.party) {
          const pokemon = this.party[p];

          const args: unknown[] = [];
          if (modifier instanceof PokemonHpRestoreModifier) {
            if (!(modifier as PokemonHpRestoreModifier).fainted) {
              const hpRestoreMultiplier = new NumberHolder(1);
              this.applyModifiers(HealingBoosterModifier, true, hpRestoreMultiplier);
              args.push(hpRestoreMultiplier.value);
            } else {
              args.push(1);
            }
          } else if (modifier instanceof FusePokemonModifier) {
            args.push(this.getPokemonById(modifier.fusePokemonId) as PlayerPokemon);
          } else if (modifier instanceof RememberMoveModifier && cost != null) {
            args.push(cost);
          }

          if (modifier.shouldApply(pokemon, ...args)) {
            const result = modifier.apply(pokemon, ...args);
            success ||= result;
          }
        }

        this.party.forEach(p => {
          p.updateInfo(instant);
        });
      } else {
        const args = [this];
        if (modifier.shouldApply(...args)) {
          const result = modifier.apply(...args);
          success ||= result;
        }
      }
    }
    return success;
  }

  addEnemyModifier(modifier: PersistentModifier, ignoreUpdate?: boolean, instant?: boolean): Promise<void> {
    return new Promise(resolve => {
      const modifiersToRemove: PersistentModifier[] = [];
      if ((modifier as PersistentModifier).add(this.enemyModifiers, false)) {
        if (modifier instanceof PokemonFormChangeItemModifier) {
          const pokemon = this.getPokemonById(modifier.pokemonId);
          if (pokemon) {
            modifier.apply(pokemon, true);
          }
        }
        for (const rm of modifiersToRemove) {
          this.removeModifier(rm, true);
        }
      }
      if (!ignoreUpdate) {
        this.updateModifiers(false, instant);
      }
      resolve();
    });
  }

  /**
   * Try to transfer a held item to another pokemon.
   * If the recepient already has the maximum amount allowed for this item, the transfer is cancelled.
   * The quantity to transfer is automatically capped at how much the recepient can take before reaching the maximum stack size for the item.
   * A transfer that moves a quantity smaller than what is specified in the transferQuantity parameter is still considered successful.
   * @param itemModifier {@linkcode PokemonHeldItemModifier} item to transfer (represents the whole stack)
   * @param target {@linkcode Pokemon} recepient in this transfer
   * @param playSound `true` to play a sound when transferring the item
   * @param transferQuantity How many items of the stack to transfer. Optional, defaults to `1`
   * @param instant ??? (Optional)
   * @param ignoreUpdate ??? (Optional)
   * @param itemLost If `true`, treat the item's current holder as losing the item (for now, this simply enables Unburden). Default is `true`.
   * @returns `true` if the transfer was successful
   */
  tryTransferHeldItemModifier(
    itemModifier: PokemonHeldItemModifier,
    target: Pokemon,
    playSound: boolean,
    transferQuantity = 1,
    instant?: boolean,
    ignoreUpdate?: boolean,
    itemLost = true,
  ): boolean {
    const source = itemModifier.pokemonId ? itemModifier.getPokemon() : null;
    const cancelled = new BooleanHolder(false);

    if (source && source.isPlayer() !== target.isPlayer()) {
      applyAbAttrs("BlockItemTheftAbAttr", { pokemon: source, cancelled });
    }

    if (cancelled.value) {
      return false;
    }

    const newItemModifier = itemModifier.clone() as PokemonHeldItemModifier;
    newItemModifier.pokemonId = target.id;
    const matchingModifier = this.findModifier(
      m => m instanceof PokemonHeldItemModifier && m.matchType(itemModifier) && m.pokemonId === target.id,
      target.isPlayer(),
    ) as PokemonHeldItemModifier;

    if (matchingModifier) {
      const maxStackCount = matchingModifier.getMaxStackCount();
      if (matchingModifier.stackCount >= maxStackCount) {
        return false;
      }
      const countTaken = Math.min(
        transferQuantity,
        itemModifier.stackCount,
        maxStackCount - matchingModifier.stackCount,
      );
      itemModifier.stackCount -= countTaken;
      newItemModifier.stackCount = matchingModifier.stackCount + countTaken;
    } else {
      const countTaken = Math.min(transferQuantity, itemModifier.stackCount);
      itemModifier.stackCount -= countTaken;
      newItemModifier.stackCount = countTaken;
    }

    const removeOld = itemModifier.stackCount === 0;

    if (!removeOld || !source || this.removeModifier(itemModifier, source.isEnemy())) {
      const addModifier = () => {
        if (!matchingModifier || this.removeModifier(matchingModifier, target.isEnemy())) {
          if (target.isPlayer()) {
            this.addModifier(newItemModifier, ignoreUpdate, playSound, false, instant);
            if (source && itemLost) {
              applyAbAttrs("PostItemLostAbAttr", { pokemon: source });
            }
            return true;
          }
          this.addEnemyModifier(newItemModifier, ignoreUpdate, instant);
          if (source && itemLost) {
            applyAbAttrs("PostItemLostAbAttr", { pokemon: source });
          }
          return true;
        }
        return false;
      };
      if (source && source.isPlayer() !== target.isPlayer() && !ignoreUpdate) {
        this.updateModifiers(source.isPlayer(), instant);
        addModifier();
      } else {
        addModifier();
      }
      return true;
    }
    return false;
  }
  /**
   * Attempt to discard one or more copies of a held item.
   * @param itemModifier - The {@linkcode PokemonHeldItemModifier} being discarded
   * @param discardQuantity - The number of copies to remove (up to the amount currently held); default `1`
   * @returns Whether the item was successfully discarded.
   * Removing fewer items than requested is still considered a success.
   */
  tryDiscardHeldItemModifier(itemModifier: PokemonHeldItemModifier, discardQuantity = 1): boolean {
    const countTaken = Math.min(discardQuantity, itemModifier.stackCount);
    itemModifier.stackCount -= countTaken;

    if (itemModifier.stackCount > 0) {
      return true;
    }

    return this.removeModifier(itemModifier);
  }

  canTransferHeldItemModifier(itemModifier: PokemonHeldItemModifier, target: Pokemon, transferQuantity = 1): boolean {
    const mod = itemModifier.clone() as PokemonHeldItemModifier;
    const source = mod.pokemonId ? mod.getPokemon() : null;
    const cancelled = new BooleanHolder(false);

    if (source && source.isPlayer() !== target.isPlayer()) {
      applyAbAttrs("BlockItemTheftAbAttr", { pokemon: source, cancelled });
    }

    if (cancelled.value) {
      return false;
    }

    const matchingModifier = this.findModifier(
      m => m instanceof PokemonHeldItemModifier && m.matchType(mod) && m.pokemonId === target.id,
      target.isPlayer(),
    ) as PokemonHeldItemModifier;

    if (matchingModifier) {
      const maxStackCount = matchingModifier.getMaxStackCount();
      if (matchingModifier.stackCount >= maxStackCount) {
        return false;
      }
      const countTaken = Math.min(transferQuantity, mod.stackCount, maxStackCount - matchingModifier.stackCount);
      mod.stackCount -= countTaken;
    } else {
      const countTaken = Math.min(transferQuantity, mod.stackCount);
      mod.stackCount -= countTaken;
    }

    const removeOld = mod.stackCount === 0;

    return !removeOld || !source || this.hasModifier(itemModifier, !source.isPlayer());
  }

  removePartyMemberModifiers(partyMemberIndex: number): Promise<void> {
    return new Promise(resolve => {
      const pokemonId = this.getPlayerParty()[partyMemberIndex].id;
      const modifiersToRemove = this.modifiers.filter(
        m => m instanceof PokemonHeldItemModifier && (m as PokemonHeldItemModifier).pokemonId === pokemonId,
      );
      for (const m of modifiersToRemove) {
        this.modifiers.splice(this.modifiers.indexOf(m), 1);
      }
      this.updateModifiers();
      resolve();
    });
  }

  generateEnemyModifiers(heldModifiersConfigs?: HeldModifierConfig[][]): Promise<void> {
    return new Promise(resolve => {
      if (this.currentBattle.battleSpec === BattleSpec.FINAL_BOSS) {
        return resolve();
      }
      const difficultyWaveIndex = this.gameMode.getWaveForDifficulty(this.currentBattle.waveIndex);
      const isFinalBoss = this.gameMode.isWaveFinal(this.currentBattle.waveIndex);
      let chances = Math.ceil(difficultyWaveIndex / 10);
      if (isFinalBoss) {
        chances = Math.ceil(chances * 2.5);
      }

      const party = this.getEnemyParty();

      if (this.currentBattle.trainer) {
        const modifiers = this.currentBattle.trainer.genModifiers(party);
        for (const modifier of modifiers) {
          this.addEnemyModifier(modifier, true, true);
        }
      }

      party.forEach((enemyPokemon: EnemyPokemon, i: number) => {
        if (heldModifiersConfigs && i < heldModifiersConfigs.length && heldModifiersConfigs[i]) {
          for (const mt of heldModifiersConfigs[i]) {
            let modifier: PokemonHeldItemModifier;
            if (mt.modifier instanceof PokemonHeldItemModifierType) {
              modifier = mt.modifier.newModifier(enemyPokemon);
            } else {
              modifier = mt.modifier as PokemonHeldItemModifier;
              modifier.pokemonId = enemyPokemon.id;
            }
            modifier.stackCount = mt.stackCount ?? 1;
            modifier.isTransferable = mt.isTransferable ?? modifier.isTransferable;
            this.addEnemyModifier(modifier, true);
          }
        } else {
          const isBoss =
            enemyPokemon.isBoss()
            || (this.currentBattle.battleType === BattleType.TRAINER && !!this.currentBattle.trainer?.config.isBoss);
          let upgradeChance = 32;
          if (isBoss) {
            upgradeChance /= 2;
          }
          if (isFinalBoss) {
            upgradeChance /= 8;
          }
          let count = 0;
          for (let c = 0; c < chances; c++) {
            if (!randSeedInt(this.gameMode.getEnemyModifierChance(isBoss))) {
              count++;
            }
          }
          if (isBoss) {
            count = Math.max(count, Math.floor(chances / 2));
          }
          getEnemyModifierTypesForWave(
            difficultyWaveIndex,
            count,
            [enemyPokemon],
            this.currentBattle.battleType === BattleType.TRAINER ? ModifierPoolType.TRAINER : ModifierPoolType.WILD,
            upgradeChance,
          ).map(mt => mt.newModifier(enemyPokemon).add(this.enemyModifiers, false));
        }
        return true;
      });
      this.updateModifiers(false);
      resolve();
    });
  }

  /**
   * Removes all modifiers from enemy pokemon of {@linkcode PersistentModifier} type
   */
  clearEnemyModifiers(): void {
    const modifiersToRemove = this.enemyModifiers.filter(m => m instanceof PersistentModifier);
    for (const m of modifiersToRemove) {
      this.enemyModifiers.splice(this.enemyModifiers.indexOf(m), 1);
    }
    this.updateModifiers(false);
    this.updateUIPositions();
  }

  /**
   * Removes all modifiers from enemy pokemon of {@linkcode PokemonHeldItemModifier} type
   * @param pokemon - If specified, only removes held items from that {@linkcode Pokemon}
   */
  clearEnemyHeldItemModifiers(pokemon?: Pokemon): void {
    const modifiersToRemove = this.enemyModifiers.filter(
      m => m instanceof PokemonHeldItemModifier && (!pokemon || m.getPokemon() === pokemon),
    );
    for (const m of modifiersToRemove) {
      this.enemyModifiers.splice(this.enemyModifiers.indexOf(m), 1);
    }
    this.updateModifiers(false);
    this.updateUIPositions();
  }

  setModifiersVisible(visible: boolean) {
    [this.modifierBar, this.enemyModifierBar].map(m => m.setVisible(visible));
  }

  // TODO: Document this
  updateModifiers(player = true, instant?: boolean): void {
    const modifiers = player ? this.modifiers : (this.enemyModifiers as PersistentModifier[]);
    for (let m = 0; m < modifiers.length; m++) {
      const modifier = modifiers[m];
      if (
        modifier instanceof PokemonHeldItemModifier
        && !this.getPokemonById((modifier as PokemonHeldItemModifier).pokemonId)
      ) {
        modifiers.splice(m--, 1);
      }
      if (
        modifier instanceof PokemonHeldItemModifier
        && modifier.getSpecies() != null
        && !this.getPokemonById(modifier.pokemonId)?.hasSpecies(modifier.getSpecies()!)
      ) {
        modifiers.splice(m--, 1);
      }
    }
    for (const modifier of modifiers) {
      if (modifier instanceof PersistentModifier) {
        (modifier as PersistentModifier).virtualStackCount = 0;
      }
    }

    const modifiersClone = modifiers.slice(0);
    for (const modifier of modifiersClone) {
      if (!modifier.getStackCount()) {
        modifiers.splice(modifiers.indexOf(modifier), 1);
      }
    }

    this.updatePartyForModifiers(player ? this.getPlayerParty() : this.getEnemyParty(), instant);
    (player ? this.modifierBar : this.enemyModifierBar).updateModifiers(modifiers);
    if (!player) {
      this.updateUIPositions();
    }
  }

  updatePartyForModifiers(party: Pokemon[], instant?: boolean): Promise<void> {
    return new Promise(resolve => {
      Promise.allSettled(
        party.map(p => {
          p.calculateStats();
          return p.updateInfo(instant);
        }),
      ).then(() => resolve());
    });
  }

  hasModifier(modifier: PersistentModifier, enemy = false): boolean {
    const modifiers = !enemy ? this.modifiers : this.enemyModifiers;
    return modifiers.indexOf(modifier) > -1;
  }

  /**
   * Removes a currently owned item. If the item is stacked, the entire item stack
   * gets removed. This function does NOT apply in-battle effects, such as Unburden.
   * If in-battle effects are needed, use {@linkcode Pokemon.loseHeldItem} instead.
   * @param modifier The item to be removed.
   * @param enemy `true` to remove an item owned by the enemy rather than the player; default `false`.
   * @returns `true` if the item exists and was successfully removed, `false` otherwise
   */
  removeModifier(modifier: PersistentModifier, enemy = false): boolean {
    const modifiers = !enemy ? this.modifiers : this.enemyModifiers;
    const modifierIndex = modifiers.indexOf(modifier);
    if (modifierIndex > -1) {
      modifiers.splice(modifierIndex, 1);
      if (modifier instanceof PokemonFormChangeItemModifier) {
        const pokemon = this.getPokemonById(modifier.pokemonId);
        if (pokemon) {
          modifier.apply(pokemon, false);
        }
      }
      return true;
    }

    return false;
  }

  /**
   * Get all of the modifiers that match `modifierType`
   * @param modifierType The type of modifier to apply; must extend {@linkcode PersistentModifier}
   * @param player Whether to search the player (`true`) or the enemy (`false`); Defaults to `true`
   * @returns the list of all modifiers that matched `modifierType`.
   */
  getModifiers<T extends PersistentModifier>(modifierType: Constructor<T>, player = true): T[] {
    return (player ? this.modifiers : this.enemyModifiers).filter((m): m is T => m instanceof modifierType);
  }

  /**
   * Get all of the modifiers that pass the `modifierFilter` function
   * @param modifierFilter The function used to filter a target's modifiers
   * @param isPlayer Whether to search the player (`true`) or the enemy (`false`); Defaults to `true`
   * @returns the list of all modifiers that passed the `modifierFilter` function
   */
  findModifiers(modifierFilter: ModifierPredicate, isPlayer = true): PersistentModifier[] {
    return (isPlayer ? this.modifiers : this.enemyModifiers).filter(modifierFilter);
  }

  /**
   * Find the first modifier that pass the `modifierFilter` function
   * @param modifierFilter The function used to filter a target's modifiers
   * @param player Whether to search the player (`true`) or the enemy (`false`); Defaults to `true`
   * @returns the first modifier that passed the `modifierFilter` function; `undefined` if none passed
   */
  findModifier(modifierFilter: ModifierPredicate, player = true): PersistentModifier | undefined {
    return (player ? this.modifiers : this.enemyModifiers).find(modifierFilter);
  }

  /**
   * Apply all modifiers that match `modifierType` in a random order
   * @param modifierType The type of modifier to apply; must extend {@linkcode PersistentModifier}
   * @param player Whether to search the player (`true`) or the enemy (`false`); Defaults to `true`
   * @param args The list of arguments needed to invoke `modifierType.apply`
   * @returns the list of all modifiers that matched `modifierType` and were applied.
   */
  applyShuffledModifiers<T extends PersistentModifier>(
    modifierType: Constructor<T>,
    player = true,
    ...args: Parameters<T["apply"]>
  ): T[] {
    let modifiers = (player ? this.modifiers : this.enemyModifiers).filter(
      (m): m is T => m instanceof modifierType && m.shouldApply(...args),
    );
    this.executeWithSeedOffset(
      () => {
        const shuffleModifiers = mods => {
          if (mods.length === 0) {
            return mods;
          }
          const rand = randSeedInt(mods.length);
          return [mods[rand], ...shuffleModifiers(mods.filter((_, i) => i !== rand))];
        };
        modifiers = shuffleModifiers(modifiers);
      },
      this.currentBattle.turn << 4,
      this.waveSeed,
    );
    return this.applyModifiersInternal(modifiers, player, args);
  }

  /**
   * Apply all modifiers that match `modifierType`
   * @param modifierType The type of modifier to apply; must extend {@linkcode PersistentModifier}
   * @param player Whether to search the player (`true`) or the enemy (`false`); Defaults to `true`
   * @param args The list of arguments needed to invoke `modifierType.apply`
   * @returns the list of all modifiers that matched `modifierType` and were applied.
   */
  applyModifiers<T extends PersistentModifier>(
    modifierType: Constructor<T>,
    player = true,
    ...args: Parameters<T["apply"]>
  ): T[] {
    const modifiers = (player ? this.modifiers : this.enemyModifiers).filter(
      (m): m is T => m instanceof modifierType && m.shouldApply(...args),
    );
    return this.applyModifiersInternal(modifiers, player, args);
  }

  /** Helper function to apply all passed modifiers */
  applyModifiersInternal<T extends PersistentModifier>(
    modifiers: T[],
    player: boolean,
    args: Parameters<T["apply"]>,
  ): T[] {
    const appliedModifiers: T[] = [];
    for (const modifier of modifiers) {
      if (modifier.apply(...args)) {
        console.log("Applied", modifier.type.name, !player ? "(enemy)" : "");
        appliedModifiers.push(modifier);
      }
    }

    return appliedModifiers;
  }

  /**
   * Apply the first modifier that matches `modifierType`
   * @param modifierType The type of modifier to apply; must extend {@linkcode PersistentModifier}
   * @param player Whether to search the player (`true`) or the enemy (`false`); Defaults to `true`
   * @param args The list of arguments needed to invoke `modifierType.apply`
   * @returns the first modifier that matches `modifierType` and was applied; return `null` if none matched
   */
  applyModifier<T extends PersistentModifier>(
    modifierType: Constructor<T>,
    player = true,
    ...args: Parameters<T["apply"]>
  ): T | null {
    const modifiers = (player ? this.modifiers : this.enemyModifiers).filter(
      (m): m is T => m instanceof modifierType && m.shouldApply(...args),
    );
    for (const modifier of modifiers) {
      if (modifier.apply(...args)) {
        console.log("Applied", modifier.type.name, !player ? "(enemy)" : "");
        return modifier;
      }
    }

    return null;
  }

  triggerPokemonFormChange(
    pokemon: Pokemon,
    formChangeTriggerType: Constructor<SpeciesFormChangeTrigger>,
    delayed = false,
    modal = false,
  ): boolean {
    if (pokemonFormChanges.hasOwnProperty(pokemon.species.speciesId)) {
      // in case this is NECROZMA, determine which forms this
      const matchingFormChangeOpts = pokemonFormChanges[pokemon.species.speciesId].filter(
        fc => fc.findTrigger(formChangeTriggerType) && fc.canChange(pokemon),
      );
      let matchingFormChange: SpeciesFormChange | null;
      if (pokemon.species.speciesId === SpeciesId.NECROZMA && matchingFormChangeOpts.length > 1) {
        // Ultra Necrozma is changing its form back, so we need to figure out into which form it devolves.
        const formChangeItemModifiers = (
          this.findModifiers(
            m => m instanceof PokemonFormChangeItemModifier && m.pokemonId === pokemon.id,
          ) as PokemonFormChangeItemModifier[]
        )
          .filter(m => m.active)
          .map(m => m.formChangeItem);

        matchingFormChange = formChangeItemModifiers.includes(FormChangeItem.N_LUNARIZER)
          ? matchingFormChangeOpts[0]
          : formChangeItemModifiers.includes(FormChangeItem.N_SOLARIZER)
            ? matchingFormChangeOpts[1]
            : null;
      } else {
        matchingFormChange = matchingFormChangeOpts[0];
      }
      if (matchingFormChange) {
        let phase: Phase;
        if (pokemon.isPlayer() && !matchingFormChange.quiet) {
          phase = this.phaseManager.create("FormChangePhase", pokemon, matchingFormChange, modal);
        } else {
          phase = this.phaseManager.create("QuietFormChangePhase", pokemon, matchingFormChange);
        }
        if (pokemon.isPlayer() && !matchingFormChange.quiet && modal) {
          this.phaseManager.overridePhase(phase);
        } else if (delayed) {
          this.phaseManager.pushPhase(phase);
        } else {
          this.phaseManager.unshiftPhase(phase);
        }
        return true;
      }
    }

    return false;
  }

  triggerPokemonBattleAnim(
    pokemon: Pokemon,
    battleAnimType: PokemonAnimType,
    fieldAssets?: Phaser.GameObjects.Sprite[],
    delayed = false,
  ): boolean {
    const phaseManager = this.phaseManager;
    const phase: Phase = phaseManager.create("PokemonAnimPhase", battleAnimType, pokemon, fieldAssets);
    if (delayed) {
      phaseManager.pushPhase(phase);
    } else {
      phaseManager.unshiftPhase(phase);
    }
    return true;
  }

  validateAchvs(achvType: Constructor<Achv>, ...args: unknown[]): void {
    const filteredAchvs = Object.values(achvs).filter(a => a instanceof achvType);
    for (const achv of filteredAchvs) {
      this.validateAchv(achv, args);
    }
  }

  validateAchv(achv: Achv, args?: unknown[]): boolean {
    if (
      (!this.gameData.achvUnlocks.hasOwnProperty(achv.id) || Overrides.ACHIEVEMENTS_REUNLOCK_OVERRIDE)
      && achv.validate(args)
    ) {
      this.gameData.achvUnlocks[achv.id] = Date.now();
      this.ui.achvBar.showAchv(achv);
      if (vouchers.hasOwnProperty(achv.id)) {
        this.validateVoucher(vouchers[achv.id]);
      }
      return true;
    }

    return false;
  }

  validateVoucher(voucher: Voucher, args?: unknown[]): boolean {
    if (!this.gameData.voucherUnlocks.hasOwnProperty(voucher.id) && voucher.validate(args)) {
      this.gameData.voucherUnlocks[voucher.id] = Date.now();
      this.ui.achvBar.showAchv(voucher);
      this.gameData.voucherCounts[voucher.voucherType]++;
      return true;
    }

    return false;
  }

  updateGameInfo(): void {
    const gameInfo = {
      playTime: this.sessionPlayTime ?? 0,
      gameMode: this.currentBattle ? this.gameMode.getName() : "Title",
      biome: this.currentBattle ? getBiomeName(this.arena.biomeType) : "",
      wave: this.currentBattle?.waveIndex ?? 0,
      party:
        this.party?.map(p => ({
          name: p.name,
          form: p.getFormKey(),
          types: p.getTypes().map(type => PokemonType[type]),
          teraType: PokemonType[p.getTeraType()],
          isTerastallized: p.isTerastallized,
          level: p.level,
          currentHP: p.hp,
          maxHP: p.getMaxHp(),
          status: p.status?.effect ? StatusEffect[p.status.effect] : "",
        })) ?? [], // TODO: review if this can be nullish
      modeChain: this.ui?.getModeChain() ?? [],
    };
    (window as any).gameInfo = gameInfo;
  }

  /**
   * This function retrieves the sprite and audio keys for active Pokemon.
   * Active Pokemon include both enemy and player Pokemon of the current wave.
   * Note: Questions on garbage collection go to `@frutescens`
   * @returns a string array of active sprite and audio keys that should not be deleted
   */
  getActiveKeys(): string[] {
    const keys: string[] = [];
    let activePokemon: (PlayerPokemon | EnemyPokemon)[] = this.getPlayerParty();
    activePokemon = activePokemon.concat(this.getEnemyParty());
    for (const p of activePokemon) {
      keys.push(p.getSpriteKey(true));
      if (p.isPlayer()) {
        keys.push(p.getBattleSpriteKey(true, true));
      }
      keys.push(p.species.getCryKey(p.formIndex));
      if (p.fusionSpecies) {
        keys.push(p.fusionSpecies.getCryKey(p.fusionFormIndex));
      }
    }
    return keys;
  }

  /**
   * Initialized the 2nd phase of the final boss (e.g. form-change for Eternatus)
   * @param pokemon The (enemy) pokemon
   */
  initFinalBossPhaseTwo(pokemon: Pokemon): void {
    if (pokemon.isEnemy() && pokemon.isBoss() && !pokemon.formIndex && pokemon.bossSegmentIndex < 1) {
      this.fadeOutBgm(fixedInt(2000), false);
      this.ui.showDialogue(
        battleSpecDialogue[BattleSpec.FINAL_BOSS].firstStageWin,
        pokemon.species.name,
        undefined,
        () => {
          const finalBossMBH = getModifierType(modifierTypes.MINI_BLACK_HOLE).newModifier(
            pokemon,
          ) as TurnHeldItemTransferModifier;
          finalBossMBH.setTransferrableFalse();
          this.addEnemyModifier(finalBossMBH, false, true);
          pokemon.generateAndPopulateMoveset(1);
          this.setFieldScale(0.75);
          this.triggerPokemonFormChange(pokemon, SpeciesFormChangeManualTrigger, false);
          this.currentBattle.double = true;
          const availablePartyMembers = this.getPlayerParty().filter(p => p.isAllowedInBattle());
          if (availablePartyMembers.length > 1) {
            this.phaseManager.pushNew("ToggleDoublePositionPhase", true);
            if (!availablePartyMembers[1].isOnField()) {
              this.phaseManager.pushNew("SummonPhase", 1);
              this.phaseManager.pushNew("PostSummonPhase", 1);
            }
          }

          this.phaseManager.shiftPhase();
        },
      );
      return;
    }

    this.phaseManager.shiftPhase();
  }

  /**
   * Updates Exp and level values for Player's party, adding new level up phases as required
   * @param expValue raw value of exp to split among participants, OR the base multiplier to use with waveIndex
   * @param pokemonDefeated If true, will increment Macho Brace stacks and give the party Pokemon friendship increases
   * @param useWaveIndexMultiplier Default false. If true, will multiply expValue by a scaling waveIndex multiplier. Not needed if expValue is already scaled by level/wave
   * @param pokemonParticipantIds Participants. If none are defined, no exp will be given. To spread evenly among the party, should pass all ids of party members.
   */
  applyPartyExp(
    expValue: number,
    pokemonDefeated: boolean,
    useWaveIndexMultiplier?: boolean,
    pokemonParticipantIds?: Set<number>,
  ): void {
    const participantIds = pokemonParticipantIds ?? this.currentBattle.playerParticipantIds;
    const party = this.getPlayerParty();
    const expShareModifier = this.findModifier(m => m instanceof ExpShareModifier) as ExpShareModifier;
    const expBalanceModifier = this.findModifier(m => m instanceof ExpBalanceModifier) as ExpBalanceModifier;
    const multipleParticipantExpBonusModifier = this.findModifier(
      m => m instanceof MultipleParticipantExpBonusModifier,
    ) as MultipleParticipantExpBonusModifier;
    const nonFaintedPartyMembers = party.filter(p => p.hp);
    const expPartyMembers = nonFaintedPartyMembers.filter(p => p.level < this.getMaxExpLevel());
    const partyMemberExp: number[] = [];
    // EXP value calculation is based off Pokemon.getExpValue
    if (useWaveIndexMultiplier) {
      expValue = Math.floor((expValue * this.currentBattle.waveIndex) / 5 + 1);
    }

    if (participantIds.size > 0) {
      if (
        this.currentBattle.battleType === BattleType.TRAINER
        || this.currentBattle.mysteryEncounter?.encounterMode === MysteryEncounterMode.TRAINER_BATTLE
      ) {
        expValue = Math.floor(expValue * 1.5);
      } else if (this.currentBattle.isBattleMysteryEncounter() && this.currentBattle.mysteryEncounter) {
        expValue = Math.floor(expValue * this.currentBattle.mysteryEncounter.expMultiplier);
      }
      for (const partyMember of nonFaintedPartyMembers) {
        const pId = partyMember.id;
        const participated = participantIds.has(pId);
        if (participated && pokemonDefeated) {
          partyMember.addFriendship(FRIENDSHIP_GAIN_FROM_BATTLE);
          const machoBraceModifier = partyMember.getHeldItems().find(m => m instanceof PokemonIncrementingStatModifier);
          if (machoBraceModifier && machoBraceModifier.stackCount < machoBraceModifier.getMaxStackCount()) {
            machoBraceModifier.stackCount++;
            this.updateModifiers(true, true);
            partyMember.updateInfo();
          }
        }
        if (!expPartyMembers.includes(partyMember)) {
          continue;
        }
        if (!participated && !expShareModifier) {
          partyMemberExp.push(0);
          continue;
        }
        let expMultiplier = 0;
        if (participated) {
          expMultiplier += 1 / participantIds.size;
          if (participantIds.size > 1 && multipleParticipantExpBonusModifier) {
            expMultiplier += multipleParticipantExpBonusModifier.getStackCount() * 0.2;
          }
        } else if (expShareModifier) {
          expMultiplier += (expShareModifier.getStackCount() * 0.2) / participantIds.size;
        }
        if (partyMember.pokerus) {
          expMultiplier *= 1.5;
        }
        if (Overrides.XP_MULTIPLIER_OVERRIDE !== null) {
          expMultiplier = Overrides.XP_MULTIPLIER_OVERRIDE;
        }
        const pokemonExp = new NumberHolder(expValue * expMultiplier);
        this.applyModifiers(PokemonExpBoosterModifier, true, partyMember, pokemonExp);
        partyMemberExp.push(Math.floor(pokemonExp.value));
      }

      if (expBalanceModifier) {
        let totalLevel = 0;
        let totalExp = 0;
        expPartyMembers.forEach((expPartyMember, epm) => {
          totalExp += partyMemberExp[epm];
          totalLevel += expPartyMember.level;
        });

        const medianLevel = Math.floor(totalLevel / expPartyMembers.length);

        const recipientExpPartyMemberIndexes: number[] = [];
        expPartyMembers.forEach((expPartyMember, epm) => {
          if (expPartyMember.level <= medianLevel) {
            recipientExpPartyMemberIndexes.push(epm);
          }
        });

        const splitExp = Math.floor(totalExp / recipientExpPartyMemberIndexes.length);

        expPartyMembers.forEach((_partyMember, pm) => {
          partyMemberExp[pm] = Phaser.Math.Linear(
            partyMemberExp[pm],
            recipientExpPartyMemberIndexes.indexOf(pm) > -1 ? splitExp : 0,
            0.2 * expBalanceModifier.getStackCount(),
          );
        });
      }

      for (let pm = 0; pm < expPartyMembers.length; pm++) {
        const exp = partyMemberExp[pm];

        if (exp) {
          const partyMemberIndex = party.indexOf(expPartyMembers[pm]);
          this.phaseManager.unshiftPhase(
            expPartyMembers[pm].isOnField()
              ? this.phaseManager.create("ExpPhase", partyMemberIndex, exp)
              : this.phaseManager.create("ShowPartyExpBarPhase", partyMemberIndex, exp),
          );
        }
      }
    }
  }

  /**
   * Returns if a wave COULD spawn a {@linkcode MysteryEncounter}.
   * Even if returns `true`, does not guarantee that a wave will actually be a ME.
   * That check is made in {@linkcode BattleScene.isWaveMysteryEncounter} instead.
   */
  isMysteryEncounterValidForWave(battleType: BattleType, waveIndex: number): boolean {
    const [lowestMysteryEncounterWave, highestMysteryEncounterWave] = this.gameMode.getMysteryEncounterLegalWaves();
    return (
      this.gameMode.hasMysteryEncounters
      && battleType === BattleType.WILD
      && !this.gameMode.isBoss(waveIndex)
      && waveIndex % 10 !== 1
      && waveIndex < highestMysteryEncounterWave
      && waveIndex > lowestMysteryEncounterWave
    );
  }

  /**
   * Determines whether a wave should randomly generate a {@linkcode MysteryEncounter}.
   * Currently, the only modes that MEs are allowed in are Classic and Challenge.
   * Additionally, MEs cannot spawn outside of waves 10-180 in those modes
   * @param newBattleType
   * @param waveIndex
   */
  private isWaveMysteryEncounter(newBattleType: BattleType, waveIndex: number): boolean {
    const [lowestMysteryEncounterWave, highestMysteryEncounterWave] = this.gameMode.getMysteryEncounterLegalWaves();
    if (this.isMysteryEncounterValidForWave(newBattleType, waveIndex)) {
      // Base spawn weight is BASE_MYSTERY_ENCOUNTER_SPAWN_WEIGHT/256, and increases by WEIGHT_INCREMENT_ON_SPAWN_MISS/256 for each missed attempt at spawning an encounter on a valid floor
      const sessionEncounterRate = this.mysteryEncounterSaveData.encounterSpawnChance;
      const encounteredEvents = this.mysteryEncounterSaveData.encounteredEvents;

      // If total number of encounters is lower than expected for the run, slightly favor a new encounter spawn (reverse as well)
      // Reduces occurrence of runs with total encounters significantly different from AVERAGE_ENCOUNTERS_PER_RUN_TARGET
      // Favored rate changes can never exceed 50%. So if base rate is 15/256 and favored rate would add 200/256, result will be (15 + 128)/256
      const expectedEncountersByFloor =
        (AVERAGE_ENCOUNTERS_PER_RUN_TARGET / (highestMysteryEncounterWave - lowestMysteryEncounterWave))
        * (waveIndex - lowestMysteryEncounterWave);
      const currentRunDiffFromAvg = expectedEncountersByFloor - encounteredEvents.length;
      const favoredEncounterRate =
        sessionEncounterRate
        + Math.min(currentRunDiffFromAvg * ANTI_VARIANCE_WEIGHT_MODIFIER, MYSTERY_ENCOUNTER_SPAWN_MAX_WEIGHT / 2);

      const successRate = Overrides.MYSTERY_ENCOUNTER_RATE_OVERRIDE ?? favoredEncounterRate;

      // MEs can only spawn 3 or more waves after the previous ME, barring overrides
      const canSpawn = encounteredEvents.length === 0 || waveIndex - encounteredEvents.at(-1)!.waveIndex > 3;

      if (canSpawn || Overrides.MYSTERY_ENCOUNTER_RATE_OVERRIDE !== null) {
        let roll = MYSTERY_ENCOUNTER_SPAWN_MAX_WEIGHT;
        // Always rolls the check on the same offset to ensure no RNG changes from reloading session
        this.executeWithSeedOffset(
          () => {
            roll = randSeedInt(MYSTERY_ENCOUNTER_SPAWN_MAX_WEIGHT);
          },
          waveIndex * 3 * 1000,
        );
        return roll < successRate;
      }
    }

    return false;
  }

  /**
   * Loads or generates a mystery encounter
   * @param encounterType used to load session encounter when restarting game, etc.
   * @param canBypass optional boolean to indicate that the request is coming from a function that needs to access a Mystery Encounter outside of gameplay requirements
   * @returns
   */
  getMysteryEncounter(encounterType?: MysteryEncounterType, canBypass?: boolean): MysteryEncounter {
    // Loading override or session encounter
    let encounter: MysteryEncounter | null;
    if (
      Overrides.MYSTERY_ENCOUNTER_OVERRIDE != null
      && allMysteryEncounters.hasOwnProperty(Overrides.MYSTERY_ENCOUNTER_OVERRIDE)
    ) {
      encounter = allMysteryEncounters[Overrides.MYSTERY_ENCOUNTER_OVERRIDE];
      if (canBypass) {
        return encounter;
      }
    } else if (canBypass) {
      encounter = allMysteryEncounters[encounterType ?? -1];
      return encounter;
    } else {
      encounter = encounterType != null ? allMysteryEncounters[encounterType] : null;
    }

    // Check for queued encounters first
    if (
      !encounter
      && this.mysteryEncounterSaveData?.queuedEncounters
      && this.mysteryEncounterSaveData.queuedEncounters.length > 0
    ) {
      let i = 0;
      while (i < this.mysteryEncounterSaveData.queuedEncounters.length && !!encounter) {
        const candidate = this.mysteryEncounterSaveData.queuedEncounters[i];
        const forcedChance = candidate.spawnPercent;
        if (randSeedInt(100) < forcedChance) {
          encounter = allMysteryEncounters[candidate.type];
        }

        i++;
      }
    }

    if (encounter) {
      encounter = new MysteryEncounter(encounter);
      encounter.populateDialogueTokensFromRequirements();
      return encounter;
    }

    // See Enum values for base tier weights
    const tierWeights = [
      MysteryEncounterTier.COMMON,
      MysteryEncounterTier.GREAT,
      MysteryEncounterTier.ULTRA,
      MysteryEncounterTier.ROGUE,
    ];

    // Adjust tier weights by previously encountered events to lower odds of only Common/Great in run
    // biome-ignore format: biome sucks at formatting this line
    for (const seenEncounterData of this.mysteryEncounterSaveData.encounteredEvents) {
      if (seenEncounterData.tier === MysteryEncounterTier.COMMON) {
        tierWeights[0] -= 6;
      } else if (seenEncounterData.tier === MysteryEncounterTier.GREAT) {
        tierWeights[1] -= 4;
      }
    }

    const totalWeight = tierWeights.reduce((a, b) => a + b);
    const tierValue = randSeedInt(totalWeight);
    const commonThreshold = totalWeight - tierWeights[0];
    const greatThreshold = totalWeight - tierWeights[0] - tierWeights[1];
    const ultraThreshold = totalWeight - tierWeights[0] - tierWeights[1] - tierWeights[2];
    let tier: MysteryEncounterTier | null =
      tierValue > commonThreshold
        ? MysteryEncounterTier.COMMON
        : tierValue > greatThreshold
          ? MysteryEncounterTier.GREAT
          : tierValue > ultraThreshold
            ? MysteryEncounterTier.ULTRA
            : MysteryEncounterTier.ROGUE;

    if (Overrides.MYSTERY_ENCOUNTER_TIER_OVERRIDE != null) {
      tier = Overrides.MYSTERY_ENCOUNTER_TIER_OVERRIDE;
    }

    let availableEncounters: MysteryEncounter[] = [];
    const previousEncounter = this.mysteryEncounterSaveData.encounteredEvents.at(-1)?.type ?? null; // TODO: This being `null` is a bit weird
    const disabledEncounters = timedEventManager.getEventMysteryEncountersDisabled();
    const biomeMysteryEncounters =
      mysteryEncountersByBiome.get(this.arena.biomeType)?.filter(enc => !disabledEncounters.includes(enc)) ?? [];
    // If no valid encounters exist at tier, checks next tier down, continuing until there are some encounters available
    while (availableEncounters.length === 0 && tier !== null) {
      availableEncounters = biomeMysteryEncounters
        .filter(encounterType => {
          const encounterCandidate = allMysteryEncounters[encounterType];
          if (!encounterCandidate) {
            return false;
          }
          if (
            timedEventManager.getMysteryEncounterTierForEvent(encounterType, encounterCandidate.encounterTier) !== tier
          ) {
            return false;
          }
          const disallowedGameModes = encounterCandidate.disallowedGameModes;
          if (
            disallowedGameModes
            && disallowedGameModes.length > 0
            && disallowedGameModes.includes(this.gameMode.modeId)
          ) {
            return false;
          }
          if (encounterCandidate.disallowedChallenges?.some(challenge => this.gameMode.hasChallenge(challenge))) {
            return false;
          }
          if (!encounterCandidate.meetsRequirements()) {
            return false;
          }
          if (previousEncounter !== null && encounterType === previousEncounter) {
            return false;
          }
          return !(
            this.mysteryEncounterSaveData.encounteredEvents.length > 0
            && encounterCandidate.maxAllowedEncounters
            && encounterCandidate.maxAllowedEncounters > 0
            && this.mysteryEncounterSaveData.encounteredEvents.filter(e => e.type === encounterType).length
              >= encounterCandidate.maxAllowedEncounters
          );
        })
        .map(m => allMysteryEncounters[m]);
      // Decrement tier
      if (tier === MysteryEncounterTier.ROGUE) {
        tier = MysteryEncounterTier.ULTRA;
      } else if (tier === MysteryEncounterTier.ULTRA) {
        tier = MysteryEncounterTier.GREAT;
      } else if (tier === MysteryEncounterTier.GREAT) {
        tier = MysteryEncounterTier.COMMON;
      } else {
        tier = null; // Ends loop
      }
    }

    // If absolutely no encounters are available, spawn 0th encounter
    if (availableEncounters.length === 0) {
      console.log("No Mystery Encounters found, falling back to Mysterious Challengers.");
      return allMysteryEncounters[MysteryEncounterType.MYSTERIOUS_CHALLENGERS];
    }
    // TODO: should this use `randSeedItem`?
    encounter = availableEncounters[randSeedInt(availableEncounters.length)];
    // New encounter object to not dirty flags
    encounter = new MysteryEncounter(encounter);
    encounter.populateDialogueTokensFromRequirements();
    return encounter;
  }
}<|MERGE_RESOLUTION|>--- conflicted
+++ resolved
@@ -22,11 +22,7 @@
 import { SpritePipeline } from "#app/pipelines/sprite";
 import { SceneBase } from "#app/scene-base";
 import { startingWave } from "#app/starting-wave";
-<<<<<<< HEAD
-import { TimedEventManager } from "#app/timed-event-manager";
 import { TurnCommandManager } from "#app/turn-command-manager";
-=======
->>>>>>> 1c8ebbee
 import { UiInputs } from "#app/ui-inputs";
 import { pokemonPrevolutions } from "#balance/pokemon-evolutions";
 import { FRIENDSHIP_GAIN_FROM_BATTLE } from "#balance/starters";
