--- conflicted
+++ resolved
@@ -186,14 +186,6 @@
 
   constructor() {
     super("battle");
-<<<<<<< HEAD
-=======
-
-    initSpecies();
-    initMoves();
-    initAbilities();
-
->>>>>>> a9af2bd6
     this.phaseQueue = [];
     this.phaseQueuePrepend = [];
     this.phaseQueuePrependSpliceIndex = -1;
