import Phaser from "phaser";
import UI from "./ui/ui";
import { NextEncounterPhase, NewBiomeEncounterPhase, SelectBiomePhase, MessagePhase, TurnInitPhase, ReturnPhase, LevelCapPhase, ShowTrainerPhase, LoginPhase, MovePhase, TitlePhase, SwitchPhase } from "./phases";
import Pokemon, { PlayerPokemon, EnemyPokemon } from "./field/pokemon";
import PokemonSpecies, { PokemonSpeciesFilter, allSpecies, getPokemonSpecies } from "./data/pokemon-species";
import { Constructor } from "#app/utils";
import * as Utils from "./utils";
import { Modifier, ModifierBar, ConsumablePokemonModifier, ConsumableModifier, PokemonHpRestoreModifier, HealingBoosterModifier, PersistentModifier, PokemonHeldItemModifier, ModifierPredicate, DoubleBattleChanceBoosterModifier, FusePokemonModifier, PokemonFormChangeItemModifier, TerastallizeModifier, overrideModifiers, overrideHeldItems } from "./modifier/modifier";
import { PokeballType } from "./data/pokeball";
import { initCommonAnims, initMoveAnim, loadCommonAnimAssets, loadMoveAnimAssets, populateAnims } from "./data/battle-anims";
import { Phase } from "./phase";
import { initGameSpeed } from "./system/game-speed";
import { Arena, ArenaBase } from "./field/arena";
import { GameData } from "./system/game-data";
import { TextStyle, addTextObject, getTextColor } from "./ui/text";
import { allMoves } from "./data/move";
import { ModifierPoolType, getDefaultModifierTypeForTier, getEnemyModifierTypesForWave, getLuckString, getLuckTextTint, getModifierPoolForType, getPartyLuckValue } from "./modifier/modifier-type";
import AbilityBar from "./ui/ability-bar";
import { BlockItemTheftAbAttr, DoubleBattleChanceAbAttr, IncrementMovePriorityAbAttr, PostBattleInitAbAttr, applyAbAttrs, applyPostBattleInitAbAttrs } from "./data/ability";
import { allAbilities } from "./data/ability";
import Battle, { BattleType, FixedBattleConfig } from "./battle";
import { GameMode, GameModes, getGameMode } from "./game-mode";
import FieldSpritePipeline from "./pipelines/field-sprite";
import SpritePipeline from "./pipelines/sprite";
import PartyExpBar from "./ui/party-exp-bar";
import { TrainerSlot, trainerConfigs } from "./data/trainer-config";
import Trainer, { TrainerVariant } from "./field/trainer";
import TrainerData from "./system/trainer-data";
import SoundFade from "phaser3-rex-plugins/plugins/soundfade";
import { pokemonPrevolutions } from "./data/pokemon-evolutions";
import PokeballTray from "./ui/pokeball-tray";
import InvertPostFX from "./pipelines/invert";
import { Achv, ModifierAchv, MoneyAchv, achvs } from "./system/achv";
import { Voucher, vouchers } from "./system/voucher";
import { Gender } from "./data/gender";
import UIPlugin from "phaser3-rex-plugins/templates/ui/ui-plugin";
import { addUiThemeOverrides } from "./ui/ui-theme";
import PokemonData from "./system/pokemon-data";
import { Nature } from "./data/nature";
import { SpeciesFormChangeManualTrigger, SpeciesFormChangeTimeOfDayTrigger, SpeciesFormChangeTrigger, pokemonFormChanges } from "./data/pokemon-forms";
import { FormChangePhase, QuietFormChangePhase } from "./form-change-phase";
import { getTypeRgb } from "./data/type";
import PokemonSpriteSparkleHandler from "./field/pokemon-sprite-sparkle-handler";
import CharSprite from "./ui/char-sprite";
import DamageNumberHandler from "./field/damage-number-handler";
import PokemonInfoContainer from "./ui/pokemon-info-container";
import { biomeDepths, getBiomeName } from "./data/biomes";
import { SceneBase } from "./scene-base";
import CandyBar from "./ui/candy-bar";
import { Variant, variantData } from "./data/variant";
import { Localizable } from "#app/interfaces/locales";
import Overrides from "#app/overrides";
import {InputsController} from "./inputs-controller";
import {UiInputs} from "./ui-inputs";
import { NewArenaEvent } from "./events/battle-scene";
import { ArenaFlyout } from "./ui/arena-flyout";
import { EaseType } from "#enums/ease-type";
import { Abilities } from "#enums/abilities";
import { BattleSpec } from "#enums/battle-spec";
import { BattleStyle } from "#enums/battle-style";
import { Biome } from "#enums/biome";
import { ExpNotification } from "#enums/exp-notification";
import { MoneyFormat } from "#enums/money-format";
import { Moves } from "#enums/moves";
import { PlayerGender } from "#enums/player-gender";
import { Species } from "#enums/species";
import { UiTheme } from "#enums/ui-theme";
import { TimedEventManager } from "#app/timed-event-manager.js";
import i18next from "i18next";
<<<<<<< HEAD
import * as LoggerTools from "./logger"
=======
import {TrainerType} from "#enums/trainer-type";
>>>>>>> e1de9373

export const bypassLogin = import.meta.env.VITE_BYPASS_LOGIN === "1";

const DEBUG_RNG = false;

const OPP_IVS_OVERRIDE_VALIDATED : integer[] = (
  Array.isArray(Overrides.OPP_IVS_OVERRIDE) ?
    Overrides.OPP_IVS_OVERRIDE :
    new Array(6).fill(Overrides.OPP_IVS_OVERRIDE)
).map(iv => isNaN(iv) || iv === null || iv > 31 ? -1 : iv);

export const startingWave = Overrides.STARTING_WAVE_OVERRIDE || 1;

const expSpriteKeys: string[] = [];

export let starterColors: StarterColors;
interface StarterColors {
    [key: string]: [string, string]
}

export interface PokeballCounts {
    [pb: string]: integer;
}

export type AnySound = Phaser.Sound.WebAudioSound | Phaser.Sound.HTML5AudioSound | Phaser.Sound.NoAudioSound;

export interface InfoToggle {
    toggleInfo(force?: boolean): void;
    isActive(): boolean;
}

export default class BattleScene extends SceneBase {
  public rexUI: UIPlugin;
  public inputController: InputsController;
  public uiInputs: UiInputs;

  public sessionPlayTime: integer = null;
  public lastSavePlayTime: integer = null;
  public masterVolume: number = 0.5;
  public bgmVolume: number = 1;
  public seVolume: number = 1;
  public gameSpeed: integer = 1;
  public damageNumbersMode: integer = 0;
  public reroll: boolean = false;
  public showMovesetFlyout: boolean = true;
  public showTeams: boolean = true;
  public showTeamSprites: boolean = false;
  public showArenaFlyout: boolean = true;
  public showTimeOfDayWidget: boolean = true;
  public timeOfDayAnimation: EaseType = EaseType.NONE;
  public showLevelUpStats: boolean = true;
  public enableTutorials: boolean = import.meta.env.VITE_BYPASS_TUTORIAL === "1";
  public enableMoveInfo: boolean = true;
  public enableRetries: boolean = false;
  public damageDisplay: string = "Off";
  public lazyReloads: boolean = false;
  public menuChangesBiome: boolean = false;
  public showAutosaves: boolean = false;
  public doBiomePanels: boolean = false;
  public disableDailyShinies: boolean = true; // Disables shiny luck in Daily Runs to prevent affecting RNG
  public quickloadDisplayMode: string = "Dailies";
  /**
   * Determines the condition for a notification should be shown for Candy Upgrades
   * - 0 = 'Off'
   * - 1 = 'Passives Only'
   * - 2 = 'On'
   */
  public candyUpgradeNotification: integer = 0;
  /**
   * Determines what type of notification is used for Candy Upgrades
   * - 0 = 'Icon'
   * - 1 = 'Animation'
   */
  public candyUpgradeDisplay: integer = 0;
  public moneyFormat: MoneyFormat = MoneyFormat.NORMAL;
  public uiTheme: UiTheme = UiTheme.DEFAULT;
  public windowType: integer = 0;
  public experimentalSprites: boolean = false;
  public musicPreference: integer = 0;
  public moveAnimations: boolean = true;
  public expGainsSpeed: integer = 0;
  public skipSeenDialogues: boolean = false;

  /**
     * Defines the experience gain display mode.
     *
     * @remarks
     * The `expParty` can have several modes:
     * - `0` - Default: The normal experience gain display, nothing changed.
     * - `1` - Level Up Notification: Displays the level up in the small frame instead of a message.
     * - `2` - Skip: No level up frame nor message.
     *
     * Modes `1` and `2` are still compatible with stats display, level up, new move, etc.
     * @default 0 - Uses the default normal experience gain display.
     */
  public expParty: ExpNotification = 0;
  public hpBarSpeed: integer = 0;
  public fusionPaletteSwaps: boolean = true;
  public enableTouchControls: boolean = false;
  public enableVibration: boolean = false;
  public showBgmBar: boolean = true;

  /**
   * Determines the selected battle style.
   * - 0 = 'Switch'
   * - 1 = 'Set' - The option to switch the active pokemon at the start of a battle will not display.
   */
  public battleStyle: integer = BattleStyle.SWITCH;

  /**
  * Defines whether or not to show type effectiveness hints
  * - true: No hints
  * - false: Show hints for moves
   */
  public typeHints: boolean = false;

  public disableMenu: boolean = false;

  public gameData: GameData;
  public sessionSlotId: integer;

  /** PhaseQueue: dequeue/remove the first element to get the next phase */
  public phaseQueue: Phase[];
  public conditionalQueue: Array<[() => boolean, Phase]>;
  /** PhaseQueuePrepend: is a temp storage of what will be added to PhaseQueue */
  private phaseQueuePrepend: Phase[];

  /** overrides default of inserting phases to end of phaseQueuePrepend array, useful or inserting Phases "out of order" */
  private phaseQueuePrependSpliceIndex: integer;
  private nextCommandPhaseQueue: Phase[];

  private currentPhase: Phase;
  private standbyPhase: Phase;
  public field: Phaser.GameObjects.Container;
  public fieldUI: Phaser.GameObjects.Container;
  public charSprite: CharSprite;
  public pbTray: PokeballTray;
  public pbTrayEnemy: PokeballTray;
  public abilityBar: AbilityBar;
  public partyExpBar: PartyExpBar;
  public candyBar: CandyBar;
  public arenaBg: Phaser.GameObjects.Sprite;
  public arenaBgTransition: Phaser.GameObjects.Sprite;
  public arenaPlayer: ArenaBase;
  public arenaPlayerTransition: ArenaBase;
  public arenaEnemy: ArenaBase;
  public arenaNextEnemy: ArenaBase;
  public arena: Arena;
  public gameMode: GameMode;
  public score: integer;
  public lockModifierTiers: boolean;
  public trainer: Phaser.GameObjects.Sprite;
  public lastEnemyTrainer: Trainer;
  public currentBattle: Battle;
  public pokeballCounts: PokeballCounts;
  public money: integer;
  public pokemonInfoContainer: PokemonInfoContainer;
  private party: PlayerPokemon[];
  /** Combined Biome and Wave count text */
  private biomeWaveText: Phaser.GameObjects.Text;
  private moneyText: Phaser.GameObjects.Text;
  private scoreText: Phaser.GameObjects.Text;
  private luckLabelText: Phaser.GameObjects.Text;
  private luckText: Phaser.GameObjects.Text;
  private modifierBar: ModifierBar;
  private enemyModifierBar: ModifierBar;
  public arenaFlyout: ArenaFlyout;

  private fieldOverlay: Phaser.GameObjects.Rectangle;
  private shopOverlay: Phaser.GameObjects.Rectangle;
  private shopOverlayShown: boolean = false;
  private shopOverlayOpacity: number = .80;

  public modifiers: PersistentModifier[];
  public enemyModifiers: PersistentModifier[];
  public uiContainer: Phaser.GameObjects.Container;
  public ui: UI;

  public seed: string;
  public waveSeed: string;
  public waveCycleOffset: integer;
  public offsetGym: boolean;

  public damageNumberHandler: DamageNumberHandler;
  private spriteSparkleHandler: PokemonSpriteSparkleHandler;

  public fieldSpritePipeline: FieldSpritePipeline;
  public spritePipeline: SpritePipeline;

  private bgm: AnySound;
  private bgmResumeTimer: Phaser.Time.TimerEvent;
  private bgmCache: Set<string> = new Set();
  private playTimeTimer: Phaser.Time.TimerEvent;

  public rngCounter: integer = 0;
  public rngSeedOverride: string = "";
  public rngOffset: integer = 0;

  public inputMethod: string;
  private infoToggles: InfoToggle[] = [];

  public eventManager: TimedEventManager;

  public biomeChangeMode: boolean = false;

  /**
   * Allows subscribers to listen for events
   *
   * Current Events:
   * - {@linkcode BattleSceneEventType.MOVE_USED} {@linkcode MoveUsedEvent}
   * - {@linkcode BattleSceneEventType.TURN_INIT} {@linkcode TurnInitEvent}
   * - {@linkcode BattleSceneEventType.TURN_END} {@linkcode TurnEndEvent}
   * - {@linkcode BattleSceneEventType.NEW_ARENA} {@linkcode NewArenaEvent}
   */
  public readonly eventTarget: EventTarget = new EventTarget();

  constructor() {
    super("battle");
    this.phaseQueue = [];
    this.phaseQueuePrepend = [];
    this.conditionalQueue = [];
    this.phaseQueuePrependSpliceIndex = -1;
    this.nextCommandPhaseQueue = [];
    this.updateGameInfo();
  }

  loadPokemonAtlas(key: string, atlasPath: string, experimental?: boolean) {
    if (experimental === undefined) {
      experimental = this.experimentalSprites;
    }
    const variant = atlasPath.includes("variant/") || /_[0-3]$/.test(atlasPath);
    if (experimental) {
      experimental = this.hasExpSprite(key);
    }
    if (variant) {
      atlasPath = atlasPath.replace("variant/", "");
    }
    this.load.atlas(key, `images/pokemon/${variant ? "variant/" : ""}${experimental ? "exp/" : ""}${atlasPath}.png`,  `images/pokemon/${variant ? "variant/" : ""}${experimental ? "exp/" : ""}${atlasPath}.json`);
  }

  async preload() {
    if (DEBUG_RNG) {
      const scene = this;
      const originalRealInRange = Phaser.Math.RND.realInRange;
      Phaser.Math.RND.realInRange = function (min: number, max: number): number {
        const ret = originalRealInRange.apply(this, [ min, max ]);
        const args = [ "RNG", ++scene.rngCounter, ret / (max - min), `min: ${min} / max: ${max}` ];
        scene.setScoreText("RNG: " + this.rngCounter + ")")
        args.push(`seed: ${scene.rngSeedOverride || scene.waveSeed || scene.seed}`);
        if (scene.rngOffset) {
          args.push(`offset: ${scene.rngOffset}`);
        }
        console.log(...args);
        return ret;
      };
    }

    populateAnims();

    await this.initVariantData();
  }

  create() {
    initGameSpeed.apply(this);
    this.inputController = new InputsController(this);
    this.uiInputs = new UiInputs(this, this.inputController);

    this.gameData = new GameData(this);

    addUiThemeOverrides(this);

    this.load.setBaseURL();

    this.spritePipeline = new SpritePipeline(this.game);
    (this.renderer as Phaser.Renderer.WebGL.WebGLRenderer).pipelines.add("Sprite", this.spritePipeline);

    this.fieldSpritePipeline = new FieldSpritePipeline(this.game);
    (this.renderer as Phaser.Renderer.WebGL.WebGLRenderer).pipelines.add("FieldSprite", this.fieldSpritePipeline);
    this.eventManager = new TimedEventManager();

    this.launchBattle();
  }

  update() {
    this.ui?.update();
  }

  launchBattle() {
    this.arenaBg = this.add.sprite(0, 0, "plains_bg");
    this.arenaBg.setName("sprite-arena-bg");
    this.arenaBgTransition = this.add.sprite(0, 0, "plains_bg");
    this.arenaBgTransition.setName("sprite-arena-bg-transition");

    [ this.arenaBgTransition, this.arenaBg ].forEach(a => {
      a.setPipeline(this.fieldSpritePipeline);
      a.setScale(6);
      a.setOrigin(0);
      a.setSize(320, 240);
    });

    const field = this.add.container(0, 0);
    field.setName("field");
    field.setScale(6);

    this.field = field;

    const fieldUI = this.add.container(0, this.game.canvas.height);
    fieldUI.setName("field-ui");
    fieldUI.setDepth(1);
    fieldUI.setScale(6);

    this.fieldUI = fieldUI;

    const transition = (this.make as any).rexTransitionImagePack({
      x: 0,
      y: 0,
      scale: 6,
      key: "loading_bg",
      origin: { x: 0, y: 0 }
    }, true);

    transition.transit({
      mode: "blinds",
      ease: "Cubic.easeInOut",
      duration: 1250,
      oncomplete: () => transition.destroy()
    });

    this.add.existing(transition);

    const uiContainer = this.add.container(0, 0);
    uiContainer.setName("ui");
    uiContainer.setDepth(2);
    uiContainer.setScale(6);

    this.uiContainer = uiContainer;

    const overlayWidth = this.game.canvas.width / 6;
    const overlayHeight = (this.game.canvas.height / 6) - 48;
    this.fieldOverlay = this.add.rectangle(0, overlayHeight * -1 - 48, overlayWidth, overlayHeight, 0x424242);
    this.fieldOverlay.setName("rect-field-overlay");
    this.fieldOverlay.setOrigin(0, 0);
    this.fieldOverlay.setAlpha(0);
    this.fieldUI.add(this.fieldOverlay);

    this.shopOverlay = this.add.rectangle(0, overlayHeight * -1 - 48, overlayWidth, overlayHeight, 0x070707);
    this.shopOverlay.setName("rect-shop-overlay");
    this.shopOverlay.setOrigin(0, 0);
    this.shopOverlay.setAlpha(0);
    this.fieldUI.add(this.shopOverlay);

    this.modifiers = [];
    this.enemyModifiers = [];

    this.modifierBar = new ModifierBar(this);
    this.modifierBar.setName("modifier-bar");
    this.add.existing(this.modifierBar);
    uiContainer.add(this.modifierBar);

    this.enemyModifierBar = new ModifierBar(this, true);
    this.enemyModifierBar.setName("enemy-modifier-bar");
    this.add.existing(this.enemyModifierBar);
    uiContainer.add(this.enemyModifierBar);

    this.charSprite = new CharSprite(this);
    this.charSprite.setName("sprite-char");
    this.charSprite.setup();

    this.fieldUI.add(this.charSprite);

    this.pbTray = new PokeballTray(this, true);
    this.pbTray.setName("pb-tray");
    this.pbTray.setup();

    this.pbTrayEnemy = new PokeballTray(this, false);
    this.pbTrayEnemy.setName("enemy-pb-tray");
    this.pbTrayEnemy.setup();

    this.fieldUI.add(this.pbTray);
    this.fieldUI.add(this.pbTrayEnemy);

    this.abilityBar = new AbilityBar(this);
    this.abilityBar.setName("ability-bar");
    this.abilityBar.setup();
    this.fieldUI.add(this.abilityBar);

    this.partyExpBar = new PartyExpBar(this);
    this.partyExpBar.setName("party-exp-bar");
    this.partyExpBar.setup();
    this.fieldUI.add(this.partyExpBar);

    this.candyBar = new CandyBar(this);
    this.candyBar.setName("candy-bar");
    this.candyBar.setup();
    this.fieldUI.add(this.candyBar);

    this.biomeWaveText = addTextObject(this, (this.game.canvas.width / 6) - 2, 0, startingWave.toString(), TextStyle.BATTLE_INFO);
    this.biomeWaveText.setName("text-biome-wave");
    this.biomeWaveText.setOrigin(1, 0.5);
    this.fieldUI.add(this.biomeWaveText);

    this.moneyText = addTextObject(this, (this.game.canvas.width / 6) - 2, 0, "", TextStyle.MONEY);
    this.moneyText.setName("text-money");
    this.moneyText.setOrigin(1, 0.5);
    this.fieldUI.add(this.moneyText);

    this.scoreText = addTextObject(this, (this.game.canvas.width / 6) - 2, 0, "", TextStyle.PARTY, { fontSize: "54px" });
    this.scoreText.setName("text-score");
    this.scoreText.setOrigin(1, 0.5);
    this.fieldUI.add(this.scoreText);

    this.luckText = addTextObject(this, (this.game.canvas.width / 6) - 2, 0, "", TextStyle.PARTY, { fontSize: "54px" });
    this.luckText.setName("text-luck");
    this.luckText.setOrigin(1, 0.5);
    this.luckText.setVisible(false);
    this.fieldUI.add(this.luckText);

    this.luckLabelText = addTextObject(this, (this.game.canvas.width / 6) - 2, 0, i18next.t("common:luckIndicator"), TextStyle.PARTY, { fontSize: "54px" });
    this.luckLabelText.setName("text-luck-label");
    this.luckLabelText.setOrigin(1, 0.5);
    this.luckLabelText.setVisible(false);
    this.fieldUI.add(this.luckLabelText);

    this.arenaFlyout = new ArenaFlyout(this);
    this.fieldUI.add(this.arenaFlyout);
    this.fieldUI.moveBelow<Phaser.GameObjects.GameObject>(this.arenaFlyout, this.fieldOverlay);

    this.updateUIPositions();

    this.damageNumberHandler = new DamageNumberHandler();

    this.spriteSparkleHandler = new PokemonSpriteSparkleHandler();
    this.spriteSparkleHandler.setup(this);

    this.pokemonInfoContainer = new PokemonInfoContainer(this, (this.game.canvas.width / 6) + 52, -(this.game.canvas.height / 6) + 66);
    this.pokemonInfoContainer.setup();

    this.fieldUI.add(this.pokemonInfoContainer);

    this.party = [];

    const loadPokemonAssets = [];

    this.arenaPlayer = new ArenaBase(this, true);
    this.arenaPlayer.setName("arena-player");
    this.arenaPlayerTransition = new ArenaBase(this, true);
    this.arenaPlayerTransition.setName("arena-player-transition");
    this.arenaEnemy = new ArenaBase(this, false);
    this.arenaEnemy.setName("arena-enemy");
    this.arenaNextEnemy = new ArenaBase(this, false);
    this.arenaNextEnemy.setName("arena-next-enemy");

    this.arenaBgTransition.setVisible(false);
    this.arenaPlayerTransition.setVisible(false);
    this.arenaNextEnemy.setVisible(false);

    [ this.arenaPlayer, this.arenaPlayerTransition, this.arenaEnemy, this.arenaNextEnemy ].forEach(a => {
      if (a instanceof Phaser.GameObjects.Sprite) {
        a.setOrigin(0, 0);
      }
      field.add(a);
    });

    const trainer = this.addFieldSprite(0, 0, `trainer_${this.gameData.gender === PlayerGender.FEMALE ? "f" : "m"}_back`);
    trainer.setOrigin(0.5, 1);
    trainer.setName("sprite-trainer");

    field.add(trainer);

    this.trainer = trainer;

    this.anims.create({
      key: "prompt",
      frames: this.anims.generateFrameNumbers("prompt", { start: 1, end: 4 }),
      frameRate: 6,
      repeat: -1,
      showOnStart: true
    });

    this.anims.create({
      key: "tera_sparkle",
      frames: this.anims.generateFrameNumbers("tera_sparkle", { start: 0, end: 12 }),
      frameRate: 18,
      repeat: 0,
      showOnStart: true,
      hideOnComplete: true
    });

    this.reset(false, false, true);

    const ui = new UI(this);
    this.uiContainer.add(ui);

    this.ui = ui;

    ui.setup();

    const defaultMoves = [ Moves.TACKLE, Moves.TAIL_WHIP, Moves.FOCUS_ENERGY, Moves.STRUGGLE ];

    Promise.all([
      Promise.all(loadPokemonAssets),
      initCommonAnims(this).then(() => loadCommonAnimAssets(this, true)),
      Promise.all([ Moves.TACKLE, Moves.TAIL_WHIP, Moves.FOCUS_ENERGY, Moves.STRUGGLE ].map(m => initMoveAnim(this, m))).then(() => loadMoveAnimAssets(this, defaultMoves, true)),
      this.initStarterColors()
    ]).then(() => {
      this.pushPhase(new LoginPhase(this));
      this.pushPhase(new TitlePhase(this));

      this.shiftPhase();
    });
  }

  initSession(): void {
    if (this.sessionPlayTime === null) {
      this.sessionPlayTime = 0;
    }
    if (this.lastSavePlayTime === null) {
      this.lastSavePlayTime = 0;
    }

    if (this.playTimeTimer) {
      this.playTimeTimer.destroy();
    }

    this.playTimeTimer = this.time.addEvent({
      delay: Utils.fixedInt(1000),
      repeat: -1,
      callback: () => {
        if (this.gameData) {
          this.gameData.gameStats.playTime++;
        }
        if (this.sessionPlayTime !== null) {
          this.sessionPlayTime++;
        }
        if (this.lastSavePlayTime !== null) {
          this.lastSavePlayTime++;
        }
      }
    });

    this.updateBiomeWaveText();
    this.updateMoneyText();
    this.updateScoreText();
  }

  async initExpSprites(): Promise<void> {
    if (expSpriteKeys.length) {
      return;
    }
    this.cachedFetch("./exp-sprites.json").then(res => res.json()).then(keys => {
      if (Array.isArray(keys)) {
        expSpriteKeys.push(...keys);
      }
      Promise.resolve();
    });
  }

  async initVariantData(): Promise<void> {
    Object.keys(variantData).forEach(key => delete variantData[key]);
    await this.cachedFetch("./images/pokemon/variant/_masterlist.json").then(res => res.json())
      .then(v => {
        Object.keys(v).forEach(k => variantData[k] = v[k]);
        if (this.experimentalSprites) {
          const expVariantData = variantData["exp"];
          const traverseVariantData = (keys: string[]) => {
            let variantTree = variantData;
            let expTree = expVariantData;
            keys.map((k: string, i: integer) => {
              if (i < keys.length - 1) {
                variantTree = variantTree[k];
                expTree = expTree[k];
              } else if (variantTree.hasOwnProperty(k) && expTree.hasOwnProperty(k)) {
                if ([ "back", "female" ].includes(k)) {
                  traverseVariantData(keys.concat(k));
                } else {
                  variantTree[k] = expTree[k];
                }
              }
            });
          };
          Object.keys(expVariantData).forEach(ek => traverseVariantData([ ek ]));
        }
        Promise.resolve();
      });
  }

  cachedFetch(url: string, init?: RequestInit): Promise<Response> {
    const manifest = this.game["manifest"];
    if (manifest) {
      const timestamp = manifest[`/${url.replace("./", "")}`];
      if (timestamp) {
        url += `?t=${timestamp}`;
      }
    }
    return fetch(url, init);
  }

  initStarterColors(): Promise<void> {
    return new Promise(resolve => {
      if (starterColors) {
        return resolve();
      }

      this.cachedFetch("./starter-colors.json").then(res => res.json()).then(sc => {
        starterColors = {};
        Object.keys(sc).forEach(key => {
          starterColors[key] = sc[key];
        });

        /*const loadPokemonAssets: Promise<void>[] = [];

                for (let s of Object.keys(speciesStarters)) {
                    const species = getPokemonSpecies(parseInt(s));
                    loadPokemonAssets.push(species.loadAssets(this, false, 0, false));
                }

                Promise.all(loadPokemonAssets).then(() => {
                    const starterCandyColors = {};
                    const rgbaToHexFunc = (r, g, b) => [r, g, b].map(x => x.toString(16).padStart(2, '0')).join('');

                    for (let s of Object.keys(speciesStarters)) {
                        const species = getPokemonSpecies(parseInt(s));

                        starterCandyColors[species.speciesId] = species.generateCandyColors(this).map(c => rgbaToHexFunc(c[0], c[1], c[2]));
                    }

                    console.log(JSON.stringify(starterCandyColors));

                    resolve();
                });*/

        resolve();
      });
    });
  }

  hasExpSprite(key: string): boolean {
    const keyMatch = /^pkmn__?(back__)?(shiny__)?(female__)?(\d+)(\-.*?)?(?:_[1-3])?$/g.exec(key);
    let k = keyMatch[4];
    if (keyMatch[2]) {
      k += "s";
    }
    if (keyMatch[1]) {
      k += "b";
    }
    if (keyMatch[3]) {
      k += "f";
    }
    if (keyMatch[5]) {
      k += keyMatch[5];
    }
    if (!expSpriteKeys.includes(k)) {
      return false;
    }
    return true;
  }

  getParty(): PlayerPokemon[] {
    return this.party;
  }

  getPlayerPokemon(): PlayerPokemon {
    return this.getPlayerField().find(p => p.isActive());
  }

  /**
   * Returns an array of PlayerPokemon of length 1 or 2 depending on if double battles or not
   * @returns array of {@linkcode PlayerPokemon}
   */
  getPlayerField(): PlayerPokemon[] {
    const party = this.getParty();
    return party.slice(0, Math.min(party.length, this.currentBattle?.double ? 2 : 1));
  }

  getEnemyParty(): EnemyPokemon[] {
    return this.currentBattle?.enemyParty || [];
  }

  getEnemyPokemon(): EnemyPokemon {
    return this.getEnemyField().find(p => p.isActive());
  }

  /**
   * Returns an array of EnemyPokemon of length 1 or 2 depending on if double battles or not
   * @returns array of {@linkcode EnemyPokemon}
   */
  getEnemyField(): EnemyPokemon[] {
    const party = this.getEnemyParty();
    return party.slice(0, Math.min(party.length, this.currentBattle?.double ? 2 : 1));
  }

  getField(activeOnly: boolean = false): Pokemon[] {
    const ret = new Array(4).fill(null);
    const playerField = this.getPlayerField();
    const enemyField = this.getEnemyField();
    ret.splice(0, playerField.length, ...playerField);
    ret.splice(2, enemyField.length, ...enemyField);
    return activeOnly
      ? ret.filter(p => p?.isActive())
      : ret;
  }

  /**
   * Returns the ModifierBar of this scene, which is declared private and therefore not accessible elsewhere
   * @returns {ModifierBar}
   */
  getModifierBar(): ModifierBar {
    return this.modifierBar;
  }

  // store info toggles to be accessible by the ui
  addInfoToggle(infoToggle: InfoToggle): void {
    this.infoToggles.push(infoToggle);
  }

  // return the stored info toggles; used by ui-inputs
  getInfoToggles(activeOnly: boolean = false): InfoToggle[] {
    return activeOnly ? this.infoToggles.filter(t => t?.isActive()) : this.infoToggles;
  }

  getPokemonById(pokemonId: integer): Pokemon {
    const findInParty = (party: Pokemon[]) => party.find(p => p.id === pokemonId);
    return findInParty(this.getParty()) || findInParty(this.getEnemyParty());
  }

  addPlayerPokemon(species: PokemonSpecies, level: integer, abilityIndex: integer, formIndex: integer, gender?: Gender, shiny?: boolean, variant?: Variant, ivs?: integer[], nature?: Nature, dataSource?: Pokemon | PokemonData, postProcess?: (playerPokemon: PlayerPokemon) => void): PlayerPokemon {
    const pokemon = new PlayerPokemon(this, species, level, abilityIndex, formIndex, gender, shiny, variant, ivs, nature, dataSource);
    if (postProcess) {
      postProcess(pokemon);
    }
    pokemon.init();
    return pokemon;
  }

  addEnemyPokemon(species: PokemonSpecies, level: integer, trainerSlot: TrainerSlot, boss: boolean = false, dataSource?: PokemonData, postProcess?: (enemyPokemon: EnemyPokemon) => void): EnemyPokemon {
    if (Overrides.OPP_SPECIES_OVERRIDE) {
      species = getPokemonSpecies(Overrides.OPP_SPECIES_OVERRIDE);
    }
    const pokemon = new EnemyPokemon(this, species, level, trainerSlot, boss, dataSource);
    if (Overrides.OPP_LEVEL_OVERRIDE !== 0) {
      pokemon.level = Overrides.OPP_LEVEL_OVERRIDE;
    }

    if (Overrides.OPP_GENDER_OVERRIDE !== null) {
      pokemon.gender = Overrides.OPP_GENDER_OVERRIDE;
    }
    overrideModifiers(this, false);
    overrideHeldItems(this, pokemon, false);
    if (boss && !dataSource) {
      const secondaryIvs = Utils.getIvsFromId(Utils.randSeedInt(4294967295));

      for (let s = 0; s < pokemon.ivs.length; s++) {
        pokemon.ivs[s] = Math.round(Phaser.Math.Linear(Math.min(pokemon.ivs[s], secondaryIvs[s]), Math.max(pokemon.ivs[s], secondaryIvs[s]), 0.75));
      }
    }
    if (postProcess) {
      postProcess(pokemon);
    }

    for (let i = 0; i < pokemon.ivs.length; i++) {
      if (OPP_IVS_OVERRIDE_VALIDATED[i] > -1) {
        pokemon.ivs[i] = OPP_IVS_OVERRIDE_VALIDATED[i];
      }
    }

    pokemon.init();
    return pokemon;
  }

  addPokemonIcon(pokemon: Pokemon, x: number, y: number, originX: number = 0.5, originY: number = 0.5, ignoreOverride: boolean = false): Phaser.GameObjects.Container {
    const container = this.add.container(x, y);
    container.setName(`${pokemon.name}-icon`);

    const icon = this.add.sprite(0, 0, pokemon.getIconAtlasKey(ignoreOverride));
    icon.setName(`sprite-${pokemon.name}-icon`);
    icon.setFrame(pokemon.getIconId(true));
    // Temporary fix to show pokemon's default icon if variant icon doesn't exist
    if (icon.frame.name !== pokemon.getIconId(true)) {
      console.log(`${pokemon.name}'s variant icon does not exist. Replacing with default.`);
      const temp = pokemon.shiny;
      pokemon.shiny = false;
      icon.setTexture(pokemon.getIconAtlasKey(ignoreOverride));
      icon.setFrame(pokemon.getIconId(true));
      pokemon.shiny = temp;
    }
    icon.setOrigin(0.5, 0);

    container.add(icon);

    if (pokemon.isFusion()) {
      const fusionIcon = this.add.sprite(0, 0, pokemon.getFusionIconAtlasKey(ignoreOverride));
      fusionIcon.setName("sprite-fusion-icon");
      fusionIcon.setOrigin(0.5, 0);
      fusionIcon.setFrame(pokemon.getFusionIconId(true));

      const originalWidth = icon.width;
      const originalHeight = icon.height;
      const originalFrame = icon.frame;

      const iconHeight = (icon.frame.cutHeight <= fusionIcon.frame.cutHeight ? Math.ceil : Math.floor)((icon.frame.cutHeight + fusionIcon.frame.cutHeight) / 4);

      // Inefficient, but for some reason didn't work with only the unique properties as part of the name
      const iconFrameId = `${icon.frame.name}f${fusionIcon.frame.name}`;

      if (!icon.frame.texture.has(iconFrameId)) {
        icon.frame.texture.add(iconFrameId, icon.frame.sourceIndex, icon.frame.cutX, icon.frame.cutY, icon.frame.cutWidth, iconHeight);
      }

      icon.setFrame(iconFrameId);

      fusionIcon.y = icon.frame.cutHeight;

      const originalFusionFrame = fusionIcon.frame;

      const fusionIconY = fusionIcon.frame.cutY + icon.frame.cutHeight;
      const fusionIconHeight = fusionIcon.frame.cutHeight - icon.frame.cutHeight;

      // Inefficient, but for some reason didn't work with only the unique properties as part of the name
      const fusionIconFrameId = `${fusionIcon.frame.name}f${icon.frame.name}`;

      if (!fusionIcon.frame.texture.has(fusionIconFrameId)) {
        fusionIcon.frame.texture.add(fusionIconFrameId, fusionIcon.frame.sourceIndex, fusionIcon.frame.cutX, fusionIconY, fusionIcon.frame.cutWidth, fusionIconHeight);
      }
      fusionIcon.setFrame(fusionIconFrameId);

      const frameY = (originalFrame.y + originalFusionFrame.y) / 2;
      icon.frame.y = fusionIcon.frame.y = frameY;

      container.add(fusionIcon);

      if (originX !== 0.5) {
        container.x -= originalWidth * (originX - 0.5);
      }
      if (originY !== 0) {
        container.y -= (originalHeight) * originY;
      }
    } else {
      if (originX !== 0.5) {
        container.x -= icon.width * (originX - 0.5);
      }
      if (originY !== 0) {
        container.y -= icon.height * originY;
      }
    }

    return container;
  }
  addPkIcon(pokemon: PokemonSpecies, form: integer = 0, x: number, y: number, originX: number = 0.5, originY: number = 0.5, ignoreOverride: boolean = false): Phaser.GameObjects.Container {
    const container = this.add.container(x, y);
    container.setName(`${pokemon.name}-icon`);

    const icon = this.add.sprite(0, 0, pokemon.getIconAtlasKey(form));
    icon.setName(`sprite-${pokemon.name}-icon`);
    icon.setFrame(pokemon.getIconId(true));
    // Temporary fix to show pokemon's default icon if variant icon doesn't exist
    if (icon.frame.name !== pokemon.getIconId(true)) {
      console.log(`${pokemon.name}'s variant icon does not exist. Replacing with default.`);
      icon.setTexture(pokemon.getIconAtlasKey(0));
      icon.setFrame(pokemon.getIconId(true));
    }
    icon.setOrigin(0.5, 0);

    container.add(icon);

    if (originX !== 0.5) {
      container.x -= icon.width * (originX - 0.5);
    }
    if (originY !== 0) {
      container.y -= icon.height * originY;
    }

    return container;
  }

  setSeed(seed: string): void {
    this.seed = seed;
    this.rngCounter = 0;
    //this.setScoreText("RNG: 0")
    this.waveCycleOffset = this.getGeneratedWaveCycleOffset();
    this.offsetGym = this.gameMode.isClassic && this.getGeneratedOffsetGym();
  }

  randBattleSeedInt(range: integer, min: integer = 0): integer {
    return this.currentBattle.randSeedInt(this, range, min);
  }

  reset(clearScene: boolean = false, clearData: boolean = false, reloadI18n: boolean = false): void {
    if (clearData) {
      this.gameData = new GameData(this);
    }

    this.gameMode = getGameMode(GameModes.CLASSIC);

    this.setSeed(Overrides.SEED_OVERRIDE || Utils.randomString(24));
    console.log("Seed:", this.seed);

    this.disableMenu = false;

    this.score = 0;
    this.money = 0;

    this.lockModifierTiers = false;

    this.pokeballCounts = Object.fromEntries(Utils.getEnumValues(PokeballType).filter(p => p <= PokeballType.MASTER_BALL).map(t => [ t, 0 ]));
    this.pokeballCounts[PokeballType.POKEBALL] += 5;
    if (Overrides.POKEBALL_OVERRIDE.active) {
      this.pokeballCounts = Overrides.POKEBALL_OVERRIDE.pokeballs;
    }

    this.modifiers = [];
    this.enemyModifiers = [];
    this.modifierBar.removeAll(true);
    this.enemyModifierBar.removeAll(true);

    for (const p of this.getParty()) {
      p.destroy();
    }
    this.party = [];
    for (const p of this.getEnemyParty()) {
      p.destroy();
    }

    this.currentBattle = null;

    this.biomeWaveText.setText(startingWave.toString());
    this.biomeWaveText.setVisible(false);

    this.updateMoneyText();
    this.moneyText.setVisible(false);

    this.updateScoreText();
    this.scoreText.setVisible(false);

    [ this.luckLabelText, this.luckText ].map(t => t.setVisible(false));

    this.newArena(Overrides.STARTING_BIOME_OVERRIDE || Biome.TOWN);

    this.field.setVisible(true);

    this.arenaBgTransition.setPosition(0, 0);
    this.arenaPlayer.setPosition(300, 0);
    this.arenaPlayerTransition.setPosition(0, 0);
    [ this.arenaEnemy, this.arenaNextEnemy ].forEach(a => a.setPosition(-280, 0));
    this.arenaNextEnemy.setVisible(false);

    this.arena.init();

    this.trainer.setTexture(`trainer_${this.gameData.gender === PlayerGender.FEMALE ? "f" : "m"}_back`);
    this.trainer.setPosition(406, 186);
    this.trainer.setVisible(true);

    this.updateGameInfo();

    if (reloadI18n) {
      const localizable: Localizable[] = [
        ...allSpecies,
        ...allMoves,
        ...allAbilities,
        ...Utils.getEnumValues(ModifierPoolType).map(mpt => getModifierPoolForType(mpt)).map(mp => Object.values(mp).flat().map(mt => mt.modifierType).filter(mt => "localize" in mt).map(lpb => lpb as unknown as Localizable)).flat()
      ];
      for (const item of localizable) {
        item.localize();
      }
    }

    if (clearScene) {
      // Reload variant data in case sprite set has changed
      this.initVariantData();

      this.fadeOutBgm(250, false);
      this.tweens.add({
        targets: [ this.uiContainer ],
        alpha: 0,
        duration: 250,
        ease: "Sine.easeInOut",
        onComplete: () => {
          this.clearPhaseQueue();

          this.children.removeAll(true);
          this.game.domContainer.innerHTML = "";
          this.launchBattle();
        }
      });
    }
  }

  newBattle(waveIndex?: integer, battleType?: BattleType, trainerData?: TrainerData, double?: boolean): Battle {
    const _startingWave = Overrides.STARTING_WAVE_OVERRIDE || startingWave;
    const newWaveIndex = waveIndex || ((this.currentBattle?.waveIndex || (_startingWave - 1)) + 1);
    let newDouble: boolean;
    let newBattleType: BattleType;
    let newTrainer: Trainer;

    let battleConfig: FixedBattleConfig = null;

    this.resetSeed(newWaveIndex);

    const playerField = this.getPlayerField();

    if (this.gameMode.isFixedBattle(newWaveIndex) && trainerData === undefined) {
      battleConfig = this.gameMode.getFixedBattle(newWaveIndex);
      newDouble = battleConfig.double;
      newBattleType = battleConfig.battleType;
      this.executeWithSeedOffset(() => newTrainer = battleConfig.getTrainer(this), (battleConfig.seedOffsetWaveIndex || newWaveIndex) << 8);
      if (newTrainer) {
        this.field.add(newTrainer);
      }
    } else {
      if (!this.gameMode.hasTrainers) {
        newBattleType = BattleType.WILD;
      } else if (battleType === undefined) {
        newBattleType = this.gameMode.isWaveTrainer(newWaveIndex, this.arena) ? BattleType.TRAINER : BattleType.WILD;
      } else {
        newBattleType = battleType;
      }

      if (newBattleType === BattleType.TRAINER) {
        const trainerType = this.arena.randomTrainerType(newWaveIndex);
        let doubleTrainer = false;
        if (trainerConfigs[trainerType].doubleOnly) {
          doubleTrainer = true;
        } else if (trainerConfigs[trainerType].hasDouble) {
          const doubleChance = new Utils.IntegerHolder(newWaveIndex % 10 === 0 ? 32 : 8);
          this.applyModifiers(DoubleBattleChanceBoosterModifier, true, doubleChance);
          playerField.forEach(p => applyAbAttrs(DoubleBattleChanceAbAttr, p, null, doubleChance));
          doubleTrainer = !Utils.randSeedInt(doubleChance.value);
          // Add a check that special trainers can't be double except for tate and liza - they should use the normal double chance
          if (trainerConfigs[trainerType].trainerTypeDouble && !(trainerType === TrainerType.TATE || trainerType === TrainerType.LIZA)) {
            doubleTrainer = false;
          }
        }
        newTrainer = trainerData !== undefined ? trainerData.toTrainer(this) : new Trainer(this, trainerType, doubleTrainer ? TrainerVariant.DOUBLE : Utils.randSeedInt(2) ? TrainerVariant.FEMALE : TrainerVariant.DEFAULT);
        this.field.add(newTrainer);
      }
    }

    if (double === undefined && newWaveIndex > 1) {
      if (newBattleType === BattleType.WILD && !this.gameMode.isWaveFinal(newWaveIndex)) {
        const doubleChance = new Utils.IntegerHolder(newWaveIndex % 10 === 0 ? 32 : 8);
        this.applyModifiers(DoubleBattleChanceBoosterModifier, true, doubleChance);
        playerField.forEach(p => applyAbAttrs(DoubleBattleChanceAbAttr, p, null, doubleChance));
        newDouble = !Utils.randSeedInt(doubleChance.value);
      } else if (newBattleType === BattleType.TRAINER) {
        newDouble = newTrainer.variant === TrainerVariant.DOUBLE;
      }
    } else if (!battleConfig) {
      newDouble = !!double;
    }

    if (Overrides.BATTLE_TYPE_OVERRIDE === "double") {
      newDouble = true;
    }
    /* Override battles into single only if not fighting with trainers */
    if (newBattleType !== BattleType.TRAINER && Overrides.BATTLE_TYPE_OVERRIDE === "single") {
      newDouble = false;
    }

    const lastBattle = this.currentBattle;

    if (lastBattle?.double && !newDouble) {
      this.tryRemovePhase(p => p instanceof SwitchPhase);
    }

    const maxExpLevel = this.getMaxExpLevel();

    this.lastEnemyTrainer = lastBattle?.trainer ?? null;

    this.executeWithSeedOffset(() => {
      this.currentBattle = new Battle(this.gameMode, newWaveIndex, newBattleType, newTrainer, newDouble);
    }, newWaveIndex << 3, this.waveSeed);
    this.currentBattle.incrementTurn(this);

    //this.pushPhase(new TrainerMessageTestPhase(this, TrainerType.RIVAL, TrainerType.RIVAL_2, TrainerType.RIVAL_3, TrainerType.RIVAL_4, TrainerType.RIVAL_5, TrainerType.RIVAL_6));

    if (!waveIndex && lastBattle) {
      let isNewBiome = !(lastBattle.waveIndex % 10) || ((this.gameMode.hasShortBiomes || this.gameMode.isDaily) && (lastBattle.waveIndex % 50) === 49);
      if (!isNewBiome && this.gameMode.hasShortBiomes && (lastBattle.waveIndex % 10) < 9) {
        let w = lastBattle.waveIndex - ((lastBattle.waveIndex % 10) - 1);
        let biomeWaves = 1;
        while (w < lastBattle.waveIndex) {
          let wasNewBiome = false;
          this.executeWithSeedOffset(() => {
            wasNewBiome = !Utils.randSeedInt(6 - biomeWaves);
          }, w << 4);
          if (wasNewBiome) {
            biomeWaves = 1;
          } else {
            biomeWaves++;
          }
          w++;
        }

        this.executeWithSeedOffset(() => {
          isNewBiome = !Utils.randSeedInt(6 - biomeWaves);
        }, lastBattle.waveIndex << 4);
      }
      const resetArenaState = isNewBiome || this.currentBattle.battleType === BattleType.TRAINER || this.currentBattle.battleSpec === BattleSpec.FINAL_BOSS;
      this.getEnemyParty().forEach(enemyPokemon => enemyPokemon.destroy());
      this.trySpreadPokerus();
      if (!isNewBiome && (newWaveIndex % 10) === 5) {
        this.arena.updatePoolsForTimeOfDay();
      }
      if (resetArenaState) {
        this.arena.resetArenaEffects();
        playerField.forEach((_, p) => this.unshiftPhase(new ReturnPhase(this, p)));

        for (const pokemon of this.getParty()) {
          // Only trigger form change when Eiscue is in Noice form
          // Hardcoded Eiscue for now in case it is fused with another pokemon
          if (pokemon.species.speciesId === Species.EISCUE && pokemon.hasAbility(Abilities.ICE_FACE) && pokemon.formIndex === 1) {
            this.triggerPokemonFormChange(pokemon, SpeciesFormChangeManualTrigger);
          }

          pokemon.resetBattleData();
          applyPostBattleInitAbAttrs(PostBattleInitAbAttr, pokemon);
        }

        this.unshiftPhase(new ShowTrainerPhase(this));
      }

      for (const pokemon of this.getParty()) {
        this.triggerPokemonFormChange(pokemon, SpeciesFormChangeTimeOfDayTrigger);
      }

      if (!this.gameMode.hasRandomBiomes && !isNewBiome) {
        this.pushPhase(new NextEncounterPhase(this));
      } else {
        this.pushPhase(new SelectBiomePhase(this));
        this.pushPhase(new NewBiomeEncounterPhase(this));

        const newMaxExpLevel = this.getMaxExpLevel();
        if (newMaxExpLevel > maxExpLevel) {
          this.pushPhase(new LevelCapPhase(this));
        }
      }
    }

    return this.currentBattle;
  }

  newArena(biome: Biome): Arena {
    this.arena = new Arena(this, biome, Biome[biome].toLowerCase());
    this.eventTarget.dispatchEvent(new NewArenaEvent());

    this.arenaBg.pipelineData = { terrainColorRatio: this.arena.getBgTerrainColorRatioForBiome() };

    return this.arena;
  }

  updateFieldScale(): Promise<void> {
    return new Promise(resolve => {
      const fieldScale = Math.floor(Math.pow(1 / this.getField(true)
        .map(p => p.getSpriteScale())
        .reduce((highestScale: number, scale: number) => highestScale = Math.max(scale, highestScale), 0), 0.7) * 40
      ) / 40;
      this.setFieldScale(fieldScale).then(() => resolve());
    });
  }

  setFieldScale(scale: number, instant: boolean = false): Promise<void> {
    return new Promise(resolve => {
      scale *= 6;
      if (this.field.scale === scale) {
        return resolve();
      }

      const defaultWidth = this.arenaBg.width * 6;
      const defaultHeight = 132 * 6;
      const scaledWidth = this.arenaBg.width * scale;
      const scaledHeight = 132 * scale;

      this.tweens.add({
        targets: this.field,
        scale: scale,
        x: (defaultWidth - scaledWidth) / 2,
        y: defaultHeight - scaledHeight,
        duration: !instant ? Utils.fixedInt(Math.abs(this.field.scale - scale) * 200) : 0,
        ease: "Sine.easeInOut",
        onComplete: () => resolve()
      });
    });
  }

  getSpeciesFormIndex(species: PokemonSpecies, gender?: Gender, nature?: Nature, ignoreArena?: boolean): integer {
    if (!species.forms?.length) {
      return 0;
    }

    switch (species.speciesId) {
    case Species.UNOWN:
    case Species.SHELLOS:
    case Species.GASTRODON:
    case Species.BASCULIN:
    case Species.DEERLING:
    case Species.SAWSBUCK:
    case Species.FROAKIE:
    case Species.FROGADIER:
    case Species.SCATTERBUG:
    case Species.SPEWPA:
    case Species.VIVILLON:
    case Species.FLABEBE:
    case Species.FLOETTE:
    case Species.FLORGES:
    case Species.FURFROU:
    case Species.PUMPKABOO:
    case Species.GOURGEIST:
    case Species.ORICORIO:
    case Species.MAGEARNA:
    case Species.ZARUDE:
    case Species.SQUAWKABILLY:
    case Species.TATSUGIRI:
    case Species.GIMMIGHOUL:
    case Species.PALDEA_TAUROS:
      return Utils.randSeedInt(species.forms.length);
    case Species.PIKACHU:
      return Utils.randSeedInt(8);
    case Species.EEVEE:
      return Utils.randSeedInt(2);
    case Species.GRENINJA:
      return Utils.randSeedInt(2);
    case Species.ZYGARDE:
      return Utils.randSeedInt(3);
    case Species.MINIOR:
      return Utils.randSeedInt(6);
    case Species.ALCREMIE:
      return Utils.randSeedInt(9);
    case Species.MEOWSTIC:
    case Species.INDEEDEE:
    case Species.BASCULEGION:
    case Species.OINKOLOGNE:
      return gender === Gender.FEMALE ? 1 : 0;
    case Species.TOXTRICITY:
      const lowkeyNatures = [ Nature.LONELY, Nature.BOLD, Nature.RELAXED, Nature.TIMID, Nature.SERIOUS, Nature.MODEST, Nature.MILD, Nature.QUIET, Nature.BASHFUL, Nature.CALM, Nature.GENTLE, Nature.CAREFUL ];
      if (nature !== undefined && lowkeyNatures.indexOf(nature) > -1) {
        return 1;
      }
      return 0;
    }

    if (ignoreArena) {
      switch (species.speciesId) {
      case Species.BURMY:
      case Species.WORMADAM:
      case Species.ROTOM:
      case Species.LYCANROC:
        return Utils.randSeedInt(species.forms.length);
      }
      return 0;
    }

    return this.arena.getSpeciesFormIndex(species);
  }

  private getGeneratedOffsetGym(): boolean {
    let ret = false;
    this.executeWithSeedOffset(() => {
      ret = !Utils.randSeedInt(2);
    }, 0, this.seed.toString());
    return ret;
  }

  private getGeneratedWaveCycleOffset(): integer {
    let ret = 0;
    this.executeWithSeedOffset(() => {
      ret = Utils.randSeedInt(8) * 5;
    }, 0, this.seed.toString());
    return ret;
  }

  getEncounterBossSegments(waveIndex: integer, level: integer, species?: PokemonSpecies, forceBoss: boolean = false): integer {
    if (this.gameMode.isDaily && this.gameMode.isWaveFinal(waveIndex)) {
      return 5;
    }

    let isBoss: boolean;
    if (forceBoss || (species && (species.subLegendary || species.legendary || species.mythical))) {
      isBoss = true;
    } else {
      this.executeWithSeedOffset(() => {
        isBoss = waveIndex % 10 === 0 || (this.gameMode.hasRandomBosses && Utils.randSeedInt(100) < Math.min(Math.max(Math.ceil((waveIndex - 250) / 50), 0) * 2, 30));
      }, waveIndex << 2);
    }
    if (!isBoss) {
      return 0;
    }

    let ret: integer = 2;

    if (level >= 100) {
      ret++;
    }
    if (species) {
      if (species.baseTotal >= 670) {
        ret++;
      }
    }
    ret += Math.floor(waveIndex / 250);

    return ret;
  }

  trySpreadPokerus(): void {
    const party = this.getParty();
    const infectedIndexes: integer[] = [];
    const spread = (index: number, spreadTo: number) => {
      const partyMember = party[index + spreadTo];
      if (!partyMember.pokerus && !Utils.randSeedInt(10)) {
        partyMember.pokerus = true;
        infectedIndexes.push(index + spreadTo);
      }
    };
    party.forEach((pokemon, p) => {
      if (!pokemon.pokerus || infectedIndexes.indexOf(p) > -1) {
        return;
      }

      this.executeWithSeedOffset(() => {
        if (p) {
          spread(p, -1);
        }
        if (p < party.length - 1) {
          spread(p, 1);
        }
      }, this.currentBattle.waveIndex + (p << 8));
    });
  }

  resetSeed(waveIndex?: integer): void {
    const wave = waveIndex || this.currentBattle?.waveIndex || 0;
    this.waveSeed = Utils.shiftCharCodes(this.seed, wave);
    Phaser.Math.RND.sow([ this.waveSeed ]);
    console.log("Wave Seed:", this.waveSeed, wave);
    this.rngCounter = 0;
    //this.setScoreText("RNG: 0")
  }

  executeWithSeedOffset(func: Function, offset: integer, seedOverride?: string): void {
    if (!func) {
      return;
    }
    const tempRngCounter = this.rngCounter;
    const tempRngOffset = this.rngOffset;
    const tempRngSeedOverride = this.rngSeedOverride;
    const state = Phaser.Math.RND.state();
    Phaser.Math.RND.sow([ Utils.shiftCharCodes(seedOverride || this.seed, offset) ]);
    this.rngCounter = 0;
    this.rngOffset = offset;
    this.rngSeedOverride = seedOverride || "";
    func();
    Phaser.Math.RND.state(state);
    //this.setScoreText("RNG: " + tempRngCounter + " (Last sim: " + this.rngCounter + ")")
    this.rngCounter = tempRngCounter;
    this.rngOffset = tempRngOffset;
    this.rngSeedOverride = tempRngSeedOverride;
  }

  addFieldSprite(x: number, y: number, texture: string | Phaser.Textures.Texture, frame?: string | number, terrainColorRatio: number = 0): Phaser.GameObjects.Sprite {
    const ret = this.add.sprite(x, y, texture, frame);
    ret.setPipeline(this.fieldSpritePipeline);
    if (terrainColorRatio) {
      ret.pipelineData["terrainColorRatio"] = terrainColorRatio;
    }

    return ret;
  }

  addPokemonSprite(pokemon: Pokemon, x: number, y: number, texture: string | Phaser.Textures.Texture, frame?: string | number, hasShadow: boolean = false, ignoreOverride: boolean = false): Phaser.GameObjects.Sprite {
    const ret = this.addFieldSprite(x, y, texture, frame);
    this.initPokemonSprite(ret, pokemon, hasShadow, ignoreOverride);
    return ret;
  }

  initPokemonSprite(sprite: Phaser.GameObjects.Sprite, pokemon?: Pokemon, hasShadow: boolean = false, ignoreOverride: boolean = false): Phaser.GameObjects.Sprite {
    sprite.setPipeline(this.spritePipeline, { tone: [ 0.0, 0.0, 0.0, 0.0 ], hasShadow: hasShadow, ignoreOverride: ignoreOverride, teraColor: pokemon ? getTypeRgb(pokemon.getTeraType()) : undefined });
    this.spriteSparkleHandler.add(sprite);
    return sprite;
  }

  moveBelowOverlay<T extends Phaser.GameObjects.GameObject>(gameObject: T) {
    this.fieldUI.moveBelow<any>(gameObject, this.fieldOverlay);
  }
  processInfoButton(pressed: boolean): void {
    this.arenaFlyout.toggleFlyout(pressed);
  }

  showFieldOverlay(duration: integer): Promise<void> {
    return new Promise(resolve => {
      this.tweens.add({
        targets: this.fieldOverlay,
        alpha: 0.5,
        ease: "Sine.easeOut",
        duration: duration,
        onComplete: () => resolve()
      });
    });
  }

  hideFieldOverlay(duration: integer): Promise<void> {
    return new Promise(resolve => {
      this.tweens.add({
        targets: this.fieldOverlay,
        alpha: 0,
        duration: duration,
        ease: "Cubic.easeIn",
        onComplete: () => resolve()
      });
    });
  }

  updateShopOverlayOpacity(value: number): void {
    this.shopOverlayOpacity = value;

    if (this.shopOverlayShown) {
      this.shopOverlay.setAlpha(this.shopOverlayOpacity);
    }
  }

  showShopOverlay(duration: integer): Promise<void> {
    this.shopOverlayShown = true;
    return new Promise(resolve => {
      this.tweens.add({
        targets: this.shopOverlay,
        alpha: this.shopOverlayOpacity,
        ease: "Sine.easeOut",
        duration,
        onComplete: () => resolve()
      });
    });
  }

  hideShopOverlay(duration: integer): Promise<void> {
    this.shopOverlayShown = false;
    return new Promise(resolve => {
      this.tweens.add({
        targets: this.shopOverlay,
        alpha: 0,
        duration: duration,
        ease: "Cubic.easeIn",
        onComplete: () => resolve()
      });
    });
  }

  showEnemyModifierBar(): void {
    this.enemyModifierBar.setVisible(true);
  }

  hideEnemyModifierBar(): void {
    this.enemyModifierBar.setVisible(false);
  }

  updateBiomeWaveText(): void {
    const isBoss = !(this.currentBattle.waveIndex % 10);
    const biomeString: string = getBiomeName(this.arena.biomeType);
    this.fieldUI.moveAbove(this.biomeWaveText, this.luckText);
    this.biomeWaveText.setText( biomeString + " - " + this.currentBattle.waveIndex.toString());
    this.biomeWaveText.setColor(!isBoss ? "#ffffff" : "#f89890");
    this.biomeWaveText.setShadowColor(!isBoss ? "#636363" : "#984038");
    this.biomeWaveText.setVisible(true);
  }

  updateMoneyText(forceVisible: boolean = true): void {
    if (this.money === undefined) {
      return;
    }
    const formattedMoney = Utils.formatMoney(this.moneyFormat, this.money);
    this.moneyText.setText(`₽${formattedMoney}`);
    this.fieldUI.moveAbove(this.moneyText, this.luckText);
    if (forceVisible) {
      this.moneyText.setVisible(true);
    }
  }

  animateMoneyChanged(positiveChange: boolean): void {
    if (this.tweens.getTweensOf(this.moneyText).length > 0) {
      return;
    }
    const deltaScale = this.moneyText.scale * 0.14 * (positiveChange ? 1 : -1);
    this.moneyText.setShadowColor(positiveChange ? "#008000" : "#FF0000");
    this.tweens.add({
      targets: this.moneyText,
      duration: 250,
      scale: this.moneyText.scale + deltaScale,
      loop: 0,
      yoyo: true,
      onComplete: (_) => this.moneyText.setShadowColor(getTextColor(TextStyle.MONEY, true)),
    });
  }

  updateScoreText(): void {
    //this.scoreText.setText(`Score: ${this.score.toString()}`);
    //this.scoreText.setVisible(this.gameMode.isDaily);
  }
  setScoreText(text: string): void {
    if (this.scoreText == undefined)
      return;
    if (this.scoreText.setText == undefined)
      return;
    if (this.scoreText.setVisible == undefined)
      return;
    this.scoreText.setText(text);
    this.scoreText.setVisible(true);
  }

  updateAndShowText(duration: integer): void {
    const labels = [ this.luckLabelText, this.luckText ];
    labels.forEach(t => t.setAlpha(0));
    const luckValue = getPartyLuckValue(this.getParty());
    this.luckText.setText(getLuckString(luckValue));
    if (luckValue < 14) {
      this.luckText.setTint(getLuckTextTint(luckValue));
    } else {
      this.luckText.setTint(0xffef5c, 0x47ff69, 0x6b6bff, 0xff6969);
    }
    this.luckLabelText.setX((this.game.canvas.width / 6) - 2 - (this.luckText.displayWidth + 2));
    this.tweens.add({
      targets: labels,
      duration: duration,
      alpha: 1,
      onComplete: () => {
        labels.forEach(t => t.setVisible(true));
      }
    });
  }

  hideLuckText(duration: integer): void {
    if (this.reroll) {
      return;
    }
    const labels = [ this.luckLabelText, this.luckText ];
    this.tweens.add({
      targets: labels,
      duration: duration,
      alpha: 0,
      onComplete: () => {
        labels.forEach(l => l.setVisible(false));
      }
    });
  }

  updateUIPositions(): void {
    const enemyModifierCount = this.enemyModifiers.filter(m => m.isIconVisible(this)).length;
    const biomeWaveTextHeight = this.biomeWaveText.getBottomLeft().y - this.biomeWaveText.getTopLeft().y;
    this.biomeWaveText.setY(
      -(this.game.canvas.height / 6) + (enemyModifierCount ? enemyModifierCount <= 12 ? 15 : 24 : 0) + (biomeWaveTextHeight / 2)
    );
    this.moneyText.setY(this.biomeWaveText.y + 10);
    this.scoreText.setY(this.moneyText.y + 10);
    [ this.luckLabelText, this.luckText ].map(l => l.setY((this.scoreText.visible ? this.scoreText : this.moneyText).y + 10));
    const offsetY = (this.scoreText.visible ? this.scoreText : this.moneyText).y + 15;
    this.partyExpBar.setY(offsetY);
    this.candyBar.setY(offsetY + 15);
    this.ui?.achvBar.setY(this.game.canvas.height / 6 + offsetY);
  }

  /**
   * Pushes all {@linkcode Phaser.GameObjects.Text} objects in the top right to the bottom of the canvas
   */
  sendTextToBack(): void {
    this.fieldUI.sendToBack(this.biomeWaveText);
    this.fieldUI.sendToBack(this.moneyText);
    this.fieldUI.sendToBack(this.scoreText);
  }

  addFaintedEnemyScore(enemy: EnemyPokemon): void {
    let scoreIncrease = enemy.getSpeciesForm().getBaseExp() * (enemy.level / this.getMaxExpLevel()) * ((enemy.ivs.reduce((iv: integer, total: integer) => total += iv, 0) / 93) * 0.2 + 0.8);
    this.findModifiers(m => m instanceof PokemonHeldItemModifier && m.pokemonId === enemy.id, false).map(m => scoreIncrease *= (m as PokemonHeldItemModifier).getScoreMultiplier());
    if (enemy.isBoss()) {
      scoreIncrease *= Math.sqrt(enemy.bossSegments);
    }
    this.currentBattle.battleScore += Math.ceil(scoreIncrease);
  }

  getMaxExpLevel(ignoreLevelCap?: boolean): integer {
    if (ignoreLevelCap) {
      return Number.MAX_SAFE_INTEGER;
    }
    const waveIndex = Math.ceil((this.currentBattle?.waveIndex || 1) / 10) * 10;
    const difficultyWaveIndex = this.gameMode.getWaveForDifficulty(waveIndex);
    const baseLevel = (1 + difficultyWaveIndex / 2 + Math.pow(difficultyWaveIndex / 25, 2)) * 1.2;
    return Math.ceil(baseLevel / 2) * 2 + 2;
  }

  randomSpecies(waveIndex: integer, level: integer, fromArenaPool?: boolean, speciesFilter?: PokemonSpeciesFilter, filterAllEvolutions?: boolean): PokemonSpecies {
    if (fromArenaPool) {
      return this.arena.randomSpecies(waveIndex, level,null , getPartyLuckValue(this.party));
    }
    LoggerTools.rarities[LoggerTools.rarityslot[0]] = ""
    const filteredSpecies = speciesFilter ? [...new Set(allSpecies.filter(s => s.isCatchable()).filter(speciesFilter).map(s => {
      if (!filterAllEvolutions) {
        while (pokemonPrevolutions.hasOwnProperty(s.speciesId)) {
          s = getPokemonSpecies(pokemonPrevolutions[s.speciesId]);
        }
      }
      return s;
    }))] : allSpecies.filter(s => s.isCatchable());
    return filteredSpecies[Utils.randSeedInt(filteredSpecies.length)];
  }

  generateRandomBiome(waveIndex: integer): Biome {
    const relWave = waveIndex % 250;
    const biomes = Utils.getEnumValues(Biome).slice(1, Utils.getEnumValues(Biome).filter(b => b >= 40).length * -1);
    const maxDepth = biomeDepths[Biome.END][0] - 2;
    const depthWeights = new Array(maxDepth + 1).fill(null)
      .map((_, i: integer) => ((1 - Math.min(Math.abs((i / (maxDepth - 1)) - (relWave / 250)) + 0.25, 1)) / 0.75) * 250);
    const biomeThresholds: integer[] = [];
    let totalWeight = 0;
    for (const biome of biomes) {
      totalWeight += Math.ceil(depthWeights[biomeDepths[biome][0] - 1] / biomeDepths[biome][1]);
      biomeThresholds.push(totalWeight);
    }

    const randInt = Utils.randSeedInt(totalWeight);

    for (const biome of biomes) {
      if (randInt < biomeThresholds[biome]) {
        return biome;
      }
    }

    return biomes[Utils.randSeedInt(biomes.length)];
  }

  isBgmPlaying(): boolean {
    return this.bgm && this.bgm.isPlaying;
  }

  playBgm(bgmName?: string, fadeOut?: boolean): void {
    if (bgmName === undefined) {
      bgmName = this.currentBattle?.getBgmOverride(this) || this.arena?.bgm;
    }
    if (this.bgm && bgmName === this.bgm.key) {
      if (!this.bgm.isPlaying) {
        this.bgm.play({
          volume: this.masterVolume * this.bgmVolume
        });
      }
      return;
    }
    if (fadeOut && !this.bgm) {
      fadeOut = false;
    }
    this.bgmCache.add(bgmName);
    this.loadBgm(bgmName);
    let loopPoint = 0;
    loopPoint = bgmName === this.arena.bgm
      ? this.arena.getBgmLoopPoint()
      : this.getBgmLoopPoint(bgmName);
    let loaded = false;
    const playNewBgm = () => {
      this.ui.bgmBar.setBgmToBgmBar(bgmName);
      if (bgmName === null && this.bgm && !this.bgm.pendingRemove) {
        this.bgm.play({
          volume: this.masterVolume * this.bgmVolume
        });
        return;
      }
      if (this.bgm && !this.bgm.pendingRemove && this.bgm.isPlaying) {
        this.bgm.stop();
      }
      this.bgm = this.sound.add(bgmName, { loop: true });
      this.bgm.play({
        volume: this.masterVolume * this.bgmVolume
      });
      if (loopPoint) {
        this.bgm.on("looped", () => this.bgm.play({ seek: loopPoint }));
      }
    };
    this.load.once(Phaser.Loader.Events.COMPLETE, () => {
      loaded = true;
      if (!fadeOut || !this.bgm.isPlaying) {
        playNewBgm();
      }
    });
    if (fadeOut) {
      const onBgmFaded = () => {
        if (loaded && (!this.bgm.isPlaying || this.bgm.pendingRemove)) {
          playNewBgm();
        }
      };
      this.time.delayedCall(this.fadeOutBgm(500, true) ? 750 : 250, onBgmFaded);
    }
    if (!this.load.isLoading()) {
      this.load.start();
    }
  }

  pauseBgm(): boolean {
    if (this.bgm && !this.bgm.pendingRemove && this.bgm.isPlaying) {
      this.bgm.pause();
      return true;
    }
    return false;
  }

  resumeBgm(): boolean {
    if (this.bgm && !this.bgm.pendingRemove && this.bgm.isPaused) {
      this.bgm.resume();
      return true;
    }
    return false;
  }

  updateSoundVolume(): void {
    if (this.sound) {
      for (const sound of this.sound.getAllPlaying()) {
        (sound as AnySound).setVolume(this.masterVolume * (this.bgmCache.has(sound.key) ? this.bgmVolume : this.seVolume));
      }
    }
  }

  fadeOutBgm(duration: integer = 500, destroy: boolean = true): boolean {
    if (!this.bgm) {
      return false;
    }
    const bgm = this.sound.getAllPlaying().find(bgm => bgm.key === this.bgm.key);
    if (bgm) {
      SoundFade.fadeOut(this, this.bgm, duration, destroy);
      return true;
    }

    return false;
  }

  playSound(sound: string | AnySound, config?: object): AnySound {
    if (config) {
      if (config.hasOwnProperty("volume")) {
        config["volume"] *= this.masterVolume * this.seVolume;
      } else {
        config["volume"] = this.masterVolume * this.seVolume;
      }
    } else {
      config = { volume: this.masterVolume * this.seVolume };
    }
    // PRSFX sounds are mixed too loud
    if ((typeof sound === "string" ? sound : sound.key).startsWith("PRSFX- ")) {
      config["volume"] *= 0.5;
    }
    if (typeof sound === "string") {
      this.sound.play(sound, config);
      return this.sound.get(sound) as AnySound;
    } else {
      sound.play(config);
      return sound;
    }
  }

  playSoundWithoutBgm(soundName: string, pauseDuration?: integer): AnySound {
    this.bgmCache.add(soundName);
    const resumeBgm = this.pauseBgm();
    this.playSound(soundName);
    const sound = this.sound.get(soundName) as AnySound;
    if (this.bgmResumeTimer) {
      this.bgmResumeTimer.destroy();
    }
    if (resumeBgm) {
      this.bgmResumeTimer = this.time.delayedCall((pauseDuration || Utils.fixedInt(sound.totalDuration * 1000)), () => {
        this.resumeBgm();
        this.bgmResumeTimer = null;
      });
    }
    return sound;
  }

  getBgmLoopPoint(bgmName: string): number {
    switch (bgmName) {
    case "battle_kanto_champion": //B2W2 Kanto Champion Battle
      return 13.950;
    case "battle_johto_champion": //B2W2 Johto Champion Battle
      return 23.498;
    case "battle_hoenn_champion": //B2W2 Hoenn Champion Battle
      return 11.328;
    case "battle_sinnoh_champion": //B2W2 Sinnoh Champion Battle
      return 12.235;
    case "battle_champion_alder": //BW Unova Champion Battle
      return 27.653;
    case "battle_champion_iris": //B2W2 Unova Champion Battle
      return 10.145;
    case "battle_kalos_champion": //XY Kalos Champion Battle
      return 10.380;
    case "battle_alola_champion": //USUM Alola Champion Battle
      return 13.025;
    case "battle_galar_champion": //SWSH Galar Champion Battle
      return 61.635;
    case "battle_champion_geeta": //SV Champion Geeta Battle
      return 37.447;
    case "battle_champion_nemona": //SV Champion Nemona Battle
      return 14.914;
    case "battle_champion_kieran": //SV Champion Kieran Battle
      return 7.206;
    case "battle_hoenn_elite": //ORAS Elite Four Battle
      return 11.350;
    case "battle_unova_elite": //BW Elite Four Battle
      return 17.730;
    case "battle_kalos_elite": //XY Elite Four Battle
      return 12.340;
    case "battle_alola_elite": //SM Elite Four Battle
      return 19.212;
    case "battle_galar_elite": //SWSH League Tournament Battle
      return 164.069;
    case "battle_paldea_elite": //SV Elite Four Battle
      return 12.770;
    case "battle_bb_elite": //SV BB League Elite Four Battle
      return 19.434;
    case "battle_final_encounter": //PMD RTDX Rayquaza's Domain
      return 19.159;
    case "battle_final": //BW Ghetsis Battle
      return 16.453;
    case "battle_kanto_gym": //B2W2 Kanto Gym Battle
      return 13.857;
    case "battle_johto_gym": //B2W2 Johto Gym Battle
      return 12.911;
    case "battle_hoenn_gym": //B2W2 Hoenn Gym Battle
      return 12.379;
    case "battle_sinnoh_gym": //B2W2 Sinnoh Gym Battle
      return 13.122;
    case "battle_unova_gym": //BW Unova Gym Battle
      return 19.145;
    case "battle_kalos_gym": //XY Kalos Gym Battle
      return 44.810;
    case "battle_galar_gym": //SWSH Galar Gym Battle
      return 171.262;
    case "battle_paldea_gym": //SV Paldea Gym Battle
      return 127.489;
    case "battle_legendary_kanto": //XY Kanto Legendary Battle
      return 32.966;
    case "battle_legendary_raikou": //HGSS Raikou Battle
      return 12.632;
    case "battle_legendary_entei": //HGSS Entei Battle
      return 2.905;
    case "battle_legendary_suicune": //HGSS Suicune Battle
      return 12.636;
    case "battle_legendary_lugia": //HGSS Lugia Battle
      return 19.770;
    case "battle_legendary_ho_oh": //HGSS Ho-oh Battle
      return 17.668;
    case "battle_legendary_regis_g5": //B2W2 Legendary Titan Battle
      return 49.500;
    case "battle_legendary_regis_g6": //ORAS Legendary Titan Battle
      return 21.130;
    case "battle_legendary_gro_kyo": //ORAS Groudon & Kyogre Battle
      return 10.547;
    case "battle_legendary_rayquaza": //ORAS Rayquaza Battle
      return 10.495;
    case "battle_legendary_deoxys": //ORAS Deoxys Battle
      return 13.333;
    case "battle_legendary_lake_trio": //ORAS Lake Guardians Battle
      return 16.887;
    case "battle_legendary_sinnoh": //ORAS Sinnoh Legendary Battle
      return 22.770;
    case "battle_legendary_dia_pal": //ORAS Dialga & Palkia Battle
      return 16.009;
    case "battle_legendary_giratina": //ORAS Giratina Battle
      return 10.451;
    case "battle_legendary_arceus": //HGSS Arceus Battle
      return 9.595;
    case "battle_legendary_unova": //BW Unova Legendary Battle
      return 13.855;
    case "battle_legendary_kyurem": //BW Kyurem Battle
      return 18.314;
    case "battle_legendary_res_zek": //BW Reshiram & Zekrom Battle
      return 18.329;
    case "battle_legendary_xern_yvel": //XY Xerneas & Yveltal Battle
      return 26.468;
    case "battle_legendary_tapu": //SM Tapu Battle
      return 0.000;
    case "battle_legendary_sol_lun": //SM Solgaleo & Lunala Battle
      return 6.525;
    case "battle_legendary_ub": //SM Ultra Beast Battle
      return 9.818;
    case "battle_legendary_dusk_dawn": //USUM Dusk Mane & Dawn Wings Necrozma Battle
      return 5.211;
    case "battle_legendary_ultra_nec": //USUM Ultra Necrozma Battle
      return 10.344;
    case "battle_legendary_zac_zam": //SWSH Zacian & Zamazenta Battle
      return 11.424;
    case "battle_legendary_glas_spec": //SWSH Glastrier & Spectrier Battle
      return 12.503;
    case "battle_legendary_calyrex": //SWSH Calyrex Battle
      return 50.641;
    case "battle_legendary_birds_galar": //SWSH Galarian Legendary Birds Battle
      return 0.175;
    case "battle_legendary_ruinous": //SV Treasures of Ruin Battle
      return 6.333;
    case "battle_legendary_kor_mir": //SV Depths of Area Zero Battle
      return 6.442;
    case "battle_legendary_loyal_three": //SV Loyal Three Battle
      return 6.500;
    case "battle_legendary_ogerpon": //SV Ogerpon Battle
      return 14.335;
    case "battle_legendary_terapagos": //SV Terapagos Battle
      return 24.377;
    case "battle_legendary_pecharunt": //SV Pecharunt Battle
      return 6.508;
    case "battle_rival": //BW Rival Battle
      return 14.110;
    case "battle_rival_2": //BW N Battle
      return 17.714;
    case "battle_rival_3": //BW Final N Battle
      return 17.586;
    case "battle_trainer": //BW Trainer Battle
      return 13.686;
    case "battle_wild": //BW Wild Battle
      return 12.703;
    case "battle_wild_strong": //BW Strong Wild Battle
      return 13.940;
    case "end_summit": //PMD RTDX Sky Tower Summit
      return 30.025;
    case "battle_rocket_grunt": //HGSS Team Rocket Battle
      return 12.707;
    case "battle_aqua_magma_grunt": //ORAS Team Aqua & Magma Battle
      return 12.062;
    case "battle_galactic_grunt": //BDSP Team Galactic Battle
      return 13.043;
    case "battle_plasma_grunt": //BW Team Plasma Battle
      return 12.974;
    case "battle_flare_grunt": //XY Team Flare Battle
      return 4.228;
    case "battle_rocket_boss": //USUM Giovanni Battle
      return 9.115;
    case "battle_aqua_magma_boss": //ORAS Archie & Maxie Battle
      return 14.847;
    case "battle_galactic_boss": //BDSP Cyrus Battle
      return 106.962;
    case "battle_plasma_boss": //B2W2 Ghetsis Battle
      return 25.624;
    case "battle_flare_boss": //XY Lysandre Battle
      return 8.085;
    }

    return 0;
  }

  toggleInvert(invert: boolean): void {
    if (invert) {
      this.cameras.main.setPostPipeline(InvertPostFX);
    } else {
      this.cameras.main.removePostPipeline("InvertPostFX");
    }
  }

  /* Phase Functions */
  getCurrentPhase(): Phase {
    return this.currentPhase;
  }

  getStandbyPhase(): Phase {
    return this.standbyPhase;
  }


  /**
   * Adds a phase to the conditional queue and ensures it is executed only when the specified condition is met.
   *
   * This method allows deferring the execution of a phase until certain conditions are met, which is useful for handling
   * situations like abilities and entry hazards that depend on specific game states.
   *
   * @param {Phase} phase - The phase to be added to the conditional queue.
   * @param {() => boolean} condition - A function that returns a boolean indicating whether the phase should be executed.
   *
   */
  pushConditionalPhase(phase: Phase, condition: () => boolean): void {
    this.conditionalQueue.push([condition, phase]);
  }

  /**
   * Adds a phase to nextCommandPhaseQueue, as long as boolean passed in is false
   * @param phase {@linkcode Phase} the phase to add
   * @param defer boolean on which queue to add to, defaults to false, and adds to phaseQueue
   */
  pushPhase(phase: Phase, defer: boolean = false): void {
    (!defer ? this.phaseQueue : this.nextCommandPhaseQueue).push(phase);
  }

  /**
   * Adds Phase to the end of phaseQueuePrepend, or at phaseQueuePrependSpliceIndex
   * @param phase {@linkcode Phase} the phase to add
   */
  unshiftPhase(phase: Phase): void {
    if (this.phaseQueuePrependSpliceIndex === -1) {
      this.phaseQueuePrepend.push(phase);
    } else {
      this.phaseQueuePrepend.splice(this.phaseQueuePrependSpliceIndex, 0, phase);
    }
  }

  /**
   * Clears the phaseQueue
   */
  clearPhaseQueue(): void {
    this.phaseQueue.splice(0, this.phaseQueue.length);
  }

  /**
   * Used by function unshiftPhase(), sets index to start inserting at current length instead of the end of the array, useful if phaseQueuePrepend gets longer with Phases
   */
  setPhaseQueueSplice(): void {
    this.phaseQueuePrependSpliceIndex = this.phaseQueuePrepend.length;
  }

  /**
   * Resets phaseQueuePrependSpliceIndex to -1, implies that calls to unshiftPhase will insert at end of phaseQueuePrepend
   */
  clearPhaseQueueSplice(): void {
    this.phaseQueuePrependSpliceIndex = -1;
  }

  /**
   * Is called by each Phase implementations "end()" by default
   * We dump everything from phaseQueuePrepend to the start of of phaseQueue
   * then removes first Phase and starts it
   */
  shiftPhase(): void {
    if (this.standbyPhase) {
      this.currentPhase = this.standbyPhase;
      this.standbyPhase = null;
      return;
    }

    if (this.phaseQueuePrependSpliceIndex > -1) {
      this.clearPhaseQueueSplice();
    }
    if (this.phaseQueuePrepend.length) {
      while (this.phaseQueuePrepend.length) {
        this.phaseQueue.unshift(this.phaseQueuePrepend.pop());
      }
    }
    if (!this.phaseQueue.length) {
      this.populatePhaseQueue();
      // Clear the conditionalQueue if there are no phases left in the phaseQueue
      this.conditionalQueue = [];
    }
    this.currentPhase = this.phaseQueue.shift();

    // Check if there are any conditional phases queued
    if (this.conditionalQueue?.length) {
      // Retrieve the first conditional phase from the queue
      const conditionalPhase = this.conditionalQueue.shift();
      // Evaluate the condition associated with the phase
      if (conditionalPhase[0]()) {
        // If the condition is met, add the phase to the phase queue
        this.pushPhase(conditionalPhase[1]);
      } else {
        // If the condition is not met, re-add the phase back to the front of the conditional queue
        this.conditionalQueue.unshift(conditionalPhase);
      }
    }

    this.currentPhase.start();
  }

  overridePhase(phase: Phase): boolean {
    if (this.standbyPhase) {
      return false;
    }

    this.standbyPhase = this.currentPhase;
    this.currentPhase = phase;
    phase.start();

    return true;
  }

  findPhase(phaseFilter: (phase: Phase) => boolean): Phase {
    return this.phaseQueue.find(phaseFilter);
  }

  tryReplacePhase(phaseFilter: (phase: Phase) => boolean, phase: Phase): boolean {
    const phaseIndex = this.phaseQueue.findIndex(phaseFilter);
    if (phaseIndex > -1) {
      this.phaseQueue[phaseIndex] = phase;
      return true;
    }
    return false;
  }

  tryRemovePhase(phaseFilter: (phase: Phase) => boolean): boolean {
    const phaseIndex = this.phaseQueue.findIndex(phaseFilter);
    if (phaseIndex > -1) {
      this.phaseQueue.splice(phaseIndex, 1);
      return true;
    }
    return false;
  }

  pushMovePhase(movePhase: MovePhase, priorityOverride?: integer): void {
    const movePriority = new Utils.IntegerHolder(priorityOverride !== undefined ? priorityOverride : movePhase.move.getMove().priority);
    applyAbAttrs(IncrementMovePriorityAbAttr, movePhase.pokemon, null, movePhase.move.getMove(), movePriority);
    const lowerPriorityPhase = this.phaseQueue.find(p => p instanceof MovePhase && p.move.getMove().priority < movePriority.value);
    if (lowerPriorityPhase) {
      this.phaseQueue.splice(this.phaseQueue.indexOf(lowerPriorityPhase), 0, movePhase);
    } else {
      this.pushPhase(movePhase);
    }
  }

  /**
   * Tries to add the input phase to index before target phase in the phaseQueue, else simply calls unshiftPhase()
   * @param phase {@linkcode Phase} the phase to be added
   * @param targetPhase {@linkcode Phase} the type of phase to search for in phaseQueue
   * @returns boolean if a targetPhase was found and added
   */
  prependToPhase(phase: Phase, targetPhase: Constructor<Phase>): boolean {
    const targetIndex = this.phaseQueue.findIndex(ph => ph instanceof targetPhase);

    if (targetIndex !== -1) {
      this.phaseQueue.splice(targetIndex, 0, phase);
      return true;
    } else {
      this.unshiftPhase(phase);
      return false;
    }
  }

  /**
   * Adds a MessagePhase, either to PhaseQueuePrepend or nextCommandPhaseQueue
   * @param message string for MessagePhase
   * @param callbackDelay optional param for MessagePhase constructor
   * @param prompt optional param for MessagePhase constructor
   * @param promptDelay optional param for MessagePhase constructor
   * @param defer boolean for which queue to add it to, false -> add to PhaseQueuePrepend, true -> nextCommandPhaseQueue
   */
  queueMessage(message: string, callbackDelay?: integer, prompt?: boolean, promptDelay?: integer, defer?: boolean) {
    const phase = new MessagePhase(this, message, callbackDelay, prompt, promptDelay);
    if (!defer) {
      // adds to the end of PhaseQueuePrepend
      this.unshiftPhase(phase);
    } else {
      //remember that pushPhase adds it to nextCommandPhaseQueue
      this.pushPhase(phase);
    }
  }

  /**
   * Moves everything from nextCommandPhaseQueue to phaseQueue (keeping order)
   */
  populatePhaseQueue(): void {
    if (this.nextCommandPhaseQueue.length) {
      this.phaseQueue.push(...this.nextCommandPhaseQueue);
      this.nextCommandPhaseQueue.splice(0, this.nextCommandPhaseQueue.length);
    }
    this.phaseQueue.push(new TurnInitPhase(this));
  }

  addMoney(amount: integer): void {
    this.money = Math.min(this.money + amount, Number.MAX_SAFE_INTEGER);
    this.updateMoneyText();
    this.animateMoneyChanged(true);
    this.validateAchvs(MoneyAchv);
  }

  getWaveMoneyAmount(moneyMultiplier: number): integer {
    const waveIndex = this.currentBattle.waveIndex;
    const waveSetIndex = Math.ceil(waveIndex / 10) - 1;
    const moneyValue = Math.pow((waveSetIndex + 1 + (0.75 + (((waveIndex - 1) % 10) + 1) / 10)) * 100, 1 + 0.005 * waveSetIndex) * moneyMultiplier;
    return Math.floor(moneyValue / 10) * 10;
  }

  addModifier(modifier: Modifier, ignoreUpdate?: boolean, playSound?: boolean, virtual?: boolean, instant?: boolean): Promise<boolean> {
    return new Promise(resolve => {
      let success = false;
      const soundName = modifier.type.soundName;
      this.validateAchvs(ModifierAchv, modifier);
      const modifiersToRemove: PersistentModifier[] = [];
      const modifierPromises: Promise<boolean>[] = [];
      if (modifier instanceof PersistentModifier) {
        if (modifier instanceof TerastallizeModifier) {
          modifiersToRemove.push(...(this.findModifiers(m => m instanceof TerastallizeModifier && m.pokemonId === modifier.pokemonId)));
        }
        if ((modifier as PersistentModifier).add(this.modifiers, !!virtual, this)) {
          if (modifier instanceof PokemonFormChangeItemModifier || modifier instanceof TerastallizeModifier) {
            success = modifier.apply([ this.getPokemonById(modifier.pokemonId), true ]);
          }
          if (playSound && !this.sound.get(soundName)) {
            this.playSound(soundName);
          }
        } else if (!virtual) {
          const defaultModifierType = getDefaultModifierTypeForTier(modifier.type.tier);
          this.queueMessage(`The stack for this item is full.\n You will receive ${defaultModifierType.name} instead.`, null, true);
          return this.addModifier(defaultModifierType.newModifier(), ignoreUpdate, playSound, false, instant).then(success => resolve(success));
        }

        for (const rm of modifiersToRemove) {
          this.removeModifier(rm);
        }

        if (!ignoreUpdate && !virtual) {
          return this.updateModifiers(true, instant).then(() => resolve(success));
        }
      } else if (modifier instanceof ConsumableModifier) {
        if (playSound && !this.sound.get(soundName)) {
          this.playSound(soundName);
        }

        if (modifier instanceof ConsumablePokemonModifier) {
          for (const p in this.party) {
            const pokemon = this.party[p];

            const args: any[] = [ pokemon ];
            if (modifier instanceof PokemonHpRestoreModifier) {
              if (!(modifier as PokemonHpRestoreModifier).fainted) {
                const hpRestoreMultiplier = new Utils.IntegerHolder(1);
                this.applyModifiers(HealingBoosterModifier, true, hpRestoreMultiplier);
                args.push(hpRestoreMultiplier.value);
              } else {
                args.push(1);
              }
            } else if (modifier instanceof FusePokemonModifier) {
              args.push(this.getPokemonById(modifier.fusePokemonId) as PlayerPokemon);
            }

            if (modifier.shouldApply(args)) {
              const result = modifier.apply(args);
              if (result instanceof Promise) {
                modifierPromises.push(result.then(s => success ||= s));
              } else {
                success ||= result;
              }
            }
          }

          return Promise.allSettled([this.party.map(p => p.updateInfo(instant)), ...modifierPromises]).then(() => resolve(success));
        } else {
          const args = [ this ];
          if (modifier.shouldApply(args)) {
            const result = modifier.apply(args);
            if (result instanceof Promise) {
              return result.then(success => resolve(success));
            } else {
              success ||= result;
            }
          }
        }
      }

      resolve(success);
    });
  }

  addEnemyModifier(modifier: PersistentModifier, ignoreUpdate?: boolean, instant?: boolean): Promise<void> {
    return new Promise(resolve => {
      const modifiersToRemove: PersistentModifier[] = [];
      if (modifier instanceof TerastallizeModifier) {
        modifiersToRemove.push(...(this.findModifiers(m => m instanceof TerastallizeModifier && m.pokemonId === modifier.pokemonId, false)));
      }
      if ((modifier as PersistentModifier).add(this.enemyModifiers, false, this)) {
        if (modifier instanceof PokemonFormChangeItemModifier || modifier instanceof TerastallizeModifier) {
          modifier.apply([ this.getPokemonById(modifier.pokemonId), true ]);
        }
        for (const rm of modifiersToRemove) {
          this.removeModifier(rm, true);
        }
      }
      if (!ignoreUpdate) {
        this.updateModifiers(false, instant).then(() => resolve());
      } else {
        resolve();
      }
    });
  }

  /**
   * Try to transfer a held item to another pokemon.
   * If the recepient already has the maximum amount allowed for this item, the transfer is cancelled.
   * The quantity to transfer is automatically capped at how much the recepient can take before reaching the maximum stack size for the item.
   * A transfer that moves a quantity smaller than what is specified in the transferQuantity parameter is still considered successful.
   * @param itemModifier {@linkcode PokemonHeldItemModifier} item to transfer (represents the whole stack)
   * @param target {@linkcode Pokemon} pokemon recepient in this transfer
   * @param playSound {boolean}
   * @param transferQuantity {@linkcode integer} how many items of the stack to transfer. Optional, defaults to 1
   * @param instant {boolean}
   * @param ignoreUpdate {boolean}
   * @returns true if the transfer was successful
   */
  tryTransferHeldItemModifier(itemModifier: PokemonHeldItemModifier, target: Pokemon, playSound: boolean, transferQuantity: integer = 1, instant?: boolean, ignoreUpdate?: boolean): Promise<boolean> {
    return new Promise(resolve => {
      const source = itemModifier.pokemonId ? itemModifier.getPokemon(target.scene) : null;
      const cancelled = new Utils.BooleanHolder(false);
      Utils.executeIf(source && source.isPlayer() !== target.isPlayer(), () => applyAbAttrs(BlockItemTheftAbAttr, source, cancelled)).then(() => {
        if (cancelled.value) {
          return resolve(false);
        }
        const newItemModifier = itemModifier.clone() as PokemonHeldItemModifier;
        newItemModifier.pokemonId = target.id;
        const matchingModifier = target.scene.findModifier(m => m instanceof PokemonHeldItemModifier
                    && (m as PokemonHeldItemModifier).matchType(itemModifier) && m.pokemonId === target.id, target.isPlayer()) as PokemonHeldItemModifier;
        let removeOld = true;
        if (matchingModifier) {
          const maxStackCount = matchingModifier.getMaxStackCount(target.scene);
          if (matchingModifier.stackCount >= maxStackCount) {
            return resolve(false);
          }
          const countTaken = Math.min(transferQuantity, itemModifier.stackCount, maxStackCount - matchingModifier.stackCount);
          itemModifier.stackCount -= countTaken;
          newItemModifier.stackCount = matchingModifier.stackCount + countTaken;
          removeOld = !itemModifier.stackCount;
        } else {
          const countTaken = Math.min(transferQuantity, itemModifier.stackCount);
          itemModifier.stackCount -= countTaken;
          newItemModifier.stackCount = countTaken;
        }
        removeOld = !itemModifier.stackCount;
        if (!removeOld || !source || this.removeModifier(itemModifier, !source.isPlayer())) {
          const addModifier = () => {
            if (!matchingModifier || this.removeModifier(matchingModifier, !target.isPlayer())) {
              if (target.isPlayer()) {
                this.addModifier(newItemModifier, ignoreUpdate, playSound, false, instant).then(() => resolve(true));
              } else {
                this.addEnemyModifier(newItemModifier, ignoreUpdate, instant).then(() => resolve(true));
              }
            } else {
              resolve(false);
            }
          };
          if (source && source.isPlayer() !== target.isPlayer() && !ignoreUpdate) {
            this.updateModifiers(source.isPlayer(), instant).then(() => addModifier());
          } else {
            addModifier();
          }
          return;
        }
        resolve(false);
      });
    });
  }

  removePartyMemberModifiers(partyMemberIndex: integer): Promise<void> {
    return new Promise(resolve => {
      const pokemonId = this.getParty()[partyMemberIndex].id;
      const modifiersToRemove = this.modifiers.filter(m => m instanceof PokemonHeldItemModifier && (m as PokemonHeldItemModifier).pokemonId === pokemonId);
      for (const m of modifiersToRemove) {
        this.modifiers.splice(this.modifiers.indexOf(m), 1);
      }
      this.updateModifiers().then(() => resolve());
    });
  }

  generateEnemyModifiers(): Promise<void> {
    return new Promise(resolve => {
      if (this.currentBattle.battleSpec === BattleSpec.FINAL_BOSS) {
        return resolve();
      }
      const difficultyWaveIndex = this.gameMode.getWaveForDifficulty(this.currentBattle.waveIndex);
      const isFinalBoss = this.gameMode.isWaveFinal(this.currentBattle.waveIndex);
      let chances = Math.ceil(difficultyWaveIndex / 10);
      if (isFinalBoss) {
        chances = Math.ceil(chances * 2.5);
      }

      const party = this.getEnemyParty();

      if (this.currentBattle.trainer) {
        const modifiers = this.currentBattle.trainer.genModifiers(party);
        for (const modifier of modifiers) {
          this.addEnemyModifier(modifier, true, true);
        }
      }

      party.forEach((enemyPokemon: EnemyPokemon, i: integer) => {
        const isBoss = enemyPokemon.isBoss() || (this.currentBattle.battleType === BattleType.TRAINER && this.currentBattle.trainer.config.isBoss);
        let upgradeChance = 32;
        if (isBoss) {
          upgradeChance /= 2;
        }
        if (isFinalBoss) {
          upgradeChance /= 8;
        }
        const modifierChance = this.gameMode.getEnemyModifierChance(isBoss);
        let pokemonModifierChance = modifierChance;
        if (this.currentBattle.battleType === BattleType.TRAINER)
          pokemonModifierChance = Math.ceil(pokemonModifierChance * this.currentBattle.trainer.getPartyMemberModifierChanceMultiplier(i)); // eslint-disable-line
        let count = 0;
        for (let c = 0; c < chances; c++) {
          if (!Utils.randSeedInt(modifierChance)) {
            count++;
          }
        }
        if (isBoss) {
          count = Math.max(count, Math.floor(chances / 2));
        }
        getEnemyModifierTypesForWave(difficultyWaveIndex, count, [ enemyPokemon ], this.currentBattle.battleType === BattleType.TRAINER ? ModifierPoolType.TRAINER : ModifierPoolType.WILD, upgradeChance, this)
          .map(mt => mt.newModifier(enemyPokemon).add(this.enemyModifiers, false, this));
      });

      this.updateModifiers(false).then(() => resolve());
    });
  }

  /**
    * Removes all modifiers from enemy of PersistentModifier type
    */
  clearEnemyModifiers(): void {
    const modifiersToRemove = this.enemyModifiers.filter(m => m instanceof PersistentModifier);
    for (const m of modifiersToRemove) {
      this.enemyModifiers.splice(this.enemyModifiers.indexOf(m), 1);
    }
    this.updateModifiers(false).then(() => this.updateUIPositions());
  }

  /**
    * Removes all modifiers from enemy of PokemonHeldItemModifier type
    */
  clearEnemyHeldItemModifiers(): void {
    const modifiersToRemove = this.enemyModifiers.filter(m => m instanceof PokemonHeldItemModifier);
    for (const m of modifiersToRemove) {
      this.enemyModifiers.splice(this.enemyModifiers.indexOf(m), 1);
    }
    this.updateModifiers(false).then(() => this.updateUIPositions());
  }

  setModifiersVisible(visible: boolean) {
    [ this.modifierBar, this.enemyModifierBar ].map(m => m.setVisible(visible));
  }

  updateModifiers(player?: boolean, instant?: boolean): Promise<void> {
    if (player === undefined) {
      player = true;
    }
    return new Promise(resolve => {
      const modifiers = player ? this.modifiers : this.enemyModifiers as PersistentModifier[];
      for (let m = 0; m < modifiers.length; m++) {
        const modifier = modifiers[m];
        if (modifier instanceof PokemonHeldItemModifier && !this.getPokemonById((modifier as PokemonHeldItemModifier).pokemonId)) {
          modifiers.splice(m--, 1);
        }
      }
      for (const modifier of modifiers) {
        if (modifier instanceof PersistentModifier) {
          (modifier as PersistentModifier).virtualStackCount = 0;
        }
      }

      const modifiersClone = modifiers.slice(0);
      for (const modifier of modifiersClone) {
        if (!modifier.getStackCount()) {
          modifiers.splice(modifiers.indexOf(modifier), 1);
        }
      }

      this.updatePartyForModifiers(player ? this.getParty() : this.getEnemyParty(), instant).then(() => {
        (player ? this.modifierBar : this.enemyModifierBar).updateModifiers(modifiers);
        if (!player) {
          this.updateUIPositions();
        }
        resolve();
      });
    });
  }

  updatePartyForModifiers(party: Pokemon[], instant?: boolean): Promise<void> {
    return new Promise(resolve => {
      Promise.allSettled(party.map(p => {
        if (p.scene) {
          p.calculateStats();
        }
        return p.updateInfo(instant);
      })).then(() => resolve());
    });
  }

  removeModifier(modifier: PersistentModifier, enemy?: boolean): boolean {
    const modifiers = !enemy ? this.modifiers : this.enemyModifiers;
    const modifierIndex = modifiers.indexOf(modifier);
    if (modifierIndex > -1) {
      modifiers.splice(modifierIndex, 1);
      if (modifier instanceof PokemonFormChangeItemModifier || modifier instanceof TerastallizeModifier) {
        modifier.apply([ this.getPokemonById(modifier.pokemonId), false ]);
      }
      return true;
    }

    return false;
  }

  /**
   * Get all of the modifiers that match `modifierType`
   * @param modifierType The type of modifier to apply; must extend {@linkcode PersistentModifier}
   * @param player Whether to search the player (`true`) or the enemy (`false`); Defaults to `true`
   * @returns the list of all modifiers that matched `modifierType`.
   */
  getModifiers<T extends PersistentModifier>(modifierType: Constructor<T>, player: boolean = true): T[] {
    return (player ? this.modifiers : this.enemyModifiers).filter((m): m is T => m instanceof modifierType);
  }

  findModifiers(modifierFilter: ModifierPredicate, player: boolean = true): PersistentModifier[] {
    return (player ? this.modifiers : this.enemyModifiers).filter(m => (modifierFilter as ModifierPredicate)(m));
  }

  findModifier(modifierFilter: ModifierPredicate, player: boolean = true): PersistentModifier {
    return (player ? this.modifiers : this.enemyModifiers).find(m => (modifierFilter as ModifierPredicate)(m));
  }

  applyShuffledModifiers(scene: BattleScene, modifierType: Constructor<Modifier>, player: boolean = true, ...args: any[]): PersistentModifier[] {
    let modifiers = (player ? this.modifiers : this.enemyModifiers).filter(m => m instanceof modifierType && m.shouldApply(args));
    scene.executeWithSeedOffset(() => {
      const shuffleModifiers = mods => {
        if (mods.length < 1) {
          return mods;
        }
        const rand = Math.floor(Utils.randSeedInt(mods.length));
        return [mods[rand], ...shuffleModifiers(mods.filter((_, i) => i !== rand))];
      };
      modifiers = shuffleModifiers(modifiers);
    }, scene.currentBattle.turn << 4, scene.waveSeed);
    return this.applyModifiersInternal(modifiers, player, args);
  }

  applyModifiers(modifierType: Constructor<Modifier>, player: boolean = true, ...args: any[]): PersistentModifier[] {
    const modifiers = (player ? this.modifiers : this.enemyModifiers).filter(m => m instanceof modifierType && m.shouldApply(args));
    return this.applyModifiersInternal(modifiers, player, args);
  }

  applyModifiersInternal(modifiers: PersistentModifier[], player: boolean, args: any[]): PersistentModifier[] {
    const appliedModifiers: PersistentModifier[] = [];
    for (const modifier of modifiers) {
      if (modifier.apply(args)) {
        console.log("Applied", modifier.type.name, !player ? "(enemy)" : "");
        appliedModifiers.push(modifier);
      }
    }

    return appliedModifiers;
  }

  applyModifier(modifierType: Constructor<Modifier>, player: boolean = true, ...args: any[]): PersistentModifier {
    const modifiers = (player ? this.modifiers : this.enemyModifiers).filter(m => m instanceof modifierType && m.shouldApply(args));
    for (const modifier of modifiers) {
      if (modifier.apply(args)) {
        console.log("Applied", modifier.type.name, !player ? "(enemy)" : "");
        return modifier;
      }
    }

    return null;
  }

  triggerPokemonFormChange(pokemon: Pokemon, formChangeTriggerType: Constructor<SpeciesFormChangeTrigger>, delayed: boolean = false, modal: boolean = false): boolean {
    if (pokemonFormChanges.hasOwnProperty(pokemon.species.speciesId)) {
      const matchingFormChange = pokemonFormChanges[pokemon.species.speciesId].find(fc => fc.findTrigger(formChangeTriggerType) && fc.canChange(pokemon));
      if (matchingFormChange) {
        let phase: Phase;
        if (pokemon instanceof PlayerPokemon && !matchingFormChange.quiet) {
          phase = new FormChangePhase(this, pokemon, matchingFormChange, modal);
        } else {
          phase = new QuietFormChangePhase(this, pokemon, matchingFormChange);
        }
        if (pokemon instanceof PlayerPokemon && !matchingFormChange.quiet && modal) {
          this.overridePhase(phase);
        } else if (delayed) {
          this.pushPhase(phase);
        } else {
          this.unshiftPhase(phase);
        }
        return true;
      }
    }

    return false;
  }

  validateAchvs(achvType: Constructor<Achv>, ...args: unknown[]): void {
    const filteredAchvs = Object.values(achvs).filter(a => a instanceof achvType);
    for (const achv of filteredAchvs) {
      this.validateAchv(achv, args);
    }
  }

  validateAchv(achv: Achv, args?: any[]): boolean {
    if (!this.gameData.achvUnlocks.hasOwnProperty(achv.id) && achv.validate(this, args)) {
      this.gameData.achvUnlocks[achv.id] = new Date().getTime();
      this.ui.achvBar.showAchv(achv);
      if (vouchers.hasOwnProperty(achv.id)) {
        this.validateVoucher(vouchers[achv.id]);
      }
      return true;
    }

    return false;
  }

  validateVoucher(voucher: Voucher, args?: any[]): boolean {
    if (!this.gameData.voucherUnlocks.hasOwnProperty(voucher.id) && voucher.validate(this, args)) {
      this.gameData.voucherUnlocks[voucher.id] = new Date().getTime();
      this.ui.achvBar.showAchv(voucher);
      this.gameData.voucherCounts[voucher.voucherType]++;
      return true;
    }

    return false;
  }

  updateGameInfo(): void {
    const gameInfo = {
      playTime: this.sessionPlayTime ? this.sessionPlayTime : 0,
      gameMode: this.currentBattle ? this.gameMode.getName() : "Title",
      biome: this.currentBattle ? getBiomeName(this.arena.biomeType) : "",
      wave: this.currentBattle?.waveIndex || 0,
      party: this.party ? this.party.map(p => {
        return { name: p.name, level: p.level };
      }) : []
    };
    (window as any).gameInfo = gameInfo;
  }
}<|MERGE_RESOLUTION|>--- conflicted
+++ resolved
@@ -67,11 +67,8 @@
 import { UiTheme } from "#enums/ui-theme";
 import { TimedEventManager } from "#app/timed-event-manager.js";
 import i18next from "i18next";
-<<<<<<< HEAD
+import {TrainerType} from "#enums/trainer-type";
 import * as LoggerTools from "./logger"
-=======
-import {TrainerType} from "#enums/trainer-type";
->>>>>>> e1de9373
 
 export const bypassLogin = import.meta.env.VITE_BYPASS_LOGIN === "1";
 
