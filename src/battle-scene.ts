--- conflicted
+++ resolved
@@ -56,10 +56,7 @@
 import * as Overrides from "./overrides";
 import {InputsController} from "./inputs-controller";
 import {UiInputs} from "./ui-inputs";
-<<<<<<< HEAD
-=======
 import { MoneyFormat } from "./enums/money-format";
->>>>>>> 1af9f622
 import { NewArenaEvent } from "./battle-scene-events";
 
 export const bypassLogin = import.meta.env.VITE_BYPASS_LOGIN === "1";
@@ -1353,12 +1350,9 @@
     this.ui?.achvBar.setY(this.game.canvas.height / 6 + offsetY);
   }
 
-<<<<<<< HEAD
-=======
   /**
    * Pushes all {@linkcode Phaser.GameObjects.Text} objects in the top right to the bottom of the canvas
    */
->>>>>>> 1af9f622
   sendTextToBack(): void {
     this.fieldUI.sendToBack(this.biomeWaveText);
     this.fieldUI.sendToBack(this.moneyText);
