--- conflicted
+++ resolved
@@ -236,19 +236,8 @@
   public enableTouchControls = false;
   public enableVibration = false;
   public showBgmBar = true;
-<<<<<<< HEAD
-
-  /**
-   * Determines the selected battle style.
-   * - 0 = 'Switch'
-   * - 1 = 'Set' - The option to switch the active pokemon at the start of a battle will not display.
-   */
-  public battleStyle: BattleStyle = BattleStyle.SWITCH;
-
-=======
   /** Determines the selected battle style. */
   public battleStyle: BattleStyle = BattleStyle.SWITCH;
->>>>>>> b1e1a383
   /**
    * Defines whether or not to show type effectiveness hints
    * - true: No hints
