--- conflicted
+++ resolved
@@ -1,10 +1,6 @@
 import Phaser from "phaser";
 import UI from "./ui/ui";
-<<<<<<< HEAD
-import { NextEncounterPhase, NewBiomeEncounterPhase, SelectBiomePhase, MessagePhase, TurnInitPhase, ReturnPhase, LevelCapPhase, ShowTrainerPhase, LoginPhase, MovePhase, TitlePhase, SwitchPhase, runShinyCheck } from "./phases";
-=======
-import { NextEncounterPhase, NewBiomeEncounterPhase, SelectBiomePhase, MessagePhase, TurnInitPhase, ReturnPhase, LevelCapPhase, ShowTrainerPhase, LoginPhase, MovePhase, TitlePhase, SwitchPhase, SummonPhase, ToggleDoublePositionPhase } from "./phases";
->>>>>>> de29c1f0
+import { NextEncounterPhase, NewBiomeEncounterPhase, SelectBiomePhase, MessagePhase, TurnInitPhase, ReturnPhase, LevelCapPhase, ShowTrainerPhase, LoginPhase, MovePhase, TitlePhase, SwitchPhase, SummonPhase, ToggleDoublePositionPhase, runShinyCheck } from "./phases";
 import Pokemon, { PlayerPokemon, EnemyPokemon } from "./field/pokemon";
 import PokemonSpecies, { PokemonSpeciesFilter, allSpecies, getPokemonSpecies } from "./data/pokemon-species";
 import { Constructor } from "#app/utils";
@@ -20,11 +16,7 @@
 import { allMoves } from "./data/move";
 import { ModifierPoolType, getDefaultModifierTypeForTier, getEnemyModifierTypesForWave, getLuckString, getLuckTextTint, getModifierPoolForType, getModifierType, getPartyLuckValue, modifierTypes } from "./modifier/modifier-type";
 import AbilityBar from "./ui/ability-bar";
-<<<<<<< HEAD
-import { BlockItemTheftAbAttr, DoubleBattleChanceAbAttr, IncrementMovePriorityAbAttr, PostBattleInitAbAttr, SyncEncounterNatureAbAttr, applyAbAttrs, applyPostBattleInitAbAttrs } from "./data/ability";
-=======
-import { BlockItemTheftAbAttr, DoubleBattleChanceAbAttr, ChangeMovePriorityAbAttr, PostBattleInitAbAttr, applyAbAttrs, applyPostBattleInitAbAttrs } from "./data/ability";
->>>>>>> de29c1f0
+import { BlockItemTheftAbAttr, DoubleBattleChanceAbAttr, ChangeMovePriorityAbAttr, PostBattleInitAbAttr, SyncEncounterNatureAbAttr, applyAbAttrs, applyPostBattleInitAbAttrs } from "./data/ability";
 import { allAbilities } from "./data/ability";
 import Battle, { BattleType, FixedBattleConfig } from "./battle";
 import { GameMode, GameModes, getGameMode } from "./game-mode";
@@ -75,12 +67,9 @@
 import { TimedEventManager } from "#app/timed-event-manager.js";
 import i18next from "i18next";
 import {TrainerType} from "#enums/trainer-type";
-<<<<<<< HEAD
-import * as LoggerTools from "./logger"
-=======
 import { battleSpecDialogue } from "./data/dialogue";
 import { LoadingScene } from "./loading-scene";
->>>>>>> de29c1f0
+import * as LoggerTools from "./logger"
 
 export const bypassLogin = import.meta.env.VITE_BYPASS_LOGIN === "1";
 
@@ -135,7 +124,6 @@
   public enableTutorials: boolean = import.meta.env.VITE_BYPASS_TUTORIAL === "1";
   public enableMoveInfo: boolean = true;
   public enableRetries: boolean = false;
-<<<<<<< HEAD
   public damageDisplay: string = "Off";
   public lazyReloads: boolean = false;
   public menuChangesBiome: boolean = false;
@@ -148,9 +136,7 @@
   public waveShinyChecked: boolean = false;
   public tempWaveSeed: string;
   public tempRngCounter: integer = 0;
-=======
   public hideIvs: boolean = false;
->>>>>>> de29c1f0
   /**
    * Determines the condition for a notification should be shown for Candy Upgrades
    * - 0 = 'Off'
@@ -1005,13 +991,8 @@
     this.offsetGym = this.gameMode.isClassic && this.getGeneratedOffsetGym();
   }
 
-<<<<<<< HEAD
   randBattleSeedInt(range: integer, min: integer = 0, reason?: string): integer {
-    return this.currentBattle.randSeedInt(this, range, min, reason);
-=======
-  randBattleSeedInt(range: integer, min: integer = 0): integer {
-    return this.currentBattle?.randSeedInt(this, range, min);
->>>>>>> de29c1f0
+    return this.currentBattle?.randSeedInt(this, range, min, reason);
   }
 
   reset(clearScene: boolean = false, clearData: boolean = false, reloadI18n: boolean = false): void {
@@ -1115,7 +1096,6 @@
     }
   }
 
-<<<<<<< HEAD
   generatePokemonForBattle(battle: Battle) {
     var totalBst = 0;
     battle.enemyLevels.forEach((level, e) => {
@@ -1152,193 +1132,7 @@
       console.log(enemyPokemon.name);
     });
   }
-  peekBattleContents(waveIndex: integer) {
-    // This function is in progress
-    return;
-    
-    const _startingWave = Overrides.STARTING_WAVE_OVERRIDE || startingWave;
-    const originalWave = ((this.currentBattle?.waveIndex || (_startingWave - 1)) + 1);
-    const newWaveIndex = waveIndex;
-    const arenaBiome = this.arena.biomeType
-    this.emulateReset()
-    let newDouble: boolean;
-    let newBattleType: BattleType;
-    let newTrainer: Trainer;
-    let battleConfig: FixedBattleConfig = null;
-    let battleType: BattleType;
-    let trainerData: TrainerData;
-    let double: boolean;
-    const playerField = this.getPlayerField();
-
-    this.arena.biomeType = Biome.END
-
-    if (this.gameMode.isFixedBattle(newWaveIndex) && trainerData === undefined) {
-      battleConfig = this.gameMode.getFixedBattle(newWaveIndex);
-      newDouble = battleConfig.double;
-      newBattleType = battleConfig.battleType;
-      this.executeWithSeedOffset(() => newTrainer = battleConfig.getTrainer(this), (battleConfig.seedOffsetWaveIndex || newWaveIndex) << 8);
-      if (newTrainer) {
-        this.field.add(newTrainer);
-      }
-    } else {
-      if (!this.gameMode.hasTrainers) {
-        newBattleType = BattleType.WILD;
-        console.log("(wild battles only)")
-      } else if (battleType === undefined) {
-        newBattleType = this.gameMode.isWaveTrainer(newWaveIndex, this.arena) ? BattleType.TRAINER : BattleType.WILD;
-        console.log(this.gameMode.isWaveTrainer(newWaveIndex, this.arena) ? "Trainer Battle" : "Wild battle")
-      } else {
-        newBattleType = battleType;
-        console.log(battleType == BattleType.WILD ? "Wild (manually set)" : (battleType == BattleType.TRAINER ? "Trainer (manually set)" : "Clear (manually set)"))
-      }
-
-      if (newBattleType === BattleType.TRAINER) {
-        const trainerType = this.arena.randomTrainerType(newWaveIndex);
-        let doubleTrainer = false;
-        if (trainerConfigs[trainerType].doubleOnly) {
-          doubleTrainer = true;
-        } else if (trainerConfigs[trainerType].hasDouble) {
-          const doubleChance = new Utils.IntegerHolder(newWaveIndex % 10 === 0 ? 32 : 8);
-          this.applyModifiers(DoubleBattleChanceBoosterModifier, true, doubleChance);
-          playerField.forEach(p => applyAbAttrs(DoubleBattleChanceAbAttr, p, null, doubleChance));
-          doubleTrainer = !Utils.randSeedInt(doubleChance.value);
-          // Add a check that special trainers can't be double except for tate and liza - they should use the normal double chance
-          if (trainerConfigs[trainerType].trainerTypeDouble && !(trainerType === TrainerType.TATE || trainerType === TrainerType.LIZA)) {
-            doubleTrainer = false;
-          }
-        }
-        newTrainer = trainerData !== undefined ? trainerData.toTrainer(this) : new Trainer(this, trainerType, doubleTrainer ? TrainerVariant.DOUBLE : Utils.randSeedInt(2) ? TrainerVariant.FEMALE : TrainerVariant.DEFAULT);
-        this.field.add(newTrainer);
-      }
-    }
-
-    if (double === undefined && newWaveIndex > 1) {
-      if (newBattleType === BattleType.WILD && !this.gameMode.isWaveFinal(newWaveIndex)) {
-        const doubleChance = new Utils.IntegerHolder(newWaveIndex % 10 === 0 ? 32 : 8);
-        this.applyModifiers(DoubleBattleChanceBoosterModifier, true, doubleChance);
-        playerField.forEach(p => applyAbAttrs(DoubleBattleChanceAbAttr, p, null, doubleChance));
-        console.log(Math.floor((1/doubleChance.value) * 100) + "% chance of a Double Battle")
-        newDouble = !Utils.randSeedInt(doubleChance.value);
-        console.log("Double Battle: " + (newDouble ? "Yes" : "No"))
-      } else if (newBattleType === BattleType.TRAINER) {
-        //console.log("[Can't determine double trainer battles yet]")
-        newDouble = newTrainer.variant === TrainerVariant.DOUBLE;
-        console.log("Trainer Double Battle: " + (newDouble ? "Yes" : "No"))
-      }
-    } else if (!battleConfig) {
-      newDouble = !!double;
-      console.log("Double Battle: " + (newDouble ? "Yes" : "No") + " (manually set)")
-    }
-
-    if (Overrides.BATTLE_TYPE_OVERRIDE === "double") {
-      newDouble = true;
-      console.log("Double Battle: Yes (Player override)")
-    }
-    /* Override battles into single only if not fighting with trainers */
-    if (newBattleType !== BattleType.TRAINER && Overrides.BATTLE_TYPE_OVERRIDE === "single") {
-      newDouble = false;
-      console.log("Double Battle: No (Player override)")
-    }
-
-    const lastBattle = this.currentBattle;
-
-    if (lastBattle?.double && !newDouble) {
-      this.tryRemovePhase(p => p instanceof SwitchPhase);
-    }
-
-    const maxExpLevel = this.getMaxExpLevel();
-
-    this.lastEnemyTrainer = lastBattle?.trainer ?? null;
-
-    var simBattle = undefined
-    this.executeWithSeedOffset(() => {
-      simBattle = new Battle(this.gameMode, newWaveIndex, newBattleType, newTrainer, newDouble);
-    }, newWaveIndex << 3, this.waveSeed);
-    simBattle.incrementTurn(this);
-
-    //this.pushPhase(new TrainerMessageTestPhase(this, TrainerType.RIVAL, TrainerType.RIVAL_2, TrainerType.RIVAL_3, TrainerType.RIVAL_4, TrainerType.RIVAL_5, TrainerType.RIVAL_6));
-
-    if (!waveIndex && lastBattle) {
-      let isNewBiome = !(lastBattle.waveIndex % 10) || ((this.gameMode.hasShortBiomes || this.gameMode.isDaily) && (lastBattle.waveIndex % 50) === 49);
-      if (!isNewBiome && this.gameMode.hasShortBiomes && (lastBattle.waveIndex % 10) < 9) {
-        let w = lastBattle.waveIndex - ((lastBattle.waveIndex % 10) - 1);
-        let biomeWaves = 1;
-        while (w < lastBattle.waveIndex) {
-          let wasNewBiome = false;
-          this.executeWithSeedOffset(() => {
-            wasNewBiome = !Utils.randSeedInt(6 - biomeWaves);
-          }, w << 4);
-          if (wasNewBiome) {
-            biomeWaves = 1;
-          } else {
-            biomeWaves++;
-          }
-          w++;
-        }
-
-        this.executeWithSeedOffset(() => {
-          isNewBiome = !Utils.randSeedInt(6 - biomeWaves);
-        }, lastBattle.waveIndex << 4);
-        if (isNewBiome) console.log("This wave attempted to switch biomes early")
-      }
-      const resetArenaState = isNewBiome || simBattle.battleType === BattleType.TRAINER || simBattle.battleSpec === BattleSpec.FINAL_BOSS;
-      //this.getEnemyParty().forEach(enemyPokemon => enemyPokemon.destroy());
-      //this.trySpreadPokerus();
-      if (!isNewBiome && (newWaveIndex % 10) === 5) {
-        this.arena.updatePoolsForTimeOfDay();
-      }
-      if (resetArenaState) {
-        this.arena.resetArenaEffects();
-        playerField.forEach((_, p) => {
-          //this.unshiftPhase(new ReturnPhase(this, p))
-          console.log("Pushed new ReturnPhase for " + this.getParty()[p].name)
-        });
-
-        for (const pokemon of this.getParty()) {
-          // Only trigger form change when Eiscue is in Noice form
-          // Hardcoded Eiscue for now in case it is fused with another pokemon
-          if (pokemon.species.speciesId === Species.EISCUE && pokemon.hasAbility(Abilities.ICE_FACE) && pokemon.formIndex === 1) {
-            //this.triggerPokemonFormChange(pokemon, SpeciesFormChangeManualTrigger);
-            console.log("Triggered form change for an Eiscue")
-          }
-
-          pokemon.resetBattleData();
-          applyPostBattleInitAbAttrs(PostBattleInitAbAttr, pokemon);
-        }
-
-        //this.unshiftPhase(new ShowTrainerPhase(this));
-        console.log("Inserted new ShowTrainerPhase to front of queue")
-      }
-
-      for (const pokemon of this.getParty()) {
-        //this.triggerPokemonFormChange(pokemon, SpeciesFormChangeTimeOfDayTrigger);
-      }
-
-      if (!this.gameMode.hasRandomBiomes && !isNewBiome) {
-        //this.pushPhase(new NextEncounterPhase(this));
-        console.log("Pushed new NextEncounterPhase")
-      } else {
-        //this.pushPhase(new SelectBiomePhase(this));
-        console.log("Pushed new SelectBiomePhase")
-        //this.pushPhase(new NewBiomeEncounterPhase(this))
-        console.log("Pushed new NewBiomeEncounterPhase");
-
-        const newMaxExpLevel = this.getMaxExpLevel();
-        if (newMaxExpLevel > maxExpLevel) {
-          //this.pushPhase(new LevelCapPhase(this));
-          console.log("Attempted to announce level cap change (Lv. " + newMaxExpLevel + ")")
-        }
-      }
-    }
-
-    this.generatePokemonForBattle(simBattle)
-
-    console.log("Generated battle", simBattle)
-
-    this.arena.biomeType = arenaBiome
-
-    this.restoreSeed()
-  }
+  
 
   doShinyCheck() {
     this.waveShinyChecked = true;
@@ -1351,14 +1145,11 @@
   }
 
   newBattle(waveIndex?: integer, battleType?: BattleType, trainerData?: TrainerData, double?: boolean): Battle {
-=======
-  newBattle(waveIndex?: integer, battleType?: BattleType, trainerData?: TrainerData, double?: boolean): Battle | null {
->>>>>>> de29c1f0
     const _startingWave = Overrides.STARTING_WAVE_OVERRIDE || startingWave;
     const newWaveIndex = waveIndex || ((this.currentBattle?.waveIndex || (_startingWave - 1)) + 1);
-    let newDouble: boolean | undefined;
-    let newBattleType: BattleType;
-    let newTrainer: Trainer | undefined;
+    var newDouble;
+    var newBattleType;
+    var newTrainer;
 
     let battleConfig: FixedBattleConfig | null = null;
 
@@ -1412,7 +1203,7 @@
         playerField.forEach(p => applyAbAttrs(DoubleBattleChanceAbAttr, p, null, doubleChance));
         newDouble = !Utils.randSeedInt(doubleChance.value);
       } else if (newBattleType === BattleType.TRAINER) {
-        newDouble = newTrainer?.variant === TrainerVariant.DOUBLE;
+        newDouble = newTrainer.variant === TrainerVariant.DOUBLE;
       }
     } else if (!battleConfig) {
       newDouble = !!double;
