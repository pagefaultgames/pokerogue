--- conflicted
+++ resolved
@@ -1265,22 +1265,16 @@
     this.biomeWaveText.setVisible(true);
   }
 
-<<<<<<< HEAD
   updateMoneyText(forceVisible: boolean = true): void {
     if (this.money === undefined) {
       return;
     }
     const formattedMoney =
-			this.moneyFormat === MoneyFormat.ABBREVIATED ? Utils.formatLargeNumber(this.money, 1000) : this.money.toLocaleString();
+			this.moneyFormat === MoneyFormat.ABBREVIATED ? Utils.formatFancyLargeNumber(this.money, 3) : this.money.toLocaleString();
     this.moneyText.setText(`₽${formattedMoney}`);
     if (forceVisible) {
       this.moneyText.setVisible(true);
     }
-=======
-  updateMoneyText(): void {
-    this.moneyText.setText(`₽${Utils.formatFancyLargeNumber(this.money, 3)}`);
-    this.moneyText.setVisible(true);
->>>>>>> 5be2a6a4
   }
 
   updateScoreText(): void {
