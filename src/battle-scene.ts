--- conflicted
+++ resolved
@@ -68,11 +68,8 @@
 import { TimedEventManager } from "#app/timed-event-manager.js";
 import i18next from "i18next";
 import {TrainerType} from "#enums/trainer-type";
-<<<<<<< HEAD
-=======
 import { battleSpecDialogue } from "./data/dialogue";
 import { LoadingScene } from "./loading-scene";
->>>>>>> 7f8ddb51
 
 export const bypassLogin = import.meta.env.VITE_BYPASS_LOGIN === "1";
 
@@ -235,11 +232,7 @@
   private fieldOverlay: Phaser.GameObjects.Rectangle;
   private shopOverlay: Phaser.GameObjects.Rectangle;
   private shopOverlayShown: boolean = false;
-<<<<<<< HEAD
-  private shopOverlayOpacity: number = .80;
-=======
   private shopOverlayOpacity: number = .8;
->>>>>>> 7f8ddb51
 
   public modifiers: PersistentModifier[];
   private enemyModifiers: PersistentModifier[];
@@ -1069,11 +1062,7 @@
           playerField.forEach(p => applyAbAttrs(DoubleBattleChanceAbAttr, p, null, doubleChance));
           doubleTrainer = !Utils.randSeedInt(doubleChance.value);
           // Add a check that special trainers can't be double except for tate and liza - they should use the normal double chance
-<<<<<<< HEAD
-          if (trainerConfigs[trainerType].trainerTypeDouble && !(trainerType === TrainerType.TATE || trainerType === TrainerType.LIZA)) {
-=======
           if (trainerConfigs[trainerType].trainerTypeDouble && ![ TrainerType.TATE, TrainerType.LIZA ].includes(trainerType)) {
->>>>>>> 7f8ddb51
             doubleTrainer = false;
           }
         }
@@ -1150,11 +1139,7 @@
       }
       if (resetArenaState) {
         this.arena.resetArenaEffects();
-<<<<<<< HEAD
-        playerField.forEach((_, p) => this.unshiftPhase(new ReturnPhase(this, p)));
-=======
         playerField.forEach((_, p) => this.pushPhase(new ReturnPhase(this, p)));
->>>>>>> 7f8ddb51
 
         for (const pokemon of this.getParty()) {
           // Only trigger form change when Eiscue is in Noice form
