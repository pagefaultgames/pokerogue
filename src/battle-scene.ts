--- conflicted
+++ resolved
@@ -170,7 +170,7 @@
 import { initGlobalScene } from "#app/global-scene";
 import { ShowAbilityPhase } from "#app/phases/show-ability-phase";
 import { HideAbilityPhase } from "#app/phases/hide-ability-phase";
-<<<<<<< HEAD
+import { timedEventManager } from "./global-event-manager";
 import {
   type DynamicPhaseType,
   type PhasePriorityQueue,
@@ -178,9 +178,6 @@
 } from "#app/data/phase-priority-queue";
 import { PostSummonPhase } from "#app/phases/post-summon-phase";
 import { ActivatePriorityQueuePhase } from "#app/phases/activate-priority-queue-phase";
-=======
-import { timedEventManager } from "./global-event-manager";
->>>>>>> 420c2e37
 
 export const bypassLogin = import.meta.env.VITE_BYPASS_LOGIN === "1";
 
