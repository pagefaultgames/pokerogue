--- conflicted
+++ resolved
@@ -2999,14 +2999,9 @@
    */
   getActiveKeys(): string[] {
     const keys: string[] = [];
-<<<<<<< HEAD
     let activePokemon: (PlayerPokemon | EnemyPokemon)[] = this.getParty();
     activePokemon = activePokemon.concat(this.getEnemyParty());
     activePokemon.forEach((p) => {
-=======
-    const playerParty = this.getPlayerParty();
-    playerParty.forEach(p => {
->>>>>>> 3f97c9e3
       keys.push(p.getSpriteKey(true));
       if (p instanceof PlayerPokemon) {
         keys.push(p.getBattleSpriteKey(true, true));
