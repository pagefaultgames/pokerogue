--- conflicted
+++ resolved
@@ -146,11 +146,7 @@
   shiftCharCodes,
 } from "#utils/common";
 import { deepMergeSpriteData } from "#utils/data";
-<<<<<<< HEAD
-=======
 import { getEnumValues } from "#utils/enums";
-import { getModifierPoolForType } from "#utils/modifier-utils";
->>>>>>> e1edb879
 import { getPokemonSpecies } from "#utils/pokemon-utils";
 import { getRewardPoolForType } from "#utils/reward-utils";
 import i18next from "i18next";
