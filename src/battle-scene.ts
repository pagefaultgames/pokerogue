import { applyAbAttrs } from "#abilities/apply-ab-attrs";
import type { FixedBattleConfig } from "#app/battle";
import { Battle } from "#app/battle";
import {
  ANTI_VARIANCE_WEIGHT_MODIFIER,
  AVERAGE_ENCOUNTERS_PER_RUN_TARGET,
  BASE_MYSTERY_ENCOUNTER_SPAWN_WEIGHT,
  MYSTERY_ENCOUNTER_SPAWN_MAX_WEIGHT,
} from "#app/constants";
import type { GameMode } from "#app/game-mode";
import { getGameMode } from "#app/game-mode";
import { timedEventManager } from "#app/global-event-manager";
import { initGlobalScene } from "#app/global-scene";
import { starterColors } from "#app/global-vars/starter-colors";
import { InputsController } from "#app/inputs-controller";
import { LoadingScene } from "#app/loading-scene";
import Overrides from "#app/overrides";
import type { Phase } from "#app/phase";
import { PhaseManager } from "#app/phase-manager";
import { FieldSpritePipeline } from "#app/pipelines/field-sprite";
import { InvertPostFX } from "#app/pipelines/invert";
import { SpritePipeline } from "#app/pipelines/sprite";
import { SceneBase } from "#app/scene-base";
import { startingWave } from "#app/starting-wave";
import { TimedEventManager } from "#app/timed-event-manager";
import { UiInputs } from "#app/ui-inputs";
import { pokemonPrevolutions } from "#balance/pokemon-evolutions";
import { FRIENDSHIP_GAIN_FROM_BATTLE } from "#balance/starters";
import { initCommonAnims, initMoveAnim, loadCommonAnimAssets, loadMoveAnimAssets } from "#data/battle-anims";
<<<<<<< HEAD
import { allAbilities, allMoves, allSpecies, allTrainerItems } from "#data/data-lists";
=======
import { allMoves, allSpecies, biomeDepths, modifierTypes } from "#data/data-lists";
>>>>>>> 73e8c6c1
import { battleSpecDialogue } from "#data/dialogue";
import type { SpeciesFormChangeTrigger } from "#data/form-change-triggers";
import { SpeciesFormChangeManualTrigger, SpeciesFormChangeTimeOfDayTrigger } from "#data/form-change-triggers";
import { Gender } from "#data/gender";
import type { SpeciesFormChange } from "#data/pokemon-forms";
import { pokemonFormChanges } from "#data/pokemon-forms";
import type { PokemonSpecies, PokemonSpeciesFilter } from "#data/pokemon-species";
import { getTypeRgb } from "#data/type";
import { BattleSpec } from "#enums/battle-spec";
import { BattleStyle } from "#enums/battle-style";
import { BattleType } from "#enums/battle-type";
import { BattlerTagType } from "#enums/battler-tag-type";
import { BiomeId } from "#enums/biome-id";
import { EaseType } from "#enums/ease-type";
import { ExpGainsSpeed } from "#enums/exp-gains-speed";
import { ExpNotification } from "#enums/exp-notification";
import { FormChangeItemId } from "#enums/form-change-item-id";
import { GameModes } from "#enums/game-modes";
import { HeldItemEffect } from "#enums/held-item-effect";
import { HeldItemId } from "#enums/held-item-id";
import { MoneyFormat } from "#enums/money-format";
import { MoveId } from "#enums/move-id";
import { MysteryEncounterMode } from "#enums/mystery-encounter-mode";
import { MysteryEncounterTier } from "#enums/mystery-encounter-tier";
import { MysteryEncounterType } from "#enums/mystery-encounter-type";
import { Nature } from "#enums/nature";
import { PlayerGender } from "#enums/player-gender";
import { PokeballType } from "#enums/pokeball";
import type { PokemonAnimType } from "#enums/pokemon-anim-type";
import { PokemonType } from "#enums/pokemon-type";
import { HeldItemPoolType } from "#enums/reward-pool-type";
import { ShopCursorTarget } from "#enums/shop-cursor-target";
import { SpeciesId } from "#enums/species-id";
import { StatusEffect } from "#enums/status-effect";
import { TextStyle } from "#enums/text-style";
import { TrainerItemEffect } from "#enums/trainer-item-effect";
import { TrainerItemId } from "#enums/trainer-item-id";
import type { TrainerSlot } from "#enums/trainer-slot";
import { TrainerType } from "#enums/trainer-type";
import { TrainerVariant } from "#enums/trainer-variant";
import { UiTheme } from "#enums/ui-theme";
import { NewArenaEvent } from "#events/battle-scene";
import { Arena, ArenaBase } from "#field/arena";
import { DamageNumberHandler } from "#field/damage-number-handler";
import type { Pokemon } from "#field/pokemon";
import { EnemyPokemon, PlayerPokemon } from "#field/pokemon";
import { PokemonSpriteSparkleHandler } from "#field/pokemon-sprite-sparkle-handler";
import { Trainer } from "#field/trainer";
import { allHeldItems, applyHeldItems } from "#items/all-held-items";
import { applyTrainerItems } from "#items/all-trainer-items";
import type { EnemyAttackStatusEffectChanceTrainerItem } from "#items/enemy-tokens";
import { assignEnemyHeldItemsForWave, assignItemsFromConfiguration } from "#items/held-item-pool";
import type { MatchExact, Reward } from "#items/reward";
import { TrainerItemManager } from "#items/trainer-item-manager";
import { getNewTrainerItemFromPool } from "#items/trainer-item-pool";
import { MysteryEncounter } from "#mystery-encounters/mystery-encounter";
import { MysteryEncounterSaveData } from "#mystery-encounters/mystery-encounter-save-data";
import { allMysteryEncounters, mysteryEncountersByBiome } from "#mystery-encounters/mystery-encounters";
import { expSpriteKeys } from "#sprites/sprite-keys";
import { hasExpSprite } from "#sprites/sprite-utils";
import type { Variant } from "#sprites/variant";
import { clearVariantData, variantData } from "#sprites/variant";
import type { Achv } from "#system/achv";
import { achvs, HeldItemAchv, MoneyAchv } from "#system/achv";
import { GameData } from "#system/game-data";
import { initGameSpeed } from "#system/game-speed";
import type { PokemonData } from "#system/pokemon-data";
import { MusicPreference } from "#system/settings";
import type { TrainerData } from "#system/trainer-data";
import type { Voucher } from "#system/voucher";
import { vouchers } from "#system/voucher";
import { trainerConfigs } from "#trainers/trainer-config";
<<<<<<< HEAD
import type { HeldItemConfiguration } from "#types/held-item-data-types";
=======
import type { Constructor } from "#types/common";
import type { HeldModifierConfig } from "#types/held-modifier-config";
>>>>>>> 73e8c6c1
import type { Localizable } from "#types/locales";
import {
  isTrainerItemPool,
  isTrainerItemSpecs,
  type TrainerItemConfiguration,
  type TrainerItemSaveData,
} from "#types/trainer-item-data-types";
import type { TrainerItemEffectParamMap } from "#types/trainer-item-parameter";
import { AbilityBar } from "#ui/ability-bar";
import { ArenaFlyout } from "#ui/arena-flyout";
import { CandyBar } from "#ui/candy-bar";
import { CharSprite } from "#ui/char-sprite";
import { ItemBar } from "#ui/item-bar-ui";
import { PartyExpBar } from "#ui/party-exp-bar";
import { PokeballTray } from "#ui/pokeball-tray";
import { PokemonInfoContainer } from "#ui/pokemon-info-container";
import { addTextObject, getTextColor } from "#ui/text";
import { UI } from "#ui/ui";
import { addUiThemeOverrides } from "#ui/ui-theme";
import {
  BooleanHolder,
  fixedInt,
  formatMoney,
  getBiomeName,
  getIvsFromId,
  isBetween,
  NumberHolder,
  randomString,
  randSeedInt,
  shiftCharCodes,
} from "#utils/common";
import { deepMergeSpriteData } from "#utils/data";
import { getEnumValues } from "#utils/enums";
import { getLuckString, getLuckTextTint, getPartyLuckValue } from "#utils/party";
import { getPokemonSpecies } from "#utils/pokemon-utils";
import i18next from "i18next";
import Phaser from "phaser";
import SoundFade from "phaser3-rex-plugins/plugins/soundfade";
import type UIPlugin from "phaser3-rex-plugins/templates/ui/ui-plugin";

const DEBUG_RNG = false;

export interface PokeballCounts {
  [pb: string]: number;
}

export type AnySound = Phaser.Sound.WebAudioSound | Phaser.Sound.HTML5AudioSound | Phaser.Sound.NoAudioSound;

export interface InfoToggle {
  toggleInfo(force?: boolean): void;
  isActive(): boolean;
}

export class BattleScene extends SceneBase {
  public rexUI: UIPlugin;
  public inputController: InputsController;
  public uiInputs: UiInputs;

  public sessionPlayTime: number | null = null;
  public lastSavePlayTime: number | null = null;
  public masterVolume = 0.5;
  public bgmVolume = 1;
  public fieldVolume = 1;
  public seVolume = 1;
  public uiVolume = 1;
  public gameSpeed = 1;
  public damageNumbersMode = 0;
  public reroll = false;
  public shopCursorTarget: number = ShopCursorTarget.REWARDS;
  public commandCursorMemory = false;
  public dexForDevs = false;
  public showMissingRibbons = false;
  public showMovesetFlyout = true;
  public showArenaFlyout = true;
  public showTimeOfDayWidget = true;
  public timeOfDayAnimation: EaseType = EaseType.NONE;
  public showLevelUpStats = true;
  public enableTutorials: boolean = import.meta.env.VITE_BYPASS_TUTORIAL === "1";
  public enableMoveInfo = true;
  public enableRetries = false;
  public hideIvs = false;
  // TODO: Remove all plain numbers in place of enums or `const object` equivalents for clarity
  /**
   * Determines the condition for a notification should be shown for Candy Upgrades
   * - 0 = 'Off'
   * - 1 = 'Passives Only'
   * - 2 = 'On'
   */
  public candyUpgradeNotification = 0;
  /**
   * Determines what type of notification is used for Candy Upgrades
   * - 0 = 'Icon'
   * - 1 = 'Animation'
   */
  public candyUpgradeDisplay = 0;
  public moneyFormat: MoneyFormat = MoneyFormat.NORMAL;
  public uiTheme: UiTheme = UiTheme.DEFAULT;
  public windowType = 0;
  public experimentalSprites = false;
  public musicPreference: MusicPreference = MusicPreference.ALLGENS;
  public moveAnimations = true;
  public expGainsSpeed: ExpGainsSpeed = ExpGainsSpeed.DEFAULT;
  public skipSeenDialogues = false;
  /**
   * Determines if the egg hatching animation should be skipped
   * - 0 = Never (never skip animation)
   * - 1 = Ask (ask to skip animation when hatching 2 or more eggs)
   * - 2 = Always (automatically skip animation when hatching 2 or more eggs)
   */
  public eggSkipPreference = 0;
  /**
   * Defines the {@linkcode ExpNotification | Experience gain display mode}.
   * @defaultValue {@linkcode ExpNotification.DEFAULT}
   */
  public expParty: ExpNotification = ExpNotification.DEFAULT;
  public hpBarSpeed = 0;
  public fusionPaletteSwaps = true;
  public enableTouchControls = false;
  public enableVibration = false;
  public showBgmBar = true;
  public hideUsername = false;
  /** Determines the selected battle style. */
  public battleStyle: BattleStyle = BattleStyle.SWITCH;
  /**
   * Defines whether or not to show type effectiveness hints
   * - true: Show hints for moves
   * - false: No hints
   */
  public typeHints = false;

  public disableMenu = false;

  public gameData: GameData;
  public sessionSlotId: number;

  /** Manager for the phases active in the battle scene */
  public readonly phaseManager: PhaseManager;
  public field: Phaser.GameObjects.Container;
  public fieldUI: Phaser.GameObjects.Container;
  public charSprite: CharSprite;
  public pbTray: PokeballTray;
  public pbTrayEnemy: PokeballTray;
  public abilityBar: AbilityBar;
  public partyExpBar: PartyExpBar;
  public candyBar: CandyBar;
  public arenaBg: Phaser.GameObjects.Sprite;
  public arenaBgTransition: Phaser.GameObjects.Sprite;
  public arenaPlayer: ArenaBase;
  public arenaPlayerTransition: ArenaBase;
  public arenaEnemy: ArenaBase;
  public arenaNextEnemy: ArenaBase;
  public arena: Arena;
  public gameMode: GameMode;
  public score: number;
  public lockRarityTiers: boolean;
  public trainer: Phaser.GameObjects.Sprite;
  public lastEnemyTrainer: Trainer | null;
  public currentBattle: Battle;
  public pokeballCounts: PokeballCounts;
  public money: number;
  public pokemonInfoContainer: PokemonInfoContainer;
  private party: PlayerPokemon[];
  /** Session save data that pertains to Mystery Encounters */
  public mysteryEncounterSaveData: MysteryEncounterSaveData = new MysteryEncounterSaveData();
  /** If the previous wave was a MysteryEncounter, tracks the object with this variable. Mostly used for visual object cleanup */
  public lastMysteryEncounter?: MysteryEncounter;
  /** Combined Biome and Wave count text */
  private biomeWaveText: Phaser.GameObjects.Text;
  private moneyText: Phaser.GameObjects.Text;
  private scoreText: Phaser.GameObjects.Text;
  private luckLabelText: Phaser.GameObjects.Text;
  private luckText: Phaser.GameObjects.Text;
  private itemBar: ItemBar;
  private enemyItemBar: ItemBar;
  public arenaFlyout: ArenaFlyout;

  private fieldOverlay: Phaser.GameObjects.Rectangle;
  private shopOverlay: Phaser.GameObjects.Rectangle;
  private shopOverlayShown = false;
  private shopOverlayOpacity = 0.8;

  public trainerItems: TrainerItemManager;
  public enemyTrainerItems: TrainerItemManager;
  public uiContainer: Phaser.GameObjects.Container;
  public ui: UI;

  public seed: string;
  public waveSeed: string;
  public waveCycleOffset: number;
  public offsetGym: boolean;

  public damageNumberHandler: DamageNumberHandler;
  private spriteSparkleHandler: PokemonSpriteSparkleHandler;

  public fieldSpritePipeline: FieldSpritePipeline;
  public spritePipeline: SpritePipeline;

  private bgm: AnySound;
  private bgmResumeTimer: Phaser.Time.TimerEvent | null;
  private bgmCache: Set<string> = new Set();
  private playTimeTimer: Phaser.Time.TimerEvent;

  public rngCounter = 0;
  public rngSeedOverride = "";
  public rngOffset = 0;

  public inputMethod: string;
  private infoToggles: InfoToggle[] = [];

  public eventManager: TimedEventManager;

  /**
   * Allows subscribers to listen for events
   *
   * Current Events:
   * - {@linkcode BattleSceneEventType.MOVE_USED} {@linkcode MoveUsedEvent}
   * - {@linkcode BattleSceneEventType.TURN_INIT} {@linkcode TurnInitEvent}
   * - {@linkcode BattleSceneEventType.TURN_END} {@linkcode TurnEndEvent}
   * - {@linkcode BattleSceneEventType.NEW_ARENA} {@linkcode NewArenaEvent}
   */
  public readonly eventTarget: EventTarget = new EventTarget();

  constructor() {
    super("battle");
    this.phaseManager = new PhaseManager();
    this.eventManager = new TimedEventManager();
    this.updateGameInfo();
    initGlobalScene(this);
  }

  loadPokemonAtlas(key: string, atlasPath: string, experimental?: boolean) {
    if (experimental === undefined) {
      experimental = this.experimentalSprites;
    }
    const variant = atlasPath.includes("variant/") || /_[0-3]$/.test(atlasPath);
    if (experimental) {
      experimental = hasExpSprite(key);
    }
    if (variant) {
      atlasPath = atlasPath.replace("variant/", "");
    }
    this.load.atlas(
      key,
      `images/pokemon/${variant ? "variant/" : ""}${experimental ? "exp/" : ""}${atlasPath}.png`,
      `images/pokemon/${variant ? "variant/" : ""}${experimental ? "exp/" : ""}${atlasPath}.json`,
    );
  }

  async preload() {
    if (DEBUG_RNG) {
      const originalRealInRange = Phaser.Math.RND.realInRange;
      Phaser.Math.RND.realInRange = function (min: number, max: number): number {
        const ret = originalRealInRange.apply(this, [min, max]);
        const args = ["RNG", ++this.rngCounter, ret / (max - min), `min: ${min} / max: ${max}`];
        args.push(`seed: ${this.rngSeedOverride || this.waveSeed || this.seed}`);
        if (this.rngOffset) {
          args.push(`offset: ${this.rngOffset}`);
        }
        console.log(...args);
        return ret;
      };
    }

    /**
     * These moves serve as fallback animations for other moves without loaded animations, and
     * must be loaded prior to game start.
     */
    const defaultMoves = [MoveId.TACKLE, MoveId.TAIL_WHIP, MoveId.FOCUS_ENERGY, MoveId.STRUGGLE];

    await Promise.all([
      this.initVariantData(),
      initCommonAnims().then(() => loadCommonAnimAssets(true)),
      Promise.all(defaultMoves.map(m => initMoveAnim(m))).then(() => loadMoveAnimAssets(defaultMoves, true)),
      this.initStarterColors(),
    ]).catch(reason => {
      throw new Error(`Unexpected error during BattleScene preLoad!\nReason: ${reason}`);
    });
  }

  create() {
    this.scene.remove(LoadingScene.KEY);
    initGameSpeed.apply(this);
    this.inputController = new InputsController();
    this.uiInputs = new UiInputs(this.inputController);

    this.gameData = new GameData();

    addUiThemeOverrides();

    this.load.setBaseURL();

    this.spritePipeline = new SpritePipeline(this.game);
    (this.renderer as Phaser.Renderer.WebGL.WebGLRenderer).pipelines.add("Sprite", this.spritePipeline);

    this.fieldSpritePipeline = new FieldSpritePipeline(this.game);
    (this.renderer as Phaser.Renderer.WebGL.WebGLRenderer).pipelines.add("FieldSprite", this.fieldSpritePipeline);

    this.launchBattle();
  }

  update() {
    this.ui?.update();
  }

  launchBattle() {
    this.arenaBg = this.add.sprite(0, 0, "plains_bg");
    this.arenaBg.setName("sprite-arena-bg");
    this.arenaBgTransition = this.add.sprite(0, 0, "plains_bg");
    this.arenaBgTransition.setName("sprite-arena-bg-transition");

    for (const a of [this.arenaBgTransition, this.arenaBg]) {
      a.setPipeline(this.fieldSpritePipeline);
      a.setScale(6);
      a.setOrigin(0);
      a.setSize(320, 240);
    }

    const field = this.add.container(0, 0);
    field.setName("field");
    field.setScale(6);

    this.field = field;

    const fieldUI = this.add.container(0, this.game.canvas.height);
    fieldUI.setName("field-ui");
    fieldUI.setDepth(1);
    fieldUI.setScale(6);

    this.fieldUI = fieldUI;

    const transition = this.make.rexTransitionImagePack(
      {
        x: 0,
        y: 0,
        scale: 6,
        key: "loading_bg",
        origin: { x: 0, y: 0 },
      },
      true,
    );

    //@ts-expect-error (the defined types in the package are incromplete...)
    transition.transit({
      mode: "blinds",
      ease: "Cubic.easeInOut",
      duration: 1250,
    });
    transition.once("complete", () => {
      transition.destroy();
    });

    this.add.existing(transition);

    const uiContainer = this.add.container(0, 0);
    uiContainer.setName("ui");
    uiContainer.setDepth(2);
    uiContainer.setScale(6);

    this.uiContainer = uiContainer;

    const overlayWidth = this.scaledCanvas.width;
    const overlayHeight = this.scaledCanvas.height - 48;
    this.fieldOverlay = this.add.rectangle(0, overlayHeight * -1 - 48, overlayWidth, overlayHeight, 0x424242);
    this.fieldOverlay.setName("rect-field-overlay");
    this.fieldOverlay.setOrigin(0, 0);
    this.fieldOverlay.setAlpha(0);
    this.fieldUI.add(this.fieldOverlay);

    this.shopOverlay = this.add.rectangle(0, overlayHeight * -1 - 48, overlayWidth, overlayHeight, 0x070707);
    this.shopOverlay.setName("rect-shop-overlay");
    this.shopOverlay.setOrigin(0, 0);
    this.shopOverlay.setAlpha(0);
    this.fieldUI.add(this.shopOverlay);

    this.trainerItems = new TrainerItemManager();
    this.enemyTrainerItems = new TrainerItemManager();

    this.itemBar = new ItemBar();
    this.itemBar.setName("item-bar");
    this.add.existing(this.itemBar);
    uiContainer.add(this.itemBar);

    this.enemyItemBar = new ItemBar(true);
    this.enemyItemBar.setName("enemy-item-bar");
    this.add.existing(this.enemyItemBar);
    uiContainer.add(this.enemyItemBar);

    this.charSprite = new CharSprite();
    this.charSprite.setName("sprite-char");
    this.charSprite.setup();

    this.fieldUI.add(this.charSprite);

    this.pbTray = new PokeballTray(true);
    this.pbTray.setName("pb-tray");
    this.pbTray.setup();

    this.pbTrayEnemy = new PokeballTray(false);
    this.pbTrayEnemy.setName("enemy-pb-tray");
    this.pbTrayEnemy.setup();

    this.fieldUI.add(this.pbTray);
    this.fieldUI.add(this.pbTrayEnemy);

    this.abilityBar = new AbilityBar();
    this.abilityBar.setName("ability-bar");
    this.abilityBar.setup();
    this.fieldUI.add(this.abilityBar);

    this.partyExpBar = new PartyExpBar();
    this.partyExpBar.setName("party-exp-bar");
    this.partyExpBar.setup();
    this.fieldUI.add(this.partyExpBar);

    this.candyBar = new CandyBar();
    this.candyBar.setName("candy-bar");
    this.candyBar.setup();
    this.fieldUI.add(this.candyBar);

    this.biomeWaveText = addTextObject(this.scaledCanvas.width - 2, 0, startingWave.toString(), TextStyle.BATTLE_INFO);
    this.biomeWaveText.setName("text-biome-wave");
    this.biomeWaveText.setOrigin(1, 0.5);
    this.fieldUI.add(this.biomeWaveText);

    this.moneyText = addTextObject(this.scaledCanvas.width - 2, 0, "", TextStyle.MONEY);
    this.moneyText.setName("text-money");
    this.moneyText.setOrigin(1, 0.5);
    this.fieldUI.add(this.moneyText);

    this.scoreText = addTextObject(this.scaledCanvas.width - 2, 0, "", TextStyle.PARTY, { fontSize: "54px" });
    this.scoreText.setName("text-score");
    this.scoreText.setOrigin(1, 0.5);
    this.fieldUI.add(this.scoreText);

    this.luckText = addTextObject(this.scaledCanvas.width - 2, 0, "", TextStyle.PARTY, { fontSize: "54px" });
    this.luckText.setName("text-luck");
    this.luckText.setOrigin(1, 0.5);
    this.luckText.setVisible(false);
    this.fieldUI.add(this.luckText);

    this.luckLabelText = addTextObject(
      this.scaledCanvas.width - 2,
      0,
      i18next.t("common:luckIndicator"),
      TextStyle.PARTY,
      { fontSize: "54px" },
    );
    this.luckLabelText.setName("text-luck-label");
    this.luckLabelText.setOrigin(1, 0.5);
    this.luckLabelText.setVisible(false);
    this.fieldUI.add(this.luckLabelText);

    this.arenaFlyout = new ArenaFlyout();
    this.fieldUI.add(this.arenaFlyout);
    this.fieldUI.moveBelow<Phaser.GameObjects.GameObject>(this.arenaFlyout, this.fieldOverlay);

    this.updateUIPositions();

    this.damageNumberHandler = new DamageNumberHandler();

    this.spriteSparkleHandler = new PokemonSpriteSparkleHandler();
    this.spriteSparkleHandler.setup();

    this.pokemonInfoContainer = new PokemonInfoContainer(this.scaledCanvas.width + 52, -this.scaledCanvas.height + 66);
    this.pokemonInfoContainer.setup();

    this.fieldUI.add(this.pokemonInfoContainer);

    this.party = [];

    this.arenaPlayer = new ArenaBase(true);
    this.arenaPlayer.setName("arena-player");
    this.arenaPlayerTransition = new ArenaBase(true);
    this.arenaPlayerTransition.setName("arena-player-transition");
    this.arenaEnemy = new ArenaBase(false);
    this.arenaEnemy.setName("arena-enemy");
    this.arenaNextEnemy = new ArenaBase(false);
    this.arenaNextEnemy.setName("arena-next-enemy");

    this.arenaBgTransition.setVisible(false);
    this.arenaPlayerTransition.setVisible(false);
    this.arenaNextEnemy.setVisible(false);

    for (const a of [this.arenaPlayer, this.arenaPlayerTransition, this.arenaEnemy, this.arenaNextEnemy]) {
      if (a instanceof Phaser.GameObjects.Sprite) {
        a.setOrigin(0, 0);
      }
      field.add(a);
    }

    const trainer = this.addFieldSprite(
      0,
      0,
      `trainer_${this.gameData.gender === PlayerGender.FEMALE ? "f" : "m"}_back`,
    );
    trainer.setOrigin(0.5, 1);
    trainer.setName("sprite-trainer");

    field.add(trainer);

    this.trainer = trainer;

    this.anims.create({
      key: "prompt",
      frames: this.anims.generateFrameNumbers("prompt", { start: 1, end: 4 }),
      frameRate: 6,
      repeat: -1,
      showOnStart: true,
    });

    this.anims.create({
      key: "tera_sparkle",
      frames: this.anims.generateFrameNumbers("tera_sparkle", {
        start: 0,
        end: 12,
      }),
      frameRate: 18,
      repeat: 0,
      showOnStart: true,
      hideOnComplete: true,
    });

    this.reset(false, false, true);

    // Initialize UI-related aspects and then start the login phase.
    const ui = new UI();
    this.uiContainer.add(ui);
    this.ui = ui;
    ui.setup();

    this.phaseManager.toTitleScreen(true);
    this.phaseManager.shiftPhase();
  }

  initSession(): void {
    if (this.sessionPlayTime === null) {
      this.sessionPlayTime = 0;
    }
    if (this.lastSavePlayTime === null) {
      this.lastSavePlayTime = 0;
    }

    if (this.playTimeTimer) {
      this.playTimeTimer.destroy();
    }

    this.playTimeTimer = this.time.addEvent({
      delay: fixedInt(1000),
      repeat: -1,
      callback: () => {
        if (this.gameData) {
          this.gameData.gameStats.playTime++;
        }
        if (this.sessionPlayTime !== null) {
          this.sessionPlayTime++;
        }
        if (this.lastSavePlayTime !== null) {
          this.lastSavePlayTime++;
        }
      },
    });

    this.updateBiomeWaveText();
    this.updateMoneyText();
    this.updateScoreText();
  }

  async initExpSprites(): Promise<void> {
    if (expSpriteKeys.size > 0) {
      return;
    }
    const res = await this.cachedFetch("./exp-sprites.json");
    const keys = await res.json();
    if (!Array.isArray(keys)) {
      throw new Error("EXP Sprites were not array when fetched!");
    }

    // TODO: Optimize this
    for (const k of keys) {
      expSpriteKeys.add(k);
    }
  }

  /**
   * Initialize the variant data.
   * If experimental sprites are enabled, their entries are replaced via this method.
   */
  async initVariantData(): Promise<void> {
    clearVariantData();
    const otherVariantData = await this.cachedFetch("./images/pokemon/variant/_masterlist.json").then(r => r.json());
    for (const k of Object.keys(otherVariantData)) {
      variantData[k] = otherVariantData[k];
    }
    if (!this.experimentalSprites) {
      return;
    }
    const expVariantData = await this.cachedFetch("./images/pokemon/variant/_exp_masterlist.json").then(r => r.json());
    deepMergeSpriteData(variantData, expVariantData);
  }

  cachedFetch(url: string, init?: RequestInit): Promise<Response> {
    const manifest = this.game["manifest"];
    if (manifest) {
      const timestamp = manifest[`/${url.replace("./", "")}`];
      if (timestamp) {
        url += `?t=${timestamp}`;
      }
    }
    return fetch(url, init);
  }

  async initStarterColors(): Promise<void> {
    if (Object.keys(starterColors).length > 0) {
      // already initialized
      return;
    }
    const sc = await this.cachedFetch("./starter-colors.json").then(res => res.json());
    for (const key of Object.keys(sc)) {
      starterColors[key] = sc[key];
    }
  }

  // TODO: Add a `getPartyOnSide` function for getting the party of a pokemon
  public getPlayerParty(): PlayerPokemon[] {
    return this.party;
  }

  /**
   * @returns An array of {@linkcode PlayerPokemon} filtered from the player's party
   * that are {@linkcode Pokemon.isAllowedInBattle | allowed in battle}.
   */
  public getPokemonAllowedInBattle(): PlayerPokemon[] {
    return this.getPlayerParty().filter(p => p.isAllowedInBattle());
  }

  /**
   * @returns The first {@linkcode PlayerPokemon} that is {@linkcode getPlayerField on the field}
   * and {@linkcode PlayerPokemon.isActive is active}
   * (aka {@linkcode PlayerPokemon.isAllowedInBattle is allowed in battle}),
   * or `undefined` if there are no valid pokemon
   * @param includeSwitching Whether a pokemon that is currently switching out is valid, default `true`
   */
  public getPlayerPokemon(includeSwitching = true): PlayerPokemon | undefined {
    return this.getPlayerField().find(p => p.isActive() && (includeSwitching || p.switchOutStatus === false));
  }

  // TODO: Add `undefined` to return type
  /**
   * Returns an array of PlayerPokemon of length 1 or 2 depending on if in a double battle or not.
   * @param active - (Default `false`) Whether to consider only {@linkcode Pokemon.isActive | active} on-field pokemon
   * @returns array of {@linkcode PlayerPokemon}
   */
  public getPlayerField(active = false): PlayerPokemon[] {
    const party = this.getPlayerParty();
    return party
      .slice(0, Math.min(party.length, this.currentBattle?.double ? 2 : 1))
      .filter(p => !active || p.isActive());
  }

  public getEnemyParty(): EnemyPokemon[] {
    return this.currentBattle?.enemyParty ?? [];
  }

  /**
   * @returns The first {@linkcode EnemyPokemon} that is {@linkcode getEnemyField | on the field}
   * and {@linkcode EnemyPokemon.isActive | is active}
   * (aka {@linkcode EnemyPokemon.isAllowedInBattle | is allowed in battle}),
   * or `undefined` if there are no valid pokemon
   * @param includeSwitching Whether a pokemon that is currently switching out is valid, default `true`
   */
  public getEnemyPokemon(includeSwitching = true): EnemyPokemon | undefined {
    return this.getEnemyField().find(p => p.isActive() && (includeSwitching || p.switchOutStatus === false));
  }

  /**
   * Returns an array of EnemyPokemon of length 1 or 2 depending on if in a double battle or not.
   * @param active - (Default `false`) Whether to consider only {@linkcode Pokemon.isActive | active} on-field pokemon
   * @returns array of {@linkcode EnemyPokemon}
   */
  public getEnemyField(active = false): EnemyPokemon[] {
    const party = this.getEnemyParty();
    return party
      .slice(0, Math.min(party.length, this.currentBattle?.double ? 2 : 1))
      .filter(p => !active || p.isActive());
  }

  /**
   * Returns an array of Pokemon on both sides of the battle - player first, then enemy.
   * Does not actually check if the pokemon are on the field or not, and always has length 4 regardless of battle type.
   * @param activeOnly - Whether to consider only active pokemon (as described by {@linkcode Pokemon.isActive()}); default `false`.
   * If `true`, will also remove all `null` values from the array.
   * @returns An array of {@linkcode Pokemon}, as described above.
   */
  public getField(activeOnly = false): Pokemon[] {
    const ret: Pokemon[] = new Array(4).fill(null);
    const playerField = this.getPlayerField();
    const enemyField = this.getEnemyField();
    ret.splice(0, playerField.length, ...playerField);
    ret.splice(2, enemyField.length, ...enemyField);
    return activeOnly ? ret.filter(p => p?.isActive()) : ret;
  }

  /**
   * Attempt to redirect a move in double battles from a fainted/removed Pokemon to its ally.
   * @param removedPokemon - The {@linkcode Pokemon} having been removed from the field.
   * @param allyPokemon - The {@linkcode Pokemon} allied with the removed Pokemon; will have moves redirected to it
   */
  redirectPokemonMoves(removedPokemon: Pokemon, allyPokemon: Pokemon): void {
    this.phaseManager.redirectMoves(removedPokemon, allyPokemon);
  }

  /**
   * Returns the ItemBar of this scene, which is declared private and therefore not accessible elsewhere
   * @param isEnemy - Whether to return the enemy modifier bar instead of the player bar; default `false`
   * @returns The {@linkcode ItemBar} for the given side of the field
   */
  getItemBar(isEnemy = false): ItemBar {
    return isEnemy ? this.enemyItemBar : this.itemBar;
  }

  // store info toggles to be accessible by the ui
  addInfoToggle(...infoToggles: InfoToggle[]): void {
    this.infoToggles.push(...infoToggles);
  }

  // return the stored info toggles; used by ui-inputs
  getInfoToggles(activeOnly = false): InfoToggle[] {
    return activeOnly ? this.infoToggles.filter(t => t?.isActive()) : this.infoToggles;
  }

  /**
   * Return the {@linkcode Pokemon} associated with the given ID.
   * @param pokemonId - The PID whose Pokemon will be retrieved
   * @returns The `Pokemon` associated with the given ID,
   * or `undefined` if none is found in either team's party.
   * @see {@linkcode Pokemon.id}
   * @todo `pokemonId` should not allow `undefined`
   */
  public getPokemonById(pokemonId: number | undefined): Pokemon | undefined {
    if (pokemonId == null) {
      // biome-ignore lint/nursery/noUselessUndefined: More explicit
      return undefined;
    }

    const party = (this.getPlayerParty() as Pokemon[]).concat(this.getEnemyParty());
    return party.find(p => p.id === pokemonId);
  }

  addPlayerPokemon(
    species: PokemonSpecies,
    level: number,
    abilityIndex?: number,
    formIndex?: number,
    gender?: Gender,
    shiny?: boolean,
    variant?: Variant,
    ivs?: number[],
    nature?: Nature,
    heldItemConfig?: HeldItemConfiguration,
    dataSource?: Pokemon | PokemonData,
    postProcess?: (playerPokemon: PlayerPokemon) => void,
  ): PlayerPokemon {
    const pokemon = new PlayerPokemon(
      species,
      level,
      abilityIndex,
      formIndex,
      gender,
      shiny,
      variant,
      ivs,
      nature,
      heldItemConfig,
      dataSource,
    );

    if (postProcess) {
      postProcess(pokemon);
    }

    if (Overrides.IVS_OVERRIDE === null) {
      // do nothing
    } else if (Array.isArray(Overrides.IVS_OVERRIDE)) {
      if (Overrides.IVS_OVERRIDE.length !== 6) {
        throw new Error("The Player IVs override must be an array of length 6 or a number!");
      }
      if (Overrides.IVS_OVERRIDE.some(value => !isBetween(value, 0, 31))) {
        throw new Error("All IVs in the player IV override must be between 0 and 31!");
      }
      pokemon.ivs = Overrides.IVS_OVERRIDE;
    } else {
      if (!isBetween(Overrides.IVS_OVERRIDE, 0, 31)) {
        throw new Error("The Player IV override must be a value between 0 and 31!");
      }
      pokemon.ivs = new Array(6).fill(Overrides.IVS_OVERRIDE);
    }

    if (Overrides.NATURE_OVERRIDE !== null) {
      pokemon.nature = Overrides.NATURE_OVERRIDE;
    }

    pokemon.init();
    return pokemon;
  }

  addEnemyPokemon(
    species: PokemonSpecies,
    level: number,
    trainerSlot: TrainerSlot,
    boss = false,
    shinyLock = false,
    heldItemConfig?: HeldItemConfiguration,
    dataSource?: PokemonData,
    postProcess?: (enemyPokemon: EnemyPokemon) => void,
  ): EnemyPokemon {
    if (Overrides.ENEMY_LEVEL_OVERRIDE > 0) {
      level = Overrides.ENEMY_LEVEL_OVERRIDE;
    }
    if (Overrides.ENEMY_SPECIES_OVERRIDE) {
      species = getPokemonSpecies(Overrides.ENEMY_SPECIES_OVERRIDE);
      // The fact that a Pokemon is a boss or not can change based on its Species and level
      boss = this.getEncounterBossSegments(this.currentBattle.waveIndex, level, species) > 1;
    }

    const pokemon = new EnemyPokemon(species, level, trainerSlot, boss, shinyLock, heldItemConfig, dataSource);
    if (Overrides.ENEMY_FUSION_OVERRIDE) {
      pokemon.generateFusionSpecies();
    }

    if (boss && !dataSource) {
      const secondaryIvs = getIvsFromId(randSeedInt(4294967296));

      for (let s = 0; s < pokemon.ivs.length; s++) {
        pokemon.ivs[s] = Math.round(
          Phaser.Math.Linear(
            Math.min(pokemon.ivs[s], secondaryIvs[s]),
            Math.max(pokemon.ivs[s], secondaryIvs[s]),
            0.75,
          ),
        );
      }
    }
    if (postProcess) {
      postProcess(pokemon);
    }

    if (Overrides.ENEMY_IVS_OVERRIDE === null) {
      // do nothing
    } else if (Array.isArray(Overrides.ENEMY_IVS_OVERRIDE)) {
      if (Overrides.ENEMY_IVS_OVERRIDE.length !== 6) {
        throw new Error("The Enemy IVs override must be an array of length 6 or a number!");
      }
      if (Overrides.ENEMY_IVS_OVERRIDE.some(value => !isBetween(value, 0, 31))) {
        throw new Error("All IVs in the enemy IV override must be between 0 and 31!");
      }
      pokemon.ivs = Overrides.ENEMY_IVS_OVERRIDE;
    } else {
      if (!isBetween(Overrides.ENEMY_IVS_OVERRIDE, 0, 31)) {
        throw new Error("The Enemy IV override must be a value between 0 and 31!");
      }
      pokemon.ivs = new Array(6).fill(Overrides.ENEMY_IVS_OVERRIDE);
    }

    if (Overrides.ENEMY_NATURE_OVERRIDE !== null) {
      pokemon.nature = Overrides.ENEMY_NATURE_OVERRIDE;
    }

    pokemon.init();

    return pokemon;
  }

  /**
   * Removes a {@linkcode PlayerPokemon} from the party, and clears modifiers for that Pokemon's id
   * Useful for MEs/Challenges that remove Pokemon from the player party temporarily or permanently
   * @param pokemon
   * @param destroy Default true. If true, will destroy the {@linkcode PlayerPokemon} after removing
   */
  removePokemonFromPlayerParty(pokemon: PlayerPokemon, destroy = true) {
    if (!pokemon) {
      return;
    }

    const partyIndex = this.party.indexOf(pokemon);
    this.party.splice(partyIndex, 1);
    if (destroy) {
      this.field.remove(pokemon, true);
      pokemon.destroy();
    }
    this.updateItems(true);
  }

  addPokemonIcon(
    pokemon: Pokemon,
    x: number,
    y: number,
    originX = 0.5,
    originY = 0.5,
    ignoreOverride = true,
    useIllusion = false,
  ): Phaser.GameObjects.Container {
    const container = this.add.container(x, y);
    container.setName(`${pokemon.name}-icon`);

    const icon = this.add.sprite(0, 0, pokemon.getIconAtlasKey(ignoreOverride, useIllusion));
    icon.setName(`sprite-${pokemon.name}-icon`);
    icon.setFrame(pokemon.getIconId(ignoreOverride, useIllusion));
    // Temporary fix to show pokemon's default icon if variant icon doesn't exist
    if (icon.frame.name !== pokemon.getIconId(ignoreOverride, useIllusion)) {
      console.log(`${pokemon.name}'s variant icon does not exist. Replacing with default.`);
      const temp = pokemon.shiny;
      pokemon.shiny = false;
      icon.setTexture(pokemon.getIconAtlasKey(ignoreOverride, useIllusion));
      icon.setFrame(pokemon.getIconId(true, useIllusion));
      pokemon.shiny = temp;
    }
    icon.setOrigin(0.5, 0);

    container.add(icon);

    if (pokemon.isFusion(useIllusion)) {
      const fusionIcon = this.add.sprite(0, 0, pokemon.getFusionIconAtlasKey(ignoreOverride, useIllusion));
      fusionIcon.setName("sprite-fusion-icon");
      fusionIcon.setOrigin(0.5, 0);
      fusionIcon.setFrame(pokemon.getFusionIconId(ignoreOverride, useIllusion));

      const originalWidth = icon.width;
      const originalHeight = icon.height;
      const originalFrame = icon.frame;

      const iconHeight = (icon.frame.cutHeight <= fusionIcon.frame.cutHeight ? Math.ceil : Math.floor)(
        (icon.frame.cutHeight + fusionIcon.frame.cutHeight) / 4,
      );

      // Inefficient, but for some reason didn't work with only the unique properties as part of the name
      const iconFrameId = `${icon.frame.name}f${fusionIcon.frame.name}`;

      if (!icon.frame.texture.has(iconFrameId)) {
        icon.frame.texture.add(
          iconFrameId,
          icon.frame.sourceIndex,
          icon.frame.cutX,
          icon.frame.cutY,
          icon.frame.cutWidth,
          iconHeight,
        );
      }

      icon.setFrame(iconFrameId);

      fusionIcon.y = icon.frame.cutHeight;

      const originalFusionFrame = fusionIcon.frame;

      const fusionIconY = fusionIcon.frame.cutY + icon.frame.cutHeight;
      const fusionIconHeight = fusionIcon.frame.cutHeight - icon.frame.cutHeight;

      // Inefficient, but for some reason didn't work with only the unique properties as part of the name
      const fusionIconFrameId = `${fusionIcon.frame.name}f${icon.frame.name}`;

      if (!fusionIcon.frame.texture.has(fusionIconFrameId)) {
        fusionIcon.frame.texture.add(
          fusionIconFrameId,
          fusionIcon.frame.sourceIndex,
          fusionIcon.frame.cutX,
          fusionIconY,
          fusionIcon.frame.cutWidth,
          fusionIconHeight,
        );
      }
      fusionIcon.setFrame(fusionIconFrameId);

      const frameY = (originalFrame.y + originalFusionFrame.y) / 2;
      icon.frame.y = fusionIcon.frame.y = frameY;

      container.add(fusionIcon);

      if (originX !== 0.5) {
        container.x -= originalWidth * (originX - 0.5);
      }
      if (originY !== 0) {
        container.y -= originalHeight * originY;
      }
    } else {
      if (originX !== 0.5) {
        container.x -= icon.width * (originX - 0.5);
      }
      if (originY !== 0) {
        container.y -= icon.height * originY;
      }
    }

    return container;
  }

  setSeed(seed: string): void {
    this.seed = seed;
    this.rngCounter = 0;
    this.waveCycleOffset = this.getGeneratedWaveCycleOffset();
    this.offsetGym = this.gameMode.isClassic && this.getGeneratedOffsetGym();
  }

  /**
   * Generates a random number using the current battle's seed
   *
   * This calls {@linkcode Battle.randSeedInt}({@linkcode range}, {@linkcode min}) in `src/battle.ts`
   * which calls {@linkcode randSeedInt randSeedInt}({@linkcode range}, {@linkcode min}) in `src/utils.ts`
   *
   * @param range How large of a range of random numbers to choose from. If {@linkcode range} <= 1, returns {@linkcode min}
   * @param min The minimum integer to pick, default `0`
   * @returns A random integer between {@linkcode min} and ({@linkcode min} + {@linkcode range} - 1)
   */
  randBattleSeedInt(range: number, min = 0): number {
    return this.currentBattle?.randSeedInt(range, min);
  }

  reset(clearScene = false, clearData = false, reloadI18n = false): void {
    if (clearData) {
      this.gameData = new GameData();
    }

    this.gameMode = getGameMode(GameModes.CLASSIC);

    this.disableMenu = false;

    this.score = 0;
    this.money = 0;

    this.lockRarityTiers = false;

    this.pokeballCounts = Object.fromEntries(
      getEnumValues(PokeballType)
        .filter(p => p <= PokeballType.MASTER_BALL)
        .map(t => [t, 0]),
    );
    this.pokeballCounts[PokeballType.POKEBALL] += 5;
    if (Overrides.POKEBALL_OVERRIDE.active) {
      this.pokeballCounts = Overrides.POKEBALL_OVERRIDE.pokeballs;
    }

    this.trainerItems.clearItems();
    this.enemyTrainerItems.clearItems();
    this.itemBar.removeAll(true);
    this.enemyItemBar.removeAll(true);

    for (const p of this.getPlayerParty()) {
      p.destroy();
    }
    this.party = [];
    for (const p of this.getEnemyParty()) {
      p.destroy();
    }

    // If this is a ME, clear any residual visual sprites before reloading
    if (this.currentBattle?.mysteryEncounter?.introVisuals) {
      this.field.remove(this.currentBattle.mysteryEncounter?.introVisuals, true);
    }

    //@ts-expect-error  - allowing `null` for currentBattle causes a lot of trouble
    this.currentBattle = null; // TODO: resolve ts-ignore

    // Reset RNG after end of game or save & quit.
    // This needs to happen after clearing this.currentBattle or the seed will be affected by the last wave played
    this.setSeed(Overrides.SEED_OVERRIDE || randomString(24));
    console.log("Seed:", this.seed);
    this.resetSeed();

    this.biomeWaveText.setText(startingWave.toString());
    this.biomeWaveText.setVisible(false);

    this.updateMoneyText();
    this.moneyText.setVisible(false);

    this.updateScoreText();
    this.scoreText.setVisible(false);

    [this.luckLabelText, this.luckText].forEach(t => {
      t.setVisible(false);
    });

    this.newArena(Overrides.STARTING_BIOME_OVERRIDE || BiomeId.TOWN);

    this.field.setVisible(true);

    this.arenaBgTransition.setPosition(0, 0);
    this.arenaPlayer.setPosition(300, 0);
    this.arenaPlayerTransition.setPosition(0, 0);
    this.arenaEnemy.setPosition(-280, 0);
    this.arenaNextEnemy.setPosition(-280, 0);
    this.arenaNextEnemy.setVisible(false);

    this.arena.init();

    this.trainer.setTexture(`trainer_${this.gameData.gender === PlayerGender.FEMALE ? "f" : "m"}_back`);
    this.trainer.setPosition(406, 186);
    this.trainer.setVisible(true);

    this.mysteryEncounterSaveData = new MysteryEncounterSaveData();

    this.updateGameInfo();

    if (reloadI18n) {
      const localizable: Localizable[] = [
        ...allSpecies,
        ...allMoves,
<<<<<<< HEAD
        ...allAbilities,
        //TODO: do we need to add items and rewards here?
=======
        ...getEnumValues(ModifierPoolType)
          .map(mpt => getModifierPoolForType(mpt))
          .flatMap(mp =>
            Object.values(mp)
              .flat()
              .map(mt => mt.modifierType)
              .filter((mt): mt is ModifierType & Localizable => "localize" in mt && typeof mt.localize === "function"),
          ),
>>>>>>> 73e8c6c1
      ];
      for (const item of localizable) {
        item.localize();
      }
    }

    if (clearScene) {
      // Reload variant data in case sprite set has changed
      this.initVariantData();

      this.fadeOutBgm(250, false);
      this.tweens.add({
        targets: [this.uiContainer],
        alpha: 0,
        duration: 250,
        ease: "Sine.easeInOut",
        onComplete: () => {
          this.ui.freeUIData();
          this.uiContainer.remove(this.ui, true);
          this.uiContainer.destroy();
          this.children.removeAll(true);
          this.game.domContainer.innerHTML = "";
          // TODO: `launchBattle` calls `reset(false, false, true)`
          this.launchBattle();
        },
      });
    }
  }

  getDoubleBattleChance(newWaveIndex: number, playerField: PlayerPokemon[]) {
    const doubleChance = new NumberHolder(newWaveIndex % 10 === 0 ? 32 : 8);
    this.applyPlayerItems(TrainerItemEffect.DOUBLE_BATTLE_CHANCE_BOOSTER, { numberHolder: doubleChance });
    for (const p of playerField) {
      applyAbAttrs("DoubleBattleChanceAbAttr", { pokemon: p, chance: doubleChance });
    }
    return Math.max(doubleChance.value, 1);
  }

  isNewBiome(currentBattle = this.currentBattle) {
    const isWaveIndexMultipleOfTen = !(currentBattle.waveIndex % 10);
    const isEndlessOrDaily = this.gameMode.hasShortBiomes || this.gameMode.isDaily;
    const isEndlessFifthWave = this.gameMode.hasShortBiomes && currentBattle.waveIndex % 5 === 0;
    const isWaveIndexMultipleOfFiftyMinusOne = currentBattle.waveIndex % 50 === 49;
    const isNewBiome =
      isWaveIndexMultipleOfTen || isEndlessFifthWave || (isEndlessOrDaily && isWaveIndexMultipleOfFiftyMinusOne);
    return isNewBiome;
  }

  newBattle(
    waveIndex?: number,
    battleType?: BattleType,
    trainerData?: TrainerData,
    double?: boolean,
    mysteryEncounterType?: MysteryEncounterType,
  ): Battle {
    const _startingWave = Overrides.STARTING_WAVE_OVERRIDE || startingWave;
    const newWaveIndex = waveIndex || (this.currentBattle?.waveIndex || _startingWave - 1) + 1;
    let newDouble: boolean | undefined;
    let newBattleType: BattleType;
    let newTrainer: Trainer | undefined;

    let battleConfig: FixedBattleConfig | null = null;

    this.resetSeed(newWaveIndex);

    const playerField = this.getPlayerField();

    if (this.gameMode.isFixedBattle(newWaveIndex) && trainerData === undefined) {
      battleConfig = this.gameMode.getFixedBattle(newWaveIndex);
      newDouble = battleConfig.double;
      newBattleType = battleConfig.battleType;
      this.executeWithSeedOffset(
        () => (newTrainer = battleConfig?.getTrainer()),
        (battleConfig.seedOffsetWaveIndex || newWaveIndex) << 8,
      );
      if (newTrainer) {
        this.field.add(newTrainer);
      }
    } else {
      if (
        !this.gameMode.hasTrainers
        || Overrides.BATTLE_TYPE_OVERRIDE === BattleType.WILD
        || (Overrides.DISABLE_STANDARD_TRAINERS_OVERRIDE && trainerData == null)
      ) {
        newBattleType = BattleType.WILD;
      } else {
        newBattleType =
          Overrides.BATTLE_TYPE_OVERRIDE
          ?? battleType
          ?? (this.gameMode.isWaveTrainer(newWaveIndex, this.arena) ? BattleType.TRAINER : BattleType.WILD);
      }

      if (newBattleType === BattleType.TRAINER) {
        const trainerType =
          Overrides.RANDOM_TRAINER_OVERRIDE?.trainerType ?? this.arena.randomTrainerType(newWaveIndex);
        const hasDouble = trainerConfigs[trainerType].hasDouble;
        let doubleTrainer = false;
        if (trainerConfigs[trainerType].doubleOnly) {
          doubleTrainer = true;
        } else if (hasDouble) {
          doubleTrainer = !randSeedInt(this.getDoubleBattleChance(newWaveIndex, playerField));
          // Add a check that special trainers can't be double except for tate and liza - they should use the normal double chance
          if (
            trainerConfigs[trainerType].trainerTypeDouble
            && ![TrainerType.TATE, TrainerType.LIZA].includes(trainerType)
          ) {
            doubleTrainer = false;
          }
        }

        // Forcing a double battle on wave 1 causes a bug where only one enemy is sent out,
        // making it impossible to complete the fight without a reload
        const overrideVariant =
          Overrides.RANDOM_TRAINER_OVERRIDE?.trainerVariant === TrainerVariant.DOUBLE
          && (!hasDouble || newWaveIndex <= 1)
            ? TrainerVariant.DEFAULT
            : Overrides.RANDOM_TRAINER_OVERRIDE?.trainerVariant;

        const variant =
          overrideVariant
          ?? (doubleTrainer ? TrainerVariant.DOUBLE : randSeedInt(2) ? TrainerVariant.FEMALE : TrainerVariant.DEFAULT);

        newTrainer = trainerData !== undefined ? trainerData.toTrainer() : new Trainer(trainerType, variant);
        this.field.add(newTrainer);
      }

      // Check for mystery encounter
      // Can only occur in place of a standard (non-boss) wild battle, waves 10-180
      if (
        !Overrides.BATTLE_TYPE_OVERRIDE
        && (this.isWaveMysteryEncounter(newBattleType, newWaveIndex) || newBattleType === BattleType.MYSTERY_ENCOUNTER)
      ) {
        newBattleType = BattleType.MYSTERY_ENCOUNTER;
        // Reset to base spawn weight
        this.mysteryEncounterSaveData.encounterSpawnChance = BASE_MYSTERY_ENCOUNTER_SPAWN_WEIGHT;
      }
    }

    if (double === undefined && newWaveIndex > 1) {
      if (newBattleType === BattleType.WILD && !this.gameMode.isWaveFinal(newWaveIndex)) {
        newDouble = !randSeedInt(this.getDoubleBattleChance(newWaveIndex, playerField));
      } else if (newBattleType === BattleType.TRAINER) {
        newDouble = newTrainer?.variant === TrainerVariant.DOUBLE;
      }
    } else if (!battleConfig) {
      newDouble = !!double;
    }

    // Disable double battles on Endless/Endless Spliced Wave 50x boss battles (Introduced 1.2.0)
    if (this.gameMode.isEndlessBoss(newWaveIndex)) {
      newDouble = false;
    }

    if (Overrides.BATTLE_STYLE_OVERRIDE != null) {
      let doubleOverrideForWave: "single" | "double" | null = null;

      switch (Overrides.BATTLE_STYLE_OVERRIDE) {
        case "double":
          doubleOverrideForWave = "double";
          break;
        case "single":
          doubleOverrideForWave = "single";
          break;
        case "even-doubles":
          doubleOverrideForWave = newWaveIndex % 2 ? "single" : "double";
          break;
        case "odd-doubles":
          doubleOverrideForWave = newWaveIndex % 2 ? "double" : "single";
          break;
      }

      if (doubleOverrideForWave === "double") {
        newDouble = true;
      }
      /**
       * Override battles into single only if not fighting with trainers.
       * @see {@link https://github.com/pagefaultgames/pokerogue/issues/1948 GitHub Issue #1948}
       */
      if (newBattleType !== BattleType.TRAINER && doubleOverrideForWave === "single") {
        newDouble = false;
      }
    }

    const lastBattle = this.currentBattle;

    const maxExpLevel = this.getMaxExpLevel();

    this.lastEnemyTrainer = lastBattle?.trainer ?? null;
    this.lastMysteryEncounter = lastBattle?.mysteryEncounter;

    if (newBattleType === BattleType.MYSTERY_ENCOUNTER) {
      // Disable double battle on mystery encounters (it may be re-enabled as part of encounter)
      newDouble = false;
    }

    if (lastBattle?.double && !newDouble) {
      this.phaseManager.tryRemovePhase("SwitchPhase");
      for (const p of this.getPlayerField()) {
        p.lapseTag(BattlerTagType.COMMANDED);
      }
    }

    this.executeWithSeedOffset(
      () => {
        this.currentBattle = new Battle(this.gameMode, newWaveIndex, newBattleType, newTrainer, newDouble);
      },
      newWaveIndex << 3,
      this.waveSeed,
    );
    this.currentBattle.incrementTurn();

    if (newBattleType === BattleType.MYSTERY_ENCOUNTER) {
      // Will generate the actual Mystery Encounter during NextEncounterPhase, to ensure it uses proper biome
      this.currentBattle.mysteryEncounterType = mysteryEncounterType;
    }

    if (!waveIndex && lastBattle) {
      const isNewBiome = this.isNewBiome(lastBattle);
      /** Whether to reset and recall pokemon */
      const resetArenaState =
        isNewBiome
        || [BattleType.TRAINER, BattleType.MYSTERY_ENCOUNTER].includes(this.currentBattle.battleType)
        || this.currentBattle.battleSpec === BattleSpec.FINAL_BOSS;

      for (const enemyPokemon of this.getEnemyParty()) {
        enemyPokemon.destroy();
      }
      this.trySpreadPokerus();
      if (!isNewBiome && newWaveIndex % 10 === 5) {
        this.arena.updatePoolsForTimeOfDay();
      }
      if (resetArenaState) {
        this.arena.resetArenaEffects();

        for (const pokemon of playerField) {
          pokemon.lapseTag(BattlerTagType.COMMANDED);
        }

        playerField.forEach((pokemon, p) => {
          if (pokemon.isOnField()) {
            this.phaseManager.pushNew("ReturnPhase", p);
          }
        });

        for (const pokemon of this.getPlayerParty()) {
          pokemon.resetBattleAndWaveData();
          pokemon.resetTera();
          applyAbAttrs("PostBattleInitAbAttr", { pokemon });
          // Terapagos resets tera on each fight
          if (pokemon.hasSpecies(SpeciesId.TERAPAGOS)) {
            this.arena.playerTerasUsed = 0;
          }
        }

        if (!this.trainer.visible) {
          this.phaseManager.pushNew("ShowTrainerPhase");
        }
      }

      for (const pokemon of this.getPlayerParty()) {
        this.triggerPokemonFormChange(pokemon, SpeciesFormChangeTimeOfDayTrigger);
      }

      if (!this.gameMode.hasRandomBiomes && !isNewBiome) {
        this.phaseManager.pushNew("NextEncounterPhase");
      } else {
        this.phaseManager.pushNew("NewBiomeEncounterPhase");

        const newMaxExpLevel = this.getMaxExpLevel();
        if (newMaxExpLevel > maxExpLevel) {
          this.phaseManager.pushNew("LevelCapPhase");
        }
      }
    }

    return this.currentBattle;
  }

  newArena(biome: BiomeId, playerFaints = 0): Arena {
    this.arena = new Arena(biome, playerFaints);
    this.eventTarget.dispatchEvent(new NewArenaEvent());

    this.arenaBg.pipelineData = {
      terrainColorRatio: this.arena.getBgTerrainColorRatioForBiome(),
    };

    return this.arena;
  }

  updateFieldScale(): Promise<void> {
    return new Promise(resolve => {
      const fieldScale =
        Math.floor(
          Math.pow(
            1
              / this.getField(true)
                .map(p => p.getSpriteScale())
                .reduce((highestScale: number, scale: number) => (highestScale = Math.max(scale, highestScale)), 0),
            0.7,
          ) * 40,
        ) / 40;
      this.setFieldScale(fieldScale).then(() => resolve());
    });
  }

  setFieldScale(scale: number, instant = false): Promise<void> {
    return new Promise(resolve => {
      scale *= 6;
      if (this.field.scale === scale) {
        return resolve();
      }

      const defaultWidth = this.arenaBg.width * 6;
      const defaultHeight = 132 * 6;
      const scaledWidth = this.arenaBg.width * scale;
      const scaledHeight = 132 * scale;

      this.tweens.add({
        targets: this.field,
        scale,
        x: (defaultWidth - scaledWidth) / 2,
        y: defaultHeight - scaledHeight,
        duration: instant ? 0 : fixedInt(Math.abs(this.field.scale - scale) * 200),
        ease: "Sine.easeInOut",
        onComplete: () => resolve(),
      });
    });
  }

  getSpeciesFormIndex(species: PokemonSpecies, gender?: Gender, nature?: Nature, ignoreArena?: boolean): number {
    if (species.forms?.length === 0) {
      return 0;
    }

    const isEggPhase =
      this.phaseManager.getCurrentPhase().is("EggLapsePhase")
      || this.phaseManager.getCurrentPhase().is("EggHatchPhase");

    if (
      // Give trainers with specialty types an appropriately-typed form for Wormadam, Rotom, Arceus, Oricorio, Silvally, or Paldean Tauros.
      !isEggPhase
      && this.currentBattle?.battleType === BattleType.TRAINER
      && this.currentBattle.trainer != null
      && this.currentBattle.trainer.config.hasSpecialtyType()
    ) {
      if (species.speciesId === SpeciesId.WORMADAM) {
        switch (this.currentBattle.trainer.config.specialtyType) {
          case PokemonType.GROUND:
            return 1; // Sandy Cloak
          case PokemonType.STEEL:
            return 2; // Trash Cloak
          case PokemonType.GRASS:
            return 0; // Plant Cloak
        }
      }
      if (species.speciesId === SpeciesId.ROTOM) {
        switch (this.currentBattle.trainer.config.specialtyType) {
          case PokemonType.FLYING:
            return 4; // Fan Rotom
          case PokemonType.GHOST:
            return 0; // Lightbulb Rotom
          case PokemonType.FIRE:
            return 1; // Heat Rotom
          case PokemonType.GRASS:
            return 5; // Mow Rotom
          case PokemonType.WATER:
            return 2; // Wash Rotom
          case PokemonType.ICE:
            return 3; // Frost Rotom
        }
      }
      if (species.speciesId === SpeciesId.ORICORIO) {
        switch (this.currentBattle.trainer.config.specialtyType) {
          case PokemonType.GHOST:
            return 3; // Sensu Style
          case PokemonType.FIRE:
            return 0; // Baile Style
          case PokemonType.ELECTRIC:
            return 1; // Pom-Pom Style
          case PokemonType.PSYCHIC:
            return 2; // Pa'u Style
        }
      }
      if (species.speciesId === SpeciesId.PALDEA_TAUROS) {
        switch (this.currentBattle.trainer.config.specialtyType) {
          case PokemonType.FIRE:
            return 1; // Blaze Breed
          case PokemonType.WATER:
            return 2; // Aqua Breed
        }
      }
      if (species.speciesId === SpeciesId.SILVALLY || species.speciesId === SpeciesId.ARCEUS) {
        // Would probably never happen, but might as well
        return this.currentBattle.trainer.config.specialtyType;
      }
    }

    switch (species.speciesId) {
      case SpeciesId.UNOWN:
      case SpeciesId.SHELLOS:
      case SpeciesId.GASTRODON:
      case SpeciesId.BASCULIN:
      case SpeciesId.DEERLING:
      case SpeciesId.SAWSBUCK:
      case SpeciesId.SCATTERBUG:
      case SpeciesId.SPEWPA:
      case SpeciesId.VIVILLON:
      case SpeciesId.FLABEBE:
      case SpeciesId.FLOETTE:
      case SpeciesId.FLORGES:
      case SpeciesId.FURFROU:
      case SpeciesId.PUMPKABOO:
      case SpeciesId.GOURGEIST:
      case SpeciesId.ORICORIO:
      case SpeciesId.MAGEARNA:
      case SpeciesId.ZARUDE:
      case SpeciesId.SQUAWKABILLY:
      case SpeciesId.TATSUGIRI:
      case SpeciesId.PALDEA_TAUROS:
        return randSeedInt(species.forms.length);
      case SpeciesId.MAUSHOLD:
      case SpeciesId.DUDUNSPARCE:
        return !randSeedInt(4) ? 1 : 0;
      case SpeciesId.SINISTEA:
      case SpeciesId.POLTEAGEIST:
      case SpeciesId.POLTCHAGEIST:
      case SpeciesId.SINISTCHA:
        return !randSeedInt(16) ? 1 : 0;
      case SpeciesId.PIKACHU:
        if (this.currentBattle?.battleType === BattleType.TRAINER && this.currentBattle?.waveIndex < 30) {
          return 0; // Ban Cosplay and Partner Pika from Trainers before wave 30
        }
        return randSeedInt(8);
      case SpeciesId.EEVEE:
        if (
          this.currentBattle?.battleType === BattleType.TRAINER
          && this.currentBattle?.waveIndex < 30
          && !isEggPhase
        ) {
          return 0; // No Partner Eevee for Wave 12 Preschoolers
        }
        return randSeedInt(2);
      case SpeciesId.FROAKIE:
      case SpeciesId.FROGADIER:
      case SpeciesId.GRENINJA:
        if (this.currentBattle?.battleType === BattleType.TRAINER && !isEggPhase) {
          return 0; // Don't give trainers Battle Bond Greninja, Froakie or Frogadier
        }
        return randSeedInt(2);
      case SpeciesId.URSHIFU:
        return randSeedInt(2);
      case SpeciesId.ZYGARDE:
        return randSeedInt(4);
      case SpeciesId.MINIOR:
        return randSeedInt(7);
      case SpeciesId.ALCREMIE:
        return randSeedInt(9);
      case SpeciesId.MEOWSTIC:
      case SpeciesId.INDEEDEE:
      case SpeciesId.BASCULEGION:
      case SpeciesId.OINKOLOGNE:
        return gender === Gender.FEMALE ? 1 : 0;
      case SpeciesId.TOXTRICITY: {
        const lowkeyNatures = [
          Nature.LONELY,
          Nature.BOLD,
          Nature.RELAXED,
          Nature.TIMID,
          Nature.SERIOUS,
          Nature.MODEST,
          Nature.MILD,
          Nature.QUIET,
          Nature.BASHFUL,
          Nature.CALM,
          Nature.GENTLE,
          Nature.CAREFUL,
        ];
        if (nature !== undefined && lowkeyNatures.indexOf(nature) > -1) {
          return 1;
        }
        return 0;
      }
      case SpeciesId.GIMMIGHOUL:
        // Chest form can only be found in Mysterious Chest Encounter, if this is a game mode with MEs
        if (this.gameMode.hasMysteryEncounters && !isEggPhase) {
          return 1; // Wandering form
        }
        return randSeedInt(species.forms.length);
    }

    if (ignoreArena) {
      switch (species.speciesId) {
        case SpeciesId.BURMY:
        case SpeciesId.WORMADAM:
        case SpeciesId.ROTOM:
        case SpeciesId.LYCANROC:
          return randSeedInt(species.forms.length);
      }
      return 0;
    }

    return this.arena.getSpeciesFormIndex(species);
  }

  private getGeneratedOffsetGym(): boolean {
    let ret = false;
    this.executeWithSeedOffset(
      () => {
        ret = !randSeedInt(2);
      },
      0,
      this.seed.toString(),
    );
    return ret;
  }

  private getGeneratedWaveCycleOffset(): number {
    let ret = 0;
    this.executeWithSeedOffset(
      () => {
        ret = randSeedInt(8) * 5;
      },
      0,
      this.seed.toString(),
    );
    return ret;
  }

  getEncounterBossSegments(waveIndex: number, level: number, species?: PokemonSpecies, forceBoss = false): number {
    if (Overrides.ENEMY_HEALTH_SEGMENTS_OVERRIDE > 1) {
      return Overrides.ENEMY_HEALTH_SEGMENTS_OVERRIDE;
    }
    if (Overrides.ENEMY_HEALTH_SEGMENTS_OVERRIDE === 1) {
      // The rest of the code expects to be returned 0 and not 1 if the enemy is not a boss
      return 0;
    }

    if (this.gameMode.isDaily && this.gameMode.isWaveFinal(waveIndex)) {
      return 5;
    }

    let isBoss: boolean | undefined;
    if (forceBoss || (species && (species.subLegendary || species.legendary || species.mythical))) {
      isBoss = true;
    } else {
      this.executeWithSeedOffset(() => {
        isBoss =
          waveIndex % 10 === 0
          || (this.gameMode.hasRandomBosses
            && randSeedInt(100) < Math.min(Math.max(Math.ceil((waveIndex - 250) / 50), 0) * 2, 30));
      }, waveIndex << 2);
    }
    if (!isBoss) {
      return 0;
    }

    let ret = 2;

    if (level >= 100) {
      ret++;
    }
    if (species && species.baseTotal >= 670) {
      ret++;
    }
    ret += Math.floor(waveIndex / 250);

    return ret;
  }

  trySpreadPokerus(): void {
    const party = this.getPlayerParty();
    const infectedIndexes: number[] = [];
    const spread = (index: number, spreadTo: number) => {
      const partyMember = party[index + spreadTo];
      if (!partyMember.pokerus && !randSeedInt(10)) {
        partyMember.pokerus = true;
        infectedIndexes.push(index + spreadTo);
      }
    };
    party.forEach((pokemon, p) => {
      if (!pokemon.pokerus || infectedIndexes.indexOf(p) > -1) {
        return;
      }

      this.executeWithSeedOffset(
        () => {
          if (p) {
            spread(p, -1);
          }
          if (p < party.length - 1) {
            spread(p, 1);
          }
        },
        this.currentBattle.waveIndex + (p << 8),
      );
    });
  }

  resetSeed(waveIndex?: number): void {
    const wave = waveIndex ?? this.currentBattle?.waveIndex ?? 0;
    this.waveSeed = shiftCharCodes(this.seed, wave);
    Phaser.Math.RND.sow([this.waveSeed]);
    console.log("Wave Seed:", this.waveSeed, wave);
    this.rngCounter = 0;
  }

  executeWithSeedOffset(func: () => void, offset: number, seedOverride?: string): void {
    if (!func) {
      return;
    }
    const tempRngCounter = this.rngCounter;
    const tempRngOffset = this.rngOffset;
    const tempRngSeedOverride = this.rngSeedOverride;
    const state = Phaser.Math.RND.state();
    Phaser.Math.RND.sow([shiftCharCodes(seedOverride || this.seed, offset)]);
    this.rngCounter = 0;
    this.rngOffset = offset;
    this.rngSeedOverride = seedOverride || "";
    func();
    Phaser.Math.RND.state(state);
    this.rngCounter = tempRngCounter;
    this.rngOffset = tempRngOffset;
    this.rngSeedOverride = tempRngSeedOverride;
  }

  addFieldSprite(
    x: number,
    y: number,
    texture: string | Phaser.Textures.Texture,
    frame?: string | number,
    terrainColorRatio = 0,
  ): Phaser.GameObjects.Sprite {
    const ret = this.add.sprite(x, y, texture, frame);
    ret.setPipeline(this.fieldSpritePipeline);
    if (terrainColorRatio) {
      ret.pipelineData["terrainColorRatio"] = terrainColorRatio;
    }

    return ret;
  }

  addPokemonSprite(
    pokemon: Pokemon,
    x: number,
    y: number,
    texture: string | Phaser.Textures.Texture,
    frame?: string | number,
    hasShadow = false,
    ignoreOverride = false,
  ): Phaser.GameObjects.Sprite {
    const ret = this.addFieldSprite(x, y, texture, frame);
    this.initPokemonSprite(ret, pokemon, hasShadow, ignoreOverride);
    return ret;
  }

  initPokemonSprite(
    sprite: Phaser.GameObjects.Sprite,
    pokemon?: Pokemon,
    hasShadow = false,
    ignoreOverride = false,
  ): Phaser.GameObjects.Sprite {
    sprite.setPipeline(this.spritePipeline, {
      tone: [0.0, 0.0, 0.0, 0.0],
      hasShadow,
      ignoreOverride,
      teraColor: pokemon ? getTypeRgb(pokemon.getTeraType()) : undefined,
      isTerastallized: pokemon ? pokemon.isTerastallized : false,
    });
    this.spriteSparkleHandler.add(sprite);
    return sprite;
  }

  moveBelowOverlay<T extends Phaser.GameObjects.GameObject>(gameObject: T) {
    this.fieldUI.moveBelow<any>(gameObject, this.fieldOverlay);
  }
  processInfoButton(pressed: boolean): void {
    this.arenaFlyout.toggleFlyout(pressed);
  }

  showFieldOverlay(duration: number): Promise<void> {
    return new Promise(resolve => {
      this.tweens.add({
        targets: this.fieldOverlay,
        alpha: 0.5,
        ease: "Sine.easeOut",
        duration,
        onComplete: () => resolve(),
      });
    });
  }

  hideFieldOverlay(duration: number): Promise<void> {
    return new Promise(resolve => {
      this.tweens.add({
        targets: this.fieldOverlay,
        alpha: 0,
        duration,
        ease: "Cubic.easeIn",
        onComplete: () => resolve(),
      });
    });
  }

  updateShopOverlayOpacity(value: number): void {
    this.shopOverlayOpacity = value;

    if (this.shopOverlayShown) {
      this.shopOverlay.setAlpha(this.shopOverlayOpacity);
    }
  }

  showShopOverlay(duration: number): Promise<void> {
    this.shopOverlayShown = true;
    return new Promise(resolve => {
      this.tweens.add({
        targets: this.shopOverlay,
        alpha: this.shopOverlayOpacity,
        ease: "Sine.easeOut",
        duration,
        onComplete: () => resolve(),
      });
    });
  }

  hideShopOverlay(duration: number): Promise<void> {
    this.shopOverlayShown = false;
    return new Promise(resolve => {
      this.tweens.add({
        targets: this.shopOverlay,
        alpha: 0,
        duration,
        ease: "Cubic.easeIn",
        onComplete: () => resolve(),
      });
    });
  }

  showEnemyItemBar(): void {
    this.enemyItemBar.setVisible(true);
  }

  hideEnemyItemBar(): void {
    this.enemyItemBar.setVisible(false);
  }

  updateBiomeWaveText(): void {
    const isBoss = !(this.currentBattle.waveIndex % 10);
    const biomeString: string = getBiomeName(this.arena.biomeType);
    this.fieldUI.moveAbove(this.biomeWaveText, this.luckText);
    this.biomeWaveText.setText(biomeString + " - " + this.currentBattle.waveIndex.toString());
    this.biomeWaveText.setColor(!isBoss ? "#ffffff" : "#f89890");
    this.biomeWaveText.setShadowColor(!isBoss ? "#636363" : "#984038");
    this.biomeWaveText.setVisible(true);
  }

  updateMoneyText(forceVisible = true): void {
    if (this.money === undefined) {
      return;
    }
    const formattedMoney = formatMoney(this.moneyFormat, this.money);
    this.moneyText.setText(i18next.t("battleScene:moneyOwned", { formattedMoney }));
    this.fieldUI.moveAbove(this.moneyText, this.luckText);
    if (forceVisible) {
      this.moneyText.setVisible(true);
    }
  }

  animateMoneyChanged(positiveChange: boolean): void {
    if (this.tweens.getTweensOf(this.moneyText).length > 0) {
      return;
    }
    const deltaScale = this.moneyText.scale * 0.14 * (positiveChange ? 1 : -1);
    this.moneyText.setShadowColor(positiveChange ? "#008000" : "#FF0000");
    this.tweens.add({
      targets: this.moneyText,
      duration: 250,
      scale: this.moneyText.scale + deltaScale,
      loop: 0,
      yoyo: true,
      onComplete: _ => this.moneyText.setShadowColor(getTextColor(TextStyle.MONEY, true)),
    });
  }

  updateScoreText(): void {
    this.scoreText.setText(`Score: ${this.score.toString()}`);
    this.scoreText.setVisible(this.gameMode.isDaily);
  }

  /**
   * Displays the current luck value.
   * @param duration The time for this label to fade in, if it is not already visible.
   */
  updateAndShowText(duration: number): void {
    const labels = [this.luckLabelText, this.luckText];
    for (const label of labels) {
      label.setAlpha(0);
    }
    const luckValue = getPartyLuckValue(this.getPlayerParty());
    this.luckText.setText(getLuckString(luckValue));
    if (luckValue < 14) {
      this.luckText.setTint(getLuckTextTint(luckValue));
    } else {
      this.luckText.setTint(0xffef5c, 0x47ff69, 0x6b6bff, 0xff6969);
    }
    this.luckLabelText.setX(this.scaledCanvas.width - 2 - (this.luckText.displayWidth + 2));
    this.tweens.add({
      targets: labels,
      duration,
      alpha: 1,
      onComplete: () => {
        for (const label of labels) {
          label.setVisible(true);
        }
      },
    });
  }

  hideLuckText(duration: number): void {
    if (this.reroll) {
      return;
    }
    const labels = [this.luckLabelText, this.luckText];
    this.tweens.add({
      targets: labels,
      duration,
      alpha: 0,
      onComplete: () => {
        for (const label of labels) {
          label.setVisible(false);
        }
      },
    });
  }

  updateUIPositions(): void {
    const enemyItemCount = this.enemyItemBar.totalVisibleLength;
    const biomeWaveTextHeight = this.biomeWaveText.getBottomLeft().y - this.biomeWaveText.getTopLeft().y;
    this.biomeWaveText.setY(
      -this.scaledCanvas.height + (enemyItemCount ? (enemyItemCount <= 12 ? 15 : 24) : 0) + biomeWaveTextHeight / 2,
    );
    this.moneyText.setY(this.biomeWaveText.y + 10);
    this.scoreText.setY(this.moneyText.y + 10);
    [this.luckLabelText, this.luckText].map(l =>
      l.setY((this.scoreText.visible ? this.scoreText : this.moneyText).y + 10),
    );
    const offsetY = (this.scoreText.visible ? this.scoreText : this.moneyText).y + 15;
    this.partyExpBar.setY(offsetY);
    this.candyBar.setY(offsetY + 15);
    this.ui?.achvBar.setY(this.scaledCanvas.height + offsetY);
  }

  /**
   * Pushes all {@linkcode Phaser.GameObjects.Text} objects in the top right to the bottom of the canvas
   */
  sendTextToBack(): void {
    this.fieldUI.sendToBack(this.biomeWaveText);
    this.fieldUI.sendToBack(this.moneyText);
    this.fieldUI.sendToBack(this.scoreText);
  }

  addFaintedEnemyScore(enemy: EnemyPokemon): void {
    let scoreIncrease =
      enemy.getSpeciesForm().getBaseExp()
      * (enemy.level / this.getMaxExpLevel())
      * ((enemy.ivs.reduce((iv: number, total: number) => (total += iv), 0) / 93) * 0.2 + 0.8);
    enemy.getHeldItems().map(m => (scoreIncrease *= allHeldItems[m].getScoreMultiplier()));
    if (enemy.isBoss()) {
      scoreIncrease *= Math.sqrt(enemy.bossSegments);
    }
    this.currentBattle.battleScore += Math.ceil(scoreIncrease);
  }

  getMaxExpLevel(ignoreLevelCap = false): number {
    const capOverride = Overrides.LEVEL_CAP_OVERRIDE ?? 0;
    if (capOverride > 0) {
      return capOverride;
    }

    if (ignoreLevelCap || capOverride < 0) {
      return Number.MAX_SAFE_INTEGER;
    }

    const waveIndex = Math.ceil((this.currentBattle?.waveIndex || 1) / 10) * 10;
    const difficultyWaveIndex = this.gameMode.getWaveForDifficulty(waveIndex);
    const baseLevel = (1 + difficultyWaveIndex / 2 + Math.pow(difficultyWaveIndex / 25, 2)) * 1.2;
    return Math.ceil(baseLevel / 2) * 2 + 2;
  }

  randomSpecies(
    waveIndex: number,
    level: number,
    fromArenaPool?: boolean,
    speciesFilter?: PokemonSpeciesFilter,
    filterAllEvolutions?: boolean,
  ): PokemonSpecies {
    if (fromArenaPool) {
      return this.arena.randomSpecies(waveIndex, level, undefined, getPartyLuckValue(this.party));
    }
    const filteredSpecies = speciesFilter
      ? [
          ...new Set(
            allSpecies
              .filter(s => s.isCatchable())
              .filter(speciesFilter)
              .map(s => {
                if (!filterAllEvolutions) {
                  while (pokemonPrevolutions.hasOwnProperty(s.speciesId)) {
                    s = getPokemonSpecies(pokemonPrevolutions[s.speciesId]);
                  }
                }
                return s;
              }),
          ),
        ]
      : allSpecies.filter(s => s.isCatchable());
    // TODO: should this use `randSeedItem`?
    return filteredSpecies[randSeedInt(filteredSpecies.length)];
  }

  generateRandomBiome(waveIndex: number): BiomeId {
    const relWave = waveIndex % 250;
    const biomes = getEnumValues(BiomeId).filter(b => b !== BiomeId.TOWN && b !== BiomeId.END);
    const maxDepth = biomeDepths[BiomeId.END][0] - 2;
    const depthWeights = new Array(maxDepth + 1)
      .fill(null)
      .map((_, i: number) => ((1 - Math.min(Math.abs(i / (maxDepth - 1) - relWave / 250) + 0.25, 1)) / 0.75) * 250);
    const biomeThresholds: number[] = [];
    let totalWeight = 0;
    for (const biome of biomes) {
      totalWeight += Math.ceil(depthWeights[biomeDepths[biome][0] - 1] / biomeDepths[biome][1]);
      biomeThresholds.push(totalWeight);
    }

    const randInt = randSeedInt(totalWeight);

    for (let i = 0; i < biomes.length; i++) {
      if (randInt < biomeThresholds[i]) {
        return biomes[i];
      }
    }

    // TODO: should this use `randSeedItem`?
    return biomes[randSeedInt(biomes.length)];
  }

  isBgmPlaying(): boolean {
    return this.bgm?.isPlaying ?? false;
  }

  playBgm(bgmName?: string, fadeOut?: boolean): void {
    if (bgmName === undefined) {
      bgmName = this.currentBattle?.getBgmOverride() || this.arena?.bgm;
    }

    bgmName = timedEventManager.getEventBgmReplacement(bgmName);

    if (this.bgm && bgmName === this.bgm.key) {
      if (!this.bgm.isPlaying) {
        this.bgm.play({
          volume: this.masterVolume * this.bgmVolume,
        });
      }
      return;
    }
    if (fadeOut && !this.bgm) {
      fadeOut = false;
    }
    this.bgmCache.add(bgmName);
    this.loadBgm(bgmName);
    let loopPoint = 0;
    loopPoint = bgmName === this.arena.bgm ? this.arena.getBgmLoopPoint() : this.getBgmLoopPoint(bgmName);
    let loaded = false;
    const playNewBgm = () => {
      this.ui.bgmBar.setBgmToBgmBar(bgmName);
      if (bgmName === null && this.bgm && !this.bgm.pendingRemove) {
        this.bgm.play({
          volume: this.masterVolume * this.bgmVolume,
        });
        return;
      }
      if (this.bgm && !this.bgm.pendingRemove && this.bgm.isPlaying) {
        this.bgm.stop();
      }
      this.bgm = this.sound.add(bgmName, { loop: true });
      this.bgm.play({
        volume: this.masterVolume * this.bgmVolume,
      });
      if (loopPoint) {
        this.bgm.on("looped", () => this.bgm.play({ seek: loopPoint }));
      }
    };
    this.load.once(Phaser.Loader.Events.COMPLETE, () => {
      loaded = true;
      if (!fadeOut || !this.bgm.isPlaying) {
        playNewBgm();
      }
    });
    if (fadeOut) {
      const onBgmFaded = () => {
        if (loaded && (!this.bgm.isPlaying || this.bgm.pendingRemove)) {
          playNewBgm();
        }
      };
      this.time.delayedCall(this.fadeOutBgm(500, true) ? 750 : 250, onBgmFaded);
    }
    if (!this.load.isLoading()) {
      this.load.start();
    }
  }

  pauseBgm(): boolean {
    if (this.bgm && !this.bgm.pendingRemove && this.bgm.isPlaying) {
      this.bgm.pause();
      return true;
    }
    return false;
  }

  resumeBgm(): boolean {
    if (this.bgm && !this.bgm.pendingRemove && this.bgm.isPaused) {
      this.bgm.resume();
      return true;
    }
    return false;
  }

  updateSoundVolume(): void {
    if (this.sound) {
      for (const sound of this.sound.getAllPlaying() as AnySound[]) {
        if (this.bgmCache.has(sound.key)) {
          sound.setVolume(this.masterVolume * this.bgmVolume);
        } else {
          const soundDetails = sound.key.split("/");
          switch (soundDetails[0]) {
            case "battle_anims":
            case "cry":
              if (soundDetails[1].startsWith("PRSFX- ")) {
                sound.setVolume(this.masterVolume * this.fieldVolume * 0.5);
              } else {
                sound.setVolume(this.masterVolume * this.fieldVolume);
              }
              break;
            case "se":
            case "ui":
              sound.setVolume(this.masterVolume * this.seVolume);
          }
        }
      }
    }
  }

  fadeOutBgm(duration = 500, destroy = true): boolean {
    if (!this.bgm) {
      return false;
    }
    const bgm = this.sound.getAllPlaying().find(bgm => bgm.key === this.bgm.key);
    if (bgm) {
      SoundFade.fadeOut(this, this.bgm, duration, destroy);
      return true;
    }

    return false;
  }

  /**
   * Fades out current track for `delay` ms, then fades in new track.
   * @param newBgmKey
   * @param destroy
   * @param delay
   */
  fadeAndSwitchBgm(newBgmKey: string, destroy = false, delay = 2000) {
    this.fadeOutBgm(delay, destroy);
    this.time.delayedCall(delay, () => {
      this.playBgm(newBgmKey);
    });
  }

  playSound(sound: string | AnySound, config?: object): AnySound | null {
    const key = typeof sound === "string" ? sound : sound.key;
    config = config ?? {};
    try {
      const keyDetails = key.split("/");
      config["volume"] = config["volume"] ?? 1;
      switch (keyDetails[0]) {
        case "level_up_fanfare":
        case "item_fanfare":
        case "minor_fanfare":
        case "heal":
        case "evolution":
        case "evolution_fanfare":
          // These sounds are loaded in as BGM, but played as sound effects
          // When these sounds are updated in updateVolume(), they are treated as BGM however because they are placed in the BGM Cache through being called by playSoundWithoutBGM()
          config["volume"] *= this.masterVolume * this.bgmVolume;
          break;
        case "battle_anims":
        case "cry":
          config["volume"] *= this.masterVolume * this.fieldVolume;
          //PRSFX sound files are unusually loud
          if (keyDetails[1].startsWith("PRSFX- ")) {
            config["volume"] *= 0.5;
          }
          break;
        case "ui":
          //As of, right now this applies to the "select", "menu_open", "error" sound effects
          config["volume"] *= this.masterVolume * this.uiVolume;
          break;
        case "se":
          config["volume"] *= this.masterVolume * this.seVolume;
          break;
      }
      this.sound.play(key, config);
      return this.sound.get(key) as AnySound;
    } catch {
      console.warn(`${key} not found`);
      return null;
    }
  }

  playSoundWithoutBgm(soundName: string, pauseDuration?: number): AnySound | null {
    this.bgmCache.add(soundName);
    const resumeBgm = this.pauseBgm();
    this.playSound(soundName);
    const sound = this.sound.get(soundName);
    if (!sound) {
      return sound;
    }
    if (this.bgmResumeTimer) {
      this.bgmResumeTimer.destroy();
    }
    if (resumeBgm) {
      this.bgmResumeTimer = this.time.delayedCall(pauseDuration || fixedInt(sound.totalDuration * 1000), () => {
        this.resumeBgm();
        this.bgmResumeTimer = null;
      });
    }
    return sound as AnySound;
  }

  /** The loop point of any given battle, mystery encounter, or title track, read as seconds and milliseconds. */
  getBgmLoopPoint(bgmName: string): number {
    switch (bgmName) {
      case "title": //Firel PokéRogue Title
        return 46.5;
      case "battle_kanto_champion": //B2W2 Kanto Champion Battle
        return 13.95;
      case "battle_johto_champion": //B2W2 Johto Champion Battle
        return 23.498;
      case "battle_hoenn_champion_g5": //B2W2 Hoenn Champion Battle
        return 11.328;
      case "battle_hoenn_champion_g6": //ORAS Hoenn Champion Battle
        return 11.762;
      case "battle_sinnoh_champion": //B2W2 Sinnoh Champion Battle
        return 12.235;
      case "battle_champion_alder": //BW Unova Champion Battle
        return 27.653;
      case "battle_champion_iris": //B2W2 Unova Champion Battle
        return 10.145;
      case "battle_kalos_champion": //XY Kalos Champion Battle
        return 10.38;
      case "battle_champion_kukui": //SM Kukui Battle
        return 15.784;
      case "battle_alola_champion": //USUM Alola Champion Battle
        return 13.025;
      case "battle_galar_champion": //SWSH Galar Champion Battle
        return 61.635;
      case "battle_mustard": //SWSH Mustard Battle
        return 22.442;
      case "battle_champion_geeta": //SV Champion Geeta Battle
        return 37.447;
      case "battle_champion_nemona": //SV Champion Nemona Battle
        return 14.914;
      case "battle_champion_kieran": //SV Champion Kieran Battle
        return 7.206;
      case "battle_hoenn_elite": //ORAS Elite Four Battle
        return 11.35;
      case "battle_unova_elite": //BW Elite Four Battle
        return 17.73;
      case "battle_kalos_elite": //XY Elite Four Battle
        return 12.34;
      case "battle_alola_elite": //SM Elite Four Battle
        return 19.212;
      case "battle_galar_elite": //SWSH League Tournament Battle
        return 164.069;
      case "battle_paldea_elite": //SV Elite Four Battle
        return 12.77;
      case "battle_bb_elite": //SV BB League Elite Four Battle
        return 19.434;
      case "battle_final_encounter": //PMD RTDX Rayquaza's Domain
        return 19.159;
      case "battle_final": //BW Ghetsis Battle
        return 16.453;
      case "battle_kanto_gym": //B2W2 Kanto Gym Battle
        return 13.857;
      case "battle_johto_gym": //B2W2 Johto Gym Battle
        return 12.911;
      case "battle_hoenn_gym": //B2W2 Hoenn Gym Battle
        return 12.379;
      case "battle_sinnoh_gym": //B2W2 Sinnoh Gym Battle
        return 13.122;
      case "battle_unova_gym": //BW Unova Gym Battle
        return 19.145;
      case "battle_kalos_gym": //XY Kalos Gym Battle
        return 44.81;
      case "battle_galar_gym": //SWSH Galar Gym Battle
        return 171.262;
      case "battle_paldea_gym": //SV Paldea Gym Battle
        return 127.489;
      case "battle_legendary_kanto": //XY Kanto Legendary Battle
        return 32.966;
      case "battle_legendary_raikou": //HGSS Raikou Battle
        return 12.632;
      case "battle_legendary_entei": //HGSS Entei Battle
        return 2.905;
      case "battle_legendary_suicune": //HGSS Suicune Battle
        return 12.636;
      case "battle_legendary_lugia": //HGSS Lugia Battle
        return 19.77;
      case "battle_legendary_ho_oh": //HGSS Ho-oh Battle
        return 17.668;
      case "battle_legendary_regis_g5": //B2W2 Legendary Titan Battle
        return 49.5;
      case "battle_legendary_regis_g6": //ORAS Legendary Titan Battle
        return 21.13;
      case "battle_legendary_gro_kyo": //ORAS Groudon & Kyogre Battle
        return 10.547;
      case "battle_legendary_rayquaza": //ORAS Rayquaza Battle
        return 10.495;
      case "battle_legendary_deoxys": //ORAS Deoxys Battle
        return 13.333;
      case "battle_legendary_lake_trio": //ORAS Lake Guardians Battle
        return 16.887;
      case "battle_legendary_sinnoh": //ORAS Sinnoh Legendary Battle
        return 22.77;
      case "battle_legendary_dia_pal": //ORAS Dialga & Palkia Battle
        return 16.009;
      case "battle_legendary_origin_forme": //LA Origin Dialga & Palkia Battle
        return 18.961;
      case "battle_legendary_giratina": //ORAS Giratina Battle
        return 10.451;
      case "battle_legendary_arceus": //HGSS Arceus Battle
        return 9.595;
      case "battle_legendary_unova": //BW Unova Legendary Battle
        return 13.855;
      case "battle_legendary_kyurem": //BW Kyurem Battle
        return 18.314;
      case "battle_legendary_res_zek": //BW Reshiram & Zekrom Battle
        return 18.329;
      case "battle_legendary_xern_yvel": //XY Xerneas & Yveltal Battle
        return 26.468;
      case "battle_legendary_tapu": //SM Tapu Battle
        return 0.0;
      case "battle_legendary_sol_lun": //SM Solgaleo & Lunala Battle
        return 6.525;
      case "battle_legendary_ub": //SM Ultra Beast Battle
        return 9.818;
      case "battle_legendary_dusk_dawn": //USUM Dusk Mane & Dawn Wings Necrozma Battle
        return 5.211;
      case "battle_legendary_ultra_nec": //USUM Ultra Necrozma Battle
        return 10.344;
      case "battle_legendary_zac_zam": //SWSH Zacian & Zamazenta Battle
        return 11.424;
      case "battle_legendary_eternatus_p1": //SWSH Eternatus Battle
        return 11.102;
      case "battle_legendary_eternatus_p2": //SWSH Eternamax Eternatus Battle
        return 0.0;
      case "battle_legendary_glas_spec": //SWSH Glastrier & Spectrier Battle
        return 12.503;
      case "battle_legendary_calyrex": //SWSH Calyrex Battle
        return 50.641;
      case "battle_legendary_riders": //SWSH Ice & Shadow Rider Calyrex Battle
        return 18.155;
      case "battle_legendary_birds_galar": //SWSH Galarian Legendary Birds Battle
        return 0.175;
      case "battle_legendary_ruinous": //SV Treasures of Ruin Battle
        return 6.333;
      case "battle_legendary_kor_mir": //SV Depths of Area Zero Battle
        return 6.442;
      case "battle_legendary_loyal_three": //SV Loyal Three Battle
        return 6.5;
      case "battle_legendary_ogerpon": //SV Ogerpon Battle
        return 14.335;
      case "battle_legendary_terapagos": //SV Terapagos Battle
        return 24.377;
      case "battle_legendary_pecharunt": //SV Pecharunt Battle
        return 6.508;
      case "battle_rival": //BW Rival Battle
        return 14.11;
      case "battle_rival_2": //BW N Battle
        return 17.714;
      case "battle_rival_3": //BW Final N Battle
        return 17.586;
      case "battle_trainer": //BW Trainer Battle
        return 13.686;
      case "battle_wild": //BW Wild Battle
        return 12.703;
      case "battle_wild_strong": //BW Strong Wild Battle
        return 13.94;
      case "end_summit": //PMD RTDX Sky Tower Summit
        return 30.025;
      case "battle_rocket_grunt": //HGSS Team Rocket Battle
        return 12.707;
      case "battle_aqua_magma_grunt": //ORAS Team Aqua & Magma Battle
        return 12.062;
      case "battle_galactic_grunt": //BDSP Team Galactic Battle
        return 13.043;
      case "battle_plasma_grunt": //B2W2 Team Plasma Battle
        return 14.758;
      case "battle_flare_grunt": //XY Team Flare Battle
        return 4.228;
      case "battle_aether_grunt": // SM Aether Foundation Battle
        return 16.0;
      case "battle_skull_grunt": // SM Team Skull Battle
        return 20.87;
      case "battle_macro_grunt": // SWSH Trainer Battle
        return 11.56;
      case "battle_star_grunt": //SV Team Star Battle
        return 133.362;
      case "battle_galactic_admin": //BDSP Team Galactic Admin Battle
        return 11.997;
      case "battle_colress": //B2W2 Colress Battle
        return 12.234;
      case "battle_skull_admin": //SM Team Skull Admin Battle
        return 15.463;
      case "battle_oleana": //SWSH Oleana Battle
        return 14.11;
      case "battle_star_admin": //SV Team Star Boss Battle
        return 9.493;
      case "battle_rocket_boss": //USUM Giovanni Battle
        return 9.115;
      case "battle_aqua_magma_boss": //ORAS Archie & Maxie Battle
        return 14.847;
      case "battle_galactic_boss": //BDSP Cyrus Battle
        return 106.962;
      case "battle_plasma_boss": //B2W2 Ghetsis Battle
        return 25.624;
      case "battle_flare_boss": //XY Lysandre Battle
        return 8.085;
      case "battle_aether_boss": //SM Lusamine Battle
        return 11.33;
      case "battle_skull_boss": //SM Guzma Battle
        return 13.13;
      case "battle_macro_boss": //SWSH Rose Battle
        return 11.42;
      case "battle_star_boss": //SV Cassiopeia Battle
        return 25.764;
      case "mystery_encounter_gen_5_gts": // BW GTS
        return 8.52;
      case "mystery_encounter_gen_6_gts": // XY GTS
        return 9.24;
      case "mystery_encounter_fun_and_games": // EoS Guildmaster Wigglytuff
        return 4.78;
      case "mystery_encounter_weird_dream": // EoS Temporal Spire
        return 41.42;
      case "mystery_encounter_delibirdy": // Firel Delibirdy
        return 82.28;
      case "title_afd": // Andr06 - PokéRogue Title Remix (AFD)
        return 47.66;
      case "battle_rival_3_afd": // Andr06 - Final N Battle Remix (AFD)
        return 49.147;
    }

    return 0;
  }

  toggleInvert(invert: boolean): void {
    if (invert) {
      this.cameras.main.setPostPipeline(InvertPostFX);
    } else {
      this.cameras.main.removePostPipeline("InvertPostFX");
    }
  }

  addMoney(amount: number): void {
    this.money = Math.min(this.money + amount, Number.MAX_SAFE_INTEGER);
    this.updateMoneyText();
    this.animateMoneyChanged(true);
    this.validateAchvs(MoneyAchv);
  }

  getWaveMoneyAmount(moneyMultiplier: number): number {
    const waveIndex = this.currentBattle.waveIndex;
    const waveSetIndex = Math.ceil(waveIndex / 10) - 1;
    const moneyValue =
      Math.pow((waveSetIndex + 1 + (0.75 + (((waveIndex - 1) % 10) + 1) / 10)) * 100, 1 + 0.005 * waveSetIndex)
      * moneyMultiplier;
    return Math.floor(moneyValue / 10) * 10;
  }

  applyPlayerItems<T extends TrainerItemEffect>(effect: T, params: TrainerItemEffectParamMap[T]) {
    applyTrainerItems(effect, this.trainerItems, params);
  }

  applyReward<T extends Reward>(
    reward: T,
    params: MatchExact<Parameters<T["apply"]>[0]>,
    playSound?: boolean,
  ): boolean {
    const soundName = reward.soundName;

    if (playSound && !this.sound.get(soundName)) {
      this.playSound(soundName);
    }

    if (!reward.shouldApply(params)) {
      return false;
    }

    reward.apply(params);
    return true;
  }

  addHeldItem(heldItemId: HeldItemId, pokemon: Pokemon, amount = 1, playSound?: boolean, ignoreUpdate?: boolean) {
    pokemon.heldItemManager.add(heldItemId, amount);
    if (!ignoreUpdate) {
      this.updateItems(pokemon.isPlayer());
    }
    const soundName = allHeldItems[heldItemId].soundName;
    if (playSound && !this.sound.get(soundName)) {
      this.playSound(soundName);
    }

    if (pokemon.isPlayer()) {
      this.validateAchvs(HeldItemAchv, pokemon);
    }
  }

  /**
   * Try to transfer a held item from source to target.
   * If the recepient already has the maximum amount allowed for this item, the transfer is cancelled.
   * The quantity to transfer is automatically capped at how much the recepient can take before reaching the maximum stack size for the item.
   * A transfer that moves a quantity smaller than what is specified in the transferQuantity parameter is still considered successful.
   * @param heldItemId {@linkcode HeldItemId} item to transfer
   * @param source {@linkcode Pokemon} giver in this transfer
   * @param target {@linkcode Pokemon} recepient in this transfer
   * @param playSound `true` to play a sound when transferring the item
   * @param transferQuantity How many items of the stack to transfer. Optional, defaults to `1`
   * @param instant ??? (Optional)
   * @param ignoreUpdate ??? (Optional)
   * @param itemLost If `true`, treat the item's current holder as losing the item (for now, this simply enables Unburden). Default is `true`.
   * @returns `true` if the transfer was successful
   */
  tryTransferHeldItem(
    heldItemId: HeldItemId,
    source: Pokemon,
    target: Pokemon,
    playSound: boolean,
    transferQuantity = 1,
    ignoreUpdate?: boolean,
    itemLost = true,
  ): boolean {
    const cancelled = new BooleanHolder(false);

    if (source && source.isPlayer() !== target.isPlayer()) {
      applyAbAttrs("BlockItemTheftAbAttr", { pokemon: source, cancelled });
    }

    if (cancelled.value) {
      return false;
    }

    const itemStack = source.heldItemManager.getStack(heldItemId);
    const matchingItemStack = target.heldItemManager.getStack(heldItemId);

    const maxStackCount = allHeldItems[heldItemId].getMaxStackCount();
    if (matchingItemStack >= maxStackCount) {
      return false;
    }
    const countTaken = Math.min(transferQuantity, itemStack, maxStackCount - matchingItemStack);

    const itemSpecs = source.heldItemManager.getItemSpecs(heldItemId);
    if (!itemSpecs) {
      return false;
    }
    source.heldItemManager.remove(heldItemId, countTaken);
    target.heldItemManager.add(itemSpecs);

    if (source.heldItemManager.getStack(heldItemId) === 0 && itemLost) {
      applyAbAttrs("PostItemLostAbAttr", { pokemon: source });
    }

    if (source.isPlayer() !== target.isPlayer() && !ignoreUpdate) {
      this.updateItems(source.isPlayer());
    }

    const soundName = allHeldItems[heldItemId].soundName;
    if (playSound && !this.sound.get(soundName)) {
      this.playSound(soundName);
    }

    return true;
  }

  canTransferHeldItem(heldItemId: HeldItemId, source: Pokemon, target: Pokemon, transferQuantity = 1): boolean {
    const cancelled = new BooleanHolder(false);

    if (source && source.isPlayer() !== target.isPlayer()) {
      applyAbAttrs("BlockItemTheftAbAttr", { pokemon: source, cancelled });
    }

    if (cancelled.value) {
      return false;
    }

    const itemStack = source.heldItemManager.getStack(heldItemId);
    const matchingItemStack = target.heldItemManager.getStack(heldItemId);

    const maxStackCount = allHeldItems[heldItemId].getMaxStackCount();
    if (matchingItemStack >= maxStackCount) {
      return false;
    }
    const countTaken = Math.min(transferQuantity, itemStack, maxStackCount - matchingItemStack);

    return countTaken > 0;
  }

  assignTrainerItemsFromConfiguration(config: TrainerItemConfiguration, isPlayer: boolean) {
    const manager = isPlayer ? this.trainerItems : this.enemyTrainerItems;
    config.forEach(item => {
      const { entry, count } = item;
      const actualCount = typeof count === "function" ? count() : count;

      if (typeof entry === "number") {
        manager.add(entry, actualCount);
      }

      if (isTrainerItemSpecs(entry)) {
        manager.add(entry);
      }

      if (isTrainerItemPool(entry)) {
        for (let i = 1; i <= (actualCount ?? 1); i++) {
          const newItem = getNewTrainerItemFromPool(entry, manager);
          if (newItem) {
            manager.add(newItem);
          }
        }
      }
    });
  }

  assignTrainerItemsFromSaveData(saveData: TrainerItemSaveData, isPlayer: boolean) {
    const manager = isPlayer ? this.trainerItems : this.enemyTrainerItems;
    for (const item of saveData) {
      manager.add(item);
    }
  }

  generateEnemyItems(heldItemConfigs?: HeldItemConfiguration[]): Promise<void> {
    return new Promise(resolve => {
      if (this.currentBattle.battleSpec === BattleSpec.FINAL_BOSS) {
        return resolve();
      }
      const difficultyWaveIndex = this.gameMode.getWaveForDifficulty(this.currentBattle.waveIndex);
      const isFinalBoss = this.gameMode.isWaveFinal(this.currentBattle.waveIndex);
      let chances = Math.ceil(difficultyWaveIndex / 10);
      if (isFinalBoss) {
        chances = Math.ceil(chances * 2.5);
      }

      const party = this.getEnemyParty();

      if (this.currentBattle.trainer) {
        const trainerItemConfig = this.currentBattle.trainer.genTrainerItems(party);
        this.assignTrainerItemsFromConfiguration(trainerItemConfig, false);
      }

      party.forEach((enemyPokemon: EnemyPokemon, i: number) => {
        if (heldItemConfigs && i < heldItemConfigs.length && heldItemConfigs[i]) {
          assignItemsFromConfiguration(heldItemConfigs[i], enemyPokemon);
        } else {
          const isBoss =
            enemyPokemon.isBoss()
            || (this.currentBattle.battleType === BattleType.TRAINER && !!this.currentBattle.trainer?.config.isBoss);
          let upgradeChance = 32;
          if (isBoss) {
            upgradeChance /= 2;
          }
          if (isFinalBoss) {
            upgradeChance /= 8;
          }
          let count = 0;
          for (let c = 0; c < chances; c++) {
            if (!randSeedInt(this.gameMode.getEnemyItemChance(isBoss))) {
              count++;
            }
          }
          if (isBoss) {
            count = Math.max(count, Math.floor(chances / 2));
          }
          assignEnemyHeldItemsForWave(
            difficultyWaveIndex,
            count,
            enemyPokemon,
            this.currentBattle.battleType === BattleType.TRAINER ? HeldItemPoolType.TRAINER : HeldItemPoolType.WILD,
            upgradeChance,
          );
        }
        return true;
      });
      this.updateItems(false);
      resolve();
    });
  }

  /**
   * Removes all items from enemy pokemon and trainers
   */
  clearEnemyItems(): void {
    this.enemyTrainerItems.clearItems();
    for (const p of this.getEnemyParty()) {
      p.heldItemManager.clearItems();
    }
    this.updateItems(false);
    this.updateUIPositions();
  }

  clearAllItems(): void {
    this.trainerItems.clearItems();
    this.enemyTrainerItems.clearItems();
    for (const p of this.getPlayerParty()) {
      p.heldItemManager.clearItems();
    }
    for (const p of this.getEnemyParty()) {
      p.heldItemManager.clearItems();
    }
    this.updateItems(false);
    this.updateUIPositions();
  }

  setItemsVisible(visible: boolean) {
    [this.itemBar, this.enemyItemBar].map(m => m.setVisible(visible));
  }

  // TODO: Document this
  updateItems(player = true, showHeldItems = true): void {
    const trainerItems = player ? this.trainerItems : this.enemyTrainerItems;

    this.updateParty(player ? this.getPlayerParty() : this.getEnemyParty(), true);

    const pokemonA = player ? this.getPlayerParty()[0] : this.getEnemyParty()[0];

    const bar = player ? this.itemBar : this.enemyItemBar;

    if (showHeldItems) {
      bar.updateItems(trainerItems, pokemonA);
    } else {
      bar.updateItems(trainerItems);
    }

    if (!player) {
      this.updateUIPositions();
    }
  }

  updateParty(party: Pokemon[], instant?: boolean): Promise<void> {
    return new Promise(resolve => {
      Promise.allSettled(
        party.map(p => {
          p.calculateStats();
          return p.updateInfo(instant);
        }),
      ).then(() => resolve());
    });
  }

  applyShuffledStatusTokens(pokemon: Pokemon) {
    let tokens = [
      TrainerItemId.ENEMY_ATTACK_BURN_CHANCE,
      TrainerItemId.ENEMY_ATTACK_PARALYZE_CHANCE,
      TrainerItemId.ENEMY_ATTACK_POISON_CHANCE,
    ].filter(t => this.enemyTrainerItems.hasItem(t));

    this.executeWithSeedOffset(
      () => {
        const shuffleTokens = toks => {
          if (toks.length === 0) {
            return toks;
          }
          const rand = randSeedInt(toks.length);
          return [toks[rand], ...shuffleTokens(toks.filter((_, i) => i !== rand))];
        };
        tokens = shuffleTokens(tokens);
      },
      this.currentBattle.turn << 4,
      this.waveSeed,
    );

    for (const t in tokens) {
      (allTrainerItems[t] as EnemyAttackStatusEffectChanceTrainerItem).apply(this.enemyTrainerItems, {
        pokemon,
      });
    }
  }

  triggerPokemonFormChange(
    pokemon: Pokemon,
    formChangeTriggerType: Constructor<SpeciesFormChangeTrigger>,
    delayed = false,
    modal = false,
  ): boolean {
    if (pokemonFormChanges.hasOwnProperty(pokemon.species.speciesId)) {
      // in case this is NECROZMA, determine which forms this
      const matchingFormChangeOpts = pokemonFormChanges[pokemon.species.speciesId].filter(
        fc => fc.findTrigger(formChangeTriggerType) && fc.canChange(pokemon),
      );
      let matchingFormChange: SpeciesFormChange | null;
      if (pokemon.species.speciesId === SpeciesId.NECROZMA && matchingFormChangeOpts.length > 1) {
        // Ultra Necrozma is changing its form back, so we need to figure out into which form it devolves.
        const formChangeItems = pokemon.heldItemManager.getFormChangeItems();
        const activeFormChangeItems = formChangeItems.filter(f => pokemon.heldItemManager.hasActiveFormChangeItem(f));

        matchingFormChange = activeFormChangeItems.includes(FormChangeItemId.N_LUNARIZER)
          ? matchingFormChangeOpts[0]
          : activeFormChangeItems.includes(FormChangeItemId.N_SOLARIZER)
            ? matchingFormChangeOpts[1]
            : null;
      } else {
        matchingFormChange = matchingFormChangeOpts[0];
      }

      if (matchingFormChange) {
        let phase: Phase;
        if (pokemon.isPlayer() && !matchingFormChange.quiet) {
          phase = this.phaseManager.create("FormChangePhase", pokemon, matchingFormChange, modal);
        } else {
          phase = this.phaseManager.create("QuietFormChangePhase", pokemon, matchingFormChange);
        }
        if (pokemon.isPlayer() && !matchingFormChange.quiet && modal) {
          this.phaseManager.overridePhase(phase);
        } else if (delayed) {
          this.phaseManager.pushPhase(phase);
        } else {
          this.phaseManager.unshiftPhase(phase);
        }
        return true;
      }
    }

    return false;
  }

  triggerPokemonBattleAnim(
    pokemon: Pokemon,
    battleAnimType: PokemonAnimType,
    fieldAssets?: Phaser.GameObjects.Sprite[],
    delayed = false,
  ): boolean {
    const phaseManager = this.phaseManager;
    const phase: Phase = phaseManager.create("PokemonAnimPhase", battleAnimType, pokemon, fieldAssets);
    if (delayed) {
      phaseManager.pushPhase(phase);
    } else {
      phaseManager.unshiftPhase(phase);
    }
    return true;
  }

  validateAchvs(achvType: Constructor<Achv>, ...args: unknown[]): void {
    const filteredAchvs = Object.values(achvs).filter(a => a instanceof achvType);
    for (const achv of filteredAchvs) {
      this.validateAchv(achv, args);
    }
  }

  validateAchv(achv: Achv, args?: unknown[]): boolean {
    if (
      (!this.gameData.achvUnlocks.hasOwnProperty(achv.id) || Overrides.ACHIEVEMENTS_REUNLOCK_OVERRIDE)
      && achv.validate(args)
    ) {
      this.gameData.achvUnlocks[achv.id] = Date.now();
      this.ui.achvBar.showAchv(achv);
      if (vouchers.hasOwnProperty(achv.id)) {
        this.validateVoucher(vouchers[achv.id]);
      }
      return true;
    }

    return false;
  }

  validateVoucher(voucher: Voucher, args?: unknown[]): boolean {
    if (!this.gameData.voucherUnlocks.hasOwnProperty(voucher.id) && voucher.validate(args)) {
      this.gameData.voucherUnlocks[voucher.id] = Date.now();
      this.ui.achvBar.showAchv(voucher);
      this.gameData.voucherCounts[voucher.voucherType]++;
      return true;
    }

    return false;
  }

  updateGameInfo(): void {
    const gameInfo = {
      playTime: this.sessionPlayTime ?? 0,
      gameMode: this.currentBattle ? this.gameMode.getName() : "Title",
      biome: this.currentBattle ? getBiomeName(this.arena.biomeType) : "",
      wave: this.currentBattle?.waveIndex ?? 0,
      party:
        this.party?.map(p => ({
          name: p.name,
          form: p.getFormKey(),
          types: p.getTypes().map(type => PokemonType[type]),
          teraType: PokemonType[p.getTeraType()],
          isTerastallized: p.isTerastallized,
          level: p.level,
          currentHP: p.hp,
          maxHP: p.getMaxHp(),
          status: p.status?.effect ? StatusEffect[p.status.effect] : "",
        })) ?? [], // TODO: review if this can be nullish
      modeChain: this.ui?.getModeChain() ?? [],
    };
    (window as any).gameInfo = gameInfo;
  }

  /**
   * This function retrieves the sprite and audio keys for active Pokemon.
   * Active Pokemon include both enemy and player Pokemon of the current wave.
   * Note: Questions on garbage collection go to `@frutescens`
   * @returns a string array of active sprite and audio keys that should not be deleted
   */
  getActiveKeys(): string[] {
    const keys: string[] = [];
    let activePokemon: (PlayerPokemon | EnemyPokemon)[] = this.getPlayerParty();
    activePokemon = activePokemon.concat(this.getEnemyParty());
    for (const p of activePokemon) {
      keys.push(p.getSpriteKey(true));
      if (p.isPlayer()) {
        keys.push(p.getBattleSpriteKey(true, true));
      }
      keys.push(p.species.getCryKey(p.formIndex));
      if (p.fusionSpecies) {
        keys.push(p.fusionSpecies.getCryKey(p.fusionFormIndex));
      }
    }
    return keys;
  }

  /**
   * Initialized the 2nd phase of the final boss (e.g. form-change for Eternatus)
   * @param pokemon The (enemy) pokemon
   */
  initFinalBossPhaseTwo(pokemon: Pokemon): void {
    if (pokemon.isEnemy() && pokemon.isBoss() && !pokemon.formIndex && pokemon.bossSegmentIndex < 1) {
      this.fadeOutBgm(fixedInt(2000), false);
      this.ui.showDialogue(
        battleSpecDialogue[BattleSpec.FINAL_BOSS].firstStageWin,
        pokemon.species.name,
        undefined,
        () => {
          pokemon.heldItemManager.add(HeldItemId.MINI_BLACK_HOLE);
          pokemon.generateAndPopulateMoveset(1);
          this.setFieldScale(0.75);
          this.triggerPokemonFormChange(pokemon, SpeciesFormChangeManualTrigger, false);
          this.currentBattle.double = true;
          const availablePartyMembers = this.getPlayerParty().filter(p => p.isAllowedInBattle());
          if (availablePartyMembers.length > 1) {
            this.phaseManager.pushNew("ToggleDoublePositionPhase", true);
            if (!availablePartyMembers[1].isOnField()) {
              this.phaseManager.pushNew("SummonPhase", 1);
              this.phaseManager.pushNew("PostSummonPhase", 1);
            }
          }

          this.phaseManager.shiftPhase();
        },
      );
      return;
    }

    this.phaseManager.shiftPhase();
  }

  /**
   * Updates Exp and level values for Player's party, adding new level up phases as required
   * @param expValue raw value of exp to split among participants, OR the base multiplier to use with waveIndex
   * @param pokemonDefeated If true, will increment Macho Brace stacks and give the party Pokemon friendship increases
   * @param useWaveIndexMultiplier Default false. If true, will multiply expValue by a scaling waveIndex multiplier. Not needed if expValue is already scaled by level/wave
   * @param pokemonParticipantIds Participants. If none are defined, no exp will be given. To spread evenly among the party, should pass all ids of party members.
   */
  applyPartyExp(
    expValue: number,
    pokemonDefeated: boolean,
    useWaveIndexMultiplier?: boolean,
    pokemonParticipantIds?: Set<number>,
  ): void {
    const participantIds = pokemonParticipantIds ?? this.currentBattle.playerParticipantIds;
    const party = this.getPlayerParty();
    const expShareStack = this.trainerItems.getStack(TrainerItemId.EXP_SHARE);
    const expBalanceStack = this.trainerItems.getStack(TrainerItemId.EXP_BALANCE);
    const ovalCharmStack = this.trainerItems.getStack(TrainerItemId.OVAL_CHARM);
    const nonFaintedPartyMembers = party.filter(p => p.hp);
    const expPartyMembers = nonFaintedPartyMembers.filter(p => p.level < this.getMaxExpLevel());
    const partyMemberExp: number[] = [];
    // EXP value calculation is based off Pokemon.getExpValue
    if (useWaveIndexMultiplier) {
      expValue = Math.floor((expValue * this.currentBattle.waveIndex) / 5 + 1);
    }

    if (participantIds.size > 0) {
      if (
        this.currentBattle.battleType === BattleType.TRAINER
        || this.currentBattle.mysteryEncounter?.encounterMode === MysteryEncounterMode.TRAINER_BATTLE
      ) {
        expValue = Math.floor(expValue * 1.5);
      } else if (this.currentBattle.isBattleMysteryEncounter() && this.currentBattle.mysteryEncounter) {
        expValue = Math.floor(expValue * this.currentBattle.mysteryEncounter.expMultiplier);
      }
      for (const partyMember of nonFaintedPartyMembers) {
        const pId = partyMember.id;
        const participated = participantIds.has(pId);
        if (participated && pokemonDefeated) {
          partyMember.addFriendship(FRIENDSHIP_GAIN_FROM_BATTLE);
          const hasMachoBrace = partyMember.heldItemManager.hasItem(HeldItemId.MACHO_BRACE);
          if (hasMachoBrace) {
            partyMember.heldItemManager.add(HeldItemId.MACHO_BRACE);
            this.updateItems(true);
            partyMember.updateInfo();
          }
        }
        if (!expPartyMembers.includes(partyMember)) {
          continue;
        }
        if (!participated && !expShareStack) {
          partyMemberExp.push(0);
          continue;
        }
        let expMultiplier = 0;
        if (participated) {
          expMultiplier += 1 / participantIds.size;
          if (participantIds.size > 1 && ovalCharmStack) {
            expMultiplier += ovalCharmStack * 0.2;
          }
        } else if (expShareStack) {
          expMultiplier += (expShareStack * 0.2) / participantIds.size;
        }
        if (partyMember.pokerus) {
          expMultiplier *= 1.5;
        }
        if (Overrides.XP_MULTIPLIER_OVERRIDE !== null) {
          expMultiplier = Overrides.XP_MULTIPLIER_OVERRIDE;
        }
        const pokemonExp = new NumberHolder(expValue * expMultiplier);
        applyHeldItems(HeldItemEffect.EXP_BOOSTER, { pokemon: partyMember, expAmount: pokemonExp });
        partyMemberExp.push(Math.floor(pokemonExp.value));
      }

      if (expBalanceStack) {
        let totalLevel = 0;
        let totalExp = 0;
        expPartyMembers.forEach((expPartyMember, epm) => {
          totalExp += partyMemberExp[epm];
          totalLevel += expPartyMember.level;
        });

        const medianLevel = Math.floor(totalLevel / expPartyMembers.length);

        const recipientExpPartyMemberIndexes: number[] = [];
        expPartyMembers.forEach((expPartyMember, epm) => {
          if (expPartyMember.level <= medianLevel) {
            recipientExpPartyMemberIndexes.push(epm);
          }
        });

        const splitExp = Math.floor(totalExp / recipientExpPartyMemberIndexes.length);

        expPartyMembers.forEach((_partyMember, pm) => {
          partyMemberExp[pm] = Phaser.Math.Linear(
            partyMemberExp[pm],
            recipientExpPartyMemberIndexes.indexOf(pm) > -1 ? splitExp : 0,
            0.2 * expBalanceStack,
          );
        });
      }

      for (let pm = 0; pm < expPartyMembers.length; pm++) {
        const exp = partyMemberExp[pm];

        if (exp) {
          const partyMemberIndex = party.indexOf(expPartyMembers[pm]);
          this.phaseManager.unshiftPhase(
            expPartyMembers[pm].isOnField()
              ? this.phaseManager.create("ExpPhase", partyMemberIndex, exp)
              : this.phaseManager.create("ShowPartyExpBarPhase", partyMemberIndex, exp),
          );
        }
      }
    }
  }

  /**
   * Returns if a wave COULD spawn a {@linkcode MysteryEncounter}.
   * Even if returns `true`, does not guarantee that a wave will actually be a ME.
   * That check is made in {@linkcode BattleScene.isWaveMysteryEncounter} instead.
   */
  isMysteryEncounterValidForWave(battleType: BattleType, waveIndex: number): boolean {
    const [lowestMysteryEncounterWave, highestMysteryEncounterWave] = this.gameMode.getMysteryEncounterLegalWaves();
    return (
      this.gameMode.hasMysteryEncounters
      && battleType === BattleType.WILD
      && !this.gameMode.isBoss(waveIndex)
      && waveIndex % 10 !== 1
      && waveIndex < highestMysteryEncounterWave
      && waveIndex > lowestMysteryEncounterWave
    );
  }

  /**
   * Determines whether a wave should randomly generate a {@linkcode MysteryEncounter}.
   * Currently, the only modes that MEs are allowed in are Classic and Challenge.
   * Additionally, MEs cannot spawn outside of waves 10-180 in those modes
   * @param newBattleType
   * @param waveIndex
   */
  private isWaveMysteryEncounter(newBattleType: BattleType, waveIndex: number): boolean {
    const [lowestMysteryEncounterWave, highestMysteryEncounterWave] = this.gameMode.getMysteryEncounterLegalWaves();
    if (this.isMysteryEncounterValidForWave(newBattleType, waveIndex)) {
      // Base spawn weight is BASE_MYSTERY_ENCOUNTER_SPAWN_WEIGHT/256, and increases by WEIGHT_INCREMENT_ON_SPAWN_MISS/256 for each missed attempt at spawning an encounter on a valid floor
      const sessionEncounterRate = this.mysteryEncounterSaveData.encounterSpawnChance;
      const encounteredEvents = this.mysteryEncounterSaveData.encounteredEvents;

      // If total number of encounters is lower than expected for the run, slightly favor a new encounter spawn (reverse as well)
      // Reduces occurrence of runs with total encounters significantly different from AVERAGE_ENCOUNTERS_PER_RUN_TARGET
      // Favored rate changes can never exceed 50%. So if base rate is 15/256 and favored rate would add 200/256, result will be (15 + 128)/256
      const expectedEncountersByFloor =
        (AVERAGE_ENCOUNTERS_PER_RUN_TARGET / (highestMysteryEncounterWave - lowestMysteryEncounterWave))
        * (waveIndex - lowestMysteryEncounterWave);
      const currentRunDiffFromAvg = expectedEncountersByFloor - encounteredEvents.length;
      const favoredEncounterRate =
        sessionEncounterRate
        + Math.min(currentRunDiffFromAvg * ANTI_VARIANCE_WEIGHT_MODIFIER, MYSTERY_ENCOUNTER_SPAWN_MAX_WEIGHT / 2);

      const successRate = Overrides.MYSTERY_ENCOUNTER_RATE_OVERRIDE ?? favoredEncounterRate;

      // MEs can only spawn 3 or more waves after the previous ME, barring overrides
      const canSpawn = encounteredEvents.length === 0 || waveIndex - encounteredEvents.at(-1)!.waveIndex > 3;

      if (canSpawn || Overrides.MYSTERY_ENCOUNTER_RATE_OVERRIDE !== null) {
        let roll = MYSTERY_ENCOUNTER_SPAWN_MAX_WEIGHT;
        // Always rolls the check on the same offset to ensure no RNG changes from reloading session
        this.executeWithSeedOffset(
          () => {
            roll = randSeedInt(MYSTERY_ENCOUNTER_SPAWN_MAX_WEIGHT);
          },
          waveIndex * 3 * 1000,
        );
        return roll < successRate;
      }
    }

    return false;
  }

  /**
   * Loads or generates a mystery encounter
   * @param encounterType used to load session encounter when restarting game, etc.
   * @param canBypass optional boolean to indicate that the request is coming from a function that needs to access a Mystery Encounter outside of gameplay requirements
   * @returns
   */
  getMysteryEncounter(encounterType?: MysteryEncounterType, canBypass?: boolean): MysteryEncounter {
    // Loading override or session encounter
    let encounter: MysteryEncounter | null;
    if (
      Overrides.MYSTERY_ENCOUNTER_OVERRIDE != null
      && allMysteryEncounters.hasOwnProperty(Overrides.MYSTERY_ENCOUNTER_OVERRIDE)
    ) {
      encounter = allMysteryEncounters[Overrides.MYSTERY_ENCOUNTER_OVERRIDE];
      if (canBypass) {
        return encounter;
      }
    } else if (canBypass) {
      encounter = allMysteryEncounters[encounterType ?? -1];
      return encounter;
    } else {
      encounter = encounterType != null ? allMysteryEncounters[encounterType] : null;
    }

    // Check for queued encounters first
    if (
      !encounter
      && this.mysteryEncounterSaveData?.queuedEncounters
      && this.mysteryEncounterSaveData.queuedEncounters.length > 0
    ) {
      let i = 0;
      while (i < this.mysteryEncounterSaveData.queuedEncounters.length && !!encounter) {
        const candidate = this.mysteryEncounterSaveData.queuedEncounters[i];
        const forcedChance = candidate.spawnPercent;
        if (randSeedInt(100) < forcedChance) {
          encounter = allMysteryEncounters[candidate.type];
        }

        i++;
      }
    }

    if (encounter) {
      encounter = new MysteryEncounter(encounter);
      encounter.populateDialogueTokensFromRequirements();
      return encounter;
    }

    // See Enum values for base tier weights
    const tierWeights = [
      MysteryEncounterTier.COMMON,
      MysteryEncounterTier.GREAT,
      MysteryEncounterTier.ULTRA,
      MysteryEncounterTier.ROGUE,
    ];

    // Adjust tier weights by previously encountered events to lower odds of only Common/Great in run
    // biome-ignore format: biome sucks at formatting this line
    for (const seenEncounterData of this.mysteryEncounterSaveData.encounteredEvents) {
      if (seenEncounterData.tier === MysteryEncounterTier.COMMON) {
        tierWeights[0] = tierWeights[0] - 6;
      } else if (seenEncounterData.tier === MysteryEncounterTier.GREAT) {
        tierWeights[1] = tierWeights[1] - 4;
      }
    }

    const totalWeight = tierWeights.reduce((a, b) => a + b);
    const tierValue = randSeedInt(totalWeight);
    const commonThreshold = totalWeight - tierWeights[0];
    const greatThreshold = totalWeight - tierWeights[0] - tierWeights[1];
    const ultraThreshold = totalWeight - tierWeights[0] - tierWeights[1] - tierWeights[2];
    let tier: MysteryEncounterTier | null =
      tierValue > commonThreshold
        ? MysteryEncounterTier.COMMON
        : tierValue > greatThreshold
          ? MysteryEncounterTier.GREAT
          : tierValue > ultraThreshold
            ? MysteryEncounterTier.ULTRA
            : MysteryEncounterTier.ROGUE;

    if (Overrides.MYSTERY_ENCOUNTER_TIER_OVERRIDE != null) {
      tier = Overrides.MYSTERY_ENCOUNTER_TIER_OVERRIDE;
    }

    let availableEncounters: MysteryEncounter[] = [];
    const previousEncounter = this.mysteryEncounterSaveData.encounteredEvents.at(-1)?.type ?? null; // TODO: This being `null` is a bit weird
    const disabledEncounters = this.eventManager.getEventMysteryEncountersDisabled();
    const biomeMysteryEncounters =
      mysteryEncountersByBiome.get(this.arena.biomeType)?.filter(enc => !disabledEncounters.includes(enc)) ?? [];
    // If no valid encounters exist at tier, checks next tier down, continuing until there are some encounters available
    while (availableEncounters.length === 0 && tier !== null) {
      availableEncounters = biomeMysteryEncounters
        .filter(encounterType => {
          const encounterCandidate = allMysteryEncounters[encounterType];
          if (!encounterCandidate) {
            return false;
          }
          if (
            this.eventManager.getMysteryEncounterTierForEvent(encounterType, encounterCandidate.encounterTier) !== tier
          ) {
            return false;
          }
          const disallowedGameModes = encounterCandidate.disallowedGameModes;
          if (
            disallowedGameModes
            && disallowedGameModes.length > 0
            && disallowedGameModes.includes(this.gameMode.modeId)
          ) {
            return false;
          }
          if (encounterCandidate.disallowedChallenges?.some(challenge => this.gameMode.hasChallenge(challenge))) {
            return false;
          }
          if (!encounterCandidate.meetsRequirements()) {
            return false;
          }
          if (previousEncounter !== null && encounterType === previousEncounter) {
            return false;
          }
          return !(
            this.mysteryEncounterSaveData.encounteredEvents.length > 0
            && encounterCandidate.maxAllowedEncounters
            && encounterCandidate.maxAllowedEncounters > 0
            && this.mysteryEncounterSaveData.encounteredEvents.filter(e => e.type === encounterType).length
              >= encounterCandidate.maxAllowedEncounters
          );
        })
        .map(m => allMysteryEncounters[m]);
      // Decrement tier
      if (tier === MysteryEncounterTier.ROGUE) {
        tier = MysteryEncounterTier.ULTRA;
      } else if (tier === MysteryEncounterTier.ULTRA) {
        tier = MysteryEncounterTier.GREAT;
      } else if (tier === MysteryEncounterTier.GREAT) {
        tier = MysteryEncounterTier.COMMON;
      } else {
        tier = null; // Ends loop
      }
    }

    // If absolutely no encounters are available, spawn 0th encounter
    if (availableEncounters.length === 0) {
      console.log("No Mystery Encounters found, falling back to Mysterious Challengers.");
      return allMysteryEncounters[MysteryEncounterType.MYSTERIOUS_CHALLENGERS];
    }
    // TODO: should this use `randSeedItem`?
    encounter = availableEncounters[randSeedInt(availableEncounters.length)];
    // New encounter object to not dirty flags
    encounter = new MysteryEncounter(encounter);
    encounter.populateDialogueTokensFromRequirements();
    return encounter;
  }
}<|MERGE_RESOLUTION|>--- conflicted
+++ resolved
@@ -27,11 +27,7 @@
 import { pokemonPrevolutions } from "#balance/pokemon-evolutions";
 import { FRIENDSHIP_GAIN_FROM_BATTLE } from "#balance/starters";
 import { initCommonAnims, initMoveAnim, loadCommonAnimAssets, loadMoveAnimAssets } from "#data/battle-anims";
-<<<<<<< HEAD
-import { allAbilities, allMoves, allSpecies, allTrainerItems } from "#data/data-lists";
-=======
-import { allMoves, allSpecies, biomeDepths, modifierTypes } from "#data/data-lists";
->>>>>>> 73e8c6c1
+import { allMoves, allSpecies, allTrainerItems, biomeDepths } from "#data/data-lists";
 import { battleSpecDialogue } from "#data/dialogue";
 import type { SpeciesFormChangeTrigger } from "#data/form-change-triggers";
 import { SpeciesFormChangeManualTrigger, SpeciesFormChangeTimeOfDayTrigger } from "#data/form-change-triggers";
@@ -104,12 +100,8 @@
 import type { Voucher } from "#system/voucher";
 import { vouchers } from "#system/voucher";
 import { trainerConfigs } from "#trainers/trainer-config";
-<<<<<<< HEAD
+import type { Constructor } from "#types/common";
 import type { HeldItemConfiguration } from "#types/held-item-data-types";
-=======
-import type { Constructor } from "#types/common";
-import type { HeldModifierConfig } from "#types/held-modifier-config";
->>>>>>> 73e8c6c1
 import type { Localizable } from "#types/locales";
 import {
   isTrainerItemPool,
@@ -1215,19 +1207,7 @@
       const localizable: Localizable[] = [
         ...allSpecies,
         ...allMoves,
-<<<<<<< HEAD
-        ...allAbilities,
         //TODO: do we need to add items and rewards here?
-=======
-        ...getEnumValues(ModifierPoolType)
-          .map(mpt => getModifierPoolForType(mpt))
-          .flatMap(mp =>
-            Object.values(mp)
-              .flat()
-              .map(mt => mt.modifierType)
-              .filter((mt): mt is ModifierType & Localizable => "localize" in mt && typeof mt.localize === "function"),
-          ),
->>>>>>> 73e8c6c1
       ];
       for (const item of localizable) {
         item.localize();
