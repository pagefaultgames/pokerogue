--- conflicted
+++ resolved
@@ -2732,39 +2732,11 @@
     target.heldItemManager.add(itemSpecs);
 
     if (source.heldItemManager.getStack(heldItemId) === 0 && itemLost) {
-      applyPostItemLostAbAttrs("PostItemLostAbAttr", source, false);
-    }
-
-<<<<<<< HEAD
+      applyAbAttrs("PostItemLostAbAttr", { pokemon: source });
+    }
+
     if (source.isPlayer() !== target.isPlayer() && !ignoreUpdate) {
       this.updateItems(source.isPlayer());
-=======
-    if (!removeOld || !source || this.removeModifier(itemModifier, source.isEnemy())) {
-      const addModifier = () => {
-        if (!matchingModifier || this.removeModifier(matchingModifier, target.isEnemy())) {
-          if (target.isPlayer()) {
-            this.addModifier(newItemModifier, ignoreUpdate, playSound, false, instant);
-            if (source && itemLost) {
-              applyAbAttrs("PostItemLostAbAttr", { pokemon: source });
-            }
-            return true;
-          }
-          this.addEnemyModifier(newItemModifier, ignoreUpdate, instant);
-          if (source && itemLost) {
-            applyAbAttrs("PostItemLostAbAttr", { pokemon: source });
-          }
-          return true;
-        }
-        return false;
-      };
-      if (source && source.isPlayer() !== target.isPlayer() && !ignoreUpdate) {
-        this.updateModifiers(source.isPlayer(), instant);
-        addModifier();
-      } else {
-        addModifier();
-      }
-      return true;
->>>>>>> c389b7ac
     }
 
     const soundName = allHeldItems[heldItemId].soundName;
