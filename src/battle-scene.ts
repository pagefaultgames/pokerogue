import Phaser from "phaser";
import UI from "./ui/ui";
import { NextEncounterPhase, NewBiomeEncounterPhase, SelectBiomePhase, MessagePhase, TurnInitPhase, ReturnPhase, LevelCapPhase, ShowTrainerPhase, LoginPhase, MovePhase, TitlePhase, SwitchPhase } from "./phases";
import Pokemon, { PlayerPokemon, EnemyPokemon } from "./field/pokemon";
import PokemonSpecies, { PokemonSpeciesFilter, allSpecies, getPokemonSpecies } from "./data/pokemon-species";
import { Constructor } from "#app/utils";
import * as Utils from "./utils";
import { Modifier, ModifierBar, ConsumablePokemonModifier, ConsumableModifier, PokemonHpRestoreModifier, HealingBoosterModifier, PersistentModifier, PokemonHeldItemModifier, ModifierPredicate, DoubleBattleChanceBoosterModifier, FusePokemonModifier, PokemonFormChangeItemModifier, TerastallizeModifier, overrideModifiers, overrideHeldItems } from "./modifier/modifier";
import { PokeballType } from "./data/pokeball";
import { initCommonAnims, initMoveAnim, loadCommonAnimAssets, loadMoveAnimAssets, populateAnims } from "./data/battle-anims";
import { Phase } from "./phase";
import { initGameSpeed } from "./system/game-speed";
import { Arena, ArenaBase } from "./field/arena";
import { GameData } from "./system/game-data";
import { TextStyle, addTextObject, getTextColor } from "./ui/text";
import { allMoves } from "./data/move";
import { ModifierPoolType, getDefaultModifierTypeForTier, getEnemyModifierTypesForWave, getLuckString, getLuckTextTint, getModifierPoolForType, getPartyLuckValue } from "./modifier/modifier-type";
import AbilityBar from "./ui/ability-bar";
import { BlockItemTheftAbAttr, DoubleBattleChanceAbAttr, IncrementMovePriorityAbAttr, PostBattleInitAbAttr, applyAbAttrs, applyPostBattleInitAbAttrs } from "./data/ability";
import { allAbilities } from "./data/ability";
import Battle, { BattleType, FixedBattleConfig } from "./battle";
import { GameMode, GameModes, getGameMode } from "./game-mode";
import FieldSpritePipeline from "./pipelines/field-sprite";
import SpritePipeline from "./pipelines/sprite";
import PartyExpBar from "./ui/party-exp-bar";
import { TrainerSlot, trainerConfigs } from "./data/trainer-config";
import Trainer, { TrainerVariant } from "./field/trainer";
import TrainerData from "./system/trainer-data";
import SoundFade from "phaser3-rex-plugins/plugins/soundfade";
import { pokemonPrevolutions } from "./data/pokemon-evolutions";
import PokeballTray from "./ui/pokeball-tray";
import InvertPostFX from "./pipelines/invert";
import { Achv, ModifierAchv, MoneyAchv, achvs } from "./system/achv";
import { Voucher, vouchers } from "./system/voucher";
import { Gender } from "./data/gender";
import UIPlugin from "phaser3-rex-plugins/templates/ui/ui-plugin";
import { addUiThemeOverrides } from "./ui/ui-theme";
import PokemonData from "./system/pokemon-data";
import { Nature } from "./data/nature";
import { SpeciesFormChangeTimeOfDayTrigger, SpeciesFormChangeTrigger, pokemonFormChanges } from "./data/pokemon-forms";
import { FormChangePhase, QuietFormChangePhase } from "./form-change-phase";
import { getTypeRgb } from "./data/type";
import PokemonSpriteSparkleHandler from "./field/pokemon-sprite-sparkle-handler";
import CharSprite from "./ui/char-sprite";
import DamageNumberHandler from "./field/damage-number-handler";
import PokemonInfoContainer from "./ui/pokemon-info-container";
import { biomeDepths, getBiomeName } from "./data/biomes";
import { SceneBase } from "./scene-base";
import CandyBar from "./ui/candy-bar";
import { Variant, variantData } from "./data/variant";
import { Localizable } from "#app/interfaces/locales";
import * as Overrides from "./overrides";
import {InputsController} from "./inputs-controller";
import {UiInputs} from "./ui-inputs";
import { NewArenaEvent } from "./events/battle-scene";
import ArenaFlyout from "./ui/arena-flyout";
import { EaseType } from "#enums/ease-type";
import { Abilities } from "#enums/abilities";
import { BattleSpec } from "#enums/battle-spec";
import { BattleStyle } from "#enums/battle-style";
import { Biome } from "#enums/biome";
import { ExpNotification } from "#enums/exp-notification";
import { MoneyFormat } from "#enums/money-format";
import { Moves } from "#enums/moves";
import { PlayerGender } from "#enums/player-gender";
import { Species } from "#enums/species";
import { UiTheme } from "#enums/ui-theme";
import { TimedEventManager } from "#app/timed-event-manager.js";

export const bypassLogin = import.meta.env.VITE_BYPASS_LOGIN === "1";

const DEBUG_RNG = false;

const OPP_IVS_OVERRIDE_VALIDATED : integer[] = (
  Array.isArray(Overrides.OPP_IVS_OVERRIDE) ?
    Overrides.OPP_IVS_OVERRIDE :
    new Array(6).fill(Overrides.OPP_IVS_OVERRIDE)
).map(iv => isNaN(iv) || iv === null || iv > 31 ? -1 : iv);

export const startingWave = Overrides.STARTING_WAVE_OVERRIDE || 1;

const expSpriteKeys: string[] = [];

export let starterColors: StarterColors;
interface StarterColors {
    [key: string]: [string, string]
}

export interface PokeballCounts {
    [pb: string]: integer;
}

export type AnySound = Phaser.Sound.WebAudioSound | Phaser.Sound.HTML5AudioSound | Phaser.Sound.NoAudioSound;

export interface InfoToggle {
    toggleInfo(force?: boolean): void;
    isActive(): boolean;
}

export default class BattleScene extends SceneBase {
  public rexUI: UIPlugin;
  public inputController: InputsController;
  public uiInputs: UiInputs;

  public sessionPlayTime: integer = null;
  public lastSavePlayTime: integer = null;
  public masterVolume: number = 0.5;
  public bgmVolume: number = 1;
  public seVolume: number = 1;
  public gameSpeed: integer = 1;
  public damageNumbersMode: integer = 0;
  public reroll: boolean = false;
  public showMovesetFlyout: boolean = true;
  public showArenaFlyout: boolean = true;
  public showTimeOfDayWidget: boolean = true;
  public timeOfDayAnimation: EaseType = EaseType.NONE;
  public showLevelUpStats: boolean = true;
  public enableTutorials: boolean = import.meta.env.VITE_BYPASS_TUTORIAL === "1";
  public enableMoveInfo: boolean = true;
  public enableRetries: boolean = false;
  /**
   * Determines the condition for a notification should be shown for Candy Upgrades
   * - 0 = 'Off'
   * - 1 = 'Passives Only'
   * - 2 = 'On'
   */
  public candyUpgradeNotification: integer = 0;
  /**
   * Determines what type of notification is used for Candy Upgrades
   * - 0 = 'Icon'
   * - 1 = 'Animation'
   */
  public candyUpgradeDisplay: integer = 0;
  public moneyFormat: MoneyFormat = MoneyFormat.NORMAL;
  public uiTheme: UiTheme = UiTheme.DEFAULT;
  public windowType: integer = 0;
  public experimentalSprites: boolean = false;
  public musicPreference: integer = 0;
  public moveAnimations: boolean = true;
  public expGainsSpeed: integer = 0;
  public skipSeenDialogues: boolean = false;

  /**
     * Defines the experience gain display mode.
     *
     * @remarks
     * The `expParty` can have several modes:
     * - `0` - Default: The normal experience gain display, nothing changed.
     * - `1` - Level Up Notification: Displays the level up in the small frame instead of a message.
     * - `2` - Skip: No level up frame nor message.
     *
     * Modes `1` and `2` are still compatible with stats display, level up, new move, etc.
     * @default 0 - Uses the default normal experience gain display.
     */
  public expParty: ExpNotification = 0;
  public hpBarSpeed: integer = 0;
  public fusionPaletteSwaps: boolean = true;
  public enableTouchControls: boolean = false;
  public enableVibration: boolean = false;
  /**
   * Determines the selected battle style.
   * - 0 = 'Switch'
   * - 1 = 'Set' - The option to switch the active pokemon at the start of a battle will not display.
   */
  public battleStyle: integer = BattleStyle.SWITCH;

  /**
  * Defines whether or not to show type effectiveness hints
  * - true: No hints
  * - false: Show hints for moves
   */
  public typeHints: boolean = false;

  public disableMenu: boolean = false;

  public gameData: GameData;
  public sessionSlotId: integer;

  /**
	 * queues are moved around during the function shiftPhase() below
	 * can debug phases using "phase.constructor.name"
	 */

  /** PhaseQueue: dequeue/remove the first element to get the next phase */
  public phaseQueue: Phase[];
  public conditionalQueue: Array<[() => boolean, Phase]>;
  /** PhaseQueuePrepend: is a temp storage of what will be added to PhaseQueue */
  private phaseQueuePrepend: Phase[];

<<<<<<< HEAD
  public conditionalQueue: Array<[() => boolean, Phase]>;
=======
>>>>>>> 4ea28390
  /** overrides default of inserting phases to end of phaseQueuePrepend array, useful or inserting Phases "out of order" */
  private phaseQueuePrependSpliceIndex: integer;
  private nextCommandPhaseQueue: Phase[];

  private currentPhase: Phase;
  private standbyPhase: Phase;
  public field: Phaser.GameObjects.Container;
  public fieldUI: Phaser.GameObjects.Container;
  public charSprite: CharSprite;
  public pbTray: PokeballTray;
  public pbTrayEnemy: PokeballTray;
  public abilityBar: AbilityBar;
  public partyExpBar: PartyExpBar;
  public candyBar: CandyBar;
  public arenaBg: Phaser.GameObjects.Sprite;
  public arenaBgTransition: Phaser.GameObjects.Sprite;
  public arenaPlayer: ArenaBase;
  public arenaPlayerTransition: ArenaBase;
  public arenaEnemy: ArenaBase;
  public arenaNextEnemy: ArenaBase;
  public arena: Arena;
  public gameMode: GameMode;
  public score: integer;
  public lockModifierTiers: boolean;
  public trainer: Phaser.GameObjects.Sprite;
  public lastEnemyTrainer: Trainer;
  public currentBattle: Battle;
  public pokeballCounts: PokeballCounts;
  public money: integer;
  public pokemonInfoContainer: PokemonInfoContainer;
  private party: PlayerPokemon[];
  /** Combined Biome and Wave count text */
  private biomeWaveText: Phaser.GameObjects.Text;
  private moneyText: Phaser.GameObjects.Text;
  private scoreText: Phaser.GameObjects.Text;
  private luckLabelText: Phaser.GameObjects.Text;
  private luckText: Phaser.GameObjects.Text;
  private modifierBar: ModifierBar;
  private enemyModifierBar: ModifierBar;
  public arenaFlyout: ArenaFlyout;

  private fieldOverlay: Phaser.GameObjects.Rectangle;
  public modifiers: PersistentModifier[];
  private enemyModifiers: PersistentModifier[];
  public uiContainer: Phaser.GameObjects.Container;
  public ui: UI;

  public seed: string;
  public waveSeed: string;
  public waveCycleOffset: integer;
  public offsetGym: boolean;

  public damageNumberHandler: DamageNumberHandler;
  private spriteSparkleHandler: PokemonSpriteSparkleHandler;

  public fieldSpritePipeline: FieldSpritePipeline;
  public spritePipeline: SpritePipeline;

  private bgm: AnySound;
  private bgmResumeTimer: Phaser.Time.TimerEvent;
  private bgmCache: Set<string> = new Set();
  private playTimeTimer: Phaser.Time.TimerEvent;

  public rngCounter: integer = 0;
  public rngSeedOverride: string = "";
  public rngOffset: integer = 0;

  public inputMethod: string;
  private infoToggles: InfoToggle[] = [];

  public eventManager: TimedEventManager;

  /**
   * Allows subscribers to listen for events
   *
   * Current Events:
   * - {@linkcode BattleSceneEventType.MOVE_USED} {@linkcode MoveUsedEvent}
   * - {@linkcode BattleSceneEventType.TURN_INIT} {@linkcode TurnInitEvent}
   * - {@linkcode BattleSceneEventType.TURN_END} {@linkcode TurnEndEvent}
   * - {@linkcode BattleSceneEventType.NEW_ARENA} {@linkcode NewArenaEvent}
   */
  public readonly eventTarget: EventTarget = new EventTarget();

  constructor() {
    super("battle");
    this.phaseQueue = [];
    this.phaseQueuePrepend = [];
    this.conditionalQueue = [];
    this.phaseQueuePrependSpliceIndex = -1;
    this.nextCommandPhaseQueue = [];
    this.updateGameInfo();
  }

  loadPokemonAtlas(key: string, atlasPath: string, experimental?: boolean) {
    if (experimental === undefined) {
      experimental = this.experimentalSprites;
    }
    const variant = atlasPath.includes("variant/") || /_[0-3]$/.test(atlasPath);
    if (experimental) {
      experimental = this.hasExpSprite(key);
    }
    if (variant) {
      atlasPath = atlasPath.replace("variant/", "");
    }
    this.load.atlas(key, `images/pokemon/${variant ? "variant/" : ""}${experimental ? "exp/" : ""}${atlasPath}.png`,  `images/pokemon/${variant ? "variant/" : ""}${experimental ? "exp/" : ""}${atlasPath}.json`);
  }

  async preload() {
    if (DEBUG_RNG) {
      const scene = this;
      const originalRealInRange = Phaser.Math.RND.realInRange;
      Phaser.Math.RND.realInRange = function (min: number, max: number): number {
        const ret = originalRealInRange.apply(this, [ min, max ]);
        const args = [ "RNG", ++scene.rngCounter, ret / (max - min), `min: ${min} / max: ${max}` ];
        args.push(`seed: ${scene.rngSeedOverride || scene.waveSeed || scene.seed}`);
        if (scene.rngOffset) {
          args.push(`offset: ${scene.rngOffset}`);
        }
        console.log(...args);
        return ret;
      };
    }

    populateAnims();

    await this.initVariantData();
  }

  create() {
    initGameSpeed.apply(this);
    this.inputController = new InputsController(this);
    this.uiInputs = new UiInputs(this, this.inputController);

    this.gameData = new GameData(this);

    addUiThemeOverrides(this);

    this.load.setBaseURL();

    this.spritePipeline = new SpritePipeline(this.game);
    (this.renderer as Phaser.Renderer.WebGL.WebGLRenderer).pipelines.add("Sprite", this.spritePipeline);

    this.fieldSpritePipeline = new FieldSpritePipeline(this.game);
    (this.renderer as Phaser.Renderer.WebGL.WebGLRenderer).pipelines.add("FieldSprite", this.fieldSpritePipeline);
    this.eventManager = new TimedEventManager();

    this.launchBattle();
  }

  update() {
    this.ui?.update();
  }

  launchBattle() {
    this.arenaBg = this.add.sprite(0, 0, "plains_bg");
    this.arenaBgTransition = this.add.sprite(0, 0, "plains_bg");

    [ this.arenaBgTransition, this.arenaBg ].forEach(a => {
      a.setPipeline(this.fieldSpritePipeline);
      a.setScale(6);
      a.setOrigin(0);
      a.setSize(320, 240);
    });

    const field = this.add.container(0, 0);
    field.setScale(6);
    field.setName("container-field");

    this.field = field;

    const fieldUI = this.add.container(0, this.game.canvas.height);
    fieldUI.setName("container-field-ui");
    fieldUI.setDepth(1);
    fieldUI.setScale(6);

    this.fieldUI = fieldUI;

    const transition = (this.make as any).rexTransitionImagePack({
      x: 0,
      y: 0,
      scale: 6,
      key: "loading_bg",
      origin: { x: 0, y: 0 }
    }, true);

    transition.transit({
      mode: "blinds",
      ease: "Cubic.easeInOut",
      duration: 1250,
      oncomplete: () => transition.destroy()
    });

    this.add.existing(transition);

    const uiContainer = this.add.container(0, 0);
    uiContainer.setName("container-ui");
    uiContainer.setDepth(2);
    uiContainer.setScale(6);

    this.uiContainer = uiContainer;

    const overlayWidth = this.game.canvas.width / 6;
    const overlayHeight = (this.game.canvas.height / 6) - 48;
    this.fieldOverlay = this.add.rectangle(0, overlayHeight * -1 - 48, overlayWidth, overlayHeight, 0x424242);
    this.fieldOverlay.setName("rect-field-overlay");
    this.fieldOverlay.setOrigin(0, 0);
    this.fieldOverlay.setAlpha(0);
    this.fieldUI.add(this.fieldOverlay);

    this.modifiers = [];
    this.enemyModifiers = [];

    this.modifierBar = new ModifierBar(this);
    this.modifierBar.setName("container-modifier-bar");
    this.add.existing(this.modifierBar);
    uiContainer.add(this.modifierBar);

    this.enemyModifierBar = new ModifierBar(this, true);
    this.enemyModifierBar.setName("container-enemy-modifier-bar");
    this.add.existing(this.enemyModifierBar);
    uiContainer.add(this.enemyModifierBar);

    this.charSprite = new CharSprite(this);
    this.charSprite.setName("sprite-char");
    this.charSprite.setup();

    this.fieldUI.add(this.charSprite);

    this.pbTray = new PokeballTray(this, true);
    this.pbTray.setName("container-pb-tray");
    this.pbTray.setup();

    this.pbTrayEnemy = new PokeballTray(this, false);
    this.pbTrayEnemy.setName("container-enemy-pb-tray");
    this.pbTrayEnemy.setup();

    this.fieldUI.add(this.pbTray);
    this.fieldUI.add(this.pbTrayEnemy);

    this.abilityBar = new AbilityBar(this);
    this.abilityBar.setName("container-ability-bar");
    this.abilityBar.setup();
    this.fieldUI.add(this.abilityBar);

    this.partyExpBar = new PartyExpBar(this);
    this.partyExpBar.setName("container-party-exp-bar");
    this.partyExpBar.setup();
    this.fieldUI.add(this.partyExpBar);

    this.candyBar = new CandyBar(this);
    this.candyBar.setName("container-candy-bar");
    this.candyBar.setup();
    this.fieldUI.add(this.candyBar);

    this.biomeWaveText = addTextObject(this, (this.game.canvas.width / 6) - 2, 0, startingWave.toString(), TextStyle.BATTLE_INFO);
    this.biomeWaveText.setName("text-biome-wave");
    this.biomeWaveText.setOrigin(1, 0.5);
    this.fieldUI.add(this.biomeWaveText);

    this.moneyText = addTextObject(this, (this.game.canvas.width / 6) - 2, 0, "", TextStyle.MONEY);
    this.moneyText.setName("text-money");
    this.moneyText.setOrigin(1, 0.5);
    this.fieldUI.add(this.moneyText);

    this.scoreText = addTextObject(this, (this.game.canvas.width / 6) - 2, 0, "", TextStyle.PARTY, { fontSize: "54px" });
    this.scoreText.setName("text-score");
    this.scoreText.setOrigin(1, 0.5);
    this.fieldUI.add(this.scoreText);

    this.luckText = addTextObject(this, (this.game.canvas.width / 6) - 2, 0, "", TextStyle.PARTY, { fontSize: "54px" });
    this.luckText.setName("text-luck");
    this.luckText.setOrigin(1, 0.5);
    this.luckText.setVisible(false);
    this.fieldUI.add(this.luckText);

    this.luckLabelText = addTextObject(this, (this.game.canvas.width / 6) - 2, 0, "Luck:", TextStyle.PARTY, { fontSize: "54px" });
    this.luckLabelText.setName("text-luck-label");
    this.luckLabelText.setOrigin(1, 0.5);
    this.luckLabelText.setVisible(false);
    this.fieldUI.add(this.luckLabelText);

    this.arenaFlyout = new ArenaFlyout(this);
    this.fieldUI.add(this.arenaFlyout);
    this.fieldUI.moveBelow<Phaser.GameObjects.GameObject>(this.arenaFlyout, this.fieldOverlay);

    this.updateUIPositions();

    this.damageNumberHandler = new DamageNumberHandler();

    this.spriteSparkleHandler = new PokemonSpriteSparkleHandler();
    this.spriteSparkleHandler.setup(this);

    this.pokemonInfoContainer = new PokemonInfoContainer(this, (this.game.canvas.width / 6) + 52, -(this.game.canvas.height / 6) + 66);
    this.pokemonInfoContainer.setup();

    this.fieldUI.add(this.pokemonInfoContainer);

    this.party = [];

    const loadPokemonAssets = [];

    this.arenaPlayer = new ArenaBase(this, true);
    this.arenaPlayer.setName("container-arena-player");
    this.arenaPlayerTransition = new ArenaBase(this, true);
    this.arenaPlayerTransition.setName("container-arena-player-transition");
    this.arenaEnemy = new ArenaBase(this, false);
    this.arenaEnemy.setName("container-arena-enemy");
    this.arenaNextEnemy = new ArenaBase(this, false);
    this.arenaNextEnemy.setName("container-arena-next-enemy");

    this.arenaBgTransition.setVisible(false);
    this.arenaPlayerTransition.setVisible(false);
    this.arenaNextEnemy.setVisible(false);

    [ this.arenaPlayer, this.arenaPlayerTransition, this.arenaEnemy, this.arenaNextEnemy ].forEach(a => {
      if (a instanceof Phaser.GameObjects.Sprite) {
        a.setOrigin(0, 0);
      }
      field.add(a);
    });

    const trainer = this.addFieldSprite(0, 0, `trainer_${this.gameData.gender === PlayerGender.FEMALE ? "f" : "m"}_back`);
    trainer.setOrigin(0.5, 1);
    trainer.setName("sprite-trainer");

    field.add(trainer);

    this.trainer = trainer;

    this.anims.create({
      key: "prompt",
      frames: this.anims.generateFrameNumbers("prompt", { start: 1, end: 4 }),
      frameRate: 6,
      repeat: -1,
      showOnStart: true
    });

    this.anims.create({
      key: "tera_sparkle",
      frames: this.anims.generateFrameNumbers("tera_sparkle", { start: 0, end: 12 }),
      frameRate: 18,
      repeat: 0,
      showOnStart: true,
      hideOnComplete: true
    });

    this.reset(false, false, true);

    const ui = new UI(this);
    this.uiContainer.add(ui);

    this.ui = ui;

    ui.setup();

    const defaultMoves = [ Moves.TACKLE, Moves.TAIL_WHIP, Moves.FOCUS_ENERGY, Moves.STRUGGLE ];

    Promise.all([
      Promise.all(loadPokemonAssets),
      initCommonAnims(this).then(() => loadCommonAnimAssets(this, true)),
      Promise.all([ Moves.TACKLE, Moves.TAIL_WHIP, Moves.FOCUS_ENERGY, Moves.STRUGGLE ].map(m => initMoveAnim(this, m))).then(() => loadMoveAnimAssets(this, defaultMoves, true)),
      this.initStarterColors()
    ]).then(() => {
      this.pushPhase(new LoginPhase(this));
      this.pushPhase(new TitlePhase(this));

      this.shiftPhase();
    });
  }

  initSession(): void {
    if (this.sessionPlayTime === null) {
      this.sessionPlayTime = 0;
    }
    if (this.lastSavePlayTime === null) {
      this.lastSavePlayTime = 0;
    }

    if (this.playTimeTimer) {
      this.playTimeTimer.destroy();
    }

    this.playTimeTimer = this.time.addEvent({
      delay: Utils.fixedInt(1000),
      repeat: -1,
      callback: () => {
        if (this.gameData) {
          this.gameData.gameStats.playTime++;
        }
        if (this.sessionPlayTime !== null) {
          this.sessionPlayTime++;
        }
        if (this.lastSavePlayTime !== null) {
          this.lastSavePlayTime++;
        }
      }
    });

    this.updateBiomeWaveText();
    this.updateMoneyText();
    this.updateScoreText();
  }

  async initExpSprites(): Promise<void> {
    if (expSpriteKeys.length) {
      return;
    }
    this.cachedFetch("./exp-sprites.json").then(res => res.json()).then(keys => {
      if (Array.isArray(keys)) {
        expSpriteKeys.push(...keys);
      }
      Promise.resolve();
    });
  }

  async initVariantData(): Promise<void> {
    Object.keys(variantData).forEach(key => delete variantData[key]);
    await this.cachedFetch("./images/pokemon/variant/_masterlist.json").then(res => res.json())
      .then(v => {
        Object.keys(v).forEach(k => variantData[k] = v[k]);
        if (this.experimentalSprites) {
          const expVariantData = variantData["exp"];
          const traverseVariantData = (keys: string[]) => {
            let variantTree = variantData;
            let expTree = expVariantData;
            keys.map((k: string, i: integer) => {
              if (i < keys.length - 1) {
                variantTree = variantTree[k];
                expTree = expTree[k];
              } else if (variantTree.hasOwnProperty(k) && expTree.hasOwnProperty(k)) {
                if ([ "back", "female" ].includes(k)) {
                  traverseVariantData(keys.concat(k));
                } else {
                  variantTree[k] = expTree[k];
                }
              }
            });
          };
          Object.keys(expVariantData).forEach(ek => traverseVariantData([ ek ]));
        }
        Promise.resolve();
      });
  }

  cachedFetch(url: string, init?: RequestInit): Promise<Response> {
    const manifest = this.game["manifest"];
    if (manifest) {
      const timestamp = manifest[`/${url.replace("./", "")}`];
      if (timestamp) {
        url += `?t=${timestamp}`;
      }
    }
    return fetch(url, init);
  }

  initStarterColors(): Promise<void> {
    return new Promise(resolve => {
      if (starterColors) {
        return resolve();
      }

      this.cachedFetch("./starter-colors.json").then(res => res.json()).then(sc => {
        starterColors = {};
        Object.keys(sc).forEach(key => {
          starterColors[key] = sc[key];
        });

        /*const loadPokemonAssets: Promise<void>[] = [];

                for (let s of Object.keys(speciesStarters)) {
                    const species = getPokemonSpecies(parseInt(s));
                    loadPokemonAssets.push(species.loadAssets(this, false, 0, false));
                }

                Promise.all(loadPokemonAssets).then(() => {
                    const starterCandyColors = {};
                    const rgbaToHexFunc = (r, g, b) => [r, g, b].map(x => x.toString(16).padStart(2, '0')).join('');

                    for (let s of Object.keys(speciesStarters)) {
                        const species = getPokemonSpecies(parseInt(s));

                        starterCandyColors[species.speciesId] = species.generateCandyColors(this).map(c => rgbaToHexFunc(c[0], c[1], c[2]));
                    }

                    console.log(JSON.stringify(starterCandyColors));

                    resolve();
                });*/

        resolve();
      });
    });
  }

  hasExpSprite(key: string): boolean {
    const keyMatch = /^pkmn__?(back__)?(shiny__)?(female__)?(\d+)(\-.*?)?(?:_[1-3])?$/g.exec(key);
    let k = keyMatch[4];
    if (keyMatch[2]) {
      k += "s";
    }
    if (keyMatch[1]) {
      k += "b";
    }
    if (keyMatch[3]) {
      k += "f";
    }
    if (keyMatch[5]) {
      k += keyMatch[5];
    }
    if (!expSpriteKeys.includes(k)) {
      return false;
    }
    return true;
  }

  getParty(): PlayerPokemon[] {
    return this.party;
  }

  getPlayerPokemon(): PlayerPokemon {
    return this.getPlayerField().find(p => p.isActive());
  }

  /**
   * Returns an array of PlayerPokemon of length 1 or 2 depending on if double battles or not
   * @returns array of {@linkcode PlayerPokemon}
   */
  getPlayerField(): PlayerPokemon[] {
    const party = this.getParty();
    return party.slice(0, Math.min(party.length, this.currentBattle?.double ? 2 : 1));
  }

  getEnemyParty(): EnemyPokemon[] {
    return this.currentBattle?.enemyParty || [];
  }

  getEnemyPokemon(): EnemyPokemon {
    return this.getEnemyField().find(p => p.isActive());
  }

  /**
   * Returns an array of EnemyPokemon of length 1 or 2 depending on if double battles or not
   * @returns array of {@linkcode EnemyPokemon}
   */
  getEnemyField(): EnemyPokemon[] {
    const party = this.getEnemyParty();
    return party.slice(0, Math.min(party.length, this.currentBattle?.double ? 2 : 1));
  }

  getField(activeOnly: boolean = false): Pokemon[] {
    const ret = new Array(4).fill(null);
    const playerField = this.getPlayerField();
    const enemyField = this.getEnemyField();
    ret.splice(0, playerField.length, ...playerField);
    ret.splice(2, enemyField.length, ...enemyField);
    return activeOnly
      ? ret.filter(p => p?.isActive())
      : ret;
  }

  // store info toggles to be accessible by the ui
  addInfoToggle(infoToggle: InfoToggle): void {
    this.infoToggles.push(infoToggle);
  }

  // return the stored info toggles; used by ui-inputs
  getInfoToggles(activeOnly: boolean = false): InfoToggle[] {
    return activeOnly ? this.infoToggles.filter(t => t?.isActive()) : this.infoToggles;
  }

  getPokemonById(pokemonId: integer): Pokemon {
    const findInParty = (party: Pokemon[]) => party.find(p => p.id === pokemonId);
    return findInParty(this.getParty()) || findInParty(this.getEnemyParty());
  }

  addPlayerPokemon(species: PokemonSpecies, level: integer, abilityIndex: integer, formIndex: integer, gender?: Gender, shiny?: boolean, variant?: Variant, ivs?: integer[], nature?: Nature, dataSource?: Pokemon | PokemonData, postProcess?: (playerPokemon: PlayerPokemon) => void): PlayerPokemon {
    const pokemon = new PlayerPokemon(this, species, level, abilityIndex, formIndex, gender, shiny, variant, ivs, nature, dataSource);
    if (postProcess) {
      postProcess(pokemon);
    }
    pokemon.init();
    return pokemon;
  }

  addEnemyPokemon(species: PokemonSpecies, level: integer, trainerSlot: TrainerSlot, boss: boolean = false, dataSource?: PokemonData, postProcess?: (enemyPokemon: EnemyPokemon) => void): EnemyPokemon {
    if (Overrides.OPP_SPECIES_OVERRIDE) {
      species = getPokemonSpecies(Overrides.OPP_SPECIES_OVERRIDE);
    }
    const pokemon = new EnemyPokemon(this, species, level, trainerSlot, boss, dataSource);
    if (Overrides.OPP_LEVEL_OVERRIDE !== 0) {
      pokemon.level = Overrides.OPP_LEVEL_OVERRIDE;
    }

    if (Overrides.OPP_GENDER_OVERRIDE !== null) {
      pokemon.gender = Overrides.OPP_GENDER_OVERRIDE;
    }
    overrideModifiers(this, false);
    overrideHeldItems(this, pokemon, false);
    if (boss && !dataSource) {
      const secondaryIvs = Utils.getIvsFromId(Utils.randSeedInt(4294967295));

      for (let s = 0; s < pokemon.ivs.length; s++) {
        pokemon.ivs[s] = Math.round(Phaser.Math.Linear(Math.min(pokemon.ivs[s], secondaryIvs[s]), Math.max(pokemon.ivs[s], secondaryIvs[s]), 0.75));
      }
    }
    if (postProcess) {
      postProcess(pokemon);
    }

    for (let i = 0; i < pokemon.ivs.length; i++) {
      if (OPP_IVS_OVERRIDE_VALIDATED[i] > -1) {
        pokemon.ivs[i] = OPP_IVS_OVERRIDE_VALIDATED[i];
      }
    }

    pokemon.init();
    return pokemon;
  }

  addPokemonIcon(pokemon: Pokemon, x: number, y: number, originX: number = 0.5, originY: number = 0.5, ignoreOverride: boolean = false): Phaser.GameObjects.Container {
    const container = this.add.container(x, y);

    const icon = this.add.sprite(0, 0, pokemon.getIconAtlasKey(ignoreOverride));
    icon.setFrame(pokemon.getIconId(true));
    // Temporary fix to show pokemon's default icon if variant icon doesn't exist
    if (icon.frame.name !== pokemon.getIconId(true)) {
      console.log(`${pokemon.name}'s variant icon does not exist. Replacing with default.`);
      const temp = pokemon.shiny;
      pokemon.shiny = false;
      icon.setTexture(pokemon.getIconAtlasKey(ignoreOverride));
      icon.setFrame(pokemon.getIconId(true));
      pokemon.shiny = temp;
    }
    icon.setOrigin(0.5, 0);

    container.add(icon);

    if (pokemon.isFusion()) {
      const fusionIcon = this.add.sprite(0, 0, pokemon.getFusionIconAtlasKey(ignoreOverride));
      fusionIcon.setOrigin(0.5, 0);
      fusionIcon.setFrame(pokemon.getFusionIconId(true));

      const originalWidth = icon.width;
      const originalHeight = icon.height;
      const originalFrame = icon.frame;

      const iconHeight = (icon.frame.cutHeight <= fusionIcon.frame.cutHeight ? Math.ceil : Math.floor)((icon.frame.cutHeight + fusionIcon.frame.cutHeight) / 4);

      // Inefficient, but for some reason didn't work with only the unique properties as part of the name
      const iconFrameId = `${icon.frame.name}f${fusionIcon.frame.name}`;

      if (!icon.frame.texture.has(iconFrameId)) {
        icon.frame.texture.add(iconFrameId, icon.frame.sourceIndex, icon.frame.cutX, icon.frame.cutY, icon.frame.cutWidth, iconHeight);
      }

      icon.setFrame(iconFrameId);

      fusionIcon.y = icon.frame.cutHeight;

      const originalFusionFrame = fusionIcon.frame;

      const fusionIconY = fusionIcon.frame.cutY + icon.frame.cutHeight;
      const fusionIconHeight = fusionIcon.frame.cutHeight - icon.frame.cutHeight;

      // Inefficient, but for some reason didn't work with only the unique properties as part of the name
      const fusionIconFrameId = `${fusionIcon.frame.name}f${icon.frame.name}`;

      if (!fusionIcon.frame.texture.has(fusionIconFrameId)) {
        fusionIcon.frame.texture.add(fusionIconFrameId, fusionIcon.frame.sourceIndex, fusionIcon.frame.cutX, fusionIconY, fusionIcon.frame.cutWidth, fusionIconHeight);
      }
      fusionIcon.setFrame(fusionIconFrameId);

      const frameY = (originalFrame.y + originalFusionFrame.y) / 2;
      icon.frame.y = fusionIcon.frame.y = frameY;

      container.add(fusionIcon);

      if (originX !== 0.5) {
        container.x -= originalWidth * (originX - 0.5);
      }
      if (originY !== 0) {
        container.y -= (originalHeight) * originY;
      }
    } else {
      if (originX !== 0.5) {
        container.x -= icon.width * (originX - 0.5);
      }
      if (originY !== 0) {
        container.y -= icon.height * originY;
      }
    }

    return container;
  }

  setSeed(seed: string): void {
    this.seed = seed;
    this.rngCounter = 0;
    this.waveCycleOffset = this.getGeneratedWaveCycleOffset();
    this.offsetGym = this.gameMode.isClassic && this.getGeneratedOffsetGym();
  }

  randBattleSeedInt(range: integer, min: integer = 0): integer {
    return this.currentBattle.randSeedInt(this, range, min);
  }

  reset(clearScene: boolean = false, clearData: boolean = false, reloadI18n: boolean = false): void {
    if (clearData) {
      this.gameData = new GameData(this);
    }

    this.gameMode = getGameMode(GameModes.CLASSIC);

    this.setSeed(Overrides.SEED_OVERRIDE || Utils.randomString(24));
    console.log("Seed:", this.seed);

    this.disableMenu = false;

    this.score = 0;
    this.money = 0;

    this.lockModifierTiers = false;

    this.pokeballCounts = Object.fromEntries(Utils.getEnumValues(PokeballType).filter(p => p <= PokeballType.MASTER_BALL).map(t => [ t, 0 ]));
    this.pokeballCounts[PokeballType.POKEBALL] += 5;
    if (Overrides.POKEBALL_OVERRIDE.active) {
      this.pokeballCounts = Overrides.POKEBALL_OVERRIDE.pokeballs;
    }

    this.modifiers = [];
    this.enemyModifiers = [];
    this.modifierBar.removeAll(true);
    this.enemyModifierBar.removeAll(true);

    for (const p of this.getParty()) {
      p.destroy();
    }
    this.party = [];
    for (const p of this.getEnemyParty()) {
      p.destroy();
    }

    this.currentBattle = null;

    this.biomeWaveText.setText(startingWave.toString());
    this.biomeWaveText.setVisible(false);

    this.updateMoneyText();
    this.moneyText.setVisible(false);

    this.updateScoreText();
    this.scoreText.setVisible(false);

    [ this.luckLabelText, this.luckText ].map(t => t.setVisible(false));

    this.newArena(Overrides.STARTING_BIOME_OVERRIDE || Biome.TOWN);

    this.field.setVisible(true);

    this.arenaBgTransition.setPosition(0, 0);
    this.arenaPlayer.setPosition(300, 0);
    this.arenaPlayerTransition.setPosition(0, 0);
    [ this.arenaEnemy, this.arenaNextEnemy ].forEach(a => a.setPosition(-280, 0));
    this.arenaNextEnemy.setVisible(false);

    this.arena.init();

    this.trainer.setTexture(`trainer_${this.gameData.gender === PlayerGender.FEMALE ? "f" : "m"}_back`);
    this.trainer.setPosition(406, 186);
    this.trainer.setVisible(true);

    this.updateGameInfo();

    if (reloadI18n) {
      const localizable: Localizable[] = [
        ...allSpecies,
        ...allMoves,
        ...allAbilities,
        ...Utils.getEnumValues(ModifierPoolType).map(mpt => getModifierPoolForType(mpt)).map(mp => Object.values(mp).flat().map(mt => mt.modifierType).filter(mt => "localize" in mt).map(lpb => lpb as unknown as Localizable)).flat()
      ];
      for (const item of localizable) {
        item.localize();
      }
    }

    if (clearScene) {
      // Reload variant data in case sprite set has changed
      this.initVariantData();

      this.fadeOutBgm(250, false);
      this.tweens.add({
        targets: [ this.uiContainer ],
        alpha: 0,
        duration: 250,
        ease: "Sine.easeInOut",
        onComplete: () => {
          this.clearPhaseQueue();

          this.children.removeAll(true);
          this.game.domContainer.innerHTML = "";
          this.launchBattle();
        }
      });
    }
  }

  newBattle(waveIndex?: integer, battleType?: BattleType, trainerData?: TrainerData, double?: boolean): Battle {
    const _startingWave = Overrides.STARTING_WAVE_OVERRIDE || startingWave;
    const newWaveIndex = waveIndex || ((this.currentBattle?.waveIndex || (_startingWave - 1)) + 1);
    let newDouble: boolean;
    let newBattleType: BattleType;
    let newTrainer: Trainer;

    let battleConfig: FixedBattleConfig = null;

    this.resetSeed(newWaveIndex);

    const playerField = this.getPlayerField();

    if (this.gameMode.isFixedBattle(newWaveIndex) && trainerData === undefined) {
      battleConfig = this.gameMode.getFixedBattle(newWaveIndex);
      newDouble = battleConfig.double;
      newBattleType = battleConfig.battleType;
      this.executeWithSeedOffset(() => newTrainer = battleConfig.getTrainer(this), (battleConfig.seedOffsetWaveIndex || newWaveIndex) << 8);
      if (newTrainer) {
        this.field.add(newTrainer);
      }
    } else {
      if (!this.gameMode.hasTrainers) {
        newBattleType = BattleType.WILD;
      } else if (battleType === undefined) {
        newBattleType = this.gameMode.isWaveTrainer(newWaveIndex, this.arena) ? BattleType.TRAINER : BattleType.WILD;
      } else {
        newBattleType = battleType;
      }

      if (newBattleType === BattleType.TRAINER) {
        const trainerType = this.arena.randomTrainerType(newWaveIndex);
        let doubleTrainer = false;
        if (trainerConfigs[trainerType].doubleOnly) {
          doubleTrainer = true;
        } else if (trainerConfigs[trainerType].hasDouble) {
          const doubleChance = new Utils.IntegerHolder(newWaveIndex % 10 === 0 ? 32 : 8);
          this.applyModifiers(DoubleBattleChanceBoosterModifier, true, doubleChance);
          playerField.forEach(p => applyAbAttrs(DoubleBattleChanceAbAttr, p, null, doubleChance));
          doubleTrainer = !Utils.randSeedInt(doubleChance.value);
        }
        newTrainer = trainerData !== undefined ? trainerData.toTrainer(this) : new Trainer(this, trainerType, doubleTrainer ? TrainerVariant.DOUBLE : Utils.randSeedInt(2) ? TrainerVariant.FEMALE : TrainerVariant.DEFAULT);
        this.field.add(newTrainer);
      }
    }

    if (double === undefined && newWaveIndex > 1) {
      if (newBattleType === BattleType.WILD && !this.gameMode.isWaveFinal(newWaveIndex)) {
        const doubleChance = new Utils.IntegerHolder(newWaveIndex % 10 === 0 ? 32 : 8);
        this.applyModifiers(DoubleBattleChanceBoosterModifier, true, doubleChance);
        playerField.forEach(p => applyAbAttrs(DoubleBattleChanceAbAttr, p, null, doubleChance));
        newDouble = !Utils.randSeedInt(doubleChance.value);
      } else if (newBattleType === BattleType.TRAINER) {
        newDouble = newTrainer.variant === TrainerVariant.DOUBLE;
      }
    } else if (!battleConfig) {
      newDouble = !!double;
    }

    if (Overrides.DOUBLE_BATTLE_OVERRIDE) {
      newDouble = true;
    }
    /* Override battles into single only if not fighting with trainers */
    if (newBattleType !== BattleType.TRAINER && Overrides.SINGLE_BATTLE_OVERRIDE) {
      newDouble = false;
    }

    const lastBattle = this.currentBattle;

    if (lastBattle?.double && !newDouble) {
      this.tryRemovePhase(p => p instanceof SwitchPhase);
    }

    const maxExpLevel = this.getMaxExpLevel();

    this.lastEnemyTrainer = lastBattle?.trainer ?? null;

    this.executeWithSeedOffset(() => {
      this.currentBattle = new Battle(this.gameMode, newWaveIndex, newBattleType, newTrainer, newDouble);
    }, newWaveIndex << 3, this.waveSeed);
    this.currentBattle.incrementTurn(this);

    //this.pushPhase(new TrainerMessageTestPhase(this, TrainerType.RIVAL, TrainerType.RIVAL_2, TrainerType.RIVAL_3, TrainerType.RIVAL_4, TrainerType.RIVAL_5, TrainerType.RIVAL_6));

    if (!waveIndex && lastBattle) {
      let isNewBiome = !(lastBattle.waveIndex % 10) || ((this.gameMode.hasShortBiomes || this.gameMode.isDaily) && (lastBattle.waveIndex % 50) === 49);
      if (!isNewBiome && this.gameMode.hasShortBiomes && (lastBattle.waveIndex % 10) < 9) {
        let w = lastBattle.waveIndex - ((lastBattle.waveIndex % 10) - 1);
        let biomeWaves = 1;
        while (w < lastBattle.waveIndex) {
          let wasNewBiome = false;
          this.executeWithSeedOffset(() => {
            wasNewBiome = !Utils.randSeedInt(6 - biomeWaves);
          }, w << 4);
          if (wasNewBiome) {
            biomeWaves = 1;
          } else {
            biomeWaves++;
          }
          w++;
        }

        this.executeWithSeedOffset(() => {
          isNewBiome = !Utils.randSeedInt(6 - biomeWaves);
        }, lastBattle.waveIndex << 4);
      }
      const resetArenaState = isNewBiome || this.currentBattle.battleType === BattleType.TRAINER || this.currentBattle.battleSpec === BattleSpec.FINAL_BOSS;
      this.getEnemyParty().forEach(enemyPokemon => enemyPokemon.destroy());
      this.trySpreadPokerus();
      if (!isNewBiome && (newWaveIndex % 10) === 5) {
        this.arena.updatePoolsForTimeOfDay();
      }
      if (resetArenaState) {
        this.arena.removeAllTags();
        playerField.forEach((_, p) => this.unshiftPhase(new ReturnPhase(this, p)));

        for (const pokemon of this.getParty()) {
          if (pokemon.hasAbility(Abilities.ICE_FACE)) {
            pokemon.formIndex = 0;
          }

          pokemon.resetBattleData();
          applyPostBattleInitAbAttrs(PostBattleInitAbAttr, pokemon);
        }

        this.unshiftPhase(new ShowTrainerPhase(this));
      }

      for (const pokemon of this.getParty()) {
        this.triggerPokemonFormChange(pokemon, SpeciesFormChangeTimeOfDayTrigger);
      }

      if (!this.gameMode.hasRandomBiomes && !isNewBiome) {
        this.pushPhase(new NextEncounterPhase(this));
      } else {
        this.pushPhase(new SelectBiomePhase(this));
        this.pushPhase(new NewBiomeEncounterPhase(this));

        const newMaxExpLevel = this.getMaxExpLevel();
        if (newMaxExpLevel > maxExpLevel) {
          this.pushPhase(new LevelCapPhase(this));
        }
      }
    }

    return this.currentBattle;
  }

  newArena(biome: Biome): Arena {
    this.arena = new Arena(this, biome, Biome[biome].toLowerCase());
    this.eventTarget.dispatchEvent(new NewArenaEvent());

    this.arenaBg.pipelineData = { terrainColorRatio: this.arena.getBgTerrainColorRatioForBiome() };

    return this.arena;
  }

  updateFieldScale(): Promise<void> {
    return new Promise(resolve => {
      const fieldScale = Math.floor(Math.pow(1 / this.getField(true)
        .map(p => p.getSpriteScale())
        .reduce((highestScale: number, scale: number) => highestScale = Math.max(scale, highestScale), 0), 0.7) * 40
      ) / 40;
      this.setFieldScale(fieldScale).then(() => resolve());
    });
  }

  setFieldScale(scale: number, instant: boolean = false): Promise<void> {
    return new Promise(resolve => {
      scale *= 6;
      if (this.field.scale === scale) {
        return resolve();
      }

      const defaultWidth = this.arenaBg.width * 6;
      const defaultHeight = 132 * 6;
      const scaledWidth = this.arenaBg.width * scale;
      const scaledHeight = 132 * scale;

      this.tweens.add({
        targets: this.field,
        scale: scale,
        x: (defaultWidth - scaledWidth) / 2,
        y: defaultHeight - scaledHeight,
        duration: !instant ? Utils.fixedInt(Math.abs(this.field.scale - scale) * 200) : 0,
        ease: "Sine.easeInOut",
        onComplete: () => resolve()
      });
    });
  }

  getSpeciesFormIndex(species: PokemonSpecies, gender?: Gender, nature?: Nature, ignoreArena?: boolean): integer {
    if (!species.forms?.length) {
      return 0;
    }

    switch (species.speciesId) {
    case Species.UNOWN:
    case Species.SHELLOS:
    case Species.GASTRODON:
    case Species.BASCULIN:
    case Species.DEERLING:
    case Species.SAWSBUCK:
    case Species.FROAKIE:
    case Species.FROGADIER:
    case Species.SCATTERBUG:
    case Species.SPEWPA:
    case Species.VIVILLON:
    case Species.FLABEBE:
    case Species.FLOETTE:
    case Species.FLORGES:
    case Species.FURFROU:
    case Species.PUMPKABOO:
    case Species.GOURGEIST:
    case Species.ORICORIO:
    case Species.MAGEARNA:
    case Species.ZARUDE:
    case Species.SQUAWKABILLY:
    case Species.TATSUGIRI:
    case Species.PALDEA_TAUROS:
      return Utils.randSeedInt(species.forms.length);
    case Species.PIKACHU:
      return Utils.randSeedInt(8);
    case Species.EEVEE:
      return Utils.randSeedInt(2);
    case Species.GRENINJA:
      return Utils.randSeedInt(2);
    case Species.ZYGARDE:
      return Utils.randSeedInt(3);
    case Species.MINIOR:
      return Utils.randSeedInt(6);
    case Species.ALCREMIE:
      return Utils.randSeedInt(9);
    case Species.MEOWSTIC:
    case Species.INDEEDEE:
    case Species.BASCULEGION:
    case Species.OINKOLOGNE:
      return gender === Gender.FEMALE ? 1 : 0;
    case Species.TOXTRICITY:
      const lowkeyNatures = [ Nature.LONELY, Nature.BOLD, Nature.RELAXED, Nature.TIMID, Nature.SERIOUS, Nature.MODEST, Nature.MILD, Nature.QUIET, Nature.BASHFUL, Nature.CALM, Nature.GENTLE, Nature.CAREFUL ];
      if (nature !== undefined && lowkeyNatures.indexOf(nature) > -1) {
        return 1;
      }
      return 0;
    }

    if (ignoreArena) {
      switch (species.speciesId) {
      case Species.BURMY:
      case Species.WORMADAM:
      case Species.ROTOM:
      case Species.LYCANROC:
        return Utils.randSeedInt(species.forms.length);
      }
      return 0;
    }

    return this.arena.getSpeciesFormIndex(species);
  }

  private getGeneratedOffsetGym(): boolean {
    let ret = false;
    this.executeWithSeedOffset(() => {
      ret = !Utils.randSeedInt(2);
    }, 0, this.seed.toString());
    return ret;
  }

  private getGeneratedWaveCycleOffset(): integer {
    let ret = 0;
    this.executeWithSeedOffset(() => {
      ret = Utils.randSeedInt(8) * 5;
    }, 0, this.seed.toString());
    return ret;
  }

  getEncounterBossSegments(waveIndex: integer, level: integer, species?: PokemonSpecies, forceBoss: boolean = false): integer {
    if (this.gameMode.isDaily && this.gameMode.isWaveFinal(waveIndex)) {
      return 5;
    }

    let isBoss: boolean;
    if (forceBoss || (species && (species.subLegendary || species.legendary || species.mythical))) {
      isBoss = true;
    } else {
      this.executeWithSeedOffset(() => {
        isBoss = waveIndex % 10 === 0 || (this.gameMode.hasRandomBosses && Utils.randSeedInt(100) < Math.min(Math.max(Math.ceil((waveIndex - 250) / 50), 0) * 2, 30));
      }, waveIndex << 2);
    }
    if (!isBoss) {
      return 0;
    }

    let ret: integer = 2;

    if (level >= 100) {
      ret++;
    }
    if (species) {
      if (species.baseTotal >= 670) {
        ret++;
      }
    }
    ret += Math.floor(waveIndex / 250);

    return ret;
  }

  trySpreadPokerus(): void {
    const party = this.getParty();
    const infectedIndexes: integer[] = [];
    const spread = (index: number, spreadTo: number) => {
      const partyMember = party[index + spreadTo];
      if (!partyMember.pokerus && !Utils.randSeedInt(10)) {
        partyMember.pokerus = true;
        infectedIndexes.push(index + spreadTo);
      }
    };
    party.forEach((pokemon, p) => {
      if (!pokemon.pokerus || infectedIndexes.indexOf(p) > -1) {
        return;
      }

      this.executeWithSeedOffset(() => {
        if (p) {
          spread(p, -1);
        }
        if (p < party.length - 1) {
          spread(p, 1);
        }
      }, this.currentBattle.waveIndex + (p << 8));
    });
  }

  resetSeed(waveIndex?: integer): void {
    const wave = waveIndex || this.currentBattle?.waveIndex || 0;
    this.waveSeed = Utils.shiftCharCodes(this.seed, wave);
    Phaser.Math.RND.sow([ this.waveSeed ]);
    console.log("Wave Seed:", this.waveSeed, wave);
    this.rngCounter = 0;
  }

  executeWithSeedOffset(func: Function, offset: integer, seedOverride?: string): void {
    if (!func) {
      return;
    }
    const tempRngCounter = this.rngCounter;
    const tempRngOffset = this.rngOffset;
    const tempRngSeedOverride = this.rngSeedOverride;
    const state = Phaser.Math.RND.state();
    Phaser.Math.RND.sow([ Utils.shiftCharCodes(seedOverride || this.seed, offset) ]);
    this.rngCounter = 0;
    this.rngOffset = offset;
    this.rngSeedOverride = seedOverride || "";
    func();
    Phaser.Math.RND.state(state);
    this.rngCounter = tempRngCounter;
    this.rngOffset = tempRngOffset;
    this.rngSeedOverride = tempRngSeedOverride;
  }

  addFieldSprite(x: number, y: number, texture: string | Phaser.Textures.Texture, frame?: string | number, terrainColorRatio: number = 0): Phaser.GameObjects.Sprite {
    const ret = this.add.sprite(x, y, texture, frame);
    ret.setPipeline(this.fieldSpritePipeline);
    if (terrainColorRatio) {
      ret.pipelineData["terrainColorRatio"] = terrainColorRatio;
    }

    return ret;
  }

  addPokemonSprite(pokemon: Pokemon, x: number, y: number, texture: string | Phaser.Textures.Texture, frame?: string | number, hasShadow: boolean = false, ignoreOverride: boolean = false): Phaser.GameObjects.Sprite {
    const ret = this.addFieldSprite(x, y, texture, frame);
    this.initPokemonSprite(ret, pokemon, hasShadow, ignoreOverride);
    return ret;
  }

  initPokemonSprite(sprite: Phaser.GameObjects.Sprite, pokemon?: Pokemon, hasShadow: boolean = false, ignoreOverride: boolean = false): Phaser.GameObjects.Sprite {
    sprite.setPipeline(this.spritePipeline, { tone: [ 0.0, 0.0, 0.0, 0.0 ], hasShadow: hasShadow, ignoreOverride: ignoreOverride, teraColor: pokemon ? getTypeRgb(pokemon.getTeraType()) : undefined });
    this.spriteSparkleHandler.add(sprite);
    return sprite;
  }

  moveBelowOverlay<T extends Phaser.GameObjects.GameObject>(gameObject: T) {
    this.fieldUI.moveBelow<any>(gameObject, this.fieldOverlay);
  }
  processInfoButton(pressed: boolean): void {
    this.arenaFlyout.toggleFlyout(pressed);
  }

  showFieldOverlay(duration: integer): Promise<void> {
    return new Promise(resolve => {
      this.tweens.add({
        targets: this.fieldOverlay,
        alpha: 0.5,
        ease: "Sine.easeOut",
        duration: duration,
        onComplete: () => resolve()
      });
    });
  }

  hideFieldOverlay(duration: integer): Promise<void> {
    return new Promise(resolve => {
      this.tweens.add({
        targets: this.fieldOverlay,
        alpha: 0,
        duration: duration,
        ease: "Cubic.easeIn",
        onComplete: () => resolve()
      });
    });
  }

  showEnemyModifierBar(): void {
    this.enemyModifierBar.setVisible(true);
  }

  hideEnemyModifierBar(): void {
    this.enemyModifierBar.setVisible(false);
  }

  updateBiomeWaveText(): void {
    const isBoss = !(this.currentBattle.waveIndex % 10);
    const biomeString: string = getBiomeName(this.arena.biomeType);
    this.biomeWaveText.setText( biomeString + " - " + this.currentBattle.waveIndex.toString());
    this.biomeWaveText.setColor(!isBoss ? "#ffffff" : "#f89890");
    this.biomeWaveText.setShadowColor(!isBoss ? "#636363" : "#984038");
    this.biomeWaveText.setVisible(true);
  }

  updateMoneyText(forceVisible: boolean = true): void {
    if (this.money === undefined) {
      return;
    }
    const formattedMoney = Utils.formatMoney(this.moneyFormat, this.money);
    this.moneyText.setText(`₽${formattedMoney}`);
    this.fieldUI.moveAbove(this.moneyText, this.luckText);
    if (forceVisible) {
      this.moneyText.setVisible(true);
    }
  }

  animateMoneyChanged(positiveChange: boolean): void {
    if (this.tweens.getTweensOf(this.moneyText).length > 0) {
      return;
    }
    const deltaScale = this.moneyText.scale * 0.14 * (positiveChange ? 1 : -1);
    this.moneyText.setShadowColor(positiveChange ? "#008000" : "#FF0000");
    this.tweens.add({
      targets: this.moneyText,
      duration: 250,
      scale: this.moneyText.scale + deltaScale,
      loop: 0,
      yoyo: true,
      onComplete: (_) => this.moneyText.setShadowColor(getTextColor(TextStyle.MONEY, true)),
    });
  }

  updateScoreText(): void {
    this.scoreText.setText(`Score: ${this.score.toString()}`);
    this.scoreText.setVisible(this.gameMode.isDaily);
  }

  updateAndShowText(duration: integer): void {
    const labels = [ this.luckLabelText, this.luckText ];
    labels.forEach(t => t.setAlpha(0));
    const luckValue = getPartyLuckValue(this.getParty());
    this.luckText.setText(getLuckString(luckValue));
    if (luckValue < 14) {
      this.luckText.setTint(getLuckTextTint(luckValue));
    } else {
      this.luckText.setTint(0xffef5c, 0x47ff69, 0x6b6bff, 0xff6969);
    }
    this.luckLabelText.setX((this.game.canvas.width / 6) - 2 - (this.luckText.displayWidth + 2));
    this.tweens.add({
      targets: labels,
      duration: duration,
      alpha: 1,
      onComplete: () => {
        labels.forEach(t => t.setVisible(true));
      }
    });
  }

  hideLuckText(duration: integer): void {
    if (this.reroll) {
      return;
    }
    const labels = [ this.luckLabelText, this.luckText ];
    this.tweens.add({
      targets: labels,
      duration: duration,
      alpha: 0,
      onComplete: () => {
        labels.forEach(l => l.setVisible(false));
      }
    });
  }

  updateUIPositions(): void {
    const enemyModifierCount = this.enemyModifiers.filter(m => m.isIconVisible(this)).length;
    const biomeWaveTextHeight = this.biomeWaveText.getBottomLeft().y - this.biomeWaveText.getTopLeft().y;
    this.biomeWaveText.setY(
      -(this.game.canvas.height / 6) + (enemyModifierCount ? enemyModifierCount <= 12 ? 15 : 24 : 0) + (biomeWaveTextHeight / 2)
    );
    this.moneyText.setY(this.biomeWaveText.y + 10);
    this.scoreText.setY(this.moneyText.y + 10);
    [ this.luckLabelText, this.luckText ].map(l => l.setY((this.scoreText.visible ? this.scoreText : this.moneyText).y + 10));
    const offsetY = (this.scoreText.visible ? this.scoreText : this.moneyText).y + 15;
    this.partyExpBar.setY(offsetY);
    this.candyBar.setY(offsetY + 15);
    this.ui?.achvBar.setY(this.game.canvas.height / 6 + offsetY);
  }

  /**
   * Pushes all {@linkcode Phaser.GameObjects.Text} objects in the top right to the bottom of the canvas
   */
  sendTextToBack(): void {
    this.fieldUI.sendToBack(this.biomeWaveText);
    this.fieldUI.sendToBack(this.moneyText);
    this.fieldUI.sendToBack(this.scoreText);
  }

  addFaintedEnemyScore(enemy: EnemyPokemon): void {
    let scoreIncrease = enemy.getSpeciesForm().getBaseExp() * (enemy.level / this.getMaxExpLevel()) * ((enemy.ivs.reduce((iv: integer, total: integer) => total += iv, 0) / 93) * 0.2 + 0.8);
    this.findModifiers(m => m instanceof PokemonHeldItemModifier && m.pokemonId === enemy.id, false).map(m => scoreIncrease *= (m as PokemonHeldItemModifier).getScoreMultiplier());
    if (enemy.isBoss()) {
      scoreIncrease *= Math.sqrt(enemy.bossSegments);
    }
    this.currentBattle.battleScore += Math.ceil(scoreIncrease);
  }

  getMaxExpLevel(ignoreLevelCap?: boolean): integer {
    if (ignoreLevelCap) {
      return Number.MAX_SAFE_INTEGER;
    }
    const waveIndex = Math.ceil((this.currentBattle?.waveIndex || 1) / 10) * 10;
    const difficultyWaveIndex = this.gameMode.getWaveForDifficulty(waveIndex);
    const baseLevel = (1 + difficultyWaveIndex / 2 + Math.pow(difficultyWaveIndex / 25, 2)) * 1.2;
    return Math.ceil(baseLevel / 2) * 2 + 2;
  }

  randomSpecies(waveIndex: integer, level: integer, fromArenaPool?: boolean, speciesFilter?: PokemonSpeciesFilter, filterAllEvolutions?: boolean): PokemonSpecies {
    if (fromArenaPool) {
      return this.arena.randomSpecies(waveIndex, level,null , getPartyLuckValue(this.party));
    }
    const filteredSpecies = speciesFilter ? [...new Set(allSpecies.filter(s => s.isCatchable()).filter(speciesFilter).map(s => {
      if (!filterAllEvolutions) {
        while (pokemonPrevolutions.hasOwnProperty(s.speciesId)) {
          s = getPokemonSpecies(pokemonPrevolutions[s.speciesId]);
        }
      }
      return s;
    }))] : allSpecies.filter(s => s.isCatchable());
    return filteredSpecies[Utils.randSeedInt(filteredSpecies.length)];
  }

  generateRandomBiome(waveIndex: integer): Biome {
    const relWave = waveIndex % 250;
    const biomes = Utils.getEnumValues(Biome).slice(1, Utils.getEnumValues(Biome).filter(b => b >= 40).length * -1);
    const maxDepth = biomeDepths[Biome.END][0] - 2;
    const depthWeights = new Array(maxDepth + 1).fill(null)
      .map((_, i: integer) => ((1 - Math.min(Math.abs((i / (maxDepth - 1)) - (relWave / 250)) + 0.25, 1)) / 0.75) * 250);
    const biomeThresholds: integer[] = [];
    let totalWeight = 0;
    for (const biome of biomes) {
      totalWeight += Math.ceil(depthWeights[biomeDepths[biome][0] - 1] / biomeDepths[biome][1]);
      biomeThresholds.push(totalWeight);
    }

    const randInt = Utils.randSeedInt(totalWeight);

    for (const biome of biomes) {
      if (randInt < biomeThresholds[biome]) {
        return biome;
      }
    }

    return biomes[Utils.randSeedInt(biomes.length)];
  }

  isBgmPlaying(): boolean {
    return this.bgm && this.bgm.isPlaying;
  }

  playBgm(bgmName?: string, fadeOut?: boolean): void {
    if (bgmName === undefined) {
      bgmName = this.currentBattle?.getBgmOverride(this) || this.arena?.bgm;
    }
    if (this.bgm && bgmName === this.bgm.key) {
      if (!this.bgm.isPlaying) {
        this.bgm.play({
          volume: this.masterVolume * this.bgmVolume
        });
      }
      return;
    }
    if (fadeOut && !this.bgm) {
      fadeOut = false;
    }
    this.bgmCache.add(bgmName);
    this.loadBgm(bgmName);
    let loopPoint = 0;
    loopPoint = bgmName === this.arena.bgm
      ? this.arena.getBgmLoopPoint()
      : this.getBgmLoopPoint(bgmName);
    let loaded = false;
    const playNewBgm = () => {
      if (bgmName === null && this.bgm && !this.bgm.pendingRemove) {
        this.bgm.play({
          volume: this.masterVolume * this.bgmVolume
        });
        return;
      }
      if (this.bgm && !this.bgm.pendingRemove && this.bgm.isPlaying) {
        this.bgm.stop();
      }
      this.bgm = this.sound.add(bgmName, { loop: true });
      this.bgm.play({
        volume: this.masterVolume * this.bgmVolume
      });
      if (loopPoint) {
        this.bgm.on("looped", () => this.bgm.play({ seek: loopPoint }));
      }
    };
    this.load.once(Phaser.Loader.Events.COMPLETE, () => {
      loaded = true;
      if (!fadeOut || !this.bgm.isPlaying) {
        playNewBgm();
      }
    });
    if (fadeOut) {
      const onBgmFaded = () => {
        if (loaded && (!this.bgm.isPlaying || this.bgm.pendingRemove)) {
          playNewBgm();
        }
      };
      this.time.delayedCall(this.fadeOutBgm(500, true) ? 750 : 250, onBgmFaded);
    }
    if (!this.load.isLoading()) {
      this.load.start();
    }
  }

  pauseBgm(): boolean {
    if (this.bgm && !this.bgm.pendingRemove && this.bgm.isPlaying) {
      this.bgm.pause();
      return true;
    }
    return false;
  }

  resumeBgm(): boolean {
    if (this.bgm && !this.bgm.pendingRemove && this.bgm.isPaused) {
      this.bgm.resume();
      return true;
    }
    return false;
  }

  updateSoundVolume(): void {
    if (this.sound) {
      for (const sound of this.sound.getAllPlaying()) {
        (sound as AnySound).setVolume(this.masterVolume * (this.bgmCache.has(sound.key) ? this.bgmVolume : this.seVolume));
      }
    }
  }

  fadeOutBgm(duration: integer = 500, destroy: boolean = true): boolean {
    if (!this.bgm) {
      return false;
    }
    const bgm = this.sound.getAllPlaying().find(bgm => bgm.key === this.bgm.key);
    if (bgm) {
      SoundFade.fadeOut(this, this.bgm, duration, destroy);
      return true;
    }

    return false;
  }

  playSound(sound: string | AnySound, config?: object): AnySound {
    if (config) {
      if (config.hasOwnProperty("volume")) {
        config["volume"] *= this.masterVolume * this.seVolume;
      } else {
        config["volume"] = this.masterVolume * this.seVolume;
      }
    } else {
      config = { volume: this.masterVolume * this.seVolume };
    }
    // PRSFX sounds are mixed too loud
    if ((typeof sound === "string" ? sound : sound.key).startsWith("PRSFX- ")) {
      config["volume"] *= 0.5;
    }
    if (typeof sound === "string") {
      this.sound.play(sound, config);
      return this.sound.get(sound) as AnySound;
    } else {
      sound.play(config);
      return sound;
    }
  }

  playSoundWithoutBgm(soundName: string, pauseDuration?: integer): AnySound {
    this.bgmCache.add(soundName);
    const resumeBgm = this.pauseBgm();
    this.playSound(soundName);
    const sound = this.sound.get(soundName) as AnySound;
    if (this.bgmResumeTimer) {
      this.bgmResumeTimer.destroy();
    }
    if (resumeBgm) {
      this.bgmResumeTimer = this.time.delayedCall((pauseDuration || Utils.fixedInt(sound.totalDuration * 1000)), () => {
        this.resumeBgm();
        this.bgmResumeTimer = null;
      });
    }
    return sound;
  }

  getBgmLoopPoint(bgmName: string): number {
    switch (bgmName) {
    case "battle_kanto_champion": //B2W2 Kanto Champion Battle
      return 13.950;
    case "battle_johto_champion": //B2W2 Johto Champion Battle
      return 23.498;
    case "battle_hoenn_champion": //B2W2 Hoenn Champion Battle
      return 11.328;
    case "battle_sinnoh_champion": //B2W2 Sinnoh Champion Battle
      return 12.235;
    case "battle_champion_alder": //BW Unova Champion Battle
      return 27.653;
    case "battle_champion_iris": //B2W2 Unova Champion Battle
      return 10.145;
    case "battle_kalos_champion": //XY Kalos Champion Battle
      return 10.380;
    case "battle_alola_champion": //USUM Alola Champion Battle
      return 13.025;
    case "battle_galar_champion": //SWSH Galar Champion Battle
      return 61.635;
    case "battle_champion_geeta": //SV Champion Geeta Battle
      return 37.447;
    case "battle_champion_nemona": //SV Champion Nemona Battle
      return 14.914;
    case "battle_champion_kieran": //SV Champion Kieran Battle
      return 7.206;
    case "battle_hoenn_elite": //ORAS Elite Four Battle
      return 11.350;
    case "battle_unova_elite": //BW Elite Four Battle
      return 17.730;
    case "battle_kalos_elite": //XY Elite Four Battle
      return 12.340;
    case "battle_alola_elite": //SM Elite Four Battle
      return 19.212;
    case "battle_galar_elite": //SWSH League Tournament Battle
      return 164.069;
    case "battle_paldea_elite": //SV Elite Four Battle
      return 12.770;
    case "battle_bb_elite": //SV BB League Elite Four Battle
      return 19.434;
    case "battle_final_encounter": //PMD RTDX Rayquaza's Domain
      return 19.159;
    case "battle_final": //BW Ghetsis Battle
      return 16.453;
    case "battle_kanto_gym": //B2W2 Kanto Gym Battle
      return 13.857;
    case "battle_johto_gym": //B2W2 Johto Gym Battle
      return 12.911;
    case "battle_hoenn_gym": //B2W2 Hoenn Gym Battle
      return 12.379;
    case "battle_sinnoh_gym": //B2W2 Sinnoh Gym Battle
      return 13.122;
    case "battle_unova_gym": //BW Unova Gym Battle
      return 19.145;
    case "battle_kalos_gym": //XY Kalos Gym Battle
      return 44.810;
    case "battle_galar_gym": //SWSH Galar Gym Battle
      return 171.262;
    case "battle_paldea_gym": //SV Paldea Gym Battle
      return 127.489;
    case "battle_legendary_kanto": //XY Kanto Legendary Battle
      return 32.966;
    case "battle_legendary_raikou": //HGSS Raikou Battle
      return 12.632;
    case "battle_legendary_entei": //HGSS Entei Battle
      return 2.905;
    case "battle_legendary_suicune": //HGSS Suicune Battle
      return 12.636;
    case "battle_legendary_lugia": //HGSS Lugia Battle
      return 19.770;
    case "battle_legendary_ho_oh": //HGSS Ho-oh Battle
      return 17.668;
    case "battle_legendary_regis_g5": //B2W2 Legendary Titan Battle
      return 49.500;
    case "battle_legendary_regis_g6": //ORAS Legendary Titan Battle
      return 21.130;
    case "battle_legendary_gro_kyo": //ORAS Groudon & Kyogre Battle
      return 10.547;
    case "battle_legendary_rayquaza": //ORAS Rayquaza Battle
      return 10.495;
    case "battle_legendary_deoxys": //ORAS Deoxys Battle
      return 13.333;
    case "battle_legendary_lake_trio": //ORAS Lake Guardians Battle
      return 16.887;
    case "battle_legendary_sinnoh": //ORAS Sinnoh Legendary Battle
      return 22.770;
    case "battle_legendary_dia_pal": //ORAS Dialga & Palkia Battle
      return 16.009;
    case "battle_legendary_giratina": //ORAS Giratina Battle
      return 10.451;
    case "battle_legendary_arceus": //HGSS Arceus Battle
      return 9.595;
    case "battle_legendary_unova": //BW Unova Legendary Battle
      return 13.855;
    case "battle_legendary_kyurem": //BW Kyurem Battle
      return 18.314;
    case "battle_legendary_res_zek": //BW Reshiram & Zekrom Battle
      return 18.329;
    case "battle_legendary_xern_yvel": //XY Xerneas & Yveltal Battle
      return 26.468;
    case "battle_legendary_tapu": //SM Tapu Battle
      return 0.000;
    case "battle_legendary_sol_lun": //SM Solgaleo & Lunala Battle
      return 6.525;
    case "battle_legendary_ub": //SM Ultra Beast Battle
      return 9.818;
    case "battle_legendary_dusk_dawn": //USUM Dusk Mane & Dawn Wings Necrozma Battle
      return 5.211;
    case "battle_legendary_ultra_nec": //USUM Ultra Necrozma Battle
      return 10.344;
    case "battle_legendary_zac_zam": //SWSH Zacian & Zamazenta Battle
      return 11.424;
    case "battle_legendary_glas_spec": //SWSH Glastrier & Spectrier Battle
      return 12.503;
    case "battle_legendary_calyrex": //SWSH Calyrex Battle
      return 50.641;
    case "battle_legendary_birds_galar": //SWSH Galarian Legendary Birds Battle
      return 0.175;
    case "battle_legendary_ruinous": //SV Treasures of Ruin Battle
      return 6.333;
    case "battle_legendary_loyal_three": //SV Loyal Three Battle
      return 6.500;
    case "battle_legendary_ogerpon": //SV Ogerpon Battle
      return 14.335;
    case "battle_legendary_terapagos": //SV Terapagos Battle
      return 24.377;
    case "battle_legendary_pecharunt": //SV Pecharunt Battle
      return 6.508;
    case "battle_rival": //BW Rival Battle
      return 13.689;
    case "battle_rival_2": //BW N Battle
      return 17.714;
    case "battle_rival_3": //BW Final N Battle
      return 17.586;
    case "battle_trainer": //BW Trainer Battle
      return 13.686;
    case "battle_wild": //BW Wild Battle
      return 12.703;
    case "battle_wild_strong": //BW Strong Wild Battle
      return 13.940;
    case "end_summit": //PMD RTDX Sky Tower Summit
      return 30.025;
    case "battle_plasma_grunt": //BW Team Plasma Battle
      return 12.974;
    }

    return 0;
  }

  toggleInvert(invert: boolean): void {
    if (invert) {
      this.cameras.main.setPostPipeline(InvertPostFX);
    } else {
      this.cameras.main.removePostPipeline("InvertPostFX");
    }
  }

  /* Phase Functions */
  getCurrentPhase(): Phase {
    return this.currentPhase;
  }

  getStandbyPhase(): Phase {
    return this.standbyPhase;
  }

  /**
   * Adds a phase to the conditional queue and ensures it is executed only when the specified condition is met.
   *
   * This method allows deferring the execution of a phase until certain conditions are met, which is useful for handling
   * situations like abilities and entry hazards that depend on specific game states.
   *
   * @param {Phase} phase - The phase to be added to the conditional queue.
   * @param {() => boolean} condition - A function that returns a boolean indicating whether the phase should be executed.
   *
   */
  pushConditionalPhase(phase: Phase, condition: () => boolean): void {
    this.conditionalQueue.push([condition, phase]);
  }

  /**
   * Adds a phase to the conditional queue and ensures it is executed only when the specified condition is met.
   *
   * This method allows deferring the execution of a phase until certain conditions are met, which is useful for handling
   * situations like abilities and entry hazards that depend on specific game states.
   *
   * @param {Phase} phase - The phase to be added to the conditional queue.
   * @param {() => boolean} condition - A function that returns a boolean indicating whether the phase should be executed.
   *
   */
  pushConditionalPhase(phase: Phase, condition: () => boolean): void {
    this.conditionalQueue.push([condition, phase]);
  }

  /**
	 * Adds a phase to nextCommandPhaseQueue, as long as boolean passed in is false
	 * @param phase {@linkcode Phase} the phase to add
	 * @param defer boolean on which queue to add to, defaults to false, and adds to phaseQueue
	*/
  pushPhase(phase: Phase, defer: boolean = false): void {
    (!defer ? this.phaseQueue : this.nextCommandPhaseQueue).push(phase);
  }

  /**
	 * Adds Phase to the end of phaseQueuePrepend, or at phaseQueuePrependSpliceIndex
	 * @param phase {@linkcode Phase} the phase to add
	 */
  unshiftPhase(phase: Phase): void {
    if (this.phaseQueuePrependSpliceIndex === -1) {
      // .push() adds to end of array
      this.phaseQueuePrepend.push(phase);
    } else {
      // .splice(index, num elements to remove, what to add)
      // modifies array by inserting at index, removing num of elements after index
      // each phase can be debugged via "phase.constructor.name"

      this.phaseQueuePrepend.splice(this.phaseQueuePrependSpliceIndex, 0, phase);
    }
  }

  /**
	 * Clears phaseQueue
	 */
  clearPhaseQueue(): void {
    this.phaseQueue.splice(0, this.phaseQueue.length);
  }

  /**
	 * combo with unshiftPhase(), want to start inserting at current length instead of the "end", useful if phaseQueuePrepend gets longer with Phases
	 */
  setPhaseQueueSplice(): void {
    this.phaseQueuePrependSpliceIndex = this.phaseQueuePrepend.length;
  }

  /**
	 * Resets phaseQueuePrependSpliceIndex to -1, implies that calls to unshiftPhase will insert at end of phaseQueuePrepend
	 */
  clearPhaseQueueSplice(): void {
    this.phaseQueuePrependSpliceIndex = -1;
  }

  /**
	 * is called by each Phase implementations "end()" by default
	 * dumps everything from phaseQueuePrepend to the start of of phaseQueue
	 * then removes first Phase and starts it
	 */
  shiftPhase(): void {
    if (this.standbyPhase) {
      this.currentPhase = this.standbyPhase;
      this.standbyPhase = null;
      return;
    }

    // shifting phase (with no standby phase) will move everything from Prepend to PhaseQueue
    // resets the index, if it was changed via setPhaseQueueSplice()
    if (this.phaseQueuePrependSpliceIndex > -1) {
      this.clearPhaseQueueSplice();
    }
    if (this.phaseQueuePrepend.length) {
      while (this.phaseQueuePrepend.length) {
        // appends phaseQueuePrepend to phaseQueue
        // eg: phaseQueue = [4,5,6], phaseQUeuePrepend = [1,2,3]
        // -> [1,2,3,4,5,6]
        this.phaseQueue.unshift(this.phaseQueuePrepend.pop());
      }
    }
    // then starts from PhaseQueue, .shift() removes first elm of array
    // populatePhaseQueue() adds a turnInit Phase at the end of phaseQueue (if the queue is emtpy)
    if (!this.phaseQueue.length) {
      this.populatePhaseQueue();
      // clear the conditionalQueue if there are no phases left in the phaseQueue
      this.conditionalQueue = [];
    }
    // front of phaseQueue will be next to start
    this.currentPhase = this.phaseQueue.shift();

    // Check if there are any conditional phases queued
    if (this.conditionalQueue?.length) {
      // Retrieve the first conditional phase from the queue
      const conditionalPhase = this.conditionalQueue.shift();
      // Evaluate the condition associated with the phase
      if (conditionalPhase[0]()) {
        // If the condition is met, add the phase to the front of the phase queue
        this.unshiftPhase(conditionalPhase[1]);
      } else {
        // If the condition is not met, re-add the phase back to the front of the conditional queue
        this.conditionalQueue.unshift(conditionalPhase);
      }
    }

    this.currentPhase.start();
  }

  overridePhase(phase: Phase): boolean {
    if (this.standbyPhase) {
      return false;
    }

    this.standbyPhase = this.currentPhase;
    this.currentPhase = phase;
    phase.start();

    return true;
  }

  findPhase(phaseFilter: (phase: Phase) => boolean): Phase {
    return this.phaseQueue.find(phaseFilter);
  }

  tryReplacePhase(phaseFilter: (phase: Phase) => boolean, phase: Phase): boolean {
    const phaseIndex = this.phaseQueue.findIndex(phaseFilter);
    if (phaseIndex > -1) {
      this.phaseQueue[phaseIndex] = phase;
      return true;
    }
    return false;
  }

  tryRemovePhase(phaseFilter: (phase: Phase) => boolean): boolean {
    const phaseIndex = this.phaseQueue.findIndex(phaseFilter);
    if (phaseIndex > -1) {
      this.phaseQueue.splice(phaseIndex, 1);
      return true;
    }
    return false;
  }

  pushMovePhase(movePhase: MovePhase, priorityOverride?: integer): void {
    const movePriority = new Utils.IntegerHolder(priorityOverride !== undefined ? priorityOverride : movePhase.move.getMove().priority);
    applyAbAttrs(IncrementMovePriorityAbAttr, movePhase.pokemon, null, movePhase.move.getMove(), movePriority);
    const lowerPriorityPhase = this.phaseQueue.find(p => p instanceof MovePhase && p.move.getMove().priority < movePriority.value);
    if (lowerPriorityPhase) {
      this.phaseQueue.splice(this.phaseQueue.indexOf(lowerPriorityPhase), 0, movePhase);
    } else {
      this.pushPhase(movePhase);
    }
  }

  /**
	 * Adds a MessagePhase, either to PhaseQueuePrepend or nextCommandPhaseQueue
	 * @param message string for MessagePhase
	 * @param callbackDelay optional param for MessagePhase constructor
	 * @param prompt optional param for MessagePhase constructor
	 * @param promptDelay optional param for MessagePhase constructor
	 * @param defer boolean for which queue to add it to, false -> add to PhaseQueuePrepend, true -> nextCommandPhaseQueue
	 */
  queueMessage(message: string, callbackDelay?: integer, prompt?: boolean, promptDelay?: integer, defer?: boolean) {
    const phase = new MessagePhase(this, message, callbackDelay, prompt, promptDelay);
    if (!defer) {
      // adds to the end of PhaseQueuePrepend
      this.unshiftPhase(phase);
    } else {
      //remember that pushPhase adds it to nextCommandPhaseQueue
      this.pushPhase(phase);
    }
  }

  /**
	 * Moves everything from nextCommandPhaseQueue to phaseQueue (keeping order)
	 */
  populatePhaseQueue(): void {
    if (this.nextCommandPhaseQueue.length) {
      this.phaseQueue.push(...this.nextCommandPhaseQueue);
      this.nextCommandPhaseQueue.splice(0, this.nextCommandPhaseQueue.length);
    }
    this.phaseQueue.push(new TurnInitPhase(this));
  }

  addMoney(amount: integer): void {
    this.money = Math.min(this.money + amount, Number.MAX_SAFE_INTEGER);
    this.updateMoneyText();
    this.animateMoneyChanged(true);
    this.validateAchvs(MoneyAchv);
  }

  getWaveMoneyAmount(moneyMultiplier: number): integer {
    const waveIndex = this.currentBattle.waveIndex;
    const waveSetIndex = Math.ceil(waveIndex / 10) - 1;
    const moneyValue = Math.pow((waveSetIndex + 1 + (0.75 + (((waveIndex - 1) % 10) + 1) / 10)) * 100, 1 + 0.005 * waveSetIndex) * moneyMultiplier;
    return Math.floor(moneyValue / 10) * 10;
  }

  addModifier(modifier: Modifier, ignoreUpdate?: boolean, playSound?: boolean, virtual?: boolean, instant?: boolean): Promise<boolean> {
    return new Promise(resolve => {
      let success = false;
      const soundName = modifier.type.soundName;
      this.validateAchvs(ModifierAchv, modifier);
      const modifiersToRemove: PersistentModifier[] = [];
      const modifierPromises: Promise<boolean>[] = [];
      if (modifier instanceof PersistentModifier) {
        if (modifier instanceof TerastallizeModifier) {
          modifiersToRemove.push(...(this.findModifiers(m => m instanceof TerastallizeModifier && m.pokemonId === modifier.pokemonId)));
        }
        if ((modifier as PersistentModifier).add(this.modifiers, !!virtual, this)) {
          if (modifier instanceof PokemonFormChangeItemModifier || modifier instanceof TerastallizeModifier) {
            success = modifier.apply([ this.getPokemonById(modifier.pokemonId), true ]);
          }
          if (playSound && !this.sound.get(soundName)) {
            this.playSound(soundName);
          }
        } else if (!virtual) {
          const defaultModifierType = getDefaultModifierTypeForTier(modifier.type.tier);
          this.queueMessage(`The stack for this item is full.\n You will receive ${defaultModifierType.name} instead.`, null, true);
          return this.addModifier(defaultModifierType.newModifier(), ignoreUpdate, playSound, false, instant).then(success => resolve(success));
        }

        for (const rm of modifiersToRemove) {
          this.removeModifier(rm);
        }

        if (!ignoreUpdate && !virtual) {
          return this.updateModifiers(true, instant).then(() => resolve(success));
        }
      } else if (modifier instanceof ConsumableModifier) {
        if (playSound && !this.sound.get(soundName)) {
          this.playSound(soundName);
        }

        if (modifier instanceof ConsumablePokemonModifier) {
          for (const p in this.party) {
            const pokemon = this.party[p];

            const args: any[] = [ pokemon ];
            if (modifier instanceof PokemonHpRestoreModifier) {
              if (!(modifier as PokemonHpRestoreModifier).fainted) {
                const hpRestoreMultiplier = new Utils.IntegerHolder(1);
                this.applyModifiers(HealingBoosterModifier, true, hpRestoreMultiplier);
                args.push(hpRestoreMultiplier.value);
              } else {
                args.push(1);
              }
            } else if (modifier instanceof FusePokemonModifier) {
              args.push(this.getPokemonById(modifier.fusePokemonId) as PlayerPokemon);
            }

            if (modifier.shouldApply(args)) {
              const result = modifier.apply(args);
              if (result instanceof Promise) {
                modifierPromises.push(result.then(s => success ||= s));
              } else {
                success ||= result;
              }
            }
          }

          return Promise.allSettled([this.party.map(p => p.updateInfo(instant)), ...modifierPromises]).then(() => resolve(success));
        } else {
          const args = [ this ];
          if (modifier.shouldApply(args)) {
            const result = modifier.apply(args);
            if (result instanceof Promise) {
              return result.then(success => resolve(success));
            } else {
              success ||= result;
            }
          }
        }
      }

      resolve(success);
    });
  }

  addEnemyModifier(modifier: PersistentModifier, ignoreUpdate?: boolean, instant?: boolean): Promise<void> {
    return new Promise(resolve => {
      const modifiersToRemove: PersistentModifier[] = [];
      if (modifier instanceof TerastallizeModifier) {
        modifiersToRemove.push(...(this.findModifiers(m => m instanceof TerastallizeModifier && m.pokemonId === modifier.pokemonId, false)));
      }
      if ((modifier as PersistentModifier).add(this.enemyModifiers, false, this)) {
        if (modifier instanceof PokemonFormChangeItemModifier || modifier instanceof TerastallizeModifier) {
          modifier.apply([ this.getPokemonById(modifier.pokemonId), true ]);
        }
        for (const rm of modifiersToRemove) {
          this.removeModifier(rm, true);
        }
      }
      if (!ignoreUpdate) {
        this.updateModifiers(false, instant).then(() => resolve());
      } else {
        resolve();
      }
    });
  }

  /**
   * Try to transfer a held item to another pokemon.
   * If the recepient already has the maximum amount allowed for this item, the transfer is cancelled.
   * The quantity to transfer is automatically capped at how much the recepient can take before reaching the maximum stack size for the item.
   * A transfer that moves a quantity smaller than what is specified in the transferQuantity parameter is still considered successful.
   * @param itemModifier {@linkcode PokemonHeldItemModifier} item to transfer (represents the whole stack)
   * @param target {@linkcode Pokemon} pokemon recepient in this transfer
   * @param playSound {boolean}
   * @param transferQuantity {@linkcode integer} how many items of the stack to transfer. Optional, defaults to 1
   * @param instant {boolean}
   * @param ignoreUpdate {boolean}
   * @returns true if the transfer was successful
   */
  tryTransferHeldItemModifier(itemModifier: PokemonHeldItemModifier, target: Pokemon, playSound: boolean, transferQuantity: integer = 1, instant?: boolean, ignoreUpdate?: boolean): Promise<boolean> {
    return new Promise(resolve => {
      const source = itemModifier.pokemonId ? itemModifier.getPokemon(target.scene) : null;
      const cancelled = new Utils.BooleanHolder(false);
      Utils.executeIf(source && source.isPlayer() !== target.isPlayer(), () => applyAbAttrs(BlockItemTheftAbAttr, source, cancelled)).then(() => {
        if (cancelled.value) {
          return resolve(false);
        }
        const newItemModifier = itemModifier.clone() as PokemonHeldItemModifier;
        newItemModifier.pokemonId = target.id;
        const matchingModifier = target.scene.findModifier(m => m instanceof PokemonHeldItemModifier
                    && (m as PokemonHeldItemModifier).matchType(itemModifier) && m.pokemonId === target.id, target.isPlayer()) as PokemonHeldItemModifier;
        let removeOld = true;
        if (matchingModifier) {
          const maxStackCount = matchingModifier.getMaxStackCount(target.scene);
          if (matchingModifier.stackCount >= maxStackCount) {
            return resolve(false);
          }
          const countTaken = Math.min(transferQuantity, itemModifier.stackCount, maxStackCount - matchingModifier.stackCount);
          itemModifier.stackCount -= countTaken;
          newItemModifier.stackCount = matchingModifier.stackCount + countTaken;
          removeOld = !itemModifier.stackCount;
        } else {
          const countTaken = Math.min(transferQuantity, itemModifier.stackCount);
          itemModifier.stackCount -= countTaken;
          newItemModifier.stackCount = countTaken;
        }
        removeOld = !itemModifier.stackCount;
        if (!removeOld || !source || this.removeModifier(itemModifier, !source.isPlayer())) {
          const addModifier = () => {
            if (!matchingModifier || this.removeModifier(matchingModifier, !target.isPlayer())) {
              if (target.isPlayer()) {
                this.addModifier(newItemModifier, ignoreUpdate, playSound, false, instant).then(() => resolve(true));
              } else {
                this.addEnemyModifier(newItemModifier, ignoreUpdate, instant).then(() => resolve(true));
              }
            } else {
              resolve(false);
            }
          };
          if (source && source.isPlayer() !== target.isPlayer() && !ignoreUpdate) {
            this.updateModifiers(source.isPlayer(), instant).then(() => addModifier());
          } else {
            addModifier();
          }
          return;
        }
        resolve(false);
      });
    });
  }

  removePartyMemberModifiers(partyMemberIndex: integer): Promise<void> {
    return new Promise(resolve => {
      const pokemonId = this.getParty()[partyMemberIndex].id;
      const modifiersToRemove = this.modifiers.filter(m => m instanceof PokemonHeldItemModifier && (m as PokemonHeldItemModifier).pokemonId === pokemonId);
      for (const m of modifiersToRemove) {
        this.modifiers.splice(this.modifiers.indexOf(m), 1);
      }
      this.updateModifiers().then(() => resolve());
    });
  }

  generateEnemyModifiers(): Promise<void> {
    return new Promise(resolve => {
      if (this.currentBattle.battleSpec === BattleSpec.FINAL_BOSS) {
        return resolve();
      }
      const difficultyWaveIndex = this.gameMode.getWaveForDifficulty(this.currentBattle.waveIndex);
      const isFinalBoss = this.gameMode.isWaveFinal(this.currentBattle.waveIndex);
      let chances = Math.ceil(difficultyWaveIndex / 10);
      if (isFinalBoss) {
        chances = Math.ceil(chances * 2.5);
      }

      const party = this.getEnemyParty();

      if (this.currentBattle.trainer) {
        const modifiers = this.currentBattle.trainer.genModifiers(party);
        for (const modifier of modifiers) {
          this.addEnemyModifier(modifier, true, true);
        }
      }

      party.forEach((enemyPokemon: EnemyPokemon, i: integer) => {
        const isBoss = enemyPokemon.isBoss() || (this.currentBattle.battleType === BattleType.TRAINER && this.currentBattle.trainer.config.isBoss);
        let upgradeChance = 32;
        if (isBoss) {
          upgradeChance /= 2;
        }
        if (isFinalBoss) {
          upgradeChance /= 8;
        }
        const modifierChance = this.gameMode.getEnemyModifierChance(isBoss);
        let pokemonModifierChance = modifierChance;
        if (this.currentBattle.battleType === BattleType.TRAINER)
          pokemonModifierChance = Math.ceil(pokemonModifierChance * this.currentBattle.trainer.getPartyMemberModifierChanceMultiplier(i)); // eslint-disable-line
        let count = 0;
        for (let c = 0; c < chances; c++) {
          if (!Utils.randSeedInt(modifierChance)) {
            count++;
          }
        }
        if (isBoss) {
          count = Math.max(count, Math.floor(chances / 2));
        }
        getEnemyModifierTypesForWave(difficultyWaveIndex, count, [ enemyPokemon ], this.currentBattle.battleType === BattleType.TRAINER ? ModifierPoolType.TRAINER : ModifierPoolType.WILD, upgradeChance)
          .map(mt => mt.newModifier(enemyPokemon).add(this.enemyModifiers, false, this));
      });

      this.updateModifiers(false).then(() => resolve());
    });
  }

  /**
    * Removes all modifiers from enemy of PersistentModifier type
    */
  clearEnemyModifiers(): void {
    const modifiersToRemove = this.enemyModifiers.filter(m => m instanceof PersistentModifier);
    for (const m of modifiersToRemove) {
      this.enemyModifiers.splice(this.enemyModifiers.indexOf(m), 1);
    }
    this.updateModifiers(false).then(() => this.updateUIPositions());
  }

  /**
    * Removes all modifiers from enemy of PokemonHeldItemModifier type
    */
  clearEnemyHeldItemModifiers(): void {
    const modifiersToRemove = this.enemyModifiers.filter(m => m instanceof PokemonHeldItemModifier);
    for (const m of modifiersToRemove) {
      this.enemyModifiers.splice(this.enemyModifiers.indexOf(m), 1);
    }
    this.updateModifiers(false).then(() => this.updateUIPositions());
  }

  setModifiersVisible(visible: boolean) {
    [ this.modifierBar, this.enemyModifierBar ].map(m => m.setVisible(visible));
  }

  updateModifiers(player?: boolean, instant?: boolean): Promise<void> {
    if (player === undefined) {
      player = true;
    }
    return new Promise(resolve => {
      const modifiers = player ? this.modifiers : this.enemyModifiers as PersistentModifier[];
      for (let m = 0; m < modifiers.length; m++) {
        const modifier = modifiers[m];
        if (modifier instanceof PokemonHeldItemModifier && !this.getPokemonById((modifier as PokemonHeldItemModifier).pokemonId)) {
          modifiers.splice(m--, 1);
        }
      }
      for (const modifier of modifiers) {
        if (modifier instanceof PersistentModifier) {
          (modifier as PersistentModifier).virtualStackCount = 0;
        }
      }

      const modifiersClone = modifiers.slice(0);
      for (const modifier of modifiersClone) {
        if (!modifier.getStackCount()) {
          modifiers.splice(modifiers.indexOf(modifier), 1);
        }
      }

      this.updatePartyForModifiers(player ? this.getParty() : this.getEnemyParty(), instant).then(() => {
        (player ? this.modifierBar : this.enemyModifierBar).updateModifiers(modifiers);
        if (!player) {
          this.updateUIPositions();
        }
        resolve();
      });
    });
  }

  updatePartyForModifiers(party: Pokemon[], instant?: boolean): Promise<void> {
    return new Promise(resolve => {
      Promise.allSettled(party.map(p => {
        if (p.scene) {
          p.calculateStats();
        }
        return p.updateInfo(instant);
      })).then(() => resolve());
    });
  }

  removeModifier(modifier: PersistentModifier, enemy?: boolean): boolean {
    const modifiers = !enemy ? this.modifiers : this.enemyModifiers;
    const modifierIndex = modifiers.indexOf(modifier);
    if (modifierIndex > -1) {
      modifiers.splice(modifierIndex, 1);
      if (modifier instanceof PokemonFormChangeItemModifier || modifier instanceof TerastallizeModifier) {
        modifier.apply([ this.getPokemonById(modifier.pokemonId), false ]);
      }
      return true;
    }

    return false;
  }

  /**
   * Get all of the modifiers that match `modifierType`
   * @param modifierType The type of modifier to apply; must extend {@linkcode PersistentModifier}
   * @param player Whether to search the player (`true`) or the enemy (`false`); Defaults to `true`
   * @returns the list of all modifiers that matched `modifierType`.
   */
  getModifiers<T extends PersistentModifier>(modifierType: Constructor<T>, player: boolean = true): T[] {
    return (player ? this.modifiers : this.enemyModifiers).filter((m): m is T => m instanceof modifierType);
  }

  findModifiers(modifierFilter: ModifierPredicate, player: boolean = true): PersistentModifier[] {
    return (player ? this.modifiers : this.enemyModifiers).filter(m => (modifierFilter as ModifierPredicate)(m));
  }

  findModifier(modifierFilter: ModifierPredicate, player: boolean = true): PersistentModifier {
    return (player ? this.modifiers : this.enemyModifiers).find(m => (modifierFilter as ModifierPredicate)(m));
  }

  applyShuffledModifiers(scene: BattleScene, modifierType: Constructor<Modifier>, player: boolean = true, ...args: any[]): PersistentModifier[] {
    let modifiers = (player ? this.modifiers : this.enemyModifiers).filter(m => m instanceof modifierType && m.shouldApply(args));
    scene.executeWithSeedOffset(() => {
      const shuffleModifiers = mods => {
        if (mods.length < 1) {
          return mods;
        }
        const rand = Math.floor(Utils.randSeedInt(mods.length));
        return [mods[rand], ...shuffleModifiers(mods.filter((_, i) => i !== rand))];
      };
      modifiers = shuffleModifiers(modifiers);
    }, scene.currentBattle.turn << 4, scene.waveSeed);
    return this.applyModifiersInternal(modifiers, player, args);
  }

  applyModifiers(modifierType: Constructor<Modifier>, player: boolean = true, ...args: any[]): PersistentModifier[] {
    const modifiers = (player ? this.modifiers : this.enemyModifiers).filter(m => m instanceof modifierType && m.shouldApply(args));
    return this.applyModifiersInternal(modifiers, player, args);
  }

  applyModifiersInternal(modifiers: PersistentModifier[], player: boolean, args: any[]): PersistentModifier[] {
    const appliedModifiers: PersistentModifier[] = [];
    for (const modifier of modifiers) {
      if (modifier.apply(args)) {
        console.log("Applied", modifier.type.name, !player ? "(enemy)" : "");
        appliedModifiers.push(modifier);
      }
    }

    return appliedModifiers;
  }

  applyModifier(modifierType: Constructor<Modifier>, player: boolean = true, ...args: any[]): PersistentModifier {
    const modifiers = (player ? this.modifiers : this.enemyModifiers).filter(m => m instanceof modifierType && m.shouldApply(args));
    for (const modifier of modifiers) {
      if (modifier.apply(args)) {
        console.log("Applied", modifier.type.name, !player ? "(enemy)" : "");
        return modifier;
      }
    }

    return null;
  }

  triggerPokemonFormChange(pokemon: Pokemon, formChangeTriggerType: Constructor<SpeciesFormChangeTrigger>, delayed: boolean = false, modal: boolean = false): boolean {
    if (pokemonFormChanges.hasOwnProperty(pokemon.species.speciesId)) {
      const matchingFormChange = pokemonFormChanges[pokemon.species.speciesId].find(fc => fc.findTrigger(formChangeTriggerType) && fc.canChange(pokemon));
      if (matchingFormChange) {
        let phase: Phase;
        if (pokemon instanceof PlayerPokemon && !matchingFormChange.quiet) {
          phase = new FormChangePhase(this, pokemon, matchingFormChange, modal);
        } else {
          phase = new QuietFormChangePhase(this, pokemon, matchingFormChange);
        }
        if (pokemon instanceof PlayerPokemon && !matchingFormChange.quiet && modal) {
          this.overridePhase(phase);
        } else if (delayed) {
          this.pushPhase(phase);
        } else {
          this.unshiftPhase(phase);
        }
        return true;
      }
    }

    return false;
  }

  validateAchvs(achvType: Constructor<Achv>, ...args: unknown[]): void {
    const filteredAchvs = Object.values(achvs).filter(a => a instanceof achvType);
    for (const achv of filteredAchvs) {
      this.validateAchv(achv, args);
    }
  }

  validateAchv(achv: Achv, args?: any[]): boolean {
    if (!this.gameData.achvUnlocks.hasOwnProperty(achv.id) && achv.validate(this, args)) {
      this.gameData.achvUnlocks[achv.id] = new Date().getTime();
      this.ui.achvBar.showAchv(achv);
      if (vouchers.hasOwnProperty(achv.id)) {
        this.validateVoucher(vouchers[achv.id]);
      }
      return true;
    }

    return false;
  }

  validateVoucher(voucher: Voucher, args?: any[]): boolean {
    if (!this.gameData.voucherUnlocks.hasOwnProperty(voucher.id) && voucher.validate(this, args)) {
      this.gameData.voucherUnlocks[voucher.id] = new Date().getTime();
      this.ui.achvBar.showAchv(voucher);
      this.gameData.voucherCounts[voucher.voucherType]++;
      return true;
    }

    return false;
  }

  updateGameInfo(): void {
    const gameInfo = {
      playTime: this.sessionPlayTime ? this.sessionPlayTime : 0,
      gameMode: this.currentBattle ? this.gameMode.getName() : "Title",
      biome: this.currentBattle ? getBiomeName(this.arena.biomeType) : "",
      wave: this.currentBattle?.waveIndex || 0,
      party: this.party ? this.party.map(p => {
        return { name: p.name, level: p.level };
      }) : []
    };
    (window as any).gameInfo = gameInfo;
  }
}<|MERGE_RESOLUTION|>--- conflicted
+++ resolved
@@ -187,10 +187,6 @@
   /** PhaseQueuePrepend: is a temp storage of what will be added to PhaseQueue */
   private phaseQueuePrepend: Phase[];
 
-<<<<<<< HEAD
-  public conditionalQueue: Array<[() => boolean, Phase]>;
-=======
->>>>>>> 4ea28390
   /** overrides default of inserting phases to end of phaseQueuePrepend array, useful or inserting Phases "out of order" */
   private phaseQueuePrependSpliceIndex: integer;
   private nextCommandPhaseQueue: Phase[];
@@ -1900,20 +1896,6 @@
   }
 
   /**
-   * Adds a phase to the conditional queue and ensures it is executed only when the specified condition is met.
-   *
-   * This method allows deferring the execution of a phase until certain conditions are met, which is useful for handling
-   * situations like abilities and entry hazards that depend on specific game states.
-   *
-   * @param {Phase} phase - The phase to be added to the conditional queue.
-   * @param {() => boolean} condition - A function that returns a boolean indicating whether the phase should be executed.
-   *
-   */
-  pushConditionalPhase(phase: Phase, condition: () => boolean): void {
-    this.conditionalQueue.push([condition, phase]);
-  }
-
-  /**
 	 * Adds a phase to nextCommandPhaseQueue, as long as boolean passed in is false
 	 * @param phase {@linkcode Phase} the phase to add
 	 * @param defer boolean on which queue to add to, defaults to false, and adds to phaseQueue
