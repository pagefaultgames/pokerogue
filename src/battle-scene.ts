import Phaser, { Time } from 'phaser';
import UI, { Mode } from './ui/ui';
import { NextEncounterPhase, NewBiomeEncounterPhase, SelectBiomePhase, MessagePhase, TurnInitPhase, ReturnPhase, LevelCapPhase, ShowTrainerPhase, LoginPhase, MovePhase, TitlePhase, SwitchPhase } from './phases';
import Pokemon, { PlayerPokemon, EnemyPokemon } from './field/pokemon';
import PokemonSpecies, { PokemonSpeciesFilter, allSpecies, getPokemonSpecies, initSpecies, speciesStarters } from './data/pokemon-species';
import * as Utils from './utils';
import { Modifier, ModifierBar, ConsumablePokemonModifier, ConsumableModifier, PokemonHpRestoreModifier, HealingBoosterModifier, PersistentModifier, PokemonHeldItemModifier, ModifierPredicate, DoubleBattleChanceBoosterModifier, FusePokemonModifier, PokemonFormChangeItemModifier, TerastallizeModifier } from './modifier/modifier';
import { PokeballType } from './data/pokeball';
import { initCommonAnims, initMoveAnim, loadCommonAnimAssets, loadMoveAnimAssets, populateAnims } from './data/battle-anims';
import { Phase } from './phase';
import { initGameSpeed } from './system/game-speed';
import { Biome } from "./data/enums/biome";
import { Arena, ArenaBase } from './field/arena';
import { GameData, PlayerGender } from './system/game-data';
import StarterSelectUiHandler from './ui/starter-select-ui-handler';
import { TextStyle, addTextObject } from './ui/text';
import { Moves } from "./data/enums/moves";
import { allMoves } from "./data/move";
import { initMoves } from './data/move';
import { ModifierPoolType, getDefaultModifierTypeForTier, getEnemyModifierTypesForWave } from './modifier/modifier-type';
import AbilityBar from './ui/ability-bar';
import { BlockItemTheftAbAttr, DoubleBattleChanceAbAttr, IncrementMovePriorityAbAttr, applyAbAttrs, initAbilities } from './data/ability';
import { Abilities } from "./data/enums/abilities";
import Battle, { BattleType, FixedBattleConfig, fixedBattles } from './battle';
import { GameMode, GameModes, gameModes } from './game-mode';
import FieldSpritePipeline from './pipelines/field-sprite';
import SpritePipeline from './pipelines/sprite';
import PartyExpBar from './ui/party-exp-bar';
import { TrainerSlot, trainerConfigs } from './data/trainer-config';
import Trainer, { TrainerVariant } from './field/trainer';
import TrainerData from './system/trainer-data';
import SoundFade from 'phaser3-rex-plugins/plugins/soundfade';
import { pokemonPrevolutions } from './data/pokemon-evolutions';
import PokeballTray from './ui/pokeball-tray';
import { Setting, settingOptions } from './system/settings';
import SettingsUiHandler from './ui/settings-ui-handler';
import MessageUiHandler from './ui/message-ui-handler';
import { Species } from './data/enums/species';
import InvertPostFX from './pipelines/invert';
import { Achv, ModifierAchv, achvs } from './system/achv';
import { Voucher, vouchers } from './system/voucher';
import { Gender } from './data/gender';
import UIPlugin from 'phaser3-rex-plugins/templates/ui/ui-plugin';
import { addUiThemeOverrides } from './ui/ui-theme';
import PokemonData from './system/pokemon-data';
import { Nature } from './data/nature';
import { SpeciesFormChangeTimeOfDayTrigger, SpeciesFormChangeTrigger, pokemonFormChanges } from './data/pokemon-forms';
import { FormChangePhase, QuietFormChangePhase } from './form-change-phase';
import { BattleSpec } from './enums/battle-spec';
import { getTypeRgb } from './data/type';
import PokemonSpriteSparkleHandler from './field/pokemon-sprite-sparkle-handler';
import CharSprite from './ui/char-sprite';
import DamageNumberHandler from './field/damage-number-handler';
import PokemonInfoContainer from './ui/pokemon-info-container';
import { biomeDepths } from './data/biomes';
import { initTouchControls } from './touch-controls';
import { UiTheme } from './enums/ui-theme';
import { SceneBase } from './scene-base';
import CandyBar from './ui/candy-bar';
<<<<<<< HEAD
import { Localizable } from './plugins/i18n';
=======
import { Variant, variantData } from './data/variant';
>>>>>>> 86da1894

export const bypassLogin = import.meta.env.VITE_BYPASS_LOGIN === "1";

export const SEED_OVERRIDE = '';
export const STARTER_SPECIES_OVERRIDE = 0;
export const STARTER_FORM_OVERRIDE = 0;
export const STARTING_LEVEL_OVERRIDE = 0;
export const STARTING_WAVE_OVERRIDE = 0;
export const STARTING_BIOME_OVERRIDE = Biome.TOWN;
export const STARTING_MONEY_OVERRIDE = 0;

export const ABILITY_OVERRIDE = Abilities.NONE;
export const MOVE_OVERRIDE = Moves.NONE;
export const OPP_SPECIES_OVERRIDE = 0;
export const OPP_ABILITY_OVERRIDE = Abilities.NONE;
export const OPP_MOVE_OVERRIDE = Moves.NONE;

const DEBUG_RNG = false;

export const startingWave = STARTING_WAVE_OVERRIDE || 1;

const expSpriteKeys: string[] = [];
const repeatInputDelayMillis = 250;

export let starterColors: StarterColors;
interface StarterColors {
	[key: string]: [string, string]
}

export enum Button {
	UP,
	DOWN,
	LEFT,
	RIGHT,
	SUBMIT,
	ACTION,
	CANCEL,
	MENU,
	CYCLE_SHINY,
	CYCLE_FORM,
	CYCLE_GENDER,
	CYCLE_ABILITY,
	CYCLE_NATURE,
	CYCLE_VARIANT,
	SPEED_UP,
	SLOW_DOWN
}

export interface PokeballCounts {
	[pb: string]: integer;
}

export type AnySound = Phaser.Sound.WebAudioSound | Phaser.Sound.HTML5AudioSound | Phaser.Sound.NoAudioSound;

export default class BattleScene extends SceneBase {
	public rexUI: UIPlugin;

	public sessionPlayTime: integer = null;
	public masterVolume: number = 0.5;
	public bgmVolume: number = 1;
	public seVolume: number = 1;
	public gameSpeed: integer = 1;
	public damageNumbersMode: integer = 0;
	public showLevelUpStats: boolean = true;
	public enableTutorials: boolean = import.meta.env.VITE_BYPASS_TUTORIAL === "1";
	public enableRetries: boolean = false;
	public uiTheme: UiTheme = UiTheme.DEFAULT;
	public windowType: integer = 0;
	public experimentalSprites: boolean = false;
	public moveAnimations: boolean = true;
	public expGainsSpeed: integer = 0;
	public hpBarSpeed: integer = 0;
	public fusionPaletteSwaps: boolean = true;
	public gamepadSupport: boolean = true;
	public enableTouchControls: boolean = false;
	public enableVibration: boolean = false;
	
	public disableMenu: boolean = false;

	public gameData: GameData;
	public sessionSlotId: integer;

	private phaseQueue: Phase[];
	private phaseQueuePrepend: Phase[];
	private phaseQueuePrependSpliceIndex: integer;
	private nextCommandPhaseQueue: Phase[];
	private currentPhase: Phase;
	private standbyPhase: Phase;
	public field: Phaser.GameObjects.Container;
	public fieldUI: Phaser.GameObjects.Container;
	public charSprite: CharSprite;
	public pbTray: PokeballTray;
	public pbTrayEnemy: PokeballTray;
	public abilityBar: AbilityBar;
	public partyExpBar: PartyExpBar;
	public candyBar: CandyBar;
	public arenaBg: Phaser.GameObjects.Sprite;
	public arenaBgTransition: Phaser.GameObjects.Sprite;
	public arenaPlayer: ArenaBase;
	public arenaPlayerTransition: ArenaBase;
	public arenaEnemy: ArenaBase;
	public arenaNextEnemy: ArenaBase;
	public arena: Arena;
	public gameMode: GameMode;
	public score: integer;
	public lockModifierTiers: boolean;
	public trainer: Phaser.GameObjects.Sprite;
	public lastEnemyTrainer: Trainer;
	public currentBattle: Battle;
	public pokeballCounts: PokeballCounts;
	public money: integer;
	public pokemonInfoContainer: PokemonInfoContainer;
	private party: PlayerPokemon[];
	private waveCountText: Phaser.GameObjects.Text;
	private moneyText: Phaser.GameObjects.Text;
	private scoreText: Phaser.GameObjects.Text;
	private modifierBar: ModifierBar;
	private enemyModifierBar: ModifierBar;
	private fieldOverlay: Phaser.GameObjects.Rectangle;
	private modifiers: PersistentModifier[];
	private enemyModifiers: PersistentModifier[];
	public uiContainer: Phaser.GameObjects.Container;
	public ui: UI;

	public seed: string;
	public waveSeed: string;
	public waveCycleOffset: integer;
	public offsetGym: boolean;

	public damageNumberHandler: DamageNumberHandler
	private spriteSparkleHandler: PokemonSpriteSparkleHandler;

	public fieldSpritePipeline: FieldSpritePipeline;
	public spritePipeline: SpritePipeline;

	private bgm: AnySound;
	private bgmResumeTimer: Phaser.Time.TimerEvent;
	private bgmCache: Set<string> = new Set();
	private playTimeTimer: Phaser.Time.TimerEvent;
	
	private buttonKeys: Phaser.Input.Keyboard.Key[][];
	private lastProcessedButtonPressTimes: Map<Button, number> = new Map();
	// movementButtonLock ensures only a single movement key is firing repeated inputs
	// (i.e. by holding down a button) at a time
	private movementButtonLock: Button;

  // using a dualshock controller as a map
  private gamepadKeyConfig = {
    [Button.UP]: 12, // up
    [Button.DOWN]: 13, // down
    [Button.LEFT]: 14, // left
    [Button.RIGHT]: 15, // right
    [Button.SUBMIT]: 17, // touchpad
    [Button.ACTION]: 0, // X
    [Button.CANCEL]: 1, // O
    [Button.MENU]: 9, // options
    [Button.CYCLE_SHINY]: 5, // RB
    [Button.CYCLE_FORM]: 4, // LB
    [Button.CYCLE_GENDER]: 6, // LT
    [Button.CYCLE_ABILITY]: 7, // RT
    [Button.CYCLE_NATURE]: 2, // square
    [Button.CYCLE_VARIANT]: 3, // triangle
    [Button.SPEED_UP]: 10, // L3
    [Button.SLOW_DOWN]: 11 // R3
  };
  public gamepadButtonStates: boolean[] = new Array(17).fill(false);

	public rngCounter: integer = 0;
	public rngSeedOverride: string = '';
	public rngOffset: integer = 0;

	constructor() {
		super('battle');

		initSpecies();
		initMoves();
		initAbilities();
		
		this.phaseQueue = [];
		this.phaseQueuePrepend = [];
		this.phaseQueuePrependSpliceIndex = -1;
		this.nextCommandPhaseQueue = [];
	}

	loadPokemonAtlas(key: string, atlasPath: string, experimental?: boolean) {
		if (experimental === undefined)
			experimental = this.experimentalSprites;
		let variant = atlasPath.includes('variant/');
		if (experimental)
			experimental = this.hasExpSprite(key);
		if (variant)
			atlasPath = atlasPath.replace('variant/', '');
		this.load.atlas(key, `images/pokemon/${variant ? 'variant/' : ''}${experimental ? 'exp/' : ''}${atlasPath}.png`,  `images/pokemon/${variant ? 'variant/' : ''}${experimental ? 'exp/' : ''}${atlasPath}.json`);
	}

	async preload() {
		if (DEBUG_RNG) {
			const scene = this;
			const originalRealInRange = Phaser.Math.RND.realInRange;
			Phaser.Math.RND.realInRange = function (min: number, max: number): number {
				const ret = originalRealInRange.apply(this, [ min, max ]);
				const args = [ 'RNG', ++scene.rngCounter, ret / (max - min), `min: ${min} / max: ${max}` ];
				args.push(`seed: ${scene.rngSeedOverride || scene.waveSeed || scene.seed}`);
				if (scene.rngOffset)
					args.push(`offset: ${scene.rngOffset}`);
				console.log(...args);
				return ret;
			};
		}
		
		populateAnims();

		await fetch('./images/pokemon/variant/_masterlist.json').then(res => res.json()).then(v => Object.keys(v).forEach(k => variantData[k] = v[k]));
	}

	create() {
		initGameSpeed.apply(this);

		this.gameData = new GameData(this);

		addUiThemeOverrides(this);

		this.setupControls();

		this.load.setBaseURL();

		this.spritePipeline = new SpritePipeline(this.game);
		(this.renderer as Phaser.Renderer.WebGL.WebGLRenderer).pipelines.add('Sprite', this.spritePipeline);

		this.fieldSpritePipeline = new FieldSpritePipeline(this.game);
		(this.renderer as Phaser.Renderer.WebGL.WebGLRenderer).pipelines.add('FieldSprite', this.fieldSpritePipeline);

		this.time.delayedCall(20, () => this.launchBattle());
	}

	update() {
		this.checkInput();
		this.ui?.update();
	}

	launchBattle() {
		this.arenaBg = this.add.sprite(0, 0, 'plains_bg');
		this.arenaBgTransition = this.add.sprite(0, 0, 'plains_bg');

		[ this.arenaBgTransition, this.arenaBg ].forEach(a => {
			a.setPipeline(this.fieldSpritePipeline);
			a.setScale(6);
			a.setOrigin(0);
			a.setSize(320, 240);
		});

		const field = this.add.container(0, 0);
		field.setScale(6);

		this.field = field;

		const fieldUI = this.add.container(0, this.game.canvas.height);
		fieldUI.setDepth(1);
		fieldUI.setScale(6);

		this.fieldUI = fieldUI;

		const transition = this.make.rexTransitionImagePack({
			x: 0,
			y: 0,
			scale: 6,
			key: 'loading_bg',
			origin: { x: 0, y: 0 }
		}, true);

		transition.transit({
			mode: 'blinds',
			ease: 'Cubic.easeInOut',
			duration: 1250,
			oncomplete: () => transition.destroy()
		});

		this.add.existing(transition);

		const uiContainer = this.add.container(0, 0);
		uiContainer.setDepth(2);
		uiContainer.setScale(6);

		this.uiContainer = uiContainer;

		const overlayWidth = this.game.canvas.width / 6;
		const overlayHeight = (this.game.canvas.height / 6) - 48;
		this.fieldOverlay = this.add.rectangle(0, overlayHeight * -1 - 48, overlayWidth, overlayHeight, 0x424242);
		this.fieldOverlay.setOrigin(0, 0);
		this.fieldOverlay.setAlpha(0);
		this.fieldUI.add(this.fieldOverlay);

		this.modifiers = [];
		this.enemyModifiers = [];

		this.modifierBar = new ModifierBar(this);
		this.add.existing(this.modifierBar);
		uiContainer.add(this.modifierBar);

		this.enemyModifierBar = new ModifierBar(this, true);
		this.add.existing(this.enemyModifierBar);
		uiContainer.add(this.enemyModifierBar);

		this.charSprite = new CharSprite(this);
		this.charSprite.setup();

		this.fieldUI.add(this.charSprite);

		this.pbTray = new PokeballTray(this, true);
		this.pbTray.setup();

		this.pbTrayEnemy = new PokeballTray(this, false);
		this.pbTrayEnemy.setup();

		this.fieldUI.add(this.pbTray);
		this.fieldUI.add(this.pbTrayEnemy);

		this.abilityBar = new AbilityBar(this);
		this.abilityBar.setup();
		this.fieldUI.add(this.abilityBar);

		this.partyExpBar = new PartyExpBar(this);
		this.partyExpBar.setup();
		this.fieldUI.add(this.partyExpBar);

		this.candyBar = new CandyBar(this);
		this.candyBar.setup();
		this.fieldUI.add(this.candyBar);

		this.waveCountText = addTextObject(this, (this.game.canvas.width / 6) - 2, 0, startingWave.toString(), TextStyle.BATTLE_INFO);
		this.waveCountText.setOrigin(1, 0);
		this.fieldUI.add(this.waveCountText);

		this.moneyText = addTextObject(this, (this.game.canvas.width / 6) - 2, 0, '', TextStyle.MONEY);
		this.moneyText.setOrigin(1, 0);
		this.fieldUI.add(this.moneyText);

		this.scoreText = addTextObject(this, (this.game.canvas.width / 6) - 2, 0, '', TextStyle.PARTY, { fontSize: '54px' });
		this.scoreText.setOrigin(1, 0);
		this.fieldUI.add(this.scoreText);

		this.updateUIPositions();

		this.damageNumberHandler = new DamageNumberHandler();

		this.spriteSparkleHandler = new PokemonSpriteSparkleHandler();
		this.spriteSparkleHandler.setup(this);

		this.pokemonInfoContainer = new PokemonInfoContainer(this, (this.game.canvas.width / 6) + 52, -(this.game.canvas.height / 6) + 66);
		this.pokemonInfoContainer.setup();

		this.fieldUI.add(this.pokemonInfoContainer);

		this.party = [];

		let loadPokemonAssets = [];

		this.arenaPlayer = new ArenaBase(this, true);
		this.arenaPlayerTransition = new ArenaBase(this, true);
		this.arenaEnemy = new ArenaBase(this, false);
		this.arenaNextEnemy = new ArenaBase(this, false);

		this.arenaBgTransition.setVisible(false);
		this.arenaPlayerTransition.setVisible(false);
		this.arenaNextEnemy.setVisible(false);

		[ this.arenaPlayer, this.arenaPlayerTransition, this.arenaEnemy, this.arenaNextEnemy ].forEach(a => {
			if (a instanceof Phaser.GameObjects.Sprite)
				a.setOrigin(0, 0);
			field.add(a);
		});

		const trainer = this.addFieldSprite(0, 0, `trainer_${this.gameData.gender === PlayerGender.FEMALE ? 'f' : 'm'}_back`);
		trainer.setOrigin(0.5, 1);

		field.add(trainer);

		this.trainer = trainer;

		this.anims.create({
			key: 'prompt',
			frames: this.anims.generateFrameNumbers('prompt', { start: 1, end: 4 }),
			frameRate: 6,
			repeat: -1,
			showOnStart: true
		});

		this.anims.create({
			key: 'tera_sparkle',
			frames: this.anims.generateFrameNumbers('tera_sparkle', { start: 0, end: 12 }),
			frameRate: 18,
			repeat: 0,
			showOnStart: true,
			hideOnComplete: true
		});

		this.reset(false, false, true);

		const ui = new UI(this);
		this.uiContainer.add(ui);

		this.ui = ui;

		ui.setup();

		const defaultMoves = [ Moves.TACKLE, Moves.TAIL_WHIP, Moves.FOCUS_ENERGY, Moves.STRUGGLE ];

		Promise.all([
			Promise.all(loadPokemonAssets),
			initCommonAnims().then(() => loadCommonAnimAssets(this, true)),
			Promise.all([ Moves.TACKLE, Moves.TAIL_WHIP, Moves.FOCUS_ENERGY, Moves.STRUGGLE ].map(m => initMoveAnim(m))).then(() => loadMoveAnimAssets(this, defaultMoves, true)),
			this.initStarterColors()
		]).then(() => {
			this.pushPhase(new LoginPhase(this));
			this.pushPhase(new TitlePhase(this));

			this.shiftPhase();
		});
	}

	initSession(): void {
		if (this.sessionPlayTime === null)
			this.sessionPlayTime = 0;

		if (this.playTimeTimer)
			this.playTimeTimer.destroy();

		this.playTimeTimer = this.time.addEvent({
			delay: Utils.fixedInt(1000),
			repeat: -1,
    	callback: () => {
				if (this.gameData)
					this.gameData.gameStats.playTime++;
				if (this.sessionPlayTime !== null)
					this.sessionPlayTime++;
			}
		});

		this.updateWaveCountText();
		this.updateMoneyText();
		this.updateScoreText();
	}

	async initExpSprites(): Promise<void> {
		if (expSpriteKeys.length)
			return;
		fetch('./exp-sprites.json').then(res => res.json()).then(keys => {
			if (Array.isArray(keys))
				expSpriteKeys.push(...keys);
			Promise.resolve();
		});
	}

	initStarterColors(): Promise<void> {
		return new Promise(resolve => {
			if (starterColors)
				return resolve();

			fetch('./starter-colors.json').then(res => res.json()).then(sc => {
				starterColors = {};
				Object.keys(sc).forEach(key => {
					starterColors[key] = sc[key];
				});

				/*const loadPokemonAssets: Promise<void>[] = [];

				for (let s of Object.keys(speciesStarters)) {
					const species = getPokemonSpecies(parseInt(s));
					loadPokemonAssets.push(species.loadAssets(this, false, 0, false));
				}
	
				Promise.all(loadPokemonAssets).then(() => {
					const starterCandyColors = {};
					const rgbaToHexFunc = (r, g, b) => [r, g, b].map(x => x.toString(16).padStart(2, '0')).join('');
		
					for (let s of Object.keys(speciesStarters)) {
						const species = getPokemonSpecies(parseInt(s));
						
						starterCandyColors[species.speciesId] = species.generateCandyColors(this).map(c => rgbaToHexFunc(c[0], c[1], c[2]));
					}
		
					console.log(JSON.stringify(starterCandyColors));

					resolve();
				});*/

				resolve();
			});
		});
	}

	hasExpSprite(key: string): boolean {
		const keyMatch = /^pkmn__?(back__)?(shiny__)?(female__)?(\d+)(\-.*?)?(?:_[1-3])?$/g.exec(key);
		let k = keyMatch[4];
		if (keyMatch[2])
			k += 's';
		if (keyMatch[1])
			k += 'b';
		if (keyMatch[3])
			k += 'f';
		if (keyMatch[5])
			k += keyMatch[5];
		if (!expSpriteKeys.includes(k))
			return false;
		return true;
	}

	setupControls() {
		const keyCodes = Phaser.Input.Keyboard.KeyCodes;
		const keyConfig = {
			[Button.UP]: [keyCodes.UP, keyCodes.W],
			[Button.DOWN]: [keyCodes.DOWN, keyCodes.S],
			[Button.LEFT]: [keyCodes.LEFT, keyCodes.A],
			[Button.RIGHT]: [keyCodes.RIGHT, keyCodes.D],
			[Button.SUBMIT]: [keyCodes.ENTER],
			[Button.ACTION]: [keyCodes.SPACE, keyCodes.ENTER, keyCodes.Z],
			[Button.CANCEL]: [keyCodes.BACKSPACE, keyCodes.X],
			[Button.MENU]: [keyCodes.ESC, keyCodes.M],
			[Button.CYCLE_SHINY]: [keyCodes.R],
			[Button.CYCLE_FORM]: [keyCodes.F],
			[Button.CYCLE_GENDER]: [keyCodes.G],
			[Button.CYCLE_ABILITY]: [keyCodes.E],
			[Button.CYCLE_NATURE]: [keyCodes.N],
			[Button.CYCLE_VARIANT]: [keyCodes.V],
			[Button.SPEED_UP]: [keyCodes.PLUS],
			[Button.SLOW_DOWN]: [keyCodes.MINUS]
		};
		const mobileKeyConfig = {};
		this.buttonKeys = [];
		for (let b of Utils.getEnumValues(Button)) {
			const keys: Phaser.Input.Keyboard.Key[] = [];
			if (keyConfig.hasOwnProperty(b)) {
				for (let k of keyConfig[b])
					keys.push(this.input.keyboard.addKey(k, false));
				mobileKeyConfig[Button[b]] = keys[0];
			}
			this.buttonKeys[b] = keys;
		}

		initTouchControls(mobileKeyConfig);
	}

	getParty(): PlayerPokemon[] {
		return this.party;
	}

	getPlayerPokemon(): PlayerPokemon {
		return this.getPlayerField().find(p => p.isActive());
	}

	getPlayerField(): PlayerPokemon[] {
		const party = this.getParty();
		return party.slice(0, Math.min(party.length, this.currentBattle?.double ? 2 : 1));
	}

	getEnemyParty(): EnemyPokemon[] {
		return this.currentBattle?.enemyParty || [];
	}

	getEnemyPokemon(): EnemyPokemon {
		return this.getEnemyField().find(p => p.isActive());
	}

	getEnemyField(): EnemyPokemon[] {
		const party = this.getEnemyParty();
		return party.slice(0, Math.min(party.length, this.currentBattle?.double ? 2 : 1));
	}

	getField(activeOnly: boolean = false): Pokemon[] {
		const ret = new Array(4).fill(null);
		const playerField = this.getPlayerField();
		const enemyField = this.getEnemyField();
		ret.splice(0, playerField.length, ...playerField);
		ret.splice(2, enemyField.length, ...enemyField);
		return activeOnly
			? ret.filter(p => p?.isActive())
			: ret;
	}

	getPokemonById(pokemonId: integer): Pokemon {
		const findInParty = (party: Pokemon[]) => party.find(p => p.id === pokemonId);
		return findInParty(this.getParty()) || findInParty(this.getEnemyParty());
	}

	addPlayerPokemon(species: PokemonSpecies, level: integer, abilityIndex: integer, formIndex: integer, gender?: Gender, shiny?: boolean, variant?: Variant, ivs?: integer[], nature?: Nature, dataSource?: Pokemon | PokemonData, postProcess?: (playerPokemon: PlayerPokemon) => void): PlayerPokemon {
		const pokemon = new PlayerPokemon(this, species, level, abilityIndex, formIndex, gender, shiny, variant, ivs, nature, dataSource);
		if (postProcess)
			postProcess(pokemon);
		pokemon.init();
		return pokemon;
	}

	addEnemyPokemon(species: PokemonSpecies, level: integer, trainerSlot: TrainerSlot, boss: boolean = false, dataSource?: PokemonData, postProcess?: (enemyPokemon: EnemyPokemon) => void): EnemyPokemon {
		if (OPP_SPECIES_OVERRIDE)
			species = getPokemonSpecies(OPP_SPECIES_OVERRIDE);
		const pokemon = new EnemyPokemon(this, species, level, trainerSlot, boss, dataSource);
		if (boss) {
			const secondaryIvs = Utils.getIvsFromId(Utils.randSeedInt(4294967295));

			for (let s = 0; s < pokemon.ivs.length; s++)
				pokemon.ivs[s] = Math.round(Phaser.Math.Linear(Math.min(pokemon.ivs[s], secondaryIvs[s]), Math.max(pokemon.ivs[s], secondaryIvs[s]), 0.75));
		}
		if (postProcess)
			postProcess(pokemon);
		pokemon.init();
		return pokemon;
	}

	addPokemonIcon(pokemon: Pokemon, x: number, y: number, originX: number = 0.5, originY: number = 0.5, ignoreOverride: boolean = false): Phaser.GameObjects.Container {
		const container = this.add.container(x, y);
		
		const icon = this.add.sprite(0, 0, pokemon.getIconAtlasKey(ignoreOverride));
    icon.setFrame(pokemon.getIconId(true));
		icon.setOrigin(0.5, 0);

		container.add(icon);

		if (pokemon.isFusion()) {
			const fusionIcon = this.add.sprite(0, 0, pokemon.getFusionIconAtlasKey(ignoreOverride));
			fusionIcon.setOrigin(0.5, 0)
			fusionIcon.setFrame(pokemon.getFusionIconId(true));

			const originalWidth = icon.width;
			const originalHeight = icon.height;
			const originalFrame = icon.frame;

			const iconHeight = (icon.frame.cutHeight <= fusionIcon.frame.cutHeight ? Math.ceil : Math.floor)((icon.frame.cutHeight + fusionIcon.frame.cutHeight) / 4);
			
			// Inefficient, but for some reason didn't work with only the unique properties as part of the name
			const iconFrameId = `${icon.frame.name}f${fusionIcon.frame.name}`;

			if (!icon.frame.texture.has(iconFrameId))
				icon.frame.texture.add(iconFrameId, icon.frame.sourceIndex, icon.frame.cutX, icon.frame.cutY, icon.frame.cutWidth, iconHeight);

			icon.setFrame(iconFrameId);

			fusionIcon.y = icon.frame.cutHeight;

			const originalFusionFrame = fusionIcon.frame;

			const fusionIconY = fusionIcon.frame.cutY + icon.frame.cutHeight;
			const fusionIconHeight = fusionIcon.frame.cutHeight - icon.frame.cutHeight;

			// Inefficient, but for some reason didn't work with only the unique properties as part of the name
			const fusionIconFrameId = `${fusionIcon.frame.name}f${icon.frame.name}`;

			if (!fusionIcon.frame.texture.has(fusionIconFrameId))
				fusionIcon.frame.texture.add(fusionIconFrameId, fusionIcon.frame.sourceIndex, fusionIcon.frame.cutX, fusionIconY, fusionIcon.frame.cutWidth, fusionIconHeight);
			fusionIcon.setFrame(fusionIconFrameId);

			const frameY = (originalFrame.y + originalFusionFrame.y) / 2;
			icon.frame.y = fusionIcon.frame.y = frameY;

			container.add(fusionIcon);

			if (originX !== 0.5)
				container.x -= originalWidth * (originX - 0.5);
			if (originY !== 0)
				container.y -= (originalHeight) * originY;
		} else {
			if (originX !== 0.5)
				container.x -= icon.width * (originX - 0.5);
			if (originY !== 0)
				container.y -= icon.height * originY;
		}

		return container;
	}

	setSeed(seed: string): void {
		this.seed = seed;
		this.rngCounter = 0;
		this.waveCycleOffset = this.getGeneratedWaveCycleOffset();
		this.offsetGym = this.gameMode.isClassic && this.getGeneratedOffsetGym();
	}

	randBattleSeedInt(range: integer, min: integer = 0): integer {
		return this.currentBattle.randSeedInt(this, range, min);
	}

	reset(clearScene: boolean = false, clearData: boolean = false, reloadI18n: boolean = false): void {
		if (clearData)
			this.gameData = new GameData(this);

		this.gameMode = gameModes[GameModes.CLASSIC];
		
		this.setSeed(SEED_OVERRIDE || Utils.randomString(24));
		console.log('Seed:', this.seed);

		this.disableMenu = false;

		this.score = 0;
		this.money = 0;

		this.lockModifierTiers = false;

		this.pokeballCounts = Object.fromEntries(Utils.getEnumValues(PokeballType).filter(p => p <= PokeballType.MASTER_BALL).map(t => [ t, 0 ]));
		this.pokeballCounts[PokeballType.POKEBALL] += 5;

		this.modifiers = [];
		this.enemyModifiers = [];
		this.modifierBar.removeAll(true);
		this.enemyModifierBar.removeAll(true);

		for (let p of this.getParty())
			p.destroy();
		this.party = [];
		for (let p of this.getEnemyParty())
			p.destroy();
			
		this.currentBattle = null;

		this.waveCountText.setText(startingWave.toString());
		this.waveCountText.setVisible(false);

		this.updateMoneyText();
		this.moneyText.setVisible(false);

		this.updateScoreText();
		this.scoreText.setVisible(false);

		this.newArena(STARTING_BIOME_OVERRIDE || Biome.TOWN);

		this.arenaBgTransition.setPosition(0, 0);
		this.arenaPlayer.setPosition(300, 0);
		this.arenaPlayerTransition.setPosition(0, 0);
		[ this.arenaEnemy, this.arenaNextEnemy ].forEach(a => a.setPosition(-280, 0));
		this.arenaNextEnemy.setVisible(false);

		this.arena.init();

		this.trainer.setTexture(`trainer_${this.gameData.gender === PlayerGender.FEMALE ? 'f' : 'm'}_back`);
		this.trainer.setPosition(406, 186);
		this.trainer.setVisible(true);

		if (reloadI18n) {
			const localizable: Localizable[] = [ ...allMoves ];
			for (let item of localizable)
				item.localize();
		}

		if (clearScene) {
			this.fadeOutBgm(250, false);
			this.tweens.add({
				targets: [ this.uiContainer ],
				alpha: 0,
				duration: 250,
				ease: 'Sine.easeInOut',
				onComplete: () => {
					this.clearPhaseQueue();

					this.children.removeAll(true);
					this.game.domContainer.innerHTML = '';
					this.launchBattle();
				}
			});
		}
	}

	newBattle(waveIndex?: integer, battleType?: BattleType, trainerData?: TrainerData, double?: boolean): Battle {
		let newWaveIndex = waveIndex || ((this.currentBattle?.waveIndex || (startingWave - 1)) + 1);
		let newDouble: boolean;
		let newBattleType: BattleType;
		let newTrainer: Trainer;

		let battleConfig: FixedBattleConfig = null;

		this.resetSeed(newWaveIndex);

		const playerField = this.getPlayerField();
		
		if (this.gameMode.hasFixedBattles && fixedBattles.hasOwnProperty(newWaveIndex) && trainerData === undefined) {
			battleConfig = fixedBattles[newWaveIndex];
			newDouble = battleConfig.double;
			newBattleType = battleConfig.battleType;
			this.executeWithSeedOffset(() => newTrainer = battleConfig.getTrainer(this), (battleConfig.seedOffsetWaveIndex || newWaveIndex) << 8);
			if (newTrainer)
				this.field.add(newTrainer);
		} else {
			if (!this.gameMode.hasTrainers)
				newBattleType = BattleType.WILD;
			else if (battleType === undefined)
				newBattleType = this.gameMode.isWaveTrainer(newWaveIndex, this.arena) ? BattleType.TRAINER : BattleType.WILD;
			else
				newBattleType = battleType;

			if (newBattleType === BattleType.TRAINER) {
				const trainerType = this.arena.randomTrainerType(newWaveIndex);
				let doubleTrainer = false;
				if (trainerConfigs[trainerType].doubleOnly)
					doubleTrainer = true;
				else if (trainerConfigs[trainerType].hasDouble) {
					const doubleChance = new Utils.IntegerHolder(newWaveIndex % 10 === 0 ? 32 : 8);
					this.applyModifiers(DoubleBattleChanceBoosterModifier, true, doubleChance);
					playerField.forEach(p => applyAbAttrs(DoubleBattleChanceAbAttr, p, null, doubleChance));
					doubleTrainer = !Utils.randSeedInt(doubleChance.value);
				}
				newTrainer = trainerData !== undefined ? trainerData.toTrainer(this) : new Trainer(this, trainerType, doubleTrainer ? TrainerVariant.DOUBLE : Utils.randSeedInt(2) ? TrainerVariant.FEMALE : TrainerVariant.DEFAULT);
				this.field.add(newTrainer);
			}
		}

		if (double === undefined && newWaveIndex > 1) {
			if (newBattleType === BattleType.WILD && !this.gameMode.isWaveFinal(newWaveIndex)) {
				const doubleChance = new Utils.IntegerHolder(newWaveIndex % 10 === 0 ? 32 : 8);
				this.applyModifiers(DoubleBattleChanceBoosterModifier, true, doubleChance);
				playerField.forEach(p => applyAbAttrs(DoubleBattleChanceAbAttr, p, null, doubleChance));
				newDouble = !Utils.randSeedInt(doubleChance.value);
			} else if (newBattleType === BattleType.TRAINER)
				newDouble = newTrainer.variant === TrainerVariant.DOUBLE;
		} else if (!battleConfig)
			newDouble = !!double;

		const lastBattle = this.currentBattle;

		if (lastBattle?.double && !newDouble)
			this.tryRemovePhase(p => p instanceof SwitchPhase);

		const maxExpLevel = this.getMaxExpLevel();

		this.lastEnemyTrainer = lastBattle?.trainer ?? null;

		this.executeWithSeedOffset(() => {
			this.currentBattle = new Battle(this.gameMode, newWaveIndex, newBattleType, newTrainer, newDouble);
		}, newWaveIndex << 3, this.waveSeed);
		this.currentBattle.incrementTurn(this);

		//this.pushPhase(new TrainerMessageTestPhase(this, TrainerType.RIVAL, TrainerType.RIVAL_2, TrainerType.RIVAL_3, TrainerType.RIVAL_4, TrainerType.RIVAL_5, TrainerType.RIVAL_6));

		if (!waveIndex && lastBattle) {
			const isNewBiome = !(lastBattle.waveIndex % 10) || (this.gameMode.isDaily && lastBattle.waveIndex === 49);
			const resetArenaState = isNewBiome || this.currentBattle.battleType === BattleType.TRAINER || this.currentBattle.battleSpec === BattleSpec.FINAL_BOSS;
			this.getEnemyParty().forEach(enemyPokemon => enemyPokemon.destroy());
			this.trySpreadPokerus();
			if (!isNewBiome && (newWaveIndex % 10) == 5)
				this.arena.updatePoolsForTimeOfDay();
			if (resetArenaState) {
				this.arena.removeAllTags();
				playerField.forEach((_, p) => this.unshiftPhase(new ReturnPhase(this, p)));
				this.unshiftPhase(new ShowTrainerPhase(this));
			}
			for (let pokemon of this.getParty()) {
				if (pokemon) {
					if (resetArenaState)
						pokemon.resetBattleData();
					this.triggerPokemonFormChange(pokemon, SpeciesFormChangeTimeOfDayTrigger);
				}
			}
			if (!this.gameMode.hasRandomBiomes && !isNewBiome)
				this.pushPhase(new NextEncounterPhase(this));
			else {
				this.pushPhase(new SelectBiomePhase(this));
				this.pushPhase(new NewBiomeEncounterPhase(this));

				const newMaxExpLevel = this.getMaxExpLevel();
				if (newMaxExpLevel > maxExpLevel)
					this.pushPhase(new LevelCapPhase(this));
			}
		}
		
		return this.currentBattle;
	}

	newArena(biome: Biome): Arena {
		this.arena = new Arena(this, biome, Biome[biome].toLowerCase());

		this.arenaBg.pipelineData = { terrainColorRatio: this.arena.getBgTerrainColorRatioForBiome() };

		return this.arena;
	}

	updateFieldScale(): Promise<void> {
		return new Promise(resolve => {
			const fieldScale = Math.floor(Math.pow(1 / this.getField(true)
				.map(p => p.getSpriteScale())
				.reduce((highestScale: number, scale: number) => highestScale = Math.max(scale, highestScale), 0), 0.7) * 40
			) / 40;
			this.setFieldScale(fieldScale).then(() => resolve());
		});
	}

	setFieldScale(scale: number, instant: boolean = false): Promise<void> {
		return new Promise(resolve => {
			scale *= 6;
			if (this.field.scale === scale)
				return resolve();

			const defaultWidth = this.arenaBg.width * 6;
			const defaultHeight = 132 * 6;
			const scaledWidth = this.arenaBg.width * scale;
			const scaledHeight = 132 * scale;

			this.tweens.add({
				targets: this.field,
				scale: scale,
				x: (defaultWidth - scaledWidth) / 2,
				y: defaultHeight - scaledHeight,
				duration: !instant ? Utils.fixedInt(Math.abs(this.field.scale - scale) * 200) : 0,
				ease: 'Sine.easeInOut',
				onComplete: () => resolve()
			});
		});
	}

	getSpeciesFormIndex(species: PokemonSpecies, gender?: Gender, nature?: Nature, ignoreArena?: boolean): integer {
		if (!species.forms?.length)
			return 0;

		switch (species.speciesId) {
			case Species.UNOWN:
			case Species.SHELLOS:
			case Species.GASTRODON:
			case Species.BASCULIN:
			case Species.DEERLING:
			case Species.SAWSBUCK:
			case Species.VIVILLON:
			case Species.ORICORIO:
			case Species.SQUAWKABILLY:
			case Species.TATSUGIRI:
			case Species.PALDEA_TAUROS:
				return Utils.randSeedInt(species.forms.length);
			case Species.MINIOR:
				return Utils.randSeedInt(6);
			case Species.MEOWSTIC:
			case Species.INDEEDEE:
			case Species.BASCULEGION:
			case Species.OINKOLOGNE:
				return gender === Gender.FEMALE ? 1 : 0;
			case Species.TOXTRICITY:
				const lowkeyNatures = [ Nature.LONELY, Nature.BOLD, Nature.RELAXED, Nature.TIMID, Nature.SERIOUS, Nature.MODEST, Nature.MILD, Nature.QUIET, Nature.BASHFUL, Nature.CALM, Nature.GENTLE, Nature.CAREFUL ];
				if (nature !== undefined && lowkeyNatures.indexOf(nature) > -1)
					return 1;
				return 0;
		}

		if (ignoreArena) {
			switch (species.speciesId) {
				case Species.BURMY:
				case Species.WORMADAM:
				case Species.ROTOM:
				case Species.LYCANROC:
					return Utils.randSeedInt(species.forms.length);
			}
			return 0;
		}

		return this.arena.getSpeciesFormIndex(species);
	}

	private getGeneratedOffsetGym(): boolean {
		let ret = false;
		this.executeWithSeedOffset(() => {
			ret = !Utils.randSeedInt(2);
		}, 0, this.seed.toString());
		return ret;
	}

	private getGeneratedWaveCycleOffset(): integer {
		let ret = 0;
		this.executeWithSeedOffset(() => {
			ret = Utils.randSeedInt(8) * 5;
		}, 0, this.seed.toString());
		return ret;
	}

	getEncounterBossSegments(waveIndex: integer, level: integer, species?: PokemonSpecies, forceBoss: boolean = false): integer {
		if (this.gameMode.isDaily && this.gameMode.isWaveFinal(waveIndex))
			return 5;

		let isBoss: boolean;
		if (forceBoss || (species && (species.pseudoLegendary || species.legendary || species.mythical)))
			isBoss = true;
		else {
			this.executeWithSeedOffset(() => {
				isBoss = waveIndex % 10 === 0 || (this.gameMode.hasRandomBosses && Utils.randSeedInt(100) < Math.min(Math.max(Math.ceil((waveIndex - 250) / 50), 0) * 2, 30));
			}, waveIndex << 2);
		}
		if (!isBoss)
			return 0;

		let ret: integer = 2;

		if (level >= 100)
			ret++;
		if (species) {
			if (species.baseTotal >= 670)
				ret++;
		}
		ret += Math.floor(waveIndex / 250);

		return ret;
	}

	trySpreadPokerus(): void {
		const party = this.getParty();
		const infectedIndexes: integer[] = [];
		const spread = (index: number, spreadTo: number) => {
			const partyMember = party[index + spreadTo];
			if (!partyMember.pokerus && !Utils.randSeedInt(10)) {
				partyMember.pokerus = true;
				infectedIndexes.push(index + spreadTo);
			}
		};
		party.forEach((pokemon, p) => {
			if (!pokemon.pokerus || infectedIndexes.indexOf(p) > -1)
				return;
			
			this.executeWithSeedOffset(() => {
				if (p)
					spread(p, -1);
				if (p < party.length - 1)
					spread(p, 1);
			}, this.currentBattle.waveIndex + (p << 8));
		});
	}

	resetSeed(waveIndex?: integer): void {
		const wave = waveIndex || this.currentBattle?.waveIndex || 0;
		this.waveSeed = Utils.shiftCharCodes(this.seed, wave);
		Phaser.Math.RND.sow([ this.waveSeed ]);
		console.log('Wave Seed:', this.waveSeed, wave);
		this.rngCounter = 0;
	}

	executeWithSeedOffset(func: Function, offset: integer, seedOverride?: string): void {
		if (!func)
			return;
		const tempRngCounter = this.rngCounter;
		const tempRngOffset = this.rngOffset;
		const tempRngSeedOverride = this.rngSeedOverride;
		const state = Phaser.Math.RND.state();
		Phaser.Math.RND.sow([ Utils.shiftCharCodes(seedOverride || this.seed, offset) ]);
		this.rngCounter = 0;
		this.rngOffset = offset;
		this.rngSeedOverride = seedOverride || '';
		func();
		Phaser.Math.RND.state(state);
		this.rngCounter = tempRngCounter;
		this.rngOffset = tempRngOffset;
		this.rngSeedOverride = tempRngSeedOverride;
	}

	addFieldSprite(x: number, y: number, texture: string | Phaser.Textures.Texture, frame?: string | number, terrainColorRatio: number = 0): Phaser.GameObjects.Sprite {
		const ret = this.add.sprite(x, y, texture, frame);
		ret.setPipeline(this.fieldSpritePipeline);
		if (terrainColorRatio)
			ret.pipelineData['terrainColorRatio'] = terrainColorRatio;

		return ret;
	}

	addPokemonSprite(pokemon: Pokemon, x: number, y: number, texture: string | Phaser.Textures.Texture, frame?: string | number, hasShadow: boolean = false, ignoreOverride: boolean = false): Phaser.GameObjects.Sprite {
		const ret = this.addFieldSprite(x, y, texture, frame);
		this.initPokemonSprite(ret, pokemon, hasShadow, ignoreOverride);
		return ret;
	}

	initPokemonSprite(sprite: Phaser.GameObjects.Sprite, pokemon?: Pokemon, hasShadow: boolean = false, ignoreOverride: boolean = false): Phaser.GameObjects.Sprite {
		sprite.setPipeline(this.spritePipeline, { tone: [ 0.0, 0.0, 0.0, 0.0 ], hasShadow: hasShadow, ignoreOverride: ignoreOverride, teraColor: pokemon ? getTypeRgb(pokemon.getTeraType()) : undefined });
		this.spriteSparkleHandler.add(sprite);
		return sprite;
	}

	showFieldOverlay(duration: integer): Promise<void> {
		return new Promise(resolve => {
			this.tweens.add({
				targets: this.fieldOverlay,
				alpha: 0.5,
				ease: 'Sine.easeOut',
				duration: duration,
				onComplete: () => resolve()
			});
		});
	}

	hideFieldOverlay(duration: integer): Promise<void> {
		return new Promise(resolve => {
			this.tweens.add({
				targets: this.fieldOverlay,
				alpha: 0,
				duration: duration,
				ease: 'Cubic.easeIn',
				onComplete: () => resolve()
			});
		});
	}

	updateWaveCountText(): void {
		const isBoss = !(this.currentBattle.waveIndex % 10);
		this.waveCountText.setText(this.currentBattle.waveIndex.toString());
		this.waveCountText.setColor(!isBoss ? '#404040' : '#f89890');
		this.waveCountText.setShadowColor(!isBoss ? '#ded6b5' : '#984038');
		this.waveCountText.setVisible(true);
	}

	updateMoneyText(): void {
		this.moneyText.setText(`₽${this.money.toLocaleString('en-US')}`);
		this.moneyText.setVisible(true);
	}

	updateScoreText(): void {
		this.scoreText.setText(`Score: ${this.score.toString()}`);
		this.scoreText.setVisible(this.gameMode.isDaily);
	}

	updateUIPositions(): void {
		const enemyModifierCount = this.enemyModifiers.filter(m => m.isIconVisible(this)).length;
		this.waveCountText.setY(-(this.game.canvas.height / 6) + (enemyModifierCount ? enemyModifierCount <= 12 ? 15 : 24 : 0));
		this.moneyText.setY(this.waveCountText.y + 10);
		this.scoreText.setY(this.moneyText.y + 10);
		const offsetY = (this.scoreText.visible ? this.scoreText : this.moneyText).y + 15;
		this.partyExpBar.setY(offsetY);
		this.candyBar.setY(offsetY + 15);
		this.ui?.achvBar.setY(this.game.canvas.height / 6 + offsetY);
	}

	addFaintedEnemyScore(enemy: EnemyPokemon): void {
		let scoreIncrease = enemy.getSpeciesForm().getBaseExp() * (enemy.level / this.getMaxExpLevel()) * ((enemy.ivs.reduce((iv: integer, total: integer) => total += iv, 0) / 93) * 0.2 + 0.8);
		this.findModifiers(m => m instanceof PokemonHeldItemModifier && m.pokemonId === enemy.id, false).map(m => scoreIncrease *= (m as PokemonHeldItemModifier).getScoreMultiplier());
		if (enemy.isBoss())
			scoreIncrease *= Math.sqrt(enemy.bossSegments);
		this.currentBattle.battleScore += Math.ceil(scoreIncrease);
	}

	getMaxExpLevel(ignoreLevelCap?: boolean): integer {
		if (ignoreLevelCap)
			return Number.MAX_SAFE_INTEGER;
		const waveIndex = Math.ceil((this.currentBattle?.waveIndex || 1) / 10) * 10;
		const difficultyWaveIndex = this.gameMode.getWaveForDifficulty(waveIndex);
		const baseLevel = (1 + difficultyWaveIndex / 2 + Math.pow(difficultyWaveIndex / 25, 2)) * 1.2;
		return Math.ceil(baseLevel / 2) * 2 + 2;
	}

	randomSpecies(waveIndex: integer, level: integer, fromArenaPool?: boolean, speciesFilter?: PokemonSpeciesFilter, filterAllEvolutions?: boolean): PokemonSpecies {
		if (fromArenaPool)
			return this.arena.randomSpecies(waveIndex, level);
		const filteredSpecies = speciesFilter ? [...new Set(allSpecies.filter(s => s.isCatchable()).filter(speciesFilter).map(s => {
			if (!filterAllEvolutions) {
				while (pokemonPrevolutions.hasOwnProperty(s.speciesId))
					s = getPokemonSpecies(pokemonPrevolutions[s.speciesId]);
			}
			return s;
		}))] : allSpecies.filter(s => s.isCatchable());
		return filteredSpecies[Utils.randSeedInt(filteredSpecies.length)];
	}

	generateRandomBiome(waveIndex: integer): Biome {
		const relWave = waveIndex % 250;
		const biomes = Utils.getEnumValues(Biome).slice(1, Utils.getEnumValues(Biome).filter(b => b >= 40).length * -1);
		const maxDepth = biomeDepths[Biome.END][0] - 2;
		const depthWeights = new Array(maxDepth + 1).fill(null)
			.map((_, i: integer) => ((1 - Math.min(Math.abs((i / (maxDepth - 1)) - (relWave / 250)) + 0.25, 1)) / 0.75) * 250);
		const biomeThresholds: integer[] = [];
		let totalWeight = 0;
		for (let biome of biomes) {
			totalWeight += Math.ceil(depthWeights[biomeDepths[biome][0] - 1] / biomeDepths[biome][1]);
			biomeThresholds.push(totalWeight);
		}

		const randInt = Utils.randSeedInt(totalWeight);

		for (let biome of biomes) {
			if (randInt < biomeThresholds[biome])
				return biome;
		}

		return biomes[Utils.randSeedInt(biomes.length)];
	}

	checkInput(): boolean {
		let inputSuccess = false;
		let vibrationLength = 0;
		if (this.buttonJustPressed(Button.UP) || this.repeatInputDurationJustPassed(Button.UP)) {
			inputSuccess = this.ui.processInput(Button.UP);
			vibrationLength = 5;
			this.setLastProcessedMovementTime(Button.UP)
		} else if (this.buttonJustPressed(Button.DOWN) || this.repeatInputDurationJustPassed(Button.DOWN)) {
			inputSuccess = this.ui.processInput(Button.DOWN);
			vibrationLength = 5;
			this.setLastProcessedMovementTime(Button.DOWN)
		} else if (this.buttonJustPressed(Button.LEFT) || this.repeatInputDurationJustPassed(Button.LEFT)) {
			inputSuccess = this.ui.processInput(Button.LEFT);
			vibrationLength = 5;
			this.setLastProcessedMovementTime(Button.LEFT)
		} else if (this.buttonJustPressed(Button.RIGHT) || this.repeatInputDurationJustPassed(Button.RIGHT)) {
			inputSuccess = this.ui.processInput(Button.RIGHT);
			vibrationLength = 5;
			this.setLastProcessedMovementTime(Button.RIGHT)
		} else if (this.buttonJustPressed(Button.SUBMIT) || this.repeatInputDurationJustPassed(Button.SUBMIT)) {
			inputSuccess = this.ui.processInput(Button.SUBMIT) || this.ui.processInput(Button.ACTION);
			this.setLastProcessedMovementTime(Button.SUBMIT);
		} else if (this.buttonJustPressed(Button.ACTION) || this.repeatInputDurationJustPassed(Button.ACTION)) {
			inputSuccess = this.ui.processInput(Button.ACTION);
			this.setLastProcessedMovementTime(Button.ACTION);
		} else if (this.buttonJustPressed(Button.CANCEL)|| this.repeatInputDurationJustPassed(Button.CANCEL)) {
			inputSuccess = this.ui.processInput(Button.CANCEL);
			this.setLastProcessedMovementTime(Button.CANCEL);
		} else if (this.buttonJustPressed(Button.MENU)) {
			if (this.disableMenu)
				return;
			switch (this.ui?.getMode()) {
				case Mode.MESSAGE:
					if (!(this.ui.getHandler() as MessageUiHandler).pendingPrompt)
						return;
				case Mode.TITLE:
				case Mode.COMMAND:
				case Mode.FIGHT:
				case Mode.BALL:
				case Mode.TARGET_SELECT:
				case Mode.SAVE_SLOT:
				case Mode.PARTY:
				case Mode.SUMMARY:
				case Mode.STARTER_SELECT:
				case Mode.CONFIRM:
				case Mode.OPTION_SELECT:
					this.ui.setOverlayMode(Mode.MENU);
					inputSuccess = true;
					break;
				case Mode.MENU:
				case Mode.SETTINGS:
				case Mode.ACHIEVEMENTS:
					this.ui.revertMode();
					this.playSound('select');
					inputSuccess = true;
					break;
				default:
					return;
			}
		} else if (this.ui?.getHandler() instanceof StarterSelectUiHandler) {
			if (this.buttonJustPressed(Button.CYCLE_SHINY)) {
				inputSuccess = this.ui.processInput(Button.CYCLE_SHINY);
        this.setLastProcessedMovementTime(Button.CYCLE_SHINY);
			} else if (this.buttonJustPressed(Button.CYCLE_FORM)) {
				inputSuccess = this.ui.processInput(Button.CYCLE_FORM);
        this.setLastProcessedMovementTime(Button.CYCLE_FORM);
			} else if (this.buttonJustPressed(Button.CYCLE_GENDER)) {
				inputSuccess = this.ui.processInput(Button.CYCLE_GENDER);
        this.setLastProcessedMovementTime(Button.CYCLE_GENDER);
			} else if (this.buttonJustPressed(Button.CYCLE_ABILITY)) {
				inputSuccess = this.ui.processInput(Button.CYCLE_ABILITY);
        this.setLastProcessedMovementTime(Button.CYCLE_ABILITY);
			} else if (this.buttonJustPressed(Button.CYCLE_NATURE)) {
				inputSuccess = this.ui.processInput(Button.CYCLE_NATURE);
        this.setLastProcessedMovementTime(Button.CYCLE_NATURE);
			} else if (this.buttonJustPressed(Button.CYCLE_VARIANT)) {
				inputSuccess = this.ui.processInput(Button.CYCLE_VARIANT);
				this.setLastProcessedMovementTime(Button.CYCLE_VARIANT);
			} else
				return;
		}	else if (this.buttonJustPressed(Button.SPEED_UP)) {
			if (this.gameSpeed < 5) {
				this.gameData.saveSetting(Setting.Game_Speed, settingOptions[Setting.Game_Speed].indexOf(`${this.gameSpeed}x`) + 1);
				if (this.ui?.getMode() === Mode.SETTINGS)
					(this.ui.getHandler() as SettingsUiHandler).show([]);
			}
		} else if (this.buttonJustPressed(Button.SLOW_DOWN)) {
			if (this.gameSpeed > 1) {
				this.gameData.saveSetting(Setting.Game_Speed, Math.max(settingOptions[Setting.Game_Speed].indexOf(`${this.gameSpeed}x`) - 1, 0));
				if (this.ui?.getMode() === Mode.SETTINGS)
					(this.ui.getHandler() as SettingsUiHandler).show([]);
			}
		} else
			return;
		if (inputSuccess && this.enableVibration && typeof navigator.vibrate !== 'undefined')
			navigator.vibrate(vibrationLength || 10);		
	}

  /**
   * gamepadButtonJustDown returns true if @param button has just been pressed down
   * or not. It will only return true once, until the key is released and pressed down
   * again. 
   */
	gamepadButtonJustDown(button: Phaser.Input.Gamepad.Button) : boolean {
		if (!button || !this.gamepadSupport)
			return false;

		let ret = false;
		if (button.pressed) {
			if (!this.gamepadButtonStates[button.index])
				ret = true;
			this.gamepadButtonStates[button.index] = true;
		} else
			this.gamepadButtonStates[button.index] = false;

		return ret;
  }

	buttonJustPressed(button: Button): boolean {
		const gamepad = this.input.gamepad?.gamepads[0];
		return this.buttonKeys[button].some(k => Phaser.Input.Keyboard.JustDown(k)) || this.gamepadButtonJustDown(gamepad?.buttons[this.gamepadKeyConfig[button]]);
	}

	/**
	 * repeatInputDurationJustPassed returns true if @param button has been held down long
	 * enough to fire a repeated input. A button must claim the movementButtonLock before
	 * firing a repeated input - this is to prevent multiple buttons from firing repeatedly.
	 */
	repeatInputDurationJustPassed(button: Button): boolean {
		if (this.movementButtonLock !== null && this.movementButtonLock !== button) {
			return false;
		}
		if (this.buttonKeys[button].every(k => k.isUp) && this.gamepadButtonStates.every(b => b == false)) {
			this.movementButtonLock = null;
			return false;
		}
		if (this.time.now - this.lastProcessedButtonPressTimes.get(button) >= repeatInputDelayMillis) {
			return true;
		}
	}

	setLastProcessedMovementTime(button: Button) {
		this.lastProcessedButtonPressTimes.set(button, this.time.now);
		this.movementButtonLock = button;
	}

	isBgmPlaying(): boolean {
		return this.bgm && this.bgm.isPlaying;
	}

	playBgm(bgmName?: string, fadeOut?: boolean): void {
		if (bgmName === undefined)
			bgmName = this.currentBattle.getBgmOverride(this) || this.arena.bgm;
		if (this.bgm && bgmName === this.bgm.key) {
			if (!this.bgm.isPlaying) {
				this.bgm.play({
					volume: this.masterVolume * this.bgmVolume
				});
			}
			return;
		}
		if (fadeOut && !this.bgm)
			fadeOut = false;
		this.bgmCache.add(bgmName);
		this.loadBgm(bgmName);
		let loopPoint = 0;
		loopPoint = bgmName === this.arena.bgm
			? this.arena.getBgmLoopPoint()
			: this.getBgmLoopPoint(bgmName);
		let loaded = false;
		const playNewBgm = () => {
			if (bgmName === null && this.bgm && !this.bgm.pendingRemove) {
				this.bgm.play({
					volume: this.masterVolume * this.bgmVolume
				});
				return;
			}
			if (this.bgm && !this.bgm.pendingRemove && this.bgm.isPlaying)
				this.bgm.stop();
			this.bgm = this.sound.add(bgmName, { loop: true });
			this.bgm.play({
				volume: this.masterVolume * this.bgmVolume
			});
			if (loopPoint)
				this.bgm.on('looped', () => this.bgm.play({ seek: loopPoint }));
		};
		this.load.once(Phaser.Loader.Events.COMPLETE, () => {
			loaded = true;
			if (!fadeOut || !this.bgm.isPlaying)
				playNewBgm();
		});
		if (fadeOut) {
			const onBgmFaded = () => {
				if (loaded && (!this.bgm.isPlaying || this.bgm.pendingRemove))
					playNewBgm();
			};
			this.time.delayedCall(this.fadeOutBgm(500, true) ? 750 : 250, onBgmFaded);
		}
		if (!this.load.isLoading())
			this.load.start();
	}

	pauseBgm(): boolean {
		if (this.bgm && !this.bgm.pendingRemove && this.bgm.isPlaying) {
			this.bgm.pause();
			return true;
		}
		return false;
	}

	resumeBgm(): boolean {
		if (this.bgm && !this.bgm.pendingRemove && this.bgm.isPaused) {
			this.bgm.resume();
			return true;
		}
		return false;
	}

	updateSoundVolume(): void {
		if (this.sound) {
			for (let sound of this.sound.getAllPlaying())
				(sound as AnySound).setVolume(this.masterVolume * (this.bgmCache.has(sound.key) ? this.bgmVolume : this.seVolume));
		}
	}

	fadeOutBgm(duration: integer = 500, destroy: boolean = true): boolean {
		if (!this.bgm)
			return false;
    const bgm = this.sound.getAllPlaying().find(bgm => bgm.key === this.bgm.key);
		if (bgm) {
			SoundFade.fadeOut(this, this.bgm, duration, destroy);
			return true;
		}

		return false;
	}

	playSound(sound: string | AnySound, config?: object): AnySound {
		if (config) {
			if (config.hasOwnProperty('volume'))
				config['volume'] *= this.masterVolume * this.seVolume;
			else
				config['volume'] = this.masterVolume * this.seVolume;
		} else
			config = { volume: this.masterVolume * this.seVolume };
		// PRSFX sounds are mixed too loud
		if ((typeof sound === 'string' ? sound : sound.key).startsWith('PRSFX- '))
			config['volume'] *= 0.5;
		if (typeof sound === 'string') {
			this.sound.play(sound, config);
			return this.sound.get(sound) as AnySound;
		} else {
			sound.play(config);
			return sound;
		}
	}

	playSoundWithoutBgm(soundName: string, pauseDuration?: integer): AnySound {
		this.bgmCache.add(soundName);
		const resumeBgm = this.pauseBgm();
		this.playSound(soundName);
		const sound = this.sound.get(soundName) as AnySound;
		if (this.bgmResumeTimer)
			this.bgmResumeTimer.destroy();
		if (resumeBgm) {
			this.bgmResumeTimer = this.time.delayedCall((pauseDuration || Utils.fixedInt(sound.totalDuration * 1000)), () => {
				this.resumeBgm();
				this.bgmResumeTimer = null;
			});
		}
		return sound;
	}

	getBgmLoopPoint(bgmName: string): number {
		switch (bgmName) {
			case 'battle_kanto_champion':
				return 13.950;
			case 'battle_johto_champion':
				return 23.498;
			case 'battle_hoenn_champion':
				return 11.328;
			case 'battle_sinnoh_champion':
				return 12.235;
			case 'battle_champion_alder':
				return 27.653;
			case 'battle_champion_iris':
				return 10.145;
			case 'battle_elite':
				return 17.730;
			case 'battle_final_encounter':
				return 19.159;
			case 'battle_final':
				return 16.453;
			case 'battle_kanto_gym':
				return 13.857;
			case 'battle_johto_gym':
				return 12.911;
			case 'battle_hoenn_gym':
				return 12.379;
			case 'battle_sinnoh_gym':
				return 13.122;
			case 'battle_unova_gym':
				return 19.145;
			case 'battle_legendary':
				return 13.855;
			case 'battle_legendary_k':
				return 18.314;
			case 'battle_legendary_rz':
				return 18.329;
			case 'battle_rival':
				return 13.689;
			case 'battle_rival_2':
				return 17.714;
			case 'battle_rival_3':
				return 17.586;
			case 'battle_trainer':
				return 13.686;
			case 'battle_wild':
				return 12.703;
			case 'battle_wild_strong':
				return 13.940;
			case 'end_summit':
				return 30.025;
		}

		return 0;
	}

	toggleInvert(invert: boolean): void {
		if (invert)
			this.cameras.main.setPostPipeline(InvertPostFX);
		else
			this.cameras.main.removePostPipeline('InvertPostFX');
	}

	/* Phase Functions */
	getCurrentPhase(): Phase {
		return this.currentPhase;
	}

	getStandbyPhase(): Phase {
		return this.standbyPhase;
	}

	pushPhase(phase: Phase, defer: boolean = false): void {
		(!defer ? this.phaseQueue : this.nextCommandPhaseQueue).push(phase);
	}

	unshiftPhase(phase: Phase): void {
		if (this.phaseQueuePrependSpliceIndex === -1)
			this.phaseQueuePrepend.push(phase);
		else
			this.phaseQueuePrepend.splice(this.phaseQueuePrependSpliceIndex, 0, phase);
	}

	clearPhaseQueue(): void {
		this.phaseQueue.splice(0, this.phaseQueue.length);
	}

	setPhaseQueueSplice(): void {
		this.phaseQueuePrependSpliceIndex = this.phaseQueuePrepend.length;
	}

	clearPhaseQueueSplice(): void {
		this.phaseQueuePrependSpliceIndex = -1;
	}

	shiftPhase(): void {
		if (this.standbyPhase) {
			this.currentPhase = this.standbyPhase;
			this.standbyPhase = null;
			return;
		}

		if (this.phaseQueuePrependSpliceIndex > -1)
			this.clearPhaseQueueSplice();
		if (this.phaseQueuePrepend.length) {
			while (this.phaseQueuePrepend.length)
				this.phaseQueue.unshift(this.phaseQueuePrepend.pop());
		}
		if (!this.phaseQueue.length)
			this.populatePhaseQueue();
		this.currentPhase = this.phaseQueue.shift();
		this.currentPhase.start();
	}
	
	overridePhase(phase: Phase): boolean {
		if (this.standbyPhase)
			return false;

		this.standbyPhase = this.currentPhase;
		this.currentPhase = phase;
		phase.start();

		return true;
	}

	findPhase(phaseFilter: (phase: Phase) => boolean): Phase {
		return this.phaseQueue.find(phaseFilter);
	}

	tryReplacePhase(phaseFilter: (phase: Phase) => boolean, phase: Phase): boolean {
		const phaseIndex = this.phaseQueue.findIndex(phaseFilter);
		if (phaseIndex > -1) {
			this.phaseQueue[phaseIndex] = phase;
			return true;
		}
		return false;
	}

	tryRemovePhase(phaseFilter: (phase: Phase) => boolean): boolean {
		const phaseIndex = this.phaseQueue.findIndex(phaseFilter);
		if (phaseIndex > -1) {
			this.phaseQueue.splice(phaseIndex, 1);
			return true;
		}
		return false;
	}

	pushMovePhase(movePhase: MovePhase, priorityOverride?: integer): void {
		const movePriority = new Utils.IntegerHolder(priorityOverride !== undefined ? priorityOverride : movePhase.move.getMove().priority);
		applyAbAttrs(IncrementMovePriorityAbAttr, movePhase.pokemon, null, movePhase.move.getMove(), movePriority);
		const lowerPriorityPhase = this.phaseQueue.find(p => p instanceof MovePhase && p.move.getMove().priority < movePriority.value);
		if (lowerPriorityPhase)
			this.phaseQueue.splice(this.phaseQueue.indexOf(lowerPriorityPhase), 0, movePhase);
		else
			this.pushPhase(movePhase);
	}

	queueMessage(message: string, callbackDelay?: integer, prompt?: boolean, promptDelay?: integer, defer?: boolean) {
		const phase = new MessagePhase(this, message, callbackDelay, prompt, promptDelay);
		if (!defer)
			this.unshiftPhase(phase);
		else
			this.pushPhase(phase);
	}

	populatePhaseQueue(): void {
		if (this.nextCommandPhaseQueue.length) {
			this.phaseQueue.push(...this.nextCommandPhaseQueue);
			this.nextCommandPhaseQueue.splice(0, this.nextCommandPhaseQueue.length);
		}
		this.phaseQueue.push(new TurnInitPhase(this));
	}

	getWaveMoneyAmount(moneyMultiplier: number): integer {
		const waveIndex = this.currentBattle.waveIndex;
		const waveSetIndex = Math.ceil(waveIndex / 10) - 1;
		const moneyValue = Math.pow((waveSetIndex + 1 + (0.75 + (((waveIndex - 1) % 10) + 1) / 10)) * 100, 1 + 0.005 * waveSetIndex) * moneyMultiplier;
		return Math.floor(moneyValue / 10) * 10;
	}

	addModifier(modifier: Modifier, ignoreUpdate?: boolean, playSound?: boolean, virtual?: boolean, instant?: boolean): Promise<boolean> {
		return new Promise(resolve => {
			let success = false;
			const soundName = modifier.type.soundName;
			this.validateAchvs(ModifierAchv, modifier);
			const modifiersToRemove: PersistentModifier[] = [];
			const modifierPromises: Promise<boolean>[] = [];
			if (modifier instanceof PersistentModifier) {
				if (modifier instanceof TerastallizeModifier)
					modifiersToRemove.push(...(this.findModifiers(m => m instanceof TerastallizeModifier && m.pokemonId === modifier.pokemonId)));
				if ((modifier as PersistentModifier).add(this.modifiers, !!virtual, this)) {
					if (modifier instanceof PokemonFormChangeItemModifier || modifier instanceof TerastallizeModifier)
						success = modifier.apply([ this.getPokemonById(modifier.pokemonId), true ]);
					if (playSound && !this.sound.get(soundName))
						this.playSound(soundName);
				} else if (!virtual) {
					const defaultModifierType = getDefaultModifierTypeForTier(modifier.type.tier);
					this.queueMessage(`The stack for this item is full.\n You will receive ${defaultModifierType.name} instead.`, null, true);
					return this.addModifier(defaultModifierType.newModifier(), ignoreUpdate, playSound, false, instant).then(success => resolve(success));
				}
				
				for (let rm of modifiersToRemove)
					this.removeModifier(rm);

				if (!ignoreUpdate && !virtual)
					return this.updateModifiers(true, instant).then(() => resolve(success));
			} else if (modifier instanceof ConsumableModifier) {
				if (playSound && !this.sound.get(soundName))
					this.playSound(soundName);

				if (modifier instanceof ConsumablePokemonModifier) {
					for (let p in this.party) {
						const pokemon = this.party[p];

						const args: any[] = [ pokemon ];
						if (modifier instanceof PokemonHpRestoreModifier) {
							if (!(modifier as PokemonHpRestoreModifier).fainted) {
								const hpRestoreMultiplier = new Utils.IntegerHolder(1);
								this.applyModifiers(HealingBoosterModifier, true, hpRestoreMultiplier);
								args.push(hpRestoreMultiplier.value);
							} else
								args.push(1);
						} else if (modifier instanceof FusePokemonModifier)
							args.push(this.getPokemonById(modifier.fusePokemonId) as PlayerPokemon);
							
						if (modifier.shouldApply(args)) {
							const result = modifier.apply(args);
							if (result instanceof Promise)
								modifierPromises.push(result.then(s => success ||= s));
							else
								success ||= result;
						}
					}
					
					return Promise.allSettled([this.party.map(p => p.updateInfo(instant)), ...modifierPromises]).then(() => resolve(success));
				} else {
					const args = [ this ];
					if (modifier.shouldApply(args)) {
						const result = modifier.apply(args);
						if (result instanceof Promise) {
							return result.then(success => resolve(success));
						} else
							success ||= result;
					}
				}
			}

			resolve(success);
		});
	}

	addEnemyModifier(modifier: PersistentModifier, ignoreUpdate?: boolean, instant?: boolean): Promise<void> {
		return new Promise(resolve => {
			const modifiersToRemove: PersistentModifier[] = [];
			if (modifier instanceof TerastallizeModifier)
					modifiersToRemove.push(...(this.findModifiers(m => m instanceof TerastallizeModifier && m.pokemonId === modifier.pokemonId, false)));
			if ((modifier as PersistentModifier).add(this.enemyModifiers, false, this)) {
				if (modifier instanceof PokemonFormChangeItemModifier || modifier instanceof TerastallizeModifier)
					modifier.apply([ this.getPokemonById(modifier.pokemonId), true ]);
				for (let rm of modifiersToRemove)
					this.removeModifier(rm, true);
			}
			if (!ignoreUpdate)
				this.updateModifiers(false, instant).then(() => resolve());
			else
				resolve();
		});
	}

	tryTransferHeldItemModifier(itemModifier: PokemonHeldItemModifier, target: Pokemon, transferStack: boolean, playSound: boolean, instant?: boolean, ignoreUpdate?: boolean): Promise<boolean> {
		return new Promise(resolve => {
			const source = itemModifier.pokemonId ? itemModifier.getPokemon(target.scene) : null;
			const cancelled = new Utils.BooleanHolder(false);
			Utils.executeIf(source && source.isPlayer() !== target.isPlayer(), () => applyAbAttrs(BlockItemTheftAbAttr, source, cancelled)).then(() => {
				if (cancelled.value)
					return resolve(false);
				const newItemModifier = itemModifier.clone() as PokemonHeldItemModifier;
				newItemModifier.pokemonId = target.id;
				const matchingModifier = target.scene.findModifier(m => m instanceof PokemonHeldItemModifier
					&& (m as PokemonHeldItemModifier).matchType(itemModifier) && m.pokemonId === target.id, target.isPlayer()) as PokemonHeldItemModifier;
				let removeOld = true;
				if (matchingModifier) {
					const maxStackCount = matchingModifier.getMaxStackCount(target.scene);
					if (matchingModifier.stackCount >= maxStackCount)
						return resolve(false);
					const countTaken = transferStack ? Math.min(itemModifier.stackCount, maxStackCount - matchingModifier.stackCount) : 1;
					itemModifier.stackCount -= countTaken;
					newItemModifier.stackCount = matchingModifier.stackCount + countTaken;
					removeOld = !itemModifier.stackCount;
				} else if (!transferStack) {
					newItemModifier.stackCount = 1;
					removeOld = !(--itemModifier.stackCount);
				}
				if (!removeOld || !source || this.removeModifier(itemModifier, !source.isPlayer())) {
					const addModifier = () => {
						if (!matchingModifier || this.removeModifier(matchingModifier, !target.isPlayer())) {
							if (target.isPlayer())
								this.addModifier(newItemModifier, ignoreUpdate, playSound, false, instant).then(() => resolve(true));
							else
								this.addEnemyModifier(newItemModifier, ignoreUpdate, instant).then(() => resolve(true));
						} else
							resolve(false);
					};
					if (source && source.isPlayer() !== target.isPlayer() && !ignoreUpdate)
						this.updateModifiers(source.isPlayer(), instant).then(() => addModifier());
					else
						addModifier();
					return;
				}
				resolve(false);
			});
		});
	}

	removePartyMemberModifiers(partyMemberIndex: integer): Promise<void> {
		return new Promise(resolve => {
			const pokemonId = this.getParty()[partyMemberIndex].id;
			const modifiersToRemove = this.modifiers.filter(m => m instanceof PokemonHeldItemModifier && (m as PokemonHeldItemModifier).pokemonId === pokemonId);
			for (let m of modifiersToRemove)
				this.modifiers.splice(this.modifiers.indexOf(m), 1);
			this.updateModifiers().then(() => resolve());
		});
	}

	generateEnemyModifiers(): Promise<void> {
		return new Promise(resolve => {
			if (this.currentBattle.battleSpec === BattleSpec.FINAL_BOSS)
				return resolve();
			const difficultyWaveIndex = this.gameMode.getWaveForDifficulty(this.currentBattle.waveIndex);
			const isFinalBoss = this.gameMode.isWaveFinal(this.currentBattle.waveIndex);
			let chances = Math.ceil(difficultyWaveIndex / 10);
			if (isFinalBoss)
				chances = Math.ceil(chances * 2.5);

			const party = this.getEnemyParty();

			if (this.currentBattle.trainer) {
				const modifiers = this.currentBattle.trainer.genModifiers(party);
				for (let modifier of modifiers)
					this.addEnemyModifier(modifier, true, true);
			}

			party.forEach((enemyPokemon: EnemyPokemon, i: integer) => {
				const isBoss = enemyPokemon.isBoss() || (this.currentBattle.battleType === BattleType.TRAINER && this.currentBattle.trainer.config.isBoss);
				let upgradeChance = 32;
				if (isBoss)
					upgradeChance /= 2;
				if (isFinalBoss)
					upgradeChance /= 8;
				const modifierChance = this.gameMode.getEnemyModifierChance(isBoss);
				let pokemonModifierChance = modifierChance;
				if (this.currentBattle.battleType === BattleType.TRAINER)
					pokemonModifierChance = Math.ceil(pokemonModifierChance * this.currentBattle.trainer.getPartyMemberModifierChanceMultiplier(i));
				let count = 0;
				for (let c = 0; c < chances; c++) {
					if (!Utils.randSeedInt(modifierChance))
						count++;
				}
				if (isBoss)
					count = Math.max(count, Math.floor(chances / 2));
				getEnemyModifierTypesForWave(difficultyWaveIndex, count, [ enemyPokemon ], this.currentBattle.battleType === BattleType.TRAINER ? ModifierPoolType.TRAINER : ModifierPoolType.WILD, upgradeChance)
					.map(mt => mt.newModifier(enemyPokemon).add(this.enemyModifiers, false, this));
			});

			this.updateModifiers(false).then(() => resolve());
		});
	}

	clearEnemyHeldItemModifiers(): void {
		const modifiersToRemove = this.enemyModifiers.filter(m => m instanceof PokemonHeldItemModifier);
		for (let m of modifiersToRemove)
			this.enemyModifiers.splice(this.enemyModifiers.indexOf(m), 1);
		this.updateModifiers(false).then(() => this.updateUIPositions());
	}

	setModifiersVisible(visible: boolean) {
		[ this.modifierBar, this.enemyModifierBar ].map(m => m.setVisible(visible));
	}

	updateModifiers(player?: boolean, instant?: boolean): Promise<void> {
		if (player === undefined)
			player = true;
		return new Promise(resolve => {
			const modifiers = player ? this.modifiers : this.enemyModifiers as PersistentModifier[];
			for (let m = 0; m < modifiers.length; m++) {
				const modifier = modifiers[m];
				if (modifier instanceof PokemonHeldItemModifier && !this.getPokemonById((modifier as PokemonHeldItemModifier).pokemonId))
					modifiers.splice(m--, 1);
			}
			for (let modifier of modifiers) {
				if (modifier instanceof PersistentModifier)
					(modifier as PersistentModifier).virtualStackCount = 0;
			}

			const modifiersClone = modifiers.slice(0);
			for (let modifier of modifiersClone) {
				if (!modifier.getStackCount())
					modifiers.splice(modifiers.indexOf(modifier), 1);
			}

			this.updatePartyForModifiers(player ? this.getParty() : this.getEnemyParty(), instant).then(() => {
				(player ? this.modifierBar : this.enemyModifierBar).updateModifiers(modifiers);
				if (!player)
					this.updateUIPositions();
				resolve();
			});
		});
	}

	updatePartyForModifiers(party: Pokemon[], instant?: boolean): Promise<void> {
		return new Promise(resolve => {
			Promise.allSettled(party.map(p => {
				if (p.scene)
					p.calculateStats();
				return p.updateInfo(instant);
			})).then(() => resolve());
		});
	}

	removeModifier(modifier: PersistentModifier, enemy?: boolean): boolean {
		const modifiers = !enemy ? this.modifiers : this.enemyModifiers;
		const modifierIndex = modifiers.indexOf(modifier);
		if (modifierIndex > -1) {
			modifiers.splice(modifierIndex, 1);
			if (modifier instanceof PokemonFormChangeItemModifier || modifier instanceof TerastallizeModifier)
				modifier.apply([ this.getPokemonById(modifier.pokemonId), false ]);
			return true;
		}

		return false;
	}

	getModifiers(modifierType: { new(...args: any[]): Modifier }, player: boolean = true): PersistentModifier[] {
		return (player ? this.modifiers : this.enemyModifiers).filter(m => m instanceof modifierType);
	}

	findModifiers(modifierFilter: ModifierPredicate, player: boolean = true): PersistentModifier[] {
		return (player ? this.modifiers : this.enemyModifiers).filter(m => (modifierFilter as ModifierPredicate)(m));
	}

	findModifier(modifierFilter: ModifierPredicate, player: boolean = true): PersistentModifier {
		return (player ? this.modifiers : this.enemyModifiers).find(m => (modifierFilter as ModifierPredicate)(m));
	}

	applyModifiers(modifierType: { new(...args: any[]): Modifier }, player: boolean = true, ...args: any[]): PersistentModifier[] {
		const appliedModifiers: PersistentModifier[] = [];
		const modifiers = (player ? this.modifiers : this.enemyModifiers).filter(m => m instanceof modifierType && m.shouldApply(args));
		for (let modifier of modifiers) {
			if (modifier.apply(args)) {
				console.log('Applied', modifier.type.name, !player ? '(enemy)' : '');
				appliedModifiers.push(modifier);
			}
		}

		return appliedModifiers;
	}

	applyModifier(modifierType: { new(...args: any[]): Modifier }, player: boolean = true, ...args: any[]): PersistentModifier {
		const modifiers = (player ? this.modifiers : this.enemyModifiers).filter(m => m instanceof modifierType && m.shouldApply(args));
		for (let modifier of modifiers) {
			if (modifier.apply(args)) {
				console.log('Applied', modifier.type.name, !player ? '(enemy)' : '');
				return modifier;
			}
		}

		return null;
	}

	triggerPokemonFormChange(pokemon: Pokemon, formChangeTriggerType: { new(...args: any[]): SpeciesFormChangeTrigger }, delayed: boolean = false, modal: boolean = false): boolean {
		if (pokemonFormChanges.hasOwnProperty(pokemon.species.speciesId)) {
			const matchingFormChange = pokemonFormChanges[pokemon.species.speciesId].find(fc => fc.findTrigger(formChangeTriggerType) && fc.canChange(pokemon));
			if (matchingFormChange) {
				let phase: Phase;
				if (pokemon instanceof PlayerPokemon && !matchingFormChange.quiet)
					phase = new FormChangePhase(this, pokemon, matchingFormChange, modal);
				else
					phase = new QuietFormChangePhase(this, pokemon, matchingFormChange);
				if (pokemon instanceof PlayerPokemon && !matchingFormChange.quiet && modal)
					this.overridePhase(phase);
				else if (delayed)
					this.pushPhase(phase);
				else
					this.unshiftPhase(phase);
				return true;
			}
		}

		return false;
	}

	validateAchvs(achvType: { new(...args: any[]): Achv }, ...args: any[]): void {
		const filteredAchvs = Object.values(achvs).filter(a => a instanceof achvType);
		for (let achv of filteredAchvs)
			this.validateAchv(achv, args);
	}

	validateAchv(achv: Achv, args?: any[]): boolean {
		if (!this.gameData.achvUnlocks.hasOwnProperty(achv.id) && achv.validate(this, args)) {
			this.gameData.achvUnlocks[achv.id] = new Date().getTime();
			this.ui.achvBar.showAchv(achv);
			if (vouchers.hasOwnProperty(achv.id))
				this.validateVoucher(vouchers[achv.id]);
			return true;
		}

		return false;
	}

	validateVoucher(voucher: Voucher, args?: any[]): boolean {
		if (!this.gameData.voucherUnlocks.hasOwnProperty(voucher.id) && voucher.validate(this, args)) {
			this.gameData.voucherUnlocks[voucher.id] = new Date().getTime();
			this.ui.achvBar.showAchv(voucher);
			this.gameData.voucherCounts[voucher.voucherType]++;
			return true;
		}

		return false;
	}
}<|MERGE_RESOLUTION|>--- conflicted
+++ resolved
@@ -57,11 +57,8 @@
 import { UiTheme } from './enums/ui-theme';
 import { SceneBase } from './scene-base';
 import CandyBar from './ui/candy-bar';
-<<<<<<< HEAD
+import { Variant, variantData } from './data/variant';
 import { Localizable } from './plugins/i18n';
-=======
-import { Variant, variantData } from './data/variant';
->>>>>>> 86da1894
 
 export const bypassLogin = import.meta.env.VITE_BYPASS_LOGIN === "1";
 
