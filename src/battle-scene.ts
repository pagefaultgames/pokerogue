--- conflicted
+++ resolved
@@ -56,11 +56,8 @@
 import * as Overrides from "./overrides";
 import {InputsController} from "./inputs-controller";
 import {UiInputs} from "./ui-inputs";
-<<<<<<< HEAD
 import { MoneyFormat } from "./enums/money-format";
-=======
 import { NewArenaEvent } from "./battle-scene-events";
->>>>>>> a2996cdd
 
 export const bypassLogin = import.meta.env.VITE_BYPASS_LOGIN === "1";
 
