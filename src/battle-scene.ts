import Phaser from "phaser";
import UI from "./ui/ui";
import Pokemon, { EnemyPokemon, PlayerPokemon } from "./field/pokemon";
import PokemonSpecies, { allSpecies, getPokemonSpecies, PokemonSpeciesFilter } from "./data/pokemon-species";
import { Constructor, isNullOrUndefined, randSeedInt } from "#app/utils";
import * as Utils from "./utils";
import { ConsumableModifier, ConsumablePokemonModifier, DoubleBattleChanceBoosterModifier, ExpBalanceModifier, ExpShareModifier, FusePokemonModifier, HealingBoosterModifier, Modifier, ModifierBar, ModifierPredicate, MultipleParticipantExpBonusModifier, overrideHeldItems, overrideModifiers, PersistentModifier, PokemonExpBoosterModifier, PokemonFormChangeItemModifier, PokemonHeldItemModifier, PokemonHpRestoreModifier, PokemonIncrementingStatModifier, TerastallizeModifier, TurnHeldItemTransferModifier } from "./modifier/modifier";
import { PokeballType } from "./data/pokeball";
import { initCommonAnims, initMoveAnim, loadCommonAnimAssets, loadMoveAnimAssets, populateAnims } from "./data/battle-anims";
import { Phase } from "./phase";
import { initGameSpeed } from "./system/game-speed";
import { Arena, ArenaBase } from "./field/arena";
import { GameData } from "./system/game-data";
import { addTextObject, getTextColor, TextStyle } from "./ui/text";
import { allMoves } from "./data/move";
import { getDefaultModifierTypeForTier, getEnemyModifierTypesForWave, getLuckString, getLuckTextTint, getModifierPoolForType, getModifierType, getPartyLuckValue, ModifierPoolType, modifierTypes, PokemonHeldItemModifierType } from "./modifier/modifier-type";
import AbilityBar from "./ui/ability-bar";
<<<<<<< HEAD
import { BlockItemTheftAbAttr, DoubleBattleChanceAbAttr, ChangeMovePriorityAbAttr, PostBattleInitAbAttr, SyncEncounterNatureAbAttr, applyAbAttrs, applyPostBattleInitAbAttrs } from "./data/ability";
import { allAbilities } from "./data/ability";
=======
import { allAbilities, applyAbAttrs, applyPostBattleInitAbAttrs, BlockItemTheftAbAttr, ChangeMovePriorityAbAttr, DoubleBattleChanceAbAttr, PostBattleInitAbAttr } from "./data/ability";
>>>>>>> 9f31e36d
import Battle, { BattleType, FixedBattleConfig } from "./battle";
import { GameMode, GameModes, getGameMode } from "./game-mode";
import FieldSpritePipeline from "./pipelines/field-sprite";
import SpritePipeline from "./pipelines/sprite";
import PartyExpBar from "./ui/party-exp-bar";
import { trainerConfigs, TrainerSlot } from "./data/trainer-config";
import Trainer, { TrainerVariant } from "./field/trainer";
import TrainerData from "./system/trainer-data";
import SoundFade from "phaser3-rex-plugins/plugins/soundfade";
import { pokemonPrevolutions } from "./data/pokemon-evolutions";
import PokeballTray from "./ui/pokeball-tray";
import InvertPostFX from "./pipelines/invert";
import { Achv, achvs, ModifierAchv, MoneyAchv } from "./system/achv";
import { Voucher, vouchers } from "./system/voucher";
import { Gender } from "./data/gender";
import UIPlugin from "phaser3-rex-plugins/templates/ui/ui-plugin";
import { addUiThemeOverrides } from "./ui/ui-theme";
import PokemonData from "./system/pokemon-data";
import { Nature } from "./data/nature";
import { FormChangeItem, pokemonFormChanges, SpeciesFormChange, SpeciesFormChangeManualTrigger, SpeciesFormChangeTimeOfDayTrigger, SpeciesFormChangeTrigger } from "./data/pokemon-forms";
import { FormChangePhase } from "./phases/form-change-phase";
import { getTypeRgb } from "./data/type";
import PokemonSpriteSparkleHandler from "./field/pokemon-sprite-sparkle-handler";
import CharSprite from "./ui/char-sprite";
import DamageNumberHandler from "./field/damage-number-handler";
import PokemonInfoContainer from "./ui/pokemon-info-container";
import { biomeDepths, getBiomeName } from "./data/biomes";
import { SceneBase } from "./scene-base";
import CandyBar from "./ui/candy-bar";
import { Variant, variantData } from "./data/variant";
import { Localizable } from "#app/interfaces/locales";
import Overrides from "#app/overrides";
import { InputsController } from "./inputs-controller";
import { UiInputs } from "./ui-inputs";
import { NewArenaEvent } from "./events/battle-scene";
import { ArenaFlyout } from "./ui/arena-flyout";
import { EaseType } from "#enums/ease-type";
import { BattleSpec } from "#enums/battle-spec";
import { BattleStyle } from "#enums/battle-style";
import { Biome } from "#enums/biome";
import { ExpNotification } from "#enums/exp-notification";
import { MoneyFormat } from "#enums/money-format";
import { Moves } from "#enums/moves";
import { PlayerGender } from "#enums/player-gender";
import { Species } from "#enums/species";
import { UiTheme } from "#enums/ui-theme";
import { TimedEventManager } from "#app/timed-event-manager";
<<<<<<< HEAD
=======
import { PokemonAnimType } from "#enums/pokemon-anim-type";
>>>>>>> 9f31e36d
import i18next from "i18next";
import { TrainerType } from "#enums/trainer-type";
import { battleSpecDialogue } from "./data/dialogue";
import { LoadingScene } from "./loading-scene";
import * as LoggerTools from "./logger"
import { LevelCapPhase } from "./phases/level-cap-phase";
import { LoginPhase } from "./phases/login-phase";
import { MessagePhase } from "./phases/message-phase";
import { MovePhase } from "./phases/move-phase";
import { NewBiomeEncounterPhase } from "./phases/new-biome-encounter-phase";
import { NextEncounterPhase } from "./phases/next-encounter-phase";
import { PokemonAnimPhase } from "./phases/pokemon-anim-phase";
import { QuietFormChangePhase } from "./phases/quiet-form-change-phase";
import { ReturnPhase } from "./phases/return-phase";
import { SelectBiomePhase } from "./phases/select-biome-phase";
import { ShowTrainerPhase } from "./phases/show-trainer-phase";
import { SummonPhase } from "./phases/summon-phase";
import { SwitchPhase } from "./phases/switch-phase";
import { TitlePhase } from "./phases/title-phase";
import { ToggleDoublePositionPhase } from "./phases/toggle-double-position-phase";
import { TurnInitPhase } from "./phases/turn-init-phase";
import { ShopCursorTarget } from "./enums/shop-cursor-target";
<<<<<<< HEAD
import { findBest } from "./logger";
=======
import MysteryEncounter from "./data/mystery-encounters/mystery-encounter";
import { allMysteryEncounters, ANTI_VARIANCE_WEIGHT_MODIFIER, AVERAGE_ENCOUNTERS_PER_RUN_TARGET, BASE_MYSTERY_ENCOUNTER_SPAWN_WEIGHT, MYSTERY_ENCOUNTER_SPAWN_MAX_WEIGHT, mysteryEncountersByBiome, WEIGHT_INCREMENT_ON_SPAWN_MISS } from "./data/mystery-encounters/mystery-encounters";
import { MysteryEncounterSaveData } from "#app/data/mystery-encounters/mystery-encounter-save-data";
import { MysteryEncounterType } from "#enums/mystery-encounter-type";
import { MysteryEncounterTier } from "#enums/mystery-encounter-tier";
import HeldModifierConfig from "#app/interfaces/held-modifier-config";
import { ExpPhase } from "#app/phases/exp-phase";
import { ShowPartyExpBarPhase } from "#app/phases/show-party-exp-bar-phase";
import { MysteryEncounterMode } from "#enums/mystery-encounter-mode";
import { ExpGainsSpeed } from "./enums/exp-gains-speed";
>>>>>>> 9f31e36d

export const bypassLogin = import.meta.env.VITE_BYPASS_LOGIN === "1";

const DEBUG_RNG = false;

const OPP_IVS_OVERRIDE_VALIDATED : integer[] = (
  Array.isArray(Overrides.OPP_IVS_OVERRIDE) ?
    Overrides.OPP_IVS_OVERRIDE :
    new Array(6).fill(Overrides.OPP_IVS_OVERRIDE)
).map(iv => isNaN(iv) || iv === null || iv > 31 ? -1 : iv);

export const startingWave = Overrides.STARTING_WAVE_OVERRIDE || 1;

const expSpriteKeys: string[] = [];

export let starterColors: StarterColors;
interface StarterColors {
    [key: string]: [string, string]
}

export interface PokeballCounts {
    [pb: string]: integer;
}

export type AnySound = Phaser.Sound.WebAudioSound | Phaser.Sound.HTML5AudioSound | Phaser.Sound.NoAudioSound;

export interface InfoToggle {
    toggleInfo(force?: boolean): void;
    isActive(): boolean;
}

export default class BattleScene extends SceneBase {
  public rexUI: UIPlugin;
  public inputController: InputsController;
  public uiInputs: UiInputs;

  public sessionPlayTime: integer | null = null;
  public lastSavePlayTime: integer | null = null;
  public masterVolume: number = 0.5;
  public bgmVolume: number = 1;
  public fieldVolume: number = 1;
  public seVolume: number = 1;
  public uiVolume: number = 1;
  public gameSpeed: integer = 1;
  public damageNumbersMode: integer = 0;
  public reroll: boolean = false;
  public shopCursorTarget: number = ShopCursorTarget.REWARDS;
  public showMovesetFlyout: boolean = true;
  public showTeams: boolean = true;
  public showTeamSprites: boolean = false;
  public showArenaFlyout: boolean = true;
  public showTimeOfDayWidget: boolean = true;
  public timeOfDayAnimation: EaseType = EaseType.NONE;
  public showLevelUpStats: boolean = true;
  public enableTutorials: boolean = import.meta.env.VITE_BYPASS_TUTORIAL === "1";
  public enableMoveInfo: boolean = true;
  public enableRetries: boolean = false;
  public damageDisplay: string = "Off";
  public lazyReloads: boolean = false;
  public menuChangesBiome: boolean = false;
  public showAutosaves: boolean = false;
  public doBiomePanels: boolean = false;
  public disableDailyShinies: boolean = true; // Disables shiny luck in Daily Runs to prevent affecting RNG
  public quickloadDisplayMode: string = "Dailies";
  public waveShinyFlag: boolean = false;
  public waveShinyMinToBreak: integer = 0;
  public waveShinyChecked: boolean = false;
  public tempWaveSeed: string;
  public tempRngCounter: integer = 0;
  public hideIvs: boolean = false;
  /**
   * Determines the condition for a notification should be shown for Candy Upgrades
   * - 0 = 'Off'
   * - 1 = 'Passives Only'
   * - 2 = 'On'
   */
  public candyUpgradeNotification: integer = 0;
  /**
   * Determines what type of notification is used for Candy Upgrades
   * - 0 = 'Icon'
   * - 1 = 'Animation'
   */
  public candyUpgradeDisplay: integer = 0;
  public moneyFormat: MoneyFormat = MoneyFormat.NORMAL;
  public uiTheme: UiTheme = UiTheme.DEFAULT;
  public windowType: integer = 0;
  public experimentalSprites: boolean = false;
  public musicPreference: integer = 0;
  public moveAnimations: boolean = true;
  public expGainsSpeed: ExpGainsSpeed = ExpGainsSpeed.DEFAULT;
  public skipSeenDialogues: boolean = false;
  /**
   * Determines if the egg hatching animation should be skipped
   * - 0 = Never (never skip animation)
   * - 1 = Ask (ask to skip animation when hatching 2 or more eggs)
   * - 2 = Always (automatically skip animation when hatching 2 or more eggs)
   */
  public eggSkipPreference: number = 0;

  /**
     * Defines the experience gain display mode.
     *
     * @remarks
     * The `expParty` can have several modes:
     * - `0` - Default: The normal experience gain display, nothing changed.
     * - `1` - Level Up Notification: Displays the level up in the small frame instead of a message.
     * - `2` - Skip: No level up frame nor message.
     *
     * Modes `1` and `2` are still compatible with stats display, level up, new move, etc.
     * @default 0 - Uses the default normal experience gain display.
     */
  public expParty: ExpNotification = 0;
  public hpBarSpeed: integer = 0;
  public fusionPaletteSwaps: boolean = true;
  public enableTouchControls: boolean = false;
  public enableVibration: boolean = false;
  public showBgmBar: boolean = true;

  /**
   * Determines the selected battle style.
   * - 0 = 'Switch'
   * - 1 = 'Set' - The option to switch the active pokemon at the start of a battle will not display.
   */
  public battleStyle: integer = BattleStyle.SWITCH;

  /**
  * Defines whether or not to show type effectiveness hints
  * - true: No hints
  * - false: Show hints for moves
   */
  public typeHints: boolean = false;

  public disableMenu: boolean = false;

  public gameData: GameData;
  public sessionSlotId: integer;

  /** PhaseQueue: dequeue/remove the first element to get the next phase */
  public phaseQueue: Phase[];
  public conditionalQueue: Array<[() => boolean, Phase]>;
  /** PhaseQueuePrepend: is a temp storage of what will be added to PhaseQueue */
  private phaseQueuePrepend: Phase[];

  /** overrides default of inserting phases to end of phaseQueuePrepend array, useful or inserting Phases "out of order" */
  private phaseQueuePrependSpliceIndex: integer;
  private nextCommandPhaseQueue: Phase[];

  private currentPhase: Phase | null;
  private standbyPhase: Phase | null;
  public field: Phaser.GameObjects.Container;
  public fieldUI: Phaser.GameObjects.Container;
  public charSprite: CharSprite;
  public pbTray: PokeballTray;
  public pbTrayEnemy: PokeballTray;
  public abilityBar: AbilityBar;
  public partyExpBar: PartyExpBar;
  public candyBar: CandyBar;
  public arenaBg: Phaser.GameObjects.Sprite;
  public arenaBgTransition: Phaser.GameObjects.Sprite;
  public arenaPlayer: ArenaBase;
  public arenaPlayerTransition: ArenaBase;
  public arenaEnemy: ArenaBase;
  public arenaNextEnemy: ArenaBase;
  public arena: Arena;
  public gameMode: GameMode;
  public score: integer;
  public lockModifierTiers: boolean;
  public trainer: Phaser.GameObjects.Sprite;
  public lastEnemyTrainer: Trainer | null;
  public currentBattle: Battle;
  public pokeballCounts: PokeballCounts;
  public money: integer;
  public pokemonInfoContainer: PokemonInfoContainer;
  private party: PlayerPokemon[];
  /** Session save data that pertains to Mystery Encounters */
  public mysteryEncounterSaveData: MysteryEncounterSaveData = new MysteryEncounterSaveData();
  /** If the previous wave was a MysteryEncounter, tracks the object with this variable. Mostly used for visual object cleanup */
  public lastMysteryEncounter?: MysteryEncounter;
  /** Combined Biome and Wave count text */
  private biomeWaveText: Phaser.GameObjects.Text;
  private moneyText: Phaser.GameObjects.Text;
  private scoreText: Phaser.GameObjects.Text;
  private luckLabelText: Phaser.GameObjects.Text;
  private luckText: Phaser.GameObjects.Text;
  private modifierBar: ModifierBar;
  private enemyModifierBar: ModifierBar;
  public arenaFlyout: ArenaFlyout;

  public battleRNGState: string;
  public battleBaseRNGState: string;

  private fieldOverlay: Phaser.GameObjects.Rectangle;
  private shopOverlay: Phaser.GameObjects.Rectangle;
  private shopOverlayShown: boolean = false;
  private shopOverlayOpacity: number = .8;

  public modifiers: PersistentModifier[];
  public enemyModifiers: PersistentModifier[];
  public uiContainer: Phaser.GameObjects.Container;
  public ui: UI;

  public seed: string;
  public waveSeed: string;
  public waveCycleOffset: integer;
  public offsetGym: boolean;

  public damageNumberHandler: DamageNumberHandler;
  private spriteSparkleHandler: PokemonSpriteSparkleHandler;

  public fieldSpritePipeline: FieldSpritePipeline;
  public spritePipeline: SpritePipeline;

  private bgm: AnySound;
  private bgmResumeTimer: Phaser.Time.TimerEvent | null;
  private bgmCache: Set<string> = new Set();
  private playTimeTimer: Phaser.Time.TimerEvent;

  public rngCounter: integer = 0;
  public rngSeedOverride: string = "";
  public rngOffset: integer = 0;

  public inputMethod: string;
  private infoToggles: InfoToggle[] = [];

  public eventManager: TimedEventManager;

  /**
   * Allows subscribers to listen for events
   *
   * Current Events:
   * - {@linkcode BattleSceneEventType.MOVE_USED} {@linkcode MoveUsedEvent}
   * - {@linkcode BattleSceneEventType.TURN_INIT} {@linkcode TurnInitEvent}
   * - {@linkcode BattleSceneEventType.TURN_END} {@linkcode TurnEndEvent}
   * - {@linkcode BattleSceneEventType.NEW_ARENA} {@linkcode NewArenaEvent}
   */
  public readonly eventTarget: EventTarget = new EventTarget();

  constructor() {
    super("battle");
    this.phaseQueue = [];
    this.phaseQueuePrepend = [];
    this.conditionalQueue = [];
    this.phaseQueuePrependSpliceIndex = -1;
    this.nextCommandPhaseQueue = [];
    this.updateGameInfo();
  }

  loadPokemonAtlas(key: string, atlasPath: string, experimental?: boolean) {
    if (experimental === undefined) {
      experimental = this.experimentalSprites;
    }
    const variant = atlasPath.includes("variant/") || /_[0-3]$/.test(atlasPath);
    if (experimental) {
      experimental = this.hasExpSprite(key);
    }
    if (variant) {
      atlasPath = atlasPath.replace("variant/", "");
    }
    this.load.atlas(key, `images/pokemon/${variant ? "variant/" : ""}${experimental ? "exp/" : ""}${atlasPath}.png`,  `images/pokemon/${variant ? "variant/" : ""}${experimental ? "exp/" : ""}${atlasPath}.json`);
  }

  async preload() {
    if (DEBUG_RNG) {
      const scene = this;
      const originalRealInRange = Phaser.Math.RND.realInRange;
      Phaser.Math.RND.realInRange = function (min: number, max: number): number {
        const ret = originalRealInRange.apply(this, [ min, max ]);
        const args = [ "RNG", ++scene.rngCounter, ret / (max - min), `min: ${min} / max: ${max}` ];
        scene.setScoreText("RNG: " + this.rngCounter + ")")
        args.push(`seed: ${scene.rngSeedOverride || scene.waveSeed || scene.seed}`);
        if (scene.rngOffset) {
          args.push(`offset: ${scene.rngOffset}`);
        }
        console.log(...args);
        return ret;
      };
    }

    populateAnims();

    await this.initVariantData();
  }

  create() {
    this.scene.remove(LoadingScene.KEY);
    initGameSpeed.apply(this);
    this.inputController = new InputsController(this);
    this.uiInputs = new UiInputs(this, this.inputController);

    this.gameData = new GameData(this);

    addUiThemeOverrides(this);

    this.load.setBaseURL();

    this.spritePipeline = new SpritePipeline(this.game);
    (this.renderer as Phaser.Renderer.WebGL.WebGLRenderer).pipelines.add("Sprite", this.spritePipeline);

    this.fieldSpritePipeline = new FieldSpritePipeline(this.game);
    (this.renderer as Phaser.Renderer.WebGL.WebGLRenderer).pipelines.add("FieldSprite", this.fieldSpritePipeline);
    this.eventManager = new TimedEventManager();

    this.launchBattle();
  }

  update() {
    this.ui?.update();
  }

  launchBattle() {
    this.arenaBg = this.add.sprite(0, 0, "plains_bg");
    this.arenaBg.setName("sprite-arena-bg");
    this.arenaBgTransition = this.add.sprite(0, 0, "plains_bg");
    this.arenaBgTransition.setName("sprite-arena-bg-transition");

    [ this.arenaBgTransition, this.arenaBg ].forEach(a => {
      a.setPipeline(this.fieldSpritePipeline);
      a.setScale(6);
      a.setOrigin(0);
      a.setSize(320, 240);
    });

    const field = this.add.container(0, 0);
    field.setName("field");
    field.setScale(6);

    this.field = field;

    const fieldUI = this.add.container(0, this.game.canvas.height);
    fieldUI.setName("field-ui");
    fieldUI.setDepth(1);
    fieldUI.setScale(6);

    this.fieldUI = fieldUI;

    /*
    const transition = this.make.rexTransitionImagePack({
      x: 0,
      y: 0,
      scale: 6,
      key: "loading_bg",
      origin: { x: 0, y: 0 }
    }, true);

    //@ts-ignore (the defined types in the package are incromplete...)
    transition.transit({
      mode: "blinds",
      ease: "Cubic.easeInOut",
      duration: 1250,
    });
    transition.once("complete", () => {
      transition.destroy();
    });

    this.add.existing(transition);
    */

    const uiContainer = this.add.container(0, 0);
    uiContainer.setName("ui");
    uiContainer.setDepth(2);
    uiContainer.setScale(6);

    this.uiContainer = uiContainer;

    const overlayWidth = this.game.canvas.width / 6;
    const overlayHeight = (this.game.canvas.height / 6) - 48;
    this.fieldOverlay = this.add.rectangle(0, overlayHeight * -1 - 48, overlayWidth, overlayHeight, 0x424242);
    this.fieldOverlay.setName("rect-field-overlay");
    this.fieldOverlay.setOrigin(0, 0);
    this.fieldOverlay.setAlpha(0);
    this.fieldUI.add(this.fieldOverlay);

    this.shopOverlay = this.add.rectangle(0, overlayHeight * -1 - 48, overlayWidth, overlayHeight, 0x070707);
    this.shopOverlay.setName("rect-shop-overlay");
    this.shopOverlay.setOrigin(0, 0);
    this.shopOverlay.setAlpha(0);
    this.fieldUI.add(this.shopOverlay);

    this.modifiers = [];
    this.enemyModifiers = [];

    this.modifierBar = new ModifierBar(this);
    this.modifierBar.setName("modifier-bar");
    this.add.existing(this.modifierBar);
    uiContainer.add(this.modifierBar);

    this.enemyModifierBar = new ModifierBar(this, true);
    this.enemyModifierBar.setName("enemy-modifier-bar");
    this.add.existing(this.enemyModifierBar);
    uiContainer.add(this.enemyModifierBar);

    this.charSprite = new CharSprite(this);
    this.charSprite.setName("sprite-char");
    this.charSprite.setup();

    this.fieldUI.add(this.charSprite);

    this.pbTray = new PokeballTray(this, true);
    this.pbTray.setName("pb-tray");
    this.pbTray.setup();

    this.pbTrayEnemy = new PokeballTray(this, false);
    this.pbTrayEnemy.setName("enemy-pb-tray");
    this.pbTrayEnemy.setup();

    this.fieldUI.add(this.pbTray);
    this.fieldUI.add(this.pbTrayEnemy);

    this.abilityBar = new AbilityBar(this);
    this.abilityBar.setName("ability-bar");
    this.abilityBar.setup();
    this.fieldUI.add(this.abilityBar);

    this.partyExpBar = new PartyExpBar(this);
    this.partyExpBar.setName("party-exp-bar");
    this.partyExpBar.setup();
    this.fieldUI.add(this.partyExpBar);

    this.candyBar = new CandyBar(this);
    this.candyBar.setName("candy-bar");
    this.candyBar.setup();
    this.fieldUI.add(this.candyBar);

    this.biomeWaveText = addTextObject(this, (this.game.canvas.width / 6) - 2, 0, startingWave.toString(), TextStyle.BATTLE_INFO);
    this.biomeWaveText.setName("text-biome-wave");
    this.biomeWaveText.setOrigin(1, 0.5);
    this.fieldUI.add(this.biomeWaveText);

    this.moneyText = addTextObject(this, (this.game.canvas.width / 6) - 2, 0, "", TextStyle.MONEY);
    this.moneyText.setName("text-money");
    this.moneyText.setOrigin(1, 0.5);
    this.fieldUI.add(this.moneyText);

    this.scoreText = addTextObject(this, (this.game.canvas.width / 6) - 2, 0, "", TextStyle.PARTY, { fontSize: "54px" });
    this.scoreText.setName("text-score");
    this.scoreText.setOrigin(1, 0.5);
    this.fieldUI.add(this.scoreText);

    this.luckText = addTextObject(this, (this.game.canvas.width / 6) - 2, 0, "", TextStyle.PARTY, { fontSize: "54px" });
    this.luckText.setName("text-luck");
    this.luckText.setOrigin(1, 0.5);
    this.luckText.setVisible(false);
    this.fieldUI.add(this.luckText);

    this.luckLabelText = addTextObject(this, (this.game.canvas.width / 6) - 2, 0, i18next.t("common:luckIndicator"), TextStyle.PARTY, { fontSize: "54px" });
    this.luckLabelText.setName("text-luck-label");
    this.luckLabelText.setOrigin(1, 0.5);
    this.luckLabelText.setVisible(false);
    this.fieldUI.add(this.luckLabelText);

    this.arenaFlyout = new ArenaFlyout(this);
    this.fieldUI.add(this.arenaFlyout);
    this.fieldUI.moveBelow<Phaser.GameObjects.GameObject>(this.arenaFlyout, this.fieldOverlay);

    this.updateUIPositions();

    this.damageNumberHandler = new DamageNumberHandler();

    this.spriteSparkleHandler = new PokemonSpriteSparkleHandler();
    this.spriteSparkleHandler.setup(this);

    this.pokemonInfoContainer = new PokemonInfoContainer(this, (this.game.canvas.width / 6) + 52, -(this.game.canvas.height / 6) + 66);
    this.pokemonInfoContainer.setup();

    this.fieldUI.add(this.pokemonInfoContainer);

    this.party = [];

    const loadPokemonAssets = [];

    this.arenaPlayer = new ArenaBase(this, true);
    this.arenaPlayer.setName("arena-player");
    this.arenaPlayerTransition = new ArenaBase(this, true);
    this.arenaPlayerTransition.setName("arena-player-transition");
    this.arenaEnemy = new ArenaBase(this, false);
    this.arenaEnemy.setName("arena-enemy");
    this.arenaNextEnemy = new ArenaBase(this, false);
    this.arenaNextEnemy.setName("arena-next-enemy");

    this.arenaBgTransition.setVisible(false);
    this.arenaPlayerTransition.setVisible(false);
    this.arenaNextEnemy.setVisible(false);

    [ this.arenaPlayer, this.arenaPlayerTransition, this.arenaEnemy, this.arenaNextEnemy ].forEach(a => {
      if (a instanceof Phaser.GameObjects.Sprite) {
        a.setOrigin(0, 0);
      }
      field.add(a);
    });

    const trainer = this.addFieldSprite(0, 0, `trainer_${this.gameData.gender === PlayerGender.FEMALE ? "f" : "m"}_back`);
    trainer.setOrigin(0.5, 1);
    trainer.setName("sprite-trainer");

    field.add(trainer);

    this.trainer = trainer;

    this.anims.create({
      key: "prompt",
      frames: this.anims.generateFrameNumbers("prompt", { start: 1, end: 4 }),
      frameRate: 6,
      repeat: -1,
      showOnStart: true
    });

    this.anims.create({
      key: "tera_sparkle",
      frames: this.anims.generateFrameNumbers("tera_sparkle", { start: 0, end: 12 }),
      frameRate: 18,
      repeat: 0,
      showOnStart: true,
      hideOnComplete: true
    });

    this.reset(false, false, true);

    const ui = new UI(this);
    this.uiContainer.add(ui);

    this.ui = ui;

    ui.setup();

    const defaultMoves = [ Moves.TACKLE, Moves.TAIL_WHIP, Moves.FOCUS_ENERGY, Moves.STRUGGLE ];

    Promise.all([
      Promise.all(loadPokemonAssets),
      initCommonAnims(this).then(() => loadCommonAnimAssets(this, true)),
      Promise.all([ Moves.TACKLE, Moves.TAIL_WHIP, Moves.FOCUS_ENERGY, Moves.STRUGGLE ].map(m => initMoveAnim(this, m))).then(() => loadMoveAnimAssets(this, defaultMoves, true)),
      this.initStarterColors()
    ]).then(() => {
      this.pushPhase(new LoginPhase(this));
      this.pushPhase(new TitlePhase(this));

      this.shiftPhase();
    });
  }

  initSession(): void {
    if (this.sessionPlayTime === null) {
      this.sessionPlayTime = 0;
    }
    if (this.lastSavePlayTime === null) {
      this.lastSavePlayTime = 0;
    }

    if (this.playTimeTimer) {
      this.playTimeTimer.destroy();
    }

    this.playTimeTimer = this.time.addEvent({
      delay: Utils.fixedInt(1000),
      repeat: -1,
      callback: () => {
        if (this.gameData) {
          this.gameData.gameStats.playTime++;
        }
        if (this.sessionPlayTime !== null) {
          this.sessionPlayTime++;
        }
        if (this.lastSavePlayTime !== null) {
          this.lastSavePlayTime++;
        }
      }
    });

    this.updateBiomeWaveText();
    this.updateMoneyText();
    this.updateScoreText();
  }

  async initExpSprites(): Promise<void> {
    if (expSpriteKeys.length) {
      return;
    }
    this.cachedFetch("./exp-sprites.json").then(res => res.json()).then(keys => {
      if (Array.isArray(keys)) {
        expSpriteKeys.push(...keys);
      }
      Promise.resolve();
    });
  }

  async initVariantData(): Promise<void> {
    Object.keys(variantData).forEach(key => delete variantData[key]);
    await this.cachedFetch("./images/pokemon/variant/_masterlist.json").then(res => res.json())
      .then(v => {
        Object.keys(v).forEach(k => variantData[k] = v[k]);
        if (this.experimentalSprites) {
          const expVariantData = variantData["exp"];
          const traverseVariantData = (keys: string[]) => {
            let variantTree = variantData;
            let expTree = expVariantData;
            keys.map((k: string, i: integer) => {
              if (i < keys.length - 1) {
                variantTree = variantTree[k];
                expTree = expTree[k];
              } else if (variantTree.hasOwnProperty(k) && expTree.hasOwnProperty(k)) {
                if ([ "back", "female" ].includes(k)) {
                  traverseVariantData(keys.concat(k));
                } else {
                  variantTree[k] = expTree[k];
                }
              }
            });
          };
          Object.keys(expVariantData).forEach(ek => traverseVariantData([ ek ]));
        }
        Promise.resolve();
      });
  }

  cachedFetch(url: string, init?: RequestInit): Promise<Response> {
    const manifest = this.game["manifest"];
    if (manifest) {
      const timestamp = manifest[`/${url.replace("./", "")}`];
      if (timestamp) {
        url += `?t=${timestamp}`;
      }
    }
    return fetch(url, init);
  }

  initStarterColors(): Promise<void> {
    return new Promise(resolve => {
      if (starterColors) {
        return resolve();
      }

      this.cachedFetch("./starter-colors.json").then(res => res.json()).then(sc => {
        starterColors = {};
        Object.keys(sc).forEach(key => {
          starterColors[key] = sc[key];
        });

        /*const loadPokemonAssets: Promise<void>[] = [];

                for (let s of Object.keys(speciesStarters)) {
                    const species = getPokemonSpecies(parseInt(s));
                    loadPokemonAssets.push(species.loadAssets(this, false, 0, false));
                }

                Promise.all(loadPokemonAssets).then(() => {
                    const starterCandyColors = {};
                    const rgbaToHexFunc = (r, g, b) => [r, g, b].map(x => x.toString(16).padStart(2, '0')).join('');

                    for (let s of Object.keys(speciesStarters)) {
                        const species = getPokemonSpecies(parseInt(s));

                        starterCandyColors[species.speciesId] = species.generateCandyColors(this).map(c => rgbaToHexFunc(c[0], c[1], c[2]));
                    }

                    console.log(JSON.stringify(starterCandyColors));

                    resolve();
                });*/

        resolve();
      });
    });
  }

  hasExpSprite(key: string): boolean {
    const keyMatch = /^pkmn__?(back__)?(shiny__)?(female__)?(\d+)(\-.*?)?(?:_[1-3])?$/g.exec(key);
    if (!keyMatch) {
      return false;
    }

    let k = keyMatch[4]!;
    if (keyMatch[2]) {
      k += "s";
    }
    if (keyMatch[1]) {
      k += "b";
    }
    if (keyMatch[3]) {
      k += "f";
    }
    if (keyMatch[5]) {
      k += keyMatch[5];
    }
    if (!expSpriteKeys.includes(k)) {
      return false;
    }
    return true;
  }

  getParty(): PlayerPokemon[] {
    return this.party;
  }

  getPlayerPokemon(): PlayerPokemon | undefined {
    return this.getPlayerField().find(p => p.isActive());
  }

  /**
   * Finds the first {@linkcode Pokemon.isActive() | active PlayerPokemon} that isn't also currently switching out
   * @returns Either the first {@linkcode PlayerPokemon} satisfying, or undefined if no player pokemon on the field satisfy
   */
  getNonSwitchedPlayerPokemon(): PlayerPokemon | undefined {
    return this.getPlayerField().find(p => p.isActive() && p.switchOutStatus === false);
  }

  /**
   * Returns an array of PlayerPokemon of length 1 or 2 depending on if double battles or not
   * @returns array of {@linkcode PlayerPokemon}
   */
  getPlayerField(): PlayerPokemon[] {
    const party = this.getParty();
    return party.slice(0, Math.min(party.length, this.currentBattle?.double ? 2 : 1));
  }

  getEnemyParty(): EnemyPokemon[] {
    return this.currentBattle?.enemyParty || [];
  }

  getEnemyPokemon(): EnemyPokemon | undefined {
    return this.getEnemyField().find(p => p.isActive());
  }

  /**
   * Finds the first {@linkcode Pokemon.isActive() | active EnemyPokemon} pokemon from the enemy that isn't also currently switching out
   * @returns Either the first {@linkcode EnemyPokemon} satisfying, or undefined if no player pokemon on the field satisfy
   */
  getNonSwitchedEnemyPokemon(): EnemyPokemon | undefined {
    return this.getEnemyField().find(p => p.isActive() && p.switchOutStatus === false);
  }

  /**
   * Returns an array of EnemyPokemon of length 1 or 2 depending on if double battles or not
   * @returns array of {@linkcode EnemyPokemon}
   */
  getEnemyField(): EnemyPokemon[] {
    const party = this.getEnemyParty();
    return party.slice(0, Math.min(party.length, this.currentBattle?.double ? 2 : 1));
  }

  getField(activeOnly: boolean = false): Pokemon[] {
    const ret = new Array(4).fill(null);
    const playerField = this.getPlayerField();
    const enemyField = this.getEnemyField();
    ret.splice(0, playerField.length, ...playerField);
    ret.splice(2, enemyField.length, ...enemyField);
    return activeOnly
      ? ret.filter(p => p?.isActive())
      : ret;
  }

  /**
   * Used in doubles battles to redirect moves from one pokemon to another when one faints or is removed from the field
   * @param removedPokemon {@linkcode Pokemon} the pokemon that is being removed from the field (flee, faint), moves to be redirected FROM
   * @param allyPokemon {@linkcode Pokemon} the pokemon that will have the moves be redirected TO
   */
  redirectPokemonMoves(removedPokemon: Pokemon, allyPokemon: Pokemon): void {
    // failsafe: if not a double battle just return
    if (this.currentBattle.double === false) {
      return;
    }
    if (allyPokemon?.isActive(true)) {
      let targetingMovePhase: MovePhase;
      do {
        targetingMovePhase = this.findPhase(mp => mp instanceof MovePhase && mp.targets.length === 1 && mp.targets[0] === removedPokemon.getBattlerIndex() && mp.pokemon.isPlayer() !== allyPokemon.isPlayer()) as MovePhase;
        if (targetingMovePhase && targetingMovePhase.targets[0] !== allyPokemon.getBattlerIndex()) {
          targetingMovePhase.targets[0] = allyPokemon.getBattlerIndex();
        }
      } while (targetingMovePhase);
    }
  }

  /**
   * Returns the ModifierBar of this scene, which is declared private and therefore not accessible elsewhere
   * @param isEnemy Whether to return the enemy's modifier bar
   * @returns {ModifierBar}
   */
  getModifierBar(isEnemy?: boolean): ModifierBar {
    return isEnemy ? this.enemyModifierBar : this.modifierBar;
  }

  // store info toggles to be accessible by the ui
  addInfoToggle(infoToggle: InfoToggle): void {
    this.infoToggles.push(infoToggle);
  }

  // return the stored info toggles; used by ui-inputs
  getInfoToggles(activeOnly: boolean = false): InfoToggle[] {
    return activeOnly ? this.infoToggles.filter(t => t?.isActive()) : this.infoToggles;
  }

  getPokemonById(pokemonId: integer): Pokemon | null {
    const findInParty = (party: Pokemon[]) => party.find(p => p.id === pokemonId);
    return (findInParty(this.getParty()) || findInParty(this.getEnemyParty())) ?? null;
  }

  addPlayerPokemon(species: PokemonSpecies, level: integer, abilityIndex?: integer, formIndex?: integer, gender?: Gender, shiny?: boolean, variant?: Variant, ivs?: integer[], nature?: Nature, dataSource?: Pokemon | PokemonData, postProcess?: (playerPokemon: PlayerPokemon) => void): PlayerPokemon {
    const pokemon = new PlayerPokemon(this, species, level, abilityIndex, formIndex, gender, shiny, variant, ivs, nature, dataSource);
    if (postProcess) {
      postProcess(pokemon);
    }
    pokemon.init();
    return pokemon;
  }

  addEnemyPokemon(species: PokemonSpecies, level: integer, trainerSlot: TrainerSlot, boss: boolean = false, dataSource?: PokemonData, postProcess?: (enemyPokemon: EnemyPokemon) => void): EnemyPokemon {
    if (Overrides.OPP_LEVEL_OVERRIDE > 0) {
      level = Overrides.OPP_LEVEL_OVERRIDE;
    }
    if (Overrides.OPP_SPECIES_OVERRIDE) {
      species = getPokemonSpecies(Overrides.OPP_SPECIES_OVERRIDE);
      // The fact that a Pokemon is a boss or not can change based on its Species and level
      boss = this.getEncounterBossSegments(this.currentBattle.waveIndex, level, species) > 1;
    }

    const pokemon = new EnemyPokemon(this, species, level, trainerSlot, boss, dataSource);

    overrideModifiers(this, false);
    overrideHeldItems(this, pokemon, false);
    if (boss && !dataSource) {
      const secondaryIvs = Utils.getIvsFromId(Utils.randSeedInt(4294967296, undefined, "IVs"));

      for (let s = 0; s < pokemon.ivs.length; s++) {
        pokemon.ivs[s] = Math.round(Phaser.Math.Linear(Math.min(pokemon.ivs[s], secondaryIvs[s]), Math.max(pokemon.ivs[s], secondaryIvs[s]), 0.75));
      }
    }
    if (postProcess) {
      postProcess(pokemon);
    }

    for (let i = 0; i < pokemon.ivs.length; i++) {
      if (OPP_IVS_OVERRIDE_VALIDATED[i] > -1) {
        pokemon.ivs[i] = OPP_IVS_OVERRIDE_VALIDATED[i];
      }
    }

    pokemon.init();
    return pokemon;
  }

  /**
   * Removes a {@linkcode PlayerPokemon} from the party, and clears modifiers for that Pokemon's id
   * Useful for MEs/Challenges that remove Pokemon from the player party temporarily or permanently
   * @param pokemon
   * @param destroy Default true. If true, will destroy the {@linkcode PlayerPokemon} after removing
   */
  removePokemonFromPlayerParty(pokemon: PlayerPokemon, destroy: boolean = true) {
    if (!pokemon) {
      return;
    }

    const partyIndex = this.party.indexOf(pokemon);
    this.party.splice(partyIndex, 1);
    if (destroy) {
      this.field.remove(pokemon, true);
      pokemon.destroy();
    }
    this.updateModifiers(true);
  }

  addPokemonIcon(pokemon: Pokemon, x: number, y: number, originX: number = 0.5, originY: number = 0.5, ignoreOverride: boolean = false): Phaser.GameObjects.Container {
    const container = this.add.container(x, y);
    container.setName(`${pokemon.name}-icon`);

    const icon = this.add.sprite(0, 0, pokemon.getIconAtlasKey(ignoreOverride));
    icon.setName(`sprite-${pokemon.name}-icon`);
    icon.setFrame(pokemon.getIconId(true));
    // Temporary fix to show pokemon's default icon if variant icon doesn't exist
    if (icon.frame.name !== pokemon.getIconId(true)) {
      console.log(`${pokemon.name}'s variant icon does not exist. Replacing with default.`);
      const temp = pokemon.shiny;
      pokemon.shiny = false;
      icon.setTexture(pokemon.getIconAtlasKey(ignoreOverride));
      icon.setFrame(pokemon.getIconId(true));
      pokemon.shiny = temp;
    }
    icon.setOrigin(0.5, 0);

    container.add(icon);

    if (pokemon.isFusion()) {
      const fusionIcon = this.add.sprite(0, 0, pokemon.getFusionIconAtlasKey(ignoreOverride));
      fusionIcon.setName("sprite-fusion-icon");
      fusionIcon.setOrigin(0.5, 0);
      fusionIcon.setFrame(pokemon.getFusionIconId(true));

      const originalWidth = icon.width;
      const originalHeight = icon.height;
      const originalFrame = icon.frame;

      const iconHeight = (icon.frame.cutHeight <= fusionIcon.frame.cutHeight ? Math.ceil : Math.floor)((icon.frame.cutHeight + fusionIcon.frame.cutHeight) / 4);

      // Inefficient, but for some reason didn't work with only the unique properties as part of the name
      const iconFrameId = `${icon.frame.name}f${fusionIcon.frame.name}`;

      if (!icon.frame.texture.has(iconFrameId)) {
        icon.frame.texture.add(iconFrameId, icon.frame.sourceIndex, icon.frame.cutX, icon.frame.cutY, icon.frame.cutWidth, iconHeight);
      }

      icon.setFrame(iconFrameId);

      fusionIcon.y = icon.frame.cutHeight;

      const originalFusionFrame = fusionIcon.frame;

      const fusionIconY = fusionIcon.frame.cutY + icon.frame.cutHeight;
      const fusionIconHeight = fusionIcon.frame.cutHeight - icon.frame.cutHeight;

      // Inefficient, but for some reason didn't work with only the unique properties as part of the name
      const fusionIconFrameId = `${fusionIcon.frame.name}f${icon.frame.name}`;

      if (!fusionIcon.frame.texture.has(fusionIconFrameId)) {
        fusionIcon.frame.texture.add(fusionIconFrameId, fusionIcon.frame.sourceIndex, fusionIcon.frame.cutX, fusionIconY, fusionIcon.frame.cutWidth, fusionIconHeight);
      }
      fusionIcon.setFrame(fusionIconFrameId);

      const frameY = (originalFrame.y + originalFusionFrame.y) / 2;
      icon.frame.y = fusionIcon.frame.y = frameY;

      container.add(fusionIcon);

      if (originX !== 0.5) {
        container.x -= originalWidth * (originX - 0.5);
      }
      if (originY !== 0) {
        container.y -= (originalHeight) * originY;
      }
    } else {
      if (originX !== 0.5) {
        container.x -= icon.width * (originX - 0.5);
      }
      if (originY !== 0) {
        container.y -= icon.height * originY;
      }
    }

    return container;
  }
  addPkIcon(pokemon: PokemonSpecies, form: integer = 0, x: number, y: number, originX: number = 0.5, originY: number = 0.5, ignoreOverride: boolean = false, shiny?: boolean, variant?: integer): Phaser.GameObjects.Container {
    const container = this.add.container(x, y);
    container.setName(`${pokemon.name}-icon`);

    const icon = this.add.sprite(0, 0, pokemon.getIconAtlasKey(form, shiny, variant));
    icon.setName(`sprite-${pokemon.name}-icon`);
    icon.setFrame(pokemon.getIconId(true, form, shiny, variant));
    // Temporary fix to show pokemon's default icon if variant icon doesn't exist
    if (icon.frame.name !== pokemon.getIconId(true, form, shiny, variant)) {
      console.log(`${pokemon.name}'s variant icon does not exist. Replacing with default.`);
      icon.setTexture(pokemon.getIconAtlasKey(0));
      icon.setFrame(pokemon.getIconId(true));
    }
    icon.setOrigin(0.5, 0);

    container.add(icon);

    if (originX !== 0.5) {
      container.x -= icon.width * (originX - 0.5);
    }
    if (originY !== 0) {
      container.y -= icon.height * originY;
    }

    return container;
  }

  setSeed(seed: string): void {
    this.seed = seed;
    this.rngCounter = 0;
    this.waveCycleOffset = this.getGeneratedWaveCycleOffset();
    this.offsetGym = this.gameMode.isClassic && this.getGeneratedOffsetGym();
  }

  /**
   * Generates a random number using the current battle's seed
   *
   * This calls {@linkcode Battle.randSeedInt}(`scene`, {@linkcode range}, {@linkcode min}) in `src/battle.ts`
   * which calls {@linkcode Utils.randSeedInt randSeedInt}({@linkcode range}, {@linkcode min}) in `src/utils.ts`
   *
   * @param range How large of a range of random numbers to choose from. If {@linkcode range} <= 1, returns {@linkcode min}
   * @param min The minimum integer to pick, default `0`
   * @returns A random integer between {@linkcode min} and ({@linkcode min} + {@linkcode range} - 1)
   */
  randBattleSeedInt(range: integer, min: integer = 0, reason?: string): integer {
    return this.currentBattle?.randSeedInt(this, range, min, reason);
  }

  reset(clearScene: boolean = false, clearData: boolean = false, reloadI18n: boolean = false): void {
    if (clearData) {
      this.gameData = new GameData(this);
    }

    this.gameMode = getGameMode(GameModes.CLASSIC);

    this.setSeed(Overrides.SEED_OVERRIDE || Utils.randomString(24));
    console.log("Seed:", this.seed);
    this.resetSeed(); // Properly resets RNG after saving and quitting a session

    this.disableMenu = false;

    this.score = 0;
    this.money = 0;

    this.lockModifierTiers = false;

    this.pokeballCounts = Object.fromEntries(Utils.getEnumValues(PokeballType).filter(p => p <= PokeballType.MASTER_BALL).map(t => [ t, 0 ]));
    this.pokeballCounts[PokeballType.POKEBALL] += 5;
    if (Overrides.POKEBALL_OVERRIDE.active) {
      this.pokeballCounts = Overrides.POKEBALL_OVERRIDE.pokeballs;
    }

    this.modifiers = [];
    this.enemyModifiers = [];
    this.modifierBar.removeAll(true);
    this.enemyModifierBar.removeAll(true);

    for (const p of this.getParty()) {
      p.destroy();
    }
    this.party = [];
    for (const p of this.getEnemyParty()) {
      p.destroy();
    }

    // If this is a ME, clear any residual visual sprites before reloading
    if (this.currentBattle?.mysteryEncounter?.introVisuals) {
      this.field.remove(this.currentBattle.mysteryEncounter?.introVisuals, true);
    }

    //@ts-ignore  - allowing `null` for currentBattle causes a lot of trouble
    this.currentBattle = null; // TODO: resolve ts-ignore

    this.biomeWaveText.setText(startingWave.toString());
    this.biomeWaveText.setVisible(false);

    this.updateMoneyText();
    this.moneyText.setVisible(false);

    this.updateScoreText();
    this.scoreText.setVisible(false);

    [ this.luckLabelText, this.luckText ].map(t => t.setVisible(false));

    this.newArena(Overrides.STARTING_BIOME_OVERRIDE || Biome.TOWN);

    this.field.setVisible(true);

    this.arenaBgTransition.setPosition(0, 0);
    this.arenaPlayer.setPosition(300, 0);
    this.arenaPlayerTransition.setPosition(0, 0);
    [ this.arenaEnemy, this.arenaNextEnemy ].forEach(a => a.setPosition(-280, 0));
    this.arenaNextEnemy.setVisible(false);

    this.arena.init();

    this.trainer.setTexture(`trainer_${this.gameData.gender === PlayerGender.FEMALE ? "f" : "m"}_back`);
    this.trainer.setPosition(406, 186);
    this.trainer.setVisible(true);

    this.mysteryEncounterSaveData = new MysteryEncounterSaveData();

    this.updateGameInfo();

    if (reloadI18n) {
      const localizable: Localizable[] = [
        ...allSpecies,
        ...allMoves,
        ...allAbilities,
        ...Utils.getEnumValues(ModifierPoolType).map(mpt => getModifierPoolForType(mpt)).map(mp => Object.values(mp).flat().map(mt => mt.modifierType).filter(mt => "localize" in mt).map(lpb => lpb as unknown as Localizable)).flat()
      ];
      for (const item of localizable) {
        item.localize();
      }
    }

    if (clearScene) {
      // Reload variant data in case sprite set has changed
      this.initVariantData();

      this.fadeOutBgm(250, false);
      this.tweens.add({
        targets: [ this.uiContainer ],
        alpha: 0,
        duration: 250,
        ease: "Sine.easeInOut",
        onComplete: () => {
          this.clearPhaseQueue();

          this.children.removeAll(true);
          this.game.domContainer.innerHTML = "";
          this.launchBattle();
        }
      });
    }
  }

<<<<<<< HEAD
  generatePokemonForBattle(battle: Battle) {
    var totalBst = 0;
    battle.enemyLevels?.forEach((level, e) => {
      if (true) {
        if (battle.battleType === BattleType.TRAINER) {
          const P = battle.trainer?.genPartyMember(e)
          if (P != undefined) {
            battle.enemyParty[e] = P;
          }
        } else {
          LoggerTools.rarityslot[0] = e
          const enemySpecies = this.randomSpecies(battle.waveIndex, level, true);
          battle.enemyParty[e] = this.addEnemyPokemon(enemySpecies, level, TrainerSlot.NONE, !!this.getEncounterBossSegments(battle.waveIndex, level, enemySpecies));
          if (this.currentBattle.battleSpec === BattleSpec.FINAL_BOSS) {
            battle.enemyParty[e].ivs = new Array(6).fill(31);
          }
          this.getParty().slice(0, !battle.double ? 1 : 2).reverse().forEach(playerPokemon => {
            applyAbAttrs(SyncEncounterNatureAbAttr, playerPokemon, null, undefined, battle.enemyParty[e]);
          });
        }
      }
      const enemyPokemon = battle.enemyParty[e];

      if (enemyPokemon.species.speciesId === Species.ETERNATUS) {
        if (this.gameMode.isClassic && (battle.battleSpec === BattleSpec.FINAL_BOSS || this.gameMode.isWaveFinal(battle.waveIndex))) {
          if (battle.battleSpec !== BattleSpec.FINAL_BOSS) {
            enemyPokemon.formIndex = 1;
          }
          enemyPokemon.setBoss();
        } else if (!(battle.waveIndex % 1000)) {
          enemyPokemon.formIndex = 1;
        }
      }

      totalBst += enemyPokemon.getSpeciesForm().baseTotal;

      console.log(enemyPokemon.name);
    });
  }
  

  doShinyCheck() {
    this.waveShinyChecked = true;
    var r = LoggerTools.runShinyCheck(this, 1, this.currentBattle.waveIndex)
    this.waveShinyFlag = r[0] as boolean;
    this.waveShinyMinToBreak = r[1] as integer;
    if (this.waveShinyFlag) {
      this.arenaFlyout.display2()
    }
    LoggerTools.logLuck(this)
  }

  updateCatchRate() {
    var txt = ["Turn: " + this.currentBattle.turn]
    if (!this.getEnemyField()[0].hasTrainer()) {
      this.getEnemyField().forEach((pk, i) => {
        if (pk.isActive() && pk.hp > 0)
        txt = txt.concat(findBest(this, pk))
      })
    }
    if (txt.length > 2) {
      txt = ["Turn: " + this.currentBattle.turn]
    }
    this.arenaFlyout.updateFieldText()
  
    this.setScoreText(txt.join(" / "))
  }

  newBattle(waveIndex?: integer, battleType?: BattleType, trainerData?: TrainerData, double?: boolean): Battle | null {
=======
  getDoubleBattleChance(newWaveIndex: number, playerField: PlayerPokemon[]) {
    const doubleChance = new Utils.IntegerHolder(newWaveIndex % 10 === 0 ? 32 : 8);
    this.applyModifiers(DoubleBattleChanceBoosterModifier, true, doubleChance);
    playerField.forEach(p => applyAbAttrs(DoubleBattleChanceAbAttr, p, null, false, doubleChance));
    return Math.max(doubleChance.value, 1);
  }

  newBattle(waveIndex?: integer, battleType?: BattleType, trainerData?: TrainerData, double?: boolean, mysteryEncounterType?: MysteryEncounterType): Battle | null {
>>>>>>> 9f31e36d
    const _startingWave = Overrides.STARTING_WAVE_OVERRIDE || startingWave;
    const newWaveIndex = waveIndex || ((this.currentBattle?.waveIndex || (_startingWave - 1)) + 1);
    let newDouble: boolean | undefined;
    let newBattleType: BattleType;
    let newTrainer: Trainer | undefined;

    let battleConfig: FixedBattleConfig | null = null;

    this.resetSeed(newWaveIndex);
    this.waveShinyChecked = false;
    this.waveShinyFlag = false;

    const playerField = this.getPlayerField();

    if (this.gameMode.isFixedBattle(newWaveIndex) && trainerData === undefined) {
      battleConfig = this.gameMode.getFixedBattle(newWaveIndex);
      newDouble = battleConfig.double;
      newBattleType = battleConfig.battleType;
      this.executeWithSeedOffset(() => newTrainer = battleConfig?.getTrainer(this), (battleConfig.seedOffsetWaveIndex || newWaveIndex) << 8);
      if (newTrainer) {
        this.field.add(newTrainer);
      }
    } else {
      if (!this.gameMode.hasTrainers) {
        newBattleType = BattleType.WILD;
      } else if (battleType === undefined) {
        newBattleType = this.gameMode.isWaveTrainer(newWaveIndex, this.arena) ? BattleType.TRAINER : BattleType.WILD;
      } else {
        newBattleType = battleType;
      }

      if (newBattleType === BattleType.TRAINER) {
        const trainerType = this.arena.randomTrainerType(newWaveIndex);
        let doubleTrainer = false;
        if (trainerConfigs[trainerType].doubleOnly) {
          doubleTrainer = true;
        } else if (trainerConfigs[trainerType].hasDouble) {
          const doubleChance = new Utils.IntegerHolder(newWaveIndex % 10 === 0 ? 32 : 8);
          this.applyModifiers(DoubleBattleChanceBoosterModifier, true, doubleChance);
          playerField.forEach(p => applyAbAttrs(DoubleBattleChanceAbAttr, p, null, false, doubleChance));
          doubleTrainer = !Utils.randSeedInt(doubleChance.value, undefined, "Double battle roll");
          // Add a check that special trainers can't be double except for tate and liza - they should use the normal double chance
          if (trainerConfigs[trainerType].trainerTypeDouble && ![ TrainerType.TATE, TrainerType.LIZA ].includes(trainerType)) {
            doubleTrainer = false;
          }
        }
        const variant = doubleTrainer ? TrainerVariant.DOUBLE : (Utils.randSeedInt(2, undefined, "Trainer gender") ? TrainerVariant.FEMALE : TrainerVariant.DEFAULT);
        newTrainer = trainerData !== undefined ? trainerData.toTrainer(this) : new Trainer(this, trainerType, variant);
        this.field.add(newTrainer);
      }

      // Check for mystery encounter
      // Can only occur in place of a standard (non-boss) wild battle, waves 10-180
      if (this.isWaveMysteryEncounter(newBattleType, newWaveIndex, mysteryEncounterType) || newBattleType === BattleType.MYSTERY_ENCOUNTER || !isNullOrUndefined(mysteryEncounterType)) {
        newBattleType = BattleType.MYSTERY_ENCOUNTER;
        // Reset base spawn weight
        this.mysteryEncounterSaveData.encounterSpawnChance = BASE_MYSTERY_ENCOUNTER_SPAWN_WEIGHT;
      } else if (newBattleType === BattleType.WILD) {
        this.mysteryEncounterSaveData.encounterSpawnChance += WEIGHT_INCREMENT_ON_SPAWN_MISS;
      }
    }

    if (double === undefined && newWaveIndex > 1) {
      if (newBattleType === BattleType.WILD && !this.gameMode.isWaveFinal(newWaveIndex)) {
<<<<<<< HEAD
        const doubleChance = new Utils.IntegerHolder(newWaveIndex % 10 === 0 ? 32 : 8);
        this.applyModifiers(DoubleBattleChanceBoosterModifier, true, doubleChance);
        playerField.forEach(p => applyAbAttrs(DoubleBattleChanceAbAttr, p, null, false, doubleChance));
        newDouble = !Utils.randSeedInt(doubleChance.value, undefined, "Double battle roll");
=======
        newDouble = !Utils.randSeedInt(this.getDoubleBattleChance(newWaveIndex, playerField));
>>>>>>> 9f31e36d
      } else if (newBattleType === BattleType.TRAINER) {
        newDouble = newTrainer?.variant === TrainerVariant.DOUBLE;
      }
    } else if (!battleConfig) {
      newDouble = !!double;
    }

    if (Overrides.BATTLE_TYPE_OVERRIDE === "double") {
      newDouble = true;
    }
    /* Override battles into single only if not fighting with trainers */
    if (newBattleType !== BattleType.TRAINER && Overrides.BATTLE_TYPE_OVERRIDE === "single") {
      newDouble = false;
    }

    const lastBattle = this.currentBattle;

    if (lastBattle?.double && !newDouble) {
      this.tryRemovePhase(p => p instanceof SwitchPhase);
    }

    const maxExpLevel = this.getMaxExpLevel();

    this.lastEnemyTrainer = lastBattle?.trainer ?? null;
    this.lastMysteryEncounter = lastBattle?.mysteryEncounter;

    this.executeWithSeedOffset(() => {
      this.currentBattle = new Battle(this.gameMode, newWaveIndex, newBattleType, newTrainer, newDouble);
    }, newWaveIndex << 3, this.waveSeed);
    this.currentBattle.incrementTurn(this);

    if (newBattleType === BattleType.MYSTERY_ENCOUNTER) {
      // Disable double battle on mystery encounters (it may be re-enabled as part of encounter)
      this.currentBattle.double = false;
      // Will generate the actual Mystery Encounter during NextEncounterPhase, to ensure it uses proper biome
      this.currentBattle.mysteryEncounterType = mysteryEncounterType;
    }

    //this.pushPhase(new TrainerMessageTestPhase(this, TrainerType.RIVAL, TrainerType.RIVAL_2, TrainerType.RIVAL_3, TrainerType.RIVAL_4, TrainerType.RIVAL_5, TrainerType.RIVAL_6));

    if (!waveIndex && lastBattle) {
      const isWaveIndexMultipleOfTen = !(lastBattle.waveIndex % 10);
      const isEndlessOrDaily = this.gameMode.hasShortBiomes || this.gameMode.isDaily;
      const isEndlessFifthWave = this.gameMode.hasShortBiomes && (lastBattle.waveIndex % 5) === 0;
      const isWaveIndexMultipleOfFiftyMinusOne = (lastBattle.waveIndex % 50) === 49;
      const isNewBiome = isWaveIndexMultipleOfTen || isEndlessFifthWave || (isEndlessOrDaily && isWaveIndexMultipleOfFiftyMinusOne);
      const resetArenaState = isNewBiome || [BattleType.TRAINER, BattleType.MYSTERY_ENCOUNTER].includes(this.currentBattle.battleType) || this.currentBattle.battleSpec === BattleSpec.FINAL_BOSS;
      this.getEnemyParty().forEach(enemyPokemon => enemyPokemon.destroy());
      this.trySpreadPokerus();
      if (!isNewBiome && (newWaveIndex % 10) === 5) {
        this.arena.updatePoolsForTimeOfDay();
      }
      if (resetArenaState) {
        this.arena.resetArenaEffects();

        playerField.forEach((pokemon, p) => {
          if (pokemon.isOnField()) {
            this.pushPhase(new ReturnPhase(this, p));
          }
        });

        for (const pokemon of this.getParty()) {
          pokemon.resetBattleData();
          applyPostBattleInitAbAttrs(PostBattleInitAbAttr, pokemon);
        }

        if (!this.trainer.visible) {
          this.pushPhase(new ShowTrainerPhase(this));
        }
      }

      for (const pokemon of this.getParty()) {
        this.triggerPokemonFormChange(pokemon, SpeciesFormChangeTimeOfDayTrigger);
      }

      if (!this.gameMode.hasRandomBiomes && !isNewBiome) {
        this.pushPhase(new NextEncounterPhase(this));
      } else {
        this.pushPhase(new SelectBiomePhase(this));
        this.pushPhase(new NewBiomeEncounterPhase(this));

        const newMaxExpLevel = this.getMaxExpLevel();
        if (newMaxExpLevel > maxExpLevel) {
          this.pushPhase(new LevelCapPhase(this));
        }
      }
    }

    this.battleRNGState = Phaser.Math.RND.state()

    console.log(this.battleBaseRNGState, this.battleRNGState)

    return this.currentBattle;
  }

  newArena(biome: Biome): Arena {
    this.arena = new Arena(this, biome, Biome[biome].toLowerCase());
    this.eventTarget.dispatchEvent(new NewArenaEvent());

    this.arenaBg.pipelineData = { terrainColorRatio: this.arena.getBgTerrainColorRatioForBiome() };

    return this.arena;
  }

  updateFieldScale(): Promise<void> {
    return new Promise(resolve => {
      const fieldScale = Math.floor(Math.pow(1 / this.getField(true)
        .map(p => p.getSpriteScale())
        .reduce((highestScale: number, scale: number) => highestScale = Math.max(scale, highestScale), 0), 0.7) * 40
      ) / 40;
      this.setFieldScale(fieldScale).then(() => resolve());
    });
  }

  setFieldScale(scale: number, instant: boolean = false): Promise<void> {
    return new Promise(resolve => {
      scale *= 6;
      if (this.field.scale === scale) {
        return resolve();
      }

      const defaultWidth = this.arenaBg.width * 6;
      const defaultHeight = 132 * 6;
      const scaledWidth = this.arenaBg.width * scale;
      const scaledHeight = 132 * scale;

      this.tweens.add({
        targets: this.field,
        scale: scale,
        x: (defaultWidth - scaledWidth) / 2,
        y: defaultHeight - scaledHeight,
        duration: !instant ? Utils.fixedInt(Math.abs(this.field.scale - scale) * 200) : 0,
        ease: "Sine.easeInOut",
        onComplete: () => resolve()
      });
    });
  }

  getSpeciesFormIndex(species: PokemonSpecies, gender?: Gender, nature?: Nature, ignoreArena?: boolean): integer {
    if (!species.forms?.length) {
      return 0;
    }

    switch (species.speciesId) {
    case Species.UNOWN:
    case Species.SHELLOS:
    case Species.GASTRODON:
    case Species.BASCULIN:
    case Species.DEERLING:
    case Species.SAWSBUCK:
    case Species.FROAKIE:
    case Species.FROGADIER:
    case Species.SCATTERBUG:
    case Species.SPEWPA:
    case Species.VIVILLON:
    case Species.FLABEBE:
    case Species.FLOETTE:
    case Species.FLORGES:
    case Species.FURFROU:
    case Species.PUMPKABOO:
    case Species.GOURGEIST:
    case Species.ORICORIO:
    case Species.MAGEARNA:
    case Species.ZARUDE:
    case Species.SQUAWKABILLY:
    case Species.TATSUGIRI:
    case Species.PALDEA_TAUROS:
      return Utils.randSeedInt(species.forms.length, undefined, "General form selection");
    case Species.PIKACHU:
      return Utils.randSeedInt(8, undefined, "Pikachu form selection");
    case Species.EEVEE:
      return Utils.randSeedInt(2, undefined, "Eevee form selection");
    case Species.GRENINJA:
      return Utils.randSeedInt(2, undefined, "Greninja form selection");
    case Species.ZYGARDE:
      return Utils.randSeedInt(3, undefined, "Zygarde form selection");
    case Species.MINIOR:
      return Utils.randSeedInt(6, undefined, "Minior color selection");
    case Species.ALCREMIE:
      return Utils.randSeedInt(9, undefined, "Alcremie form selection");
    case Species.MEOWSTIC:
    case Species.INDEEDEE:
    case Species.BASCULEGION:
    case Species.OINKOLOGNE:
      return gender === Gender.FEMALE ? 1 : 0;
    case Species.TOXTRICITY:
      const lowkeyNatures = [ Nature.LONELY, Nature.BOLD, Nature.RELAXED, Nature.TIMID, Nature.SERIOUS, Nature.MODEST, Nature.MILD, Nature.QUIET, Nature.BASHFUL, Nature.CALM, Nature.GENTLE, Nature.CAREFUL ];
      if (nature !== undefined && lowkeyNatures.indexOf(nature) > -1) {
        return 1;
      }
      return 0;
    case Species.GIMMIGHOUL:
      // Chest form can only be found in Mysterious Chest Encounter, if this is a game mode with MEs
      if (this.gameMode.hasMysteryEncounters) {
        return 1; // Wandering form
      } else {
        return Utils.randSeedInt(species.forms.length);
      }
    }

    if (ignoreArena) {
      switch (species.speciesId) {
      case Species.BURMY:
      case Species.WORMADAM:
      case Species.ROTOM:
      case Species.LYCANROC:
        return Utils.randSeedInt(species.forms.length, undefined, "Non-area-specific form selection");
      }
      return 0;
    }

    return this.arena.getSpeciesFormIndex(species);
  }

  private getGeneratedOffsetGym(): boolean {
    let ret = false;
    this.executeWithSeedOffset(() => {
      ret = !Utils.randSeedInt(2, undefined, "Random gym offset");
    }, 0, this.seed.toString());
    return ret;
  }

  private getGeneratedWaveCycleOffset(): integer {
    let ret = 0;
    this.executeWithSeedOffset(() => {
      ret = Utils.randSeedInt(8, undefined, "Random day/night cycle offset  5 x") * 5;
    }, 0, this.seed.toString());
    return ret;
  }

  getEncounterBossSegments(waveIndex: integer, level: integer, species?: PokemonSpecies, forceBoss: boolean = false): integer {
    if (Overrides.OPP_HEALTH_SEGMENTS_OVERRIDE > 1) {
      return Overrides.OPP_HEALTH_SEGMENTS_OVERRIDE;
    } else if (Overrides.OPP_HEALTH_SEGMENTS_OVERRIDE === 1) {
      // The rest of the code expects to be returned 0 and not 1 if the enemy is not a boss
      return 0;
    }

    if (this.gameMode.isDaily && this.gameMode.isWaveFinal(waveIndex)) {
      return 5;
    }

    let isBoss: boolean | undefined;
    if (forceBoss || (species && (species.subLegendary || species.legendary || species.mythical))) {
      isBoss = true;
    } else {
      this.executeWithSeedOffset(() => {
        isBoss = waveIndex % 10 === 0 || (this.gameMode.hasRandomBosses && Utils.randSeedInt(100, undefined, "Boss HP segments") < Math.min(Math.max(Math.ceil((waveIndex - 250) / 50), 0) * 2, 30));
      }, waveIndex << 2);
    }
    if (!isBoss) {
      return 0;
    }

    let ret: integer = 2;

    if (level >= 100) {
      ret++;
    }
    if (species) {
      if (species.baseTotal >= 670) {
        ret++;
      }
    }
    ret += Math.floor(waveIndex / 250);

    return ret;
  }

  trySpreadPokerus(): void {
    const party = this.getParty();
    const infectedIndexes: integer[] = [];
    const spread = (index: number, spreadTo: number) => {
      const partyMember = party[index + spreadTo];
      if (!partyMember.pokerus && !Utils.randSeedInt(10, undefined, "Pokerus spread chance")) {
        partyMember.pokerus = true;
        infectedIndexes.push(index + spreadTo);
      }
    };
    party.forEach((pokemon, p) => {
      if (!pokemon.pokerus || infectedIndexes.indexOf(p) > -1) {
        return;
      }

      this.executeWithSeedOffset(() => {
        if (p) {
          spread(p, -1);
        }
        if (p < party.length - 1) {
          spread(p, 1);
        }
      }, this.currentBattle.waveIndex + (p << 8));
    });
  }

  emulateReset(waveIndex?: integer) {
    const wave = waveIndex || this.currentBattle?.waveIndex || 0;
    this.tempWaveSeed = this.waveSeed;
    this.tempRngCounter = this.rngCounter;
    this.waveSeed = Utils.shiftCharCodes(this.seed, wave);
    Phaser.Math.RND.sow([ this.waveSeed ]);
    console.log("Temporarily reset wave RNG");
    this.rngCounter = 0;
    //this.setScoreText("RNG: 0")
  }
  restoreSeed(waveIndex?: integer) {
    const wave = waveIndex || this.currentBattle?.waveIndex || 0;
    this.waveSeed = this.tempWaveSeed;
    Phaser.Math.RND.sow([ this.waveSeed ]);
    console.log("Restored wave RNG");
    this.rngCounter = this.tempRngCounter;
    //this.setScoreText("RNG: 0")
  }

  resetSeed(waveIndex?: integer): void {
    const wave = waveIndex || this.currentBattle?.waveIndex || 0;
    this.waveSeed = Utils.shiftCharCodes(this.seed, wave);
    Phaser.Math.RND.sow([ this.waveSeed ]);
    console.log("Wave Seed:", this.waveSeed, wave);
    this.rngCounter = 0;
    this.battleRNGState = Phaser.Math.RND.state()
    this.battleBaseRNGState = Phaser.Math.RND.state()
  }

  executeWithSeedOffset(func: Function, offset: integer, seedOverride?: string): void {
    if (!func) {
      return;
    }
    const tempRngCounter = this.rngCounter;
    const tempRngOffset = this.rngOffset;
    const tempRngSeedOverride = this.rngSeedOverride;
    const state = Phaser.Math.RND.state();
    Phaser.Math.RND.sow([ Utils.shiftCharCodes(seedOverride || this.seed, offset) ]);
    this.rngCounter = 0;
    this.rngOffset = offset;
    this.rngSeedOverride = seedOverride || "";
    func();
    Phaser.Math.RND.state(state);
    this.rngCounter = tempRngCounter;
    this.rngOffset = tempRngOffset;
    this.rngSeedOverride = tempRngSeedOverride;
  }

  addFieldSprite(x: number, y: number, texture: string | Phaser.Textures.Texture, frame?: string | number, terrainColorRatio: number = 0): Phaser.GameObjects.Sprite {
    const ret = this.add.sprite(x, y, texture, frame);
    ret.setPipeline(this.fieldSpritePipeline);
    if (terrainColorRatio) {
      ret.pipelineData["terrainColorRatio"] = terrainColorRatio;
    }

    return ret;
  }

  addPokemonSprite(pokemon: Pokemon, x: number, y: number, texture: string | Phaser.Textures.Texture, frame?: string | number, hasShadow: boolean = false, ignoreOverride: boolean = false): Phaser.GameObjects.Sprite {
    const ret = this.addFieldSprite(x, y, texture, frame);
    this.initPokemonSprite(ret, pokemon, hasShadow, ignoreOverride);
    return ret;
  }

  initPokemonSprite(sprite: Phaser.GameObjects.Sprite, pokemon?: Pokemon, hasShadow: boolean = false, ignoreOverride: boolean = false): Phaser.GameObjects.Sprite {
    sprite.setPipeline(this.spritePipeline, { tone: [ 0.0, 0.0, 0.0, 0.0 ], hasShadow: hasShadow, ignoreOverride: ignoreOverride, teraColor: pokemon ? getTypeRgb(pokemon.getTeraType()) : undefined });
    this.spriteSparkleHandler.add(sprite);
    return sprite;
  }

  moveBelowOverlay<T extends Phaser.GameObjects.GameObject>(gameObject: T) {
    this.fieldUI.moveBelow<any>(gameObject, this.fieldOverlay);
  }
  processInfoButton(pressed: boolean): void {
    this.arenaFlyout.toggleFlyout(pressed);
  }

  showFieldOverlay(duration: integer): Promise<void> {
    return new Promise(resolve => {
      this.tweens.add({
        targets: this.fieldOverlay,
        alpha: 0.5,
        ease: "Sine.easeOut",
        duration: duration,
        onComplete: () => resolve()
      });
    });
  }

  hideFieldOverlay(duration: integer): Promise<void> {
    return new Promise(resolve => {
      this.tweens.add({
        targets: this.fieldOverlay,
        alpha: 0,
        duration: duration,
        ease: "Cubic.easeIn",
        onComplete: () => resolve()
      });
    });
  }

  updateShopOverlayOpacity(value: number): void {
    this.shopOverlayOpacity = value;

    if (this.shopOverlayShown) {
      this.shopOverlay.setAlpha(this.shopOverlayOpacity);
    }
  }

  showShopOverlay(duration: integer): Promise<void> {
    this.shopOverlayShown = true;
    return new Promise(resolve => {
      this.tweens.add({
        targets: this.shopOverlay,
        alpha: this.shopOverlayOpacity,
        ease: "Sine.easeOut",
        duration,
        onComplete: () => resolve()
      });
    });
  }

  hideShopOverlay(duration: integer): Promise<void> {
    this.shopOverlayShown = false;
    return new Promise(resolve => {
      this.tweens.add({
        targets: this.shopOverlay,
        alpha: 0,
        duration: duration,
        ease: "Cubic.easeIn",
        onComplete: () => resolve()
      });
    });
  }

  showEnemyModifierBar(): void {
    this.enemyModifierBar.setVisible(true);
  }

  hideEnemyModifierBar(): void {
    this.enemyModifierBar.setVisible(false);
  }

  updateBiomeWaveText(): void {
    const isBoss = !(this.currentBattle.waveIndex % 10);
    const biomeString: string = getBiomeName(this.arena.biomeType);
    this.fieldUI.moveAbove(this.biomeWaveText, this.luckText);
    this.biomeWaveText.setText( biomeString + " - " + this.currentBattle.waveIndex.toString());
    this.biomeWaveText.setColor(!isBoss ? "#ffffff" : "#f89890");
    this.biomeWaveText.setShadowColor(!isBoss ? "#636363" : "#984038");
    this.biomeWaveText.setVisible(true);
  }

  updateMoneyText(forceVisible: boolean = true): void {
    if (this.money === undefined) {
      return;
    }
    const formattedMoney = Utils.formatMoney(this.moneyFormat, this.money);
    this.moneyText.setText(i18next.t("battleScene:moneyOwned", { formattedMoney }));
    this.fieldUI.moveAbove(this.moneyText, this.luckText);
    if (forceVisible) {
      this.moneyText.setVisible(true);
    }
  }

  animateMoneyChanged(positiveChange: boolean): void {
    if (this.tweens.getTweensOf(this.moneyText).length > 0) {
      return;
    }
    const deltaScale = this.moneyText.scale * 0.14 * (positiveChange ? 1 : -1);
    this.moneyText.setShadowColor(positiveChange ? "#008000" : "#FF0000");
    this.tweens.add({
      targets: this.moneyText,
      duration: 250,
      scale: this.moneyText.scale + deltaScale,
      loop: 0,
      yoyo: true,
      onComplete: (_) => this.moneyText.setShadowColor(getTextColor(TextStyle.MONEY, true)),
    });
  }

  updateScoreText(): void {
    //this.scoreText.setText(`Score: ${this.score.toString()}`);
    //this.scoreText.setVisible(this.gameMode.isDaily);
  }
  setScoreText(text: string): void {
    if (this.scoreText == undefined)
      return;
    if (this.scoreText.setText == undefined)
      return;
    if (this.scoreText.setVisible == undefined)
      return;
    this.scoreText.setText(text);
    this.scoreText.setVisible(true);
  }

  /**
   * Displays the current luck value.
   * @param duration The time for this label to fade in, if it is not already visible.
   */
  updateAndShowText(duration: number): void {
    const labels = [ this.luckLabelText, this.luckText ];
    labels.forEach(t => t.setAlpha(0));
    const luckValue = getPartyLuckValue(this.getParty());
    this.luckText.setText(getLuckString(luckValue));
    if (luckValue < 14) {
      this.luckText.setTint(getLuckTextTint(luckValue));
    } else {
      this.luckText.setTint(0xffef5c, 0x47ff69, 0x6b6bff, 0xff6969);
    }
    this.luckLabelText.setX((this.game.canvas.width / 6) - 2 - (this.luckText.displayWidth + 2));
    this.tweens.add({
      targets: labels,
      duration: duration,
      alpha: 1,
      onComplete: () => {
        labels.forEach(t => t.setVisible(true));
      }
    });
  }

  hideLuckText(duration: integer): void {
    if (this.reroll) {
      return;
    }
    const labels = [ this.luckLabelText, this.luckText ];
    this.tweens.add({
      targets: labels,
      duration: duration,
      alpha: 0,
      onComplete: () => {
        labels.forEach(l => l.setVisible(false));
      }
    });
  }

  updateUIPositions(): void {
    const enemyModifierCount = this.enemyModifiers.filter(m => m.isIconVisible(this)).length;
    const biomeWaveTextHeight = this.biomeWaveText.getBottomLeft().y - this.biomeWaveText.getTopLeft().y;
    this.biomeWaveText.setY(
      -(this.game.canvas.height / 6) + (enemyModifierCount ? enemyModifierCount <= 12 ? 15 : 24 : 0) + (biomeWaveTextHeight / 2)
    );
    this.moneyText.setY(this.biomeWaveText.y + 10);
    this.scoreText.setY(this.moneyText.y + 10);
    [ this.luckLabelText, this.luckText ].map(l => l.setY((this.scoreText.visible ? this.scoreText : this.moneyText).y + 10));
    const offsetY = (this.scoreText.visible ? this.scoreText : this.moneyText).y + 15;
    this.partyExpBar.setY(offsetY);
    this.candyBar.setY(offsetY + 15);
    this.ui?.achvBar.setY(this.game.canvas.height / 6 + offsetY);
  }

  /**
   * Pushes all {@linkcode Phaser.GameObjects.Text} objects in the top right to the bottom of the canvas
   */
  sendTextToBack(): void {
    this.fieldUI.sendToBack(this.biomeWaveText);
    this.fieldUI.sendToBack(this.moneyText);
    this.fieldUI.sendToBack(this.scoreText);
  }

  addFaintedEnemyScore(enemy: EnemyPokemon): void {
    let scoreIncrease = enemy.getSpeciesForm().getBaseExp() * (enemy.level / this.getMaxExpLevel()) * ((enemy.ivs.reduce((iv: integer, total: integer) => total += iv, 0) / 93) * 0.2 + 0.8);
    this.findModifiers(m => m instanceof PokemonHeldItemModifier && m.pokemonId === enemy.id, false).map(m => scoreIncrease *= (m as PokemonHeldItemModifier).getScoreMultiplier());
    if (enemy.isBoss()) {
      scoreIncrease *= Math.sqrt(enemy.bossSegments);
    }
    this.currentBattle.battleScore += Math.ceil(scoreIncrease);
  }

  getMaxExpLevel(ignoreLevelCap?: boolean): integer {
    if (ignoreLevelCap) {
      return Number.MAX_SAFE_INTEGER;
    }
    const waveIndex = Math.ceil((this.currentBattle?.waveIndex || 1) / 10) * 10;
    const difficultyWaveIndex = this.gameMode.getWaveForDifficulty(waveIndex);
    const baseLevel = (1 + difficultyWaveIndex / 2 + Math.pow(difficultyWaveIndex / 25, 2)) * 1.2;
    return Math.ceil(baseLevel / 2) * 2 + 2;
  }

  randomSpecies(waveIndex: integer, level: integer, fromArenaPool?: boolean, speciesFilter?: PokemonSpeciesFilter, filterAllEvolutions?: boolean): PokemonSpecies {
    if (fromArenaPool) {
      return this.arena.randomSpecies(waveIndex, level, undefined, getPartyLuckValue(this.party));
    }
    LoggerTools.rarities[LoggerTools.rarityslot[0]] = ""
    const filteredSpecies = speciesFilter ? [...new Set(allSpecies.filter(s => s.isCatchable()).filter(speciesFilter).map(s => {
      if (!filterAllEvolutions) {
        while (pokemonPrevolutions.hasOwnProperty(s.speciesId)) {
          s = getPokemonSpecies(pokemonPrevolutions[s.speciesId]);
        }
      }
      return s;
    }))] : allSpecies.filter(s => s.isCatchable());
    return filteredSpecies[Utils.randSeedInt(filteredSpecies.length, undefined, "Random Species")];
  }

  generateRandomBiome(waveIndex: integer): Biome {
    const relWave = waveIndex % 250;
    const biomes = Utils.getEnumValues(Biome).slice(1, Utils.getEnumValues(Biome).filter(b => b >= 40).length * -1);
    const maxDepth = biomeDepths[Biome.END][0] - 2;
    const depthWeights = new Array(maxDepth + 1).fill(null)
      .map((_, i: integer) => ((1 - Math.min(Math.abs((i / (maxDepth - 1)) - (relWave / 250)) + 0.25, 1)) / 0.75) * 250);
    const biomeThresholds: integer[] = [];
    let totalWeight = 0;
    for (const biome of biomes) {
      totalWeight += Math.ceil(depthWeights[biomeDepths[biome][0] - 1] / biomeDepths[biome][1]);
      biomeThresholds.push(totalWeight);
    }

    const randInt = Utils.randSeedInt(totalWeight, undefined, "Random biome");

    for (const biome of biomes) {
      if (randInt < biomeThresholds[biome]) {
        return biome;
      }
    }

    return biomes[Utils.randSeedInt(biomes.length, undefined, "Random biome (initial roll failed)")];
  }

  isBgmPlaying(): boolean {
    return this.bgm && this.bgm.isPlaying;
  }

  playBgm(bgmName?: string, fadeOut?: boolean): void {
    if (bgmName === undefined) {
      bgmName = this.currentBattle?.getBgmOverride(this) || this.arena?.bgm;
    }
    if (this.bgm && bgmName === this.bgm.key) {
      if (!this.bgm.isPlaying) {
        this.bgm.play({
          volume: this.masterVolume * this.bgmVolume
        });
      }
      return;
    }
    if (fadeOut && !this.bgm) {
      fadeOut = false;
    }
    this.bgmCache.add(bgmName);
    this.loadBgm(bgmName);
    let loopPoint = 0;
    loopPoint = bgmName === this.arena.bgm
      ? this.arena.getBgmLoopPoint()
      : this.getBgmLoopPoint(bgmName);
    let loaded = false;
    const playNewBgm = () => {
      this.ui.bgmBar.setBgmToBgmBar(bgmName);
      if (bgmName === null && this.bgm && !this.bgm.pendingRemove) {
        this.bgm.play({
          volume: this.masterVolume * this.bgmVolume
        });
        return;
      }
      if (this.bgm && !this.bgm.pendingRemove && this.bgm.isPlaying) {
        this.bgm.stop();
      }
      this.bgm = this.sound.add(bgmName, { loop: true });
      this.bgm.play({
        volume: this.masterVolume * this.bgmVolume
      });
      if (loopPoint) {
        this.bgm.on("looped", () => this.bgm.play({ seek: loopPoint }));
      }
    };
    this.load.once(Phaser.Loader.Events.COMPLETE, () => {
      loaded = true;
      if (!fadeOut || !this.bgm.isPlaying) {
        playNewBgm();
      }
    });
    if (fadeOut) {
      const onBgmFaded = () => {
        if (loaded && (!this.bgm.isPlaying || this.bgm.pendingRemove)) {
          playNewBgm();
        }
      };
      this.time.delayedCall(this.fadeOutBgm(500, true) ? 750 : 250, onBgmFaded);
    }
    if (!this.load.isLoading()) {
      this.load.start();
    }
  }

  pauseBgm(): boolean {
    if (this.bgm && !this.bgm.pendingRemove && this.bgm.isPlaying) {
      this.bgm.pause();
      return true;
    }
    return false;
  }

  resumeBgm(): boolean {
    if (this.bgm && !this.bgm.pendingRemove && this.bgm.isPaused) {
      this.bgm.resume();
      return true;
    }
    return false;
  }

  updateSoundVolume(): void {
    if (this.sound) {
      for (const sound of this.sound.getAllPlaying() as AnySound[]) {
        if (this.bgmCache.has(sound.key)) {
          sound.setVolume(this.masterVolume * this.bgmVolume);
        } else {
          const soundDetails = sound.key.split("/");
          switch (soundDetails[0]) {

          case "battle_anims":
          case "cry":
            if (soundDetails[1].startsWith("PRSFX- ")) {
              sound.setVolume(this.masterVolume*this.fieldVolume*0.5);
            } else {
              sound.setVolume(this.masterVolume*this.fieldVolume);
            }
            break;
          case "se":
          case "ui":
            sound.setVolume(this.masterVolume*this.seVolume);
          }
        }
      }
    }
  }

  fadeOutBgm(duration: integer = 500, destroy: boolean = true): boolean {
    if (!this.bgm) {
      return false;
    }
    const bgm = this.sound.getAllPlaying().find(bgm => bgm.key === this.bgm.key);
    if (bgm) {
      SoundFade.fadeOut(this, this.bgm, duration, destroy);
      return true;
    }

    return false;
  }

  /**
   * Fades out current track for `delay` ms, then fades in new track.
   * @param newBgmKey
   * @param destroy
   * @param delay
   */
  fadeAndSwitchBgm(newBgmKey: string, destroy: boolean = false, delay: number = 2000) {
    this.fadeOutBgm(delay, destroy);
    this.time.delayedCall(delay, () => {
      this.playBgm(newBgmKey);
    });
  }

  playSound(sound: string | AnySound, config?: object): AnySound {
    const key = typeof sound === "string" ? sound : sound.key;
    config = config ?? {};
    try {
      const keyDetails = key.split("/");
      config["volume"] = config["volume"] ?? 1;
      switch (keyDetails[0]) {
      case "level_up_fanfare":
      case "item_fanfare":
      case "minor_fanfare":
      case "heal":
      case "evolution":
      case "evolution_fanfare":
        // These sounds are loaded in as BGM, but played as sound effects
        // When these sounds are updated in updateVolume(), they are treated as BGM however because they are placed in the BGM Cache through being called by playSoundWithoutBGM()
        config["volume"] *= (this.masterVolume * this.bgmVolume);
        break;
      case "battle_anims":
      case "cry":
        config["volume"] *= (this.masterVolume * this.fieldVolume);
        //PRSFX sound files are unusually loud
        if (keyDetails[1].startsWith("PRSFX- ")) {
          config["volume"] *= 0.5;
        }
        break;
      case "ui":
        //As of, right now this applies to the "select", "menu_open", "error" sound effects
        config["volume"] *= (this.masterVolume * this.uiVolume);
        break;
      case "se":
        config["volume"] *= (this.masterVolume * this.seVolume);
        break;
      }
      this.sound.play(key, config);
      return this.sound.get(key) as AnySound;
    } catch {
      console.log(`${key} not found`);
      return sound as AnySound;
    }
  }

  playSoundWithoutBgm(soundName: string, pauseDuration?: integer): AnySound {
    this.bgmCache.add(soundName);
    const resumeBgm = this.pauseBgm();
    this.playSound(soundName);
    const sound = this.sound.get(soundName) as AnySound;
    if (this.bgmResumeTimer) {
      this.bgmResumeTimer.destroy();
    }
    if (resumeBgm) {
      this.bgmResumeTimer = this.time.delayedCall((pauseDuration || Utils.fixedInt(sound.totalDuration * 1000)), () => {
        this.resumeBgm();
        this.bgmResumeTimer = null;
      });
    }
    return sound;
  }

  getBgmLoopPoint(bgmName: string): number {
    switch (bgmName) {
    case "battle_kanto_champion": //B2W2 Kanto Champion Battle
      return 13.950;
    case "battle_johto_champion": //B2W2 Johto Champion Battle
      return 23.498;
    case "battle_hoenn_champion_g5": //B2W2 Hoenn Champion Battle
      return 11.328;
    case "battle_hoenn_champion_g6": //ORAS Hoenn Champion Battle
      return 11.762;
    case "battle_sinnoh_champion": //B2W2 Sinnoh Champion Battle
      return 12.235;
    case "battle_champion_alder": //BW Unova Champion Battle
      return 27.653;
    case "battle_champion_iris": //B2W2 Unova Champion Battle
      return 10.145;
    case "battle_kalos_champion": //XY Kalos Champion Battle
      return 10.380;
    case "battle_alola_champion": //USUM Alola Champion Battle
      return 13.025;
    case "battle_galar_champion": //SWSH Galar Champion Battle
      return 61.635;
    case "battle_champion_geeta": //SV Champion Geeta Battle
      return 37.447;
    case "battle_champion_nemona": //SV Champion Nemona Battle
      return 14.914;
    case "battle_champion_kieran": //SV Champion Kieran Battle
      return 7.206;
    case "battle_hoenn_elite": //ORAS Elite Four Battle
      return 11.350;
    case "battle_unova_elite": //BW Elite Four Battle
      return 17.730;
    case "battle_kalos_elite": //XY Elite Four Battle
      return 12.340;
    case "battle_alola_elite": //SM Elite Four Battle
      return 19.212;
    case "battle_galar_elite": //SWSH League Tournament Battle
      return 164.069;
    case "battle_paldea_elite": //SV Elite Four Battle
      return 12.770;
    case "battle_bb_elite": //SV BB League Elite Four Battle
      return 19.434;
    case "battle_final_encounter": //PMD RTDX Rayquaza's Domain
      return 19.159;
    case "battle_final": //BW Ghetsis Battle
      return 16.453;
    case "battle_kanto_gym": //B2W2 Kanto Gym Battle
      return 13.857;
    case "battle_johto_gym": //B2W2 Johto Gym Battle
      return 12.911;
    case "battle_hoenn_gym": //B2W2 Hoenn Gym Battle
      return 12.379;
    case "battle_sinnoh_gym": //B2W2 Sinnoh Gym Battle
      return 13.122;
    case "battle_unova_gym": //BW Unova Gym Battle
      return 19.145;
    case "battle_kalos_gym": //XY Kalos Gym Battle
      return 44.810;
    case "battle_galar_gym": //SWSH Galar Gym Battle
      return 171.262;
    case "battle_paldea_gym": //SV Paldea Gym Battle
      return 127.489;
    case "battle_legendary_kanto": //XY Kanto Legendary Battle
      return 32.966;
    case "battle_legendary_raikou": //HGSS Raikou Battle
      return 12.632;
    case "battle_legendary_entei": //HGSS Entei Battle
      return 2.905;
    case "battle_legendary_suicune": //HGSS Suicune Battle
      return 12.636;
    case "battle_legendary_lugia": //HGSS Lugia Battle
      return 19.770;
    case "battle_legendary_ho_oh": //HGSS Ho-oh Battle
      return 17.668;
    case "battle_legendary_regis_g5": //B2W2 Legendary Titan Battle
      return 49.500;
    case "battle_legendary_regis_g6": //ORAS Legendary Titan Battle
      return 21.130;
    case "battle_legendary_gro_kyo": //ORAS Groudon & Kyogre Battle
      return 10.547;
    case "battle_legendary_rayquaza": //ORAS Rayquaza Battle
      return 10.495;
    case "battle_legendary_deoxys": //ORAS Deoxys Battle
      return 13.333;
    case "battle_legendary_lake_trio": //ORAS Lake Guardians Battle
      return 16.887;
    case "battle_legendary_sinnoh": //ORAS Sinnoh Legendary Battle
      return 22.770;
    case "battle_legendary_dia_pal": //ORAS Dialga & Palkia Battle
      return 16.009;
    case "battle_legendary_origin_forme": //LA Origin Dialga & Palkia Battle
      return 18.961;
    case "battle_legendary_giratina": //ORAS Giratina Battle
      return 10.451;
    case "battle_legendary_arceus": //HGSS Arceus Battle
      return 9.595;
    case "battle_legendary_unova": //BW Unova Legendary Battle
      return 13.855;
    case "battle_legendary_kyurem": //BW Kyurem Battle
      return 18.314;
    case "battle_legendary_res_zek": //BW Reshiram & Zekrom Battle
      return 18.329;
    case "battle_legendary_xern_yvel": //XY Xerneas & Yveltal Battle
      return 26.468;
    case "battle_legendary_tapu": //SM Tapu Battle
      return 0.000;
    case "battle_legendary_sol_lun": //SM Solgaleo & Lunala Battle
      return 6.525;
    case "battle_legendary_ub": //SM Ultra Beast Battle
      return 9.818;
    case "battle_legendary_dusk_dawn": //USUM Dusk Mane & Dawn Wings Necrozma Battle
      return 5.211;
    case "battle_legendary_ultra_nec": //USUM Ultra Necrozma Battle
      return 10.344;
    case "battle_legendary_zac_zam": //SWSH Zacian & Zamazenta Battle
      return 11.424;
    case "battle_legendary_glas_spec": //SWSH Glastrier & Spectrier Battle
      return 12.503;
    case "battle_legendary_calyrex": //SWSH Calyrex Battle
      return 50.641;
    case "battle_legendary_riders": //SWSH Ice & Shadow Rider Calyrex Battle
      return 18.155;
    case "battle_legendary_birds_galar": //SWSH Galarian Legendary Birds Battle
      return 0.175;
    case "battle_legendary_ruinous": //SV Treasures of Ruin Battle
      return 6.333;
    case "battle_legendary_kor_mir": //SV Depths of Area Zero Battle
      return 6.442;
    case "battle_legendary_loyal_three": //SV Loyal Three Battle
      return 6.500;
    case "battle_legendary_ogerpon": //SV Ogerpon Battle
      return 14.335;
    case "battle_legendary_terapagos": //SV Terapagos Battle
      return 24.377;
    case "battle_legendary_pecharunt": //SV Pecharunt Battle
      return 6.508;
    case "battle_rival": //BW Rival Battle
      return 14.110;
    case "battle_rival_2": //BW N Battle
      return 17.714;
    case "battle_rival_3": //BW Final N Battle
      return 17.586;
    case "battle_trainer": //BW Trainer Battle
      return 13.686;
    case "battle_wild": //BW Wild Battle
      return 12.703;
    case "battle_wild_strong": //BW Strong Wild Battle
      return 13.940;
    case "end_summit": //PMD RTDX Sky Tower Summit
      return 30.025;
    case "battle_rocket_grunt": //HGSS Team Rocket Battle
      return 12.707;
    case "battle_aqua_magma_grunt": //ORAS Team Aqua & Magma Battle
      return 12.062;
    case "battle_galactic_grunt": //BDSP Team Galactic Battle
      return 13.043;
    case "battle_plasma_grunt": //BW Team Plasma Battle
      return 12.974;
    case "battle_flare_grunt": //XY Team Flare Battle
      return 4.228;
    case "battle_aether_grunt": // SM Aether Foundation Battle
      return 16.00;
    case "battle_skull_grunt": // SM Team Skull Battle
      return 20.87;
    case "battle_macro_grunt": // SWSH Trainer Battle
      return 11.56;
    case "battle_star_grunt": //SV Team Star Battle
      return 133.362;
    case "battle_galactic_admin": //BDSP Team Galactic Admin Battle
      return 11.997;
    case "battle_skull_admin": //SM Team Skull Admin Battle
      return 15.463;
    case "battle_oleana": //SWSH Oleana Battle
      return 14.110;
    case "battle_star_admin": //SV Team Star Boss Battle
      return 9.493;
    case "battle_rocket_boss": //USUM Giovanni Battle
      return 9.115;
    case "battle_aqua_magma_boss": //ORAS Archie & Maxie Battle
      return 14.847;
    case "battle_galactic_boss": //BDSP Cyrus Battle
      return 106.962;
    case "battle_plasma_boss": //B2W2 Ghetsis Battle
      return 25.624;
    case "battle_flare_boss": //XY Lysandre Battle
      return 8.085;
    case "battle_aether_boss": //SM Lusamine Battle
      return 11.33;
    case "battle_skull_boss": //SM Guzma Battle
      return 13.13;
    case "battle_macro_boss": //SWSH Rose Battle
      return 11.42;
    case "battle_star_boss": //SV Cassiopeia Battle
      return 25.764;
    case "mystery_encounter_gen_5_gts": // BW GTS
      return 8.52;
    case "mystery_encounter_gen_6_gts": // XY GTS
      return 9.24;
    case "mystery_encounter_fun_and_games": // EoS Guildmaster Wigglytuff
      return 4.78;
    case "mystery_encounter_weird_dream": // EoS Temporal Spire
      return 41.42;
    case "mystery_encounter_delibirdy": // Firel Delibirdy
      return 82.28;
    }

    return 0;
  }

  toggleInvert(invert: boolean): void {
    if (invert) {
      this.cameras.main.setPostPipeline(InvertPostFX);
    } else {
      this.cameras.main.removePostPipeline("InvertPostFX");
    }
  }

  /* Phase Functions */
  getCurrentPhase(): Phase | null {
    return this.currentPhase;
  }

  getStandbyPhase(): Phase | null {
    return this.standbyPhase;
  }


  /**
   * Adds a phase to the conditional queue and ensures it is executed only when the specified condition is met.
   *
   * This method allows deferring the execution of a phase until certain conditions are met, which is useful for handling
   * situations like abilities and entry hazards that depend on specific game states.
   *
   * @param {Phase} phase - The phase to be added to the conditional queue.
   * @param {() => boolean} condition - A function that returns a boolean indicating whether the phase should be executed.
   *
   */
  pushConditionalPhase(phase: Phase, condition: () => boolean): void {
    this.conditionalQueue.push([condition, phase]);
  }

  /**
   * Adds a phase to nextCommandPhaseQueue, as long as boolean passed in is false
   * @param phase {@linkcode Phase} the phase to add
   * @param defer boolean on which queue to add to, defaults to false, and adds to phaseQueue
   */
  pushPhase(phase: Phase, defer: boolean = false): void {
    (!defer ? this.phaseQueue : this.nextCommandPhaseQueue).push(phase);
  }

  /**
   * Adds Phase to the end of phaseQueuePrepend, or at phaseQueuePrependSpliceIndex
   * @param phase {@linkcode Phase} the phase to add
   */
  unshiftPhase(phase: Phase): void {
    if (this.phaseQueuePrependSpliceIndex === -1) {
      this.phaseQueuePrepend.push(phase);
    } else {
      this.phaseQueuePrepend.splice(this.phaseQueuePrependSpliceIndex, 0, phase);
    }
  }

  /**
   * Clears the phaseQueue
   */
  clearPhaseQueue(): void {
    this.phaseQueue.splice(0, this.phaseQueue.length);
  }

  /**
   * Used by function unshiftPhase(), sets index to start inserting at current length instead of the end of the array, useful if phaseQueuePrepend gets longer with Phases
   */
  setPhaseQueueSplice(): void {
    this.phaseQueuePrependSpliceIndex = this.phaseQueuePrepend.length;
  }

  /**
   * Resets phaseQueuePrependSpliceIndex to -1, implies that calls to unshiftPhase will insert at end of phaseQueuePrepend
   */
  clearPhaseQueueSplice(): void {
    this.phaseQueuePrependSpliceIndex = -1;
  }

  /**
   * Is called by each Phase implementations "end()" by default
   * We dump everything from phaseQueuePrepend to the start of of phaseQueue
   * then removes first Phase and starts it
   */
  shiftPhase(): void {
    if (this.standbyPhase) {
      this.currentPhase = this.standbyPhase;
      this.standbyPhase = null;
      return;
    }

    if (this.phaseQueuePrependSpliceIndex > -1) {
      this.clearPhaseQueueSplice();
    }
    if (this.phaseQueuePrepend.length) {
      while (this.phaseQueuePrepend.length) {
        const poppedPhase = this.phaseQueuePrepend.pop();
        if (poppedPhase) {
          this.phaseQueue.unshift(poppedPhase);
        }
      }
    }
    if (!this.phaseQueue.length) {
      this.populatePhaseQueue();
      // Clear the conditionalQueue if there are no phases left in the phaseQueue
      this.conditionalQueue = [];
    }

    this.currentPhase = this.phaseQueue.shift() ?? null;

    // Check if there are any conditional phases queued
    if (this.conditionalQueue?.length) {
      // Retrieve the first conditional phase from the queue
      const conditionalPhase = this.conditionalQueue.shift();
      // Evaluate the condition associated with the phase
      if (conditionalPhase?.[0]()) {
        // If the condition is met, add the phase to the phase queue
        this.pushPhase(conditionalPhase[1]);
      } else if (conditionalPhase) {
        // If the condition is not met, re-add the phase back to the front of the conditional queue
        this.conditionalQueue.unshift(conditionalPhase);
      } else {
        console.warn("condition phase is undefined/null!", conditionalPhase);
      }
    }

    this.currentPhase?.start();
  }

  overridePhase(phase: Phase): boolean {
    if (this.standbyPhase) {
      return false;
    }

    this.standbyPhase = this.currentPhase;
    this.currentPhase = phase;
    phase.start();

    return true;
  }

  /**
   * Find a specific {@linkcode Phase} in the phase queue.
   *
   * @param phaseFilter filter function to use to find the wanted phase
   * @returns the found phase or undefined if none found
   */
  findPhase<P extends Phase = Phase>(phaseFilter: (phase: P) => boolean): P | undefined {
    return this.phaseQueue.find(phaseFilter) as P;
  }

  tryReplacePhase(phaseFilter: (phase: Phase) => boolean, phase: Phase): boolean {
    const phaseIndex = this.phaseQueue.findIndex(phaseFilter);
    if (phaseIndex > -1) {
      this.phaseQueue[phaseIndex] = phase;
      return true;
    }
    return false;
  }

  tryRemovePhase(phaseFilter: (phase: Phase) => boolean): boolean {
    const phaseIndex = this.phaseQueue.findIndex(phaseFilter);
    if (phaseIndex > -1) {
      this.phaseQueue.splice(phaseIndex, 1);
      return true;
    }
    return false;
  }

  pushMovePhase(movePhase: MovePhase, priorityOverride?: integer): void {
    const movePriority = new Utils.IntegerHolder(priorityOverride !== undefined ? priorityOverride : movePhase.move.getMove().priority);
    applyAbAttrs(ChangeMovePriorityAbAttr, movePhase.pokemon, null, false, movePhase.move.getMove(), movePriority);
    const lowerPriorityPhase = this.phaseQueue.find(p => p instanceof MovePhase && p.move.getMove().priority < movePriority.value);
    if (lowerPriorityPhase) {
      this.phaseQueue.splice(this.phaseQueue.indexOf(lowerPriorityPhase), 0, movePhase);
    } else {
      this.pushPhase(movePhase);
    }
  }

  /**
   * Tries to add the input phase to index before target phase in the phaseQueue, else simply calls unshiftPhase()
   * @param phase {@linkcode Phase} the phase to be added
   * @param targetPhase {@linkcode Phase} the type of phase to search for in phaseQueue
   * @returns boolean if a targetPhase was found and added
   */
  prependToPhase(phase: Phase, targetPhase: Constructor<Phase>): boolean {
    const targetIndex = this.phaseQueue.findIndex(ph => ph instanceof targetPhase);

    if (targetIndex !== -1) {
      this.phaseQueue.splice(targetIndex, 0, phase);
      return true;
    } else {
      this.unshiftPhase(phase);
      return false;
    }
  }

  /**
   * Adds a MessagePhase, either to PhaseQueuePrepend or nextCommandPhaseQueue
   * @param message string for MessagePhase
   * @param callbackDelay optional param for MessagePhase constructor
   * @param prompt optional param for MessagePhase constructor
   * @param promptDelay optional param for MessagePhase constructor
   * @param defer boolean for which queue to add it to, false -> add to PhaseQueuePrepend, true -> nextCommandPhaseQueue
   */
  queueMessage(message: string, callbackDelay?: integer | null, prompt?: boolean | null, promptDelay?: integer | null, defer?: boolean | null) {
    const phase = new MessagePhase(this, message, callbackDelay, prompt, promptDelay);
    if (!defer) {
      // adds to the end of PhaseQueuePrepend
      this.unshiftPhase(phase);
    } else {
      //remember that pushPhase adds it to nextCommandPhaseQueue
      this.pushPhase(phase);
    }
  }

  /**
   * Moves everything from nextCommandPhaseQueue to phaseQueue (keeping order)
   */
  populatePhaseQueue(): void {
    if (this.nextCommandPhaseQueue.length) {
      this.phaseQueue.push(...this.nextCommandPhaseQueue);
      this.nextCommandPhaseQueue.splice(0, this.nextCommandPhaseQueue.length);
    }
    this.phaseQueue.push(new TurnInitPhase(this));
  }

  addMoney(amount: integer): void {
    this.money = Math.min(this.money + amount, Number.MAX_SAFE_INTEGER);
    this.updateMoneyText();
    this.animateMoneyChanged(true);
    this.validateAchvs(MoneyAchv);
  }

  getWaveMoneyAmount(moneyMultiplier: number): integer {
    const waveIndex = this.currentBattle.waveIndex;
    const waveSetIndex = Math.ceil(waveIndex / 10) - 1;
    const moneyValue = Math.pow((waveSetIndex + 1 + (0.75 + (((waveIndex - 1) % 10) + 1) / 10)) * 100, 1 + 0.005 * waveSetIndex) * moneyMultiplier;
    return Math.floor(moneyValue / 10) * 10;
  }

  addModifier(modifier: Modifier | null, ignoreUpdate?: boolean, playSound?: boolean, virtual?: boolean, instant?: boolean): Promise<boolean> {
    if (!modifier) {
      return Promise.resolve(false);
    }
    return new Promise(resolve => {
      let success = false;
      const soundName = modifier.type.soundName;
      this.validateAchvs(ModifierAchv, modifier);
      const modifiersToRemove: PersistentModifier[] = [];
      const modifierPromises: Promise<boolean>[] = [];
      if (modifier instanceof PersistentModifier) {
        if (modifier instanceof TerastallizeModifier) {
          modifiersToRemove.push(...(this.findModifiers(m => m instanceof TerastallizeModifier && m.pokemonId === modifier.pokemonId)));
        }
        if ((modifier as PersistentModifier).add(this.modifiers, !!virtual, this)) {
          if (modifier instanceof PokemonFormChangeItemModifier || modifier instanceof TerastallizeModifier) {
            success = modifier.apply([ this.getPokemonById(modifier.pokemonId), true ]);
          }
          if (playSound && !this.sound.get(soundName)) {
            this.playSound(soundName);
          }
        } else if (!virtual) {
          const defaultModifierType = getDefaultModifierTypeForTier(modifier.type.tier);
          this.queueMessage(i18next.t("battle:itemStackFull", { fullItemName: modifier.type.name, itemName: defaultModifierType.name }), undefined, true);
          return this.addModifier(defaultModifierType.newModifier(), ignoreUpdate, playSound, false, instant).then(success => resolve(success));
        }

        for (const rm of modifiersToRemove) {
          this.removeModifier(rm);
        }

        if (!ignoreUpdate && !virtual) {
          return this.updateModifiers(true, instant).then(() => resolve(success));
        }
      } else if (modifier instanceof ConsumableModifier) {
        if (playSound && !this.sound.get(soundName)) {
          this.playSound(soundName);
        }

        if (modifier instanceof ConsumablePokemonModifier) {
          for (const p in this.party) {
            const pokemon = this.party[p];

            const args: any[] = [ pokemon ];
            if (modifier instanceof PokemonHpRestoreModifier) {
              if (!(modifier as PokemonHpRestoreModifier).fainted) {
                const hpRestoreMultiplier = new Utils.IntegerHolder(1);
                this.applyModifiers(HealingBoosterModifier, true, hpRestoreMultiplier);
                args.push(hpRestoreMultiplier.value);
              } else {
                args.push(1);
              }
            } else if (modifier instanceof FusePokemonModifier) {
              args.push(this.getPokemonById(modifier.fusePokemonId) as PlayerPokemon);
            }

            if (modifier.shouldApply(args)) {
              const result = modifier.apply(args);
              if (result instanceof Promise) {
                modifierPromises.push(result.then(s => success ||= s));
              } else {
                success ||= result;
              }
            }
          }

          return Promise.allSettled([this.party.map(p => p.updateInfo(instant)), ...modifierPromises]).then(() => resolve(success));
        } else {
          const args = [ this ];
          if (modifier.shouldApply(args)) {
            const result = modifier.apply(args);
            if (result instanceof Promise) {
              return result.then(success => resolve(success));
            } else {
              success ||= result;
            }
          }
        }
      }

      resolve(success);
    });
  }

  addEnemyModifier(modifier: PersistentModifier, ignoreUpdate?: boolean, instant?: boolean): Promise<void> {
    return new Promise(resolve => {
      const modifiersToRemove: PersistentModifier[] = [];
      if (modifier instanceof TerastallizeModifier) {
        modifiersToRemove.push(...(this.findModifiers(m => m instanceof TerastallizeModifier && m.pokemonId === modifier.pokemonId, false)));
      }
      if ((modifier as PersistentModifier).add(this.enemyModifiers, false, this)) {
        if (modifier instanceof PokemonFormChangeItemModifier || modifier instanceof TerastallizeModifier) {
          modifier.apply([ this.getPokemonById(modifier.pokemonId), true ]);
        }
        for (const rm of modifiersToRemove) {
          this.removeModifier(rm, true);
        }
      }
      if (!ignoreUpdate) {
        this.updateModifiers(false, instant).then(() => resolve());
      } else {
        resolve();
      }
    });
  }

  /**
   * Try to transfer a held item to another pokemon.
   * If the recepient already has the maximum amount allowed for this item, the transfer is cancelled.
   * The quantity to transfer is automatically capped at how much the recepient can take before reaching the maximum stack size for the item.
   * A transfer that moves a quantity smaller than what is specified in the transferQuantity parameter is still considered successful.
   * @param itemModifier {@linkcode PokemonHeldItemModifier} item to transfer (represents the whole stack)
   * @param target {@linkcode Pokemon} pokemon recepient in this transfer
   * @param playSound {boolean}
   * @param transferQuantity {@linkcode integer} how many items of the stack to transfer. Optional, defaults to 1
   * @param instant {boolean}
   * @param ignoreUpdate {boolean}
   * @returns true if the transfer was successful
   */
  tryTransferHeldItemModifier(itemModifier: PokemonHeldItemModifier, target: Pokemon, playSound: boolean, transferQuantity: integer = 1, instant?: boolean, ignoreUpdate?: boolean): Promise<boolean> {
    return new Promise(resolve => {
      const source = itemModifier.pokemonId ? itemModifier.getPokemon(target.scene) : null;
      const cancelled = new Utils.BooleanHolder(false);
      Utils.executeIf(!!source && source.isPlayer() !== target.isPlayer(), () => applyAbAttrs(BlockItemTheftAbAttr, source! /* checked in condition*/, cancelled)).then(() => {
        if (cancelled.value) {
          return resolve(false);
        }
        const newItemModifier = itemModifier.clone() as PokemonHeldItemModifier;
        newItemModifier.pokemonId = target.id;
        const matchingModifier = target.scene.findModifier(m => m instanceof PokemonHeldItemModifier
                    && (m as PokemonHeldItemModifier).matchType(itemModifier) && m.pokemonId === target.id, target.isPlayer()) as PokemonHeldItemModifier;
        let removeOld = true;
        if (matchingModifier) {
          const maxStackCount = matchingModifier.getMaxStackCount(target.scene);
          if (matchingModifier.stackCount >= maxStackCount) {
            return resolve(false);
          }
          const countTaken = Math.min(transferQuantity, itemModifier.stackCount, maxStackCount - matchingModifier.stackCount);
          itemModifier.stackCount -= countTaken;
          newItemModifier.stackCount = matchingModifier.stackCount + countTaken;
          removeOld = !itemModifier.stackCount;
        } else {
          const countTaken = Math.min(transferQuantity, itemModifier.stackCount);
          itemModifier.stackCount -= countTaken;
          newItemModifier.stackCount = countTaken;
        }
        removeOld = !itemModifier.stackCount;
        if (!removeOld || !source || this.removeModifier(itemModifier, !source.isPlayer())) {
          const addModifier = () => {
            if (!matchingModifier || this.removeModifier(matchingModifier, !target.isPlayer())) {
              if (target.isPlayer()) {
                this.addModifier(newItemModifier, ignoreUpdate, playSound, false, instant).then(() => resolve(true));
              } else {
                this.addEnemyModifier(newItemModifier, ignoreUpdate, instant).then(() => resolve(true));
              }
            } else {
              resolve(false);
            }
          };
          if (source && source.isPlayer() !== target.isPlayer() && !ignoreUpdate) {
            this.updateModifiers(source.isPlayer(), instant).then(() => addModifier());
          } else {
            addModifier();
          }
          return;
        }
        resolve(false);
      });
    });
  }

  removePartyMemberModifiers(partyMemberIndex: integer): Promise<void> {
    return new Promise(resolve => {
      const pokemonId = this.getParty()[partyMemberIndex].id;
      const modifiersToRemove = this.modifiers.filter(m => m instanceof PokemonHeldItemModifier && (m as PokemonHeldItemModifier).pokemonId === pokemonId);
      for (const m of modifiersToRemove) {
        this.modifiers.splice(this.modifiers.indexOf(m), 1);
      }
      this.updateModifiers().then(() => resolve());
    });
  }

  generateEnemyModifiers(heldModifiersConfigs?: HeldModifierConfig[][]): Promise<void> {
    return new Promise(resolve => {
      if (this.currentBattle.battleSpec === BattleSpec.FINAL_BOSS) {
        return resolve();
      }
      const difficultyWaveIndex = this.gameMode.getWaveForDifficulty(this.currentBattle.waveIndex);
      const isFinalBoss = this.gameMode.isWaveFinal(this.currentBattle.waveIndex);
      let chances = Math.ceil(difficultyWaveIndex / 10);
      if (isFinalBoss) {
        chances = Math.ceil(chances * 2.5);
      }

      const party = this.getEnemyParty();

      if (this.currentBattle.trainer) {
        const modifiers = this.currentBattle.trainer.genModifiers(party);
        for (const modifier of modifiers) {
          this.addEnemyModifier(modifier, true, true);
        }
      }

      party.forEach((enemyPokemon: EnemyPokemon, i: integer) => {
<<<<<<< HEAD
        const isBoss = enemyPokemon.isBoss() || (this.currentBattle.battleType === BattleType.TRAINER && !!this.currentBattle.trainer?.config.isBoss);
        let upgradeChance = 32;
        if (isBoss) {
          upgradeChance /= 2;
        }
        if (isFinalBoss) {
          upgradeChance /= 8;
        }
        const modifierChance = this.gameMode.getEnemyModifierChance(isBoss);
        let pokemonModifierChance = modifierChance;
        if (this.currentBattle.battleType === BattleType.TRAINER && this.currentBattle.trainer)
          pokemonModifierChance = Math.ceil(pokemonModifierChance * this.currentBattle.trainer.getPartyMemberModifierChanceMultiplier(i)); // eslint-disable-line
        let count = 0;
        for (let c = 0; c < chances; c++) {
          if (!Utils.randSeedInt(modifierChance, undefined, "Modifier roll")) {
            count++;
=======
        if (heldModifiersConfigs && i < heldModifiersConfigs.length && heldModifiersConfigs[i]) {
          heldModifiersConfigs[i].forEach(mt => {
            let modifier: PokemonHeldItemModifier;
            if (mt.modifier instanceof PokemonHeldItemModifierType) {
              modifier = mt.modifier.newModifier(enemyPokemon);
            } else {
              modifier = mt.modifier as PokemonHeldItemModifier;
              modifier.pokemonId = enemyPokemon.id;
            }
            modifier.stackCount = mt.stackCount ?? 1;
            modifier.isTransferable = mt.isTransferable ?? modifier.isTransferable;
            this.addEnemyModifier(modifier, true);
          });
        } else {
          const isBoss = enemyPokemon.isBoss() || (this.currentBattle.battleType === BattleType.TRAINER && !!this.currentBattle.trainer?.config.isBoss);
          let upgradeChance = 32;
          if (isBoss) {
            upgradeChance /= 2;
>>>>>>> 9f31e36d
          }
          if (isFinalBoss) {
            upgradeChance /= 8;
          }
          const modifierChance = this.gameMode.getEnemyModifierChance(isBoss);
          let pokemonModifierChance = modifierChance;
          if (this.currentBattle.battleType === BattleType.TRAINER && this.currentBattle.trainer)
            pokemonModifierChance = Math.ceil(pokemonModifierChance * this.currentBattle.trainer.getPartyMemberModifierChanceMultiplier(i)); // eslint-disable-line
          let count = 0;
          for (let c = 0; c < chances; c++) {
            if (!Utils.randSeedInt(modifierChance)) {
              count++;
            }
          }
          if (isBoss) {
            count = Math.max(count, Math.floor(chances / 2));
          }
          getEnemyModifierTypesForWave(difficultyWaveIndex, count, [ enemyPokemon ], this.currentBattle.battleType === BattleType.TRAINER ? ModifierPoolType.TRAINER : ModifierPoolType.WILD, upgradeChance)
            .map(mt => mt.newModifier(enemyPokemon).add(this.enemyModifiers, false, this));
        }
<<<<<<< HEAD
        if (isBoss) {
          count = Math.max(count, Math.floor(chances / 2));
        }
        getEnemyModifierTypesForWave(difficultyWaveIndex, count, [ enemyPokemon ], this.currentBattle.battleType === BattleType.TRAINER ? ModifierPoolType.TRAINER : ModifierPoolType.WILD, upgradeChance, this)
          .map(mt => mt.newModifier(enemyPokemon).add(this.enemyModifiers, false, this));
=======
        return true;
>>>>>>> 9f31e36d
      });
      this.updateModifiers(false).then(() => resolve());
    });
  }

  /**
    * Removes all modifiers from enemy of PersistentModifier type
    */
  clearEnemyModifiers(): void {
    const modifiersToRemove = this.enemyModifiers.filter(m => m instanceof PersistentModifier);
    for (const m of modifiersToRemove) {
      this.enemyModifiers.splice(this.enemyModifiers.indexOf(m), 1);
    }
    this.updateModifiers(false).then(() => this.updateUIPositions());
  }

  /**
    * Removes all modifiers from enemy of PokemonHeldItemModifier type
    */
  clearEnemyHeldItemModifiers(): void {
    const modifiersToRemove = this.enemyModifiers.filter(m => m instanceof PokemonHeldItemModifier);
    for (const m of modifiersToRemove) {
      this.enemyModifiers.splice(this.enemyModifiers.indexOf(m), 1);
    }
    this.updateModifiers(false).then(() => this.updateUIPositions());
  }

  setModifiersVisible(visible: boolean) {
    [ this.modifierBar, this.enemyModifierBar ].map(m => m.setVisible(visible));
  }

  updateModifiers(player?: boolean, instant?: boolean): Promise<void> {
    if (player === undefined) {
      player = true;
    }
    return new Promise(resolve => {
      const modifiers = player ? this.modifiers : this.enemyModifiers as PersistentModifier[];
      for (let m = 0; m < modifiers.length; m++) {
        const modifier = modifiers[m];
        if (modifier instanceof PokemonHeldItemModifier && !this.getPokemonById((modifier as PokemonHeldItemModifier).pokemonId)) {
          modifiers.splice(m--, 1);
        }
      }
      for (const modifier of modifiers) {
        if (modifier instanceof PersistentModifier) {
          (modifier as PersistentModifier).virtualStackCount = 0;
        }
      }

      const modifiersClone = modifiers.slice(0);
      for (const modifier of modifiersClone) {
        if (!modifier.getStackCount()) {
          modifiers.splice(modifiers.indexOf(modifier), 1);
        }
      }

      this.updatePartyForModifiers(player ? this.getParty() : this.getEnemyParty(), instant).then(() => {
        (player ? this.modifierBar : this.enemyModifierBar).updateModifiers(modifiers);
        if (!player) {
          this.updateUIPositions();
        }
        resolve();
      });
    });
  }

  updatePartyForModifiers(party: Pokemon[], instant?: boolean): Promise<void> {
    return new Promise(resolve => {
      Promise.allSettled(party.map(p => {
        if (p.scene) {
          p.calculateStats();
        }
        return p.updateInfo(instant);
      })).then(() => resolve());
    });
  }

  removeModifier(modifier: PersistentModifier, enemy?: boolean): boolean {
    const modifiers = !enemy ? this.modifiers : this.enemyModifiers;
    const modifierIndex = modifiers.indexOf(modifier);
    if (modifierIndex > -1) {
      modifiers.splice(modifierIndex, 1);
      if (modifier instanceof PokemonFormChangeItemModifier || modifier instanceof TerastallizeModifier) {
        modifier.apply([ this.getPokemonById(modifier.pokemonId), false ]);
      }
      return true;
    }

    return false;
  }

  /**
   * Get all of the modifiers that match `modifierType`
   * @param modifierType The type of modifier to apply; must extend {@linkcode PersistentModifier}
   * @param player Whether to search the player (`true`) or the enemy (`false`); Defaults to `true`
   * @returns the list of all modifiers that matched `modifierType`.
   */
  getModifiers<T extends PersistentModifier>(modifierType: Constructor<T>, player: boolean = true): T[] {
    return (player ? this.modifiers : this.enemyModifiers).filter((m): m is T => m instanceof modifierType);
  }

  findModifiers(modifierFilter: ModifierPredicate, player: boolean = true): PersistentModifier[] {
    return (player ? this.modifiers : this.enemyModifiers).filter(m => (modifierFilter as ModifierPredicate)(m));
  }

  findModifier(modifierFilter: ModifierPredicate, player: boolean = true): PersistentModifier | undefined {
    return (player ? this.modifiers : this.enemyModifiers).find(m => (modifierFilter as ModifierPredicate)(m));
  }

  applyShuffledModifiers(scene: BattleScene, modifierType: Constructor<Modifier>, player: boolean = true, ...args: any[]): PersistentModifier[] {
    let modifiers = (player ? this.modifiers : this.enemyModifiers).filter(m => m instanceof modifierType && m.shouldApply(args));
    scene.executeWithSeedOffset(() => {
      const shuffleModifiers = mods => {
        if (mods.length < 1) {
          return mods;
        }
        const rand = Utils.randSeedInt(mods.length, undefined, "Apply shuffled modifiers");
        return [mods[rand], ...shuffleModifiers(mods.filter((_, i) => i !== rand))];
      };
      modifiers = shuffleModifiers(modifiers);
    }, scene.currentBattle.turn << 4, scene.waveSeed);
    return this.applyModifiersInternal(modifiers, player, args);
  }

  applyModifiers(modifierType: Constructor<Modifier>, player: boolean = true, ...args: any[]): PersistentModifier[] {
    const modifiers = (player ? this.modifiers : this.enemyModifiers).filter(m => m instanceof modifierType && m.shouldApply(args));
    return this.applyModifiersInternal(modifiers, player, args);
  }

  applyModifiersInternal(modifiers: PersistentModifier[], player: boolean, args: any[]): PersistentModifier[] {
    const appliedModifiers: PersistentModifier[] = [];
    for (const modifier of modifiers) {
      if (modifier.apply(args)) {
        console.log("Applied", modifier.type.name, !player ? "(enemy)" : "");
        appliedModifiers.push(modifier);
      }
    }

    return appliedModifiers;
  }

  applyModifier(modifierType: Constructor<Modifier>, player: boolean = true, ...args: any[]): PersistentModifier | null {
    const modifiers = (player ? this.modifiers : this.enemyModifiers).filter(m => m instanceof modifierType && m.shouldApply(args));
    for (const modifier of modifiers) {
      if (modifier.apply(args)) {
        console.log("Applied", modifier.type.name, !player ? "(enemy)" : "");
        return modifier;
      }
    }

    return null;
  }

  triggerPokemonFormChange(pokemon: Pokemon, formChangeTriggerType: Constructor<SpeciesFormChangeTrigger>, delayed: boolean = false, modal: boolean = false): boolean {
    if (pokemonFormChanges.hasOwnProperty(pokemon.species.speciesId)) {

      // in case this is NECROZMA, determine which forms this
      const matchingFormChangeOpts = pokemonFormChanges[pokemon.species.speciesId].filter(fc => fc.findTrigger(formChangeTriggerType) && fc.canChange(pokemon));
      let matchingFormChange: SpeciesFormChange | null;
      if (pokemon.species.speciesId === Species.NECROZMA && matchingFormChangeOpts.length > 1) {
        // Ultra Necrozma is changing its form back, so we need to figure out into which form it devolves.
        const formChangeItemModifiers = (this.findModifiers(m => m instanceof PokemonFormChangeItemModifier && m.pokemonId === pokemon.id) as PokemonFormChangeItemModifier[]).filter(m => m.active).map(m => m.formChangeItem);


        matchingFormChange = formChangeItemModifiers.includes(FormChangeItem.N_LUNARIZER) ?
          matchingFormChangeOpts[0] :
          formChangeItemModifiers.includes(FormChangeItem.N_SOLARIZER) ?
            matchingFormChangeOpts[1] :
            null;
      } else {
        matchingFormChange = matchingFormChangeOpts[0];
      }
      if (matchingFormChange) {
        let phase: Phase;
        if (pokemon instanceof PlayerPokemon && !matchingFormChange.quiet) {
          phase = new FormChangePhase(this, pokemon, matchingFormChange, modal);
        } else {
          phase = new QuietFormChangePhase(this, pokemon, matchingFormChange);
        }
        if (pokemon instanceof PlayerPokemon && !matchingFormChange.quiet && modal) {
          this.overridePhase(phase);
        } else if (delayed) {
          this.pushPhase(phase);
        } else {
          this.unshiftPhase(phase);
        }
        return true;
      }
    }

    return false;
  }

  triggerPokemonBattleAnim(pokemon: Pokemon, battleAnimType: PokemonAnimType, fieldAssets?: Phaser.GameObjects.Sprite[], delayed: boolean = false): boolean {
    const phase: Phase = new PokemonAnimPhase(this, battleAnimType, pokemon, fieldAssets);
    if (delayed) {
      this.pushPhase(phase);
    } else {
      this.unshiftPhase(phase);
    }
    return true;
  }

  validateAchvs(achvType: Constructor<Achv>, ...args: unknown[]): void {
    const filteredAchvs = Object.values(achvs).filter(a => a instanceof achvType);
    for (const achv of filteredAchvs) {
      this.validateAchv(achv, args);
    }
  }

  validateAchv(achv: Achv, args?: any[]): boolean {
    if (!this.gameData.achvUnlocks.hasOwnProperty(achv.id) && achv.validate(this, args)) {
      this.gameData.achvUnlocks[achv.id] = new Date().getTime();
      this.ui.achvBar.showAchv(achv);
      if (vouchers.hasOwnProperty(achv.id)) {
        this.validateVoucher(vouchers[achv.id]);
      }
      return true;
    }

    return false;
  }

  validateVoucher(voucher: Voucher, args?: any[]): boolean {
    if (!this.gameData.voucherUnlocks.hasOwnProperty(voucher.id) && voucher.validate(this, args)) {
      this.gameData.voucherUnlocks[voucher.id] = new Date().getTime();
      this.ui.achvBar.showAchv(voucher);
      this.gameData.voucherCounts[voucher.voucherType]++;
      return true;
    }

    return false;
  }

  updateGameInfo(): void {
    const gameInfo = {
      playTime: this.sessionPlayTime ? this.sessionPlayTime : 0,
      gameMode: this.currentBattle ? this.gameMode.getName() : "Title",
      biome: this.currentBattle ? getBiomeName(this.arena.biomeType) : "",
      wave: this.currentBattle?.waveIndex || 0,
      party: this.party ? this.party.map(p => {
        return { name: p.name, level: p.level };
      }) : [],
      modeChain: this.ui?.getModeChain() ?? [],
    };
    (window as any).gameInfo = gameInfo;
  }

  /**
   * This function retrieves the sprite and audio keys for active Pokemon.
   * Active Pokemon include both enemy and player Pokemon of the current wave.
   * Note: Questions on garbage collection go to @frutescens
   * @returns a string array of active sprite and audio keys that should not be deleted
   */
  getActiveKeys(): string[] {
    const keys: string[] = [];
    const playerParty = this.getParty();
    playerParty.forEach(p => {
      keys.push(p.getSpriteKey(true));
      keys.push(p.getBattleSpriteKey(true, true));
      keys.push("cry/" + p.species.getCryKey(p.formIndex));
      if (p.fusionSpecies) {
        keys.push("cry/"+p.fusionSpecies.getCryKey(p.fusionFormIndex));
      }
    });
    // enemyParty has to be operated on separately from playerParty because playerPokemon =/= enemyPokemon
    const enemyParty = this.getEnemyParty();
    enemyParty.forEach(p => {
      keys.push(p.getSpriteKey(true));
      keys.push("cry/" + p.species.getCryKey(p.formIndex));
      if (p.fusionSpecies) {
        keys.push("cry/"+p.fusionSpecies.getCryKey(p.fusionFormIndex));
      }
    });
    return keys;
  }

  /**
   * Initialized the 2nd phase of the final boss (e.g. form-change for Eternatus)
   * @param pokemon The (enemy) pokemon
   */
  initFinalBossPhaseTwo(pokemon: Pokemon): void {
    if (pokemon instanceof EnemyPokemon && pokemon.isBoss() && !pokemon.formIndex && pokemon.bossSegmentIndex < 1) {
      this.fadeOutBgm(Utils.fixedInt(2000), false);
      this.ui.showDialogue(battleSpecDialogue[BattleSpec.FINAL_BOSS].firstStageWin, pokemon.species.name, undefined, () => {
        const finalBossMBH = getModifierType(modifierTypes.MINI_BLACK_HOLE).newModifier(pokemon) as TurnHeldItemTransferModifier;
        finalBossMBH.setTransferrableFalse();
        this.addEnemyModifier(finalBossMBH, false, true);
        pokemon.generateAndPopulateMoveset(1);
        this.setFieldScale(0.75);
        this.triggerPokemonFormChange(pokemon, SpeciesFormChangeManualTrigger, false);
        this.currentBattle.double = true;
        const availablePartyMembers = this.getParty().filter((p) => p.isAllowedInBattle());
        if (availablePartyMembers.length > 1) {
          this.pushPhase(new ToggleDoublePositionPhase(this, true));
          if (!availablePartyMembers[1].isOnField()) {
            this.pushPhase(new SummonPhase(this, 1));
          }
        }

        this.shiftPhase();
      });
      return;
    }

    this.shiftPhase();
  }

  /**
   * Updates Exp and level values for Player's party, adding new level up phases as required
   * @param expValue raw value of exp to split among participants, OR the base multiplier to use with waveIndex
   * @param pokemonDefeated If true, will increment Macho Brace stacks and give the party Pokemon friendship increases
   * @param useWaveIndexMultiplier Default false. If true, will multiply expValue by a scaling waveIndex multiplier. Not needed if expValue is already scaled by level/wave
   * @param pokemonParticipantIds Participants. If none are defined, no exp will be given. To spread evenly among the party, should pass all ids of party members.
   */
  applyPartyExp(expValue: number, pokemonDefeated: boolean, useWaveIndexMultiplier?: boolean, pokemonParticipantIds?: Set<number>): void {
    const participantIds = pokemonParticipantIds ?? this.currentBattle.playerParticipantIds;
    const party = this.getParty();
    const expShareModifier = this.findModifier(m => m instanceof ExpShareModifier) as ExpShareModifier;
    const expBalanceModifier = this.findModifier(m => m instanceof ExpBalanceModifier) as ExpBalanceModifier;
    const multipleParticipantExpBonusModifier = this.findModifier(m => m instanceof MultipleParticipantExpBonusModifier) as MultipleParticipantExpBonusModifier;
    const nonFaintedPartyMembers = party.filter(p => p.hp);
    const expPartyMembers = nonFaintedPartyMembers.filter(p => p.level < this.getMaxExpLevel());
    const partyMemberExp: number[] = [];
    // EXP value calculation is based off Pokemon.getExpValue
    if (useWaveIndexMultiplier) {
      expValue = Math.floor(expValue * this.currentBattle.waveIndex / 5 + 1);
    }

    if (participantIds.size > 0) {
      if (this.currentBattle.battleType === BattleType.TRAINER || this.currentBattle.mysteryEncounter?.encounterMode === MysteryEncounterMode.TRAINER_BATTLE) {
        expValue = Math.floor(expValue * 1.5);
      } else if (this.currentBattle.battleType === BattleType.MYSTERY_ENCOUNTER && this.currentBattle.mysteryEncounter) {
        expValue = Math.floor(expValue * this.currentBattle.mysteryEncounter.expMultiplier);
      }
      for (const partyMember of nonFaintedPartyMembers) {
        const pId = partyMember.id;
        const participated = participantIds.has(pId);
        if (participated && pokemonDefeated) {
          partyMember.addFriendship(2);
          const machoBraceModifier = partyMember.getHeldItems().find(m => m instanceof PokemonIncrementingStatModifier);
          if (machoBraceModifier && machoBraceModifier.stackCount < machoBraceModifier.getMaxStackCount(this)) {
            machoBraceModifier.stackCount++;
            this.updateModifiers(true, true);
            partyMember.updateInfo();
          }
        }
        if (!expPartyMembers.includes(partyMember)) {
          continue;
        }
        if (!participated && !expShareModifier) {
          partyMemberExp.push(0);
          continue;
        }
        let expMultiplier = 0;
        if (participated) {
          expMultiplier += (1 / participantIds.size);
          if (participantIds.size > 1 && multipleParticipantExpBonusModifier) {
            expMultiplier += multipleParticipantExpBonusModifier.getStackCount() * 0.2;
          }
        } else if (expShareModifier) {
          expMultiplier += (expShareModifier.getStackCount() * 0.2) / participantIds.size;
        }
        if (partyMember.pokerus) {
          expMultiplier *= 1.5;
        }
        if (Overrides.XP_MULTIPLIER_OVERRIDE !== null) {
          expMultiplier = Overrides.XP_MULTIPLIER_OVERRIDE;
        }
        const pokemonExp = new Utils.NumberHolder(expValue * expMultiplier);
        this.applyModifiers(PokemonExpBoosterModifier, true, partyMember, pokemonExp);
        partyMemberExp.push(Math.floor(pokemonExp.value));
      }

      if (expBalanceModifier) {
        let totalLevel = 0;
        let totalExp = 0;
        expPartyMembers.forEach((expPartyMember, epm) => {
          totalExp += partyMemberExp[epm];
          totalLevel += expPartyMember.level;
        });

        const medianLevel = Math.floor(totalLevel / expPartyMembers.length);

        const recipientExpPartyMemberIndexes: number[] = [];
        expPartyMembers.forEach((expPartyMember, epm) => {
          if (expPartyMember.level <= medianLevel) {
            recipientExpPartyMemberIndexes.push(epm);
          }
        });

        const splitExp = Math.floor(totalExp / recipientExpPartyMemberIndexes.length);

        expPartyMembers.forEach((_partyMember, pm) => {
          partyMemberExp[pm] = Phaser.Math.Linear(partyMemberExp[pm], recipientExpPartyMemberIndexes.indexOf(pm) > -1 ? splitExp : 0, 0.2 * expBalanceModifier.getStackCount());
        });
      }

      for (let pm = 0; pm < expPartyMembers.length; pm++) {
        const exp = partyMemberExp[pm];

        if (exp) {
          const partyMemberIndex = party.indexOf(expPartyMembers[pm]);
          this.unshiftPhase(expPartyMembers[pm].isOnField() ? new ExpPhase(this, partyMemberIndex, exp) : new ShowPartyExpBarPhase(this, partyMemberIndex, exp));
        }
      }
    }
  }

  /**
   * Determines whether a wave should randomly generate a {@linkcode MysteryEncounter}.
   * Currently, the only modes that MEs are allowed in are Classic and Challenge.
   * Additionally, MEs cannot spawn outside of waves 10-180 in those modes
   *
   * @param newBattleType
   * @param waveIndex
   * @param sessionDataEncounterType
   */
  private isWaveMysteryEncounter(newBattleType: BattleType, waveIndex: number, sessionDataEncounterType?: MysteryEncounterType): boolean {
    const [lowestMysteryEncounterWave, highestMysteryEncounterWave] = this.gameMode.getMysteryEncounterLegalWaves();
    if (this.gameMode.hasMysteryEncounters && newBattleType === BattleType.WILD && !this.gameMode.isBoss(waveIndex) && waveIndex < highestMysteryEncounterWave && waveIndex > lowestMysteryEncounterWave) {
      // If ME type is already defined in session data, no need to roll RNG check
      if (!isNullOrUndefined(sessionDataEncounterType)) {
        return true;
      }

      // Base spawn weight is BASE_MYSTERY_ENCOUNTER_SPAWN_WEIGHT/256, and increases by WEIGHT_INCREMENT_ON_SPAWN_MISS/256 for each missed attempt at spawning an encounter on a valid floor
      const sessionEncounterRate = this.mysteryEncounterSaveData.encounterSpawnChance;
      const encounteredEvents = this.mysteryEncounterSaveData.encounteredEvents;

      // If total number of encounters is lower than expected for the run, slightly favor a new encounter spawn (reverse as well)
      // Reduces occurrence of runs with total encounters significantly different from AVERAGE_ENCOUNTERS_PER_RUN_TARGET
      const expectedEncountersByFloor = AVERAGE_ENCOUNTERS_PER_RUN_TARGET / (highestMysteryEncounterWave - lowestMysteryEncounterWave) * (waveIndex - lowestMysteryEncounterWave);
      const currentRunDiffFromAvg = expectedEncountersByFloor - encounteredEvents.length;
      const favoredEncounterRate = sessionEncounterRate + currentRunDiffFromAvg * ANTI_VARIANCE_WEIGHT_MODIFIER;

      const successRate = isNullOrUndefined(Overrides.MYSTERY_ENCOUNTER_RATE_OVERRIDE) ? favoredEncounterRate : Overrides.MYSTERY_ENCOUNTER_RATE_OVERRIDE!;

      // If the most recent ME was 3 or fewer waves ago, can never spawn a ME
      const canSpawn = encounteredEvents.length === 0 || (waveIndex - encounteredEvents[encounteredEvents.length - 1].waveIndex) > 3 || !isNullOrUndefined(Overrides.MYSTERY_ENCOUNTER_RATE_OVERRIDE);

      if (canSpawn) {
        let roll = MYSTERY_ENCOUNTER_SPAWN_MAX_WEIGHT;
        // Always rolls the check on the same offset to ensure no RNG changes from reloading session
        this.executeWithSeedOffset(() => {
          roll = randSeedInt(MYSTERY_ENCOUNTER_SPAWN_MAX_WEIGHT);
        }, waveIndex * 3 * 1000);
        return roll < successRate;
      }
    }

    return false;
  }

  /**
   * Loads or generates a mystery encounter
   * @param encounterType used to load session encounter when restarting game, etc.
   * @returns
   */
  getMysteryEncounter(encounterType?: MysteryEncounterType): MysteryEncounter {
    // Loading override or session encounter
    let encounter: MysteryEncounter | null;
    if (!isNullOrUndefined(Overrides.MYSTERY_ENCOUNTER_OVERRIDE) && allMysteryEncounters.hasOwnProperty(Overrides.MYSTERY_ENCOUNTER_OVERRIDE)) {
      encounter = allMysteryEncounters[Overrides.MYSTERY_ENCOUNTER_OVERRIDE];
    } else {
      encounter = !isNullOrUndefined(encounterType) ? allMysteryEncounters[encounterType] : null;
    }

    // Check for queued encounters first
    if (!encounter && this.mysteryEncounterSaveData?.queuedEncounters && this.mysteryEncounterSaveData.queuedEncounters.length > 0) {
      let i = 0;
      while (i < this.mysteryEncounterSaveData.queuedEncounters.length && !!encounter) {
        const candidate = this.mysteryEncounterSaveData.queuedEncounters[i];
        const forcedChance = candidate.spawnPercent;
        if (Utils.randSeedInt(100) < forcedChance) {
          encounter = allMysteryEncounters[candidate.type];
        }

        i++;
      }
    }

    if (encounter) {
      encounter = new MysteryEncounter(encounter);
      encounter.populateDialogueTokensFromRequirements(this);
      return encounter;
    }

    // See Enum values for base tier weights
    const tierWeights = [MysteryEncounterTier.COMMON, MysteryEncounterTier.GREAT, MysteryEncounterTier.ULTRA, MysteryEncounterTier.ROGUE];

    // Adjust tier weights by previously encountered events to lower odds of only Common/Great in run
    this.mysteryEncounterSaveData.encounteredEvents.forEach(seenEncounterData => {
      if (seenEncounterData.tier === MysteryEncounterTier.COMMON) {
        tierWeights[0] = tierWeights[0] - 6;
      } else if (seenEncounterData.tier === MysteryEncounterTier.GREAT) {
        tierWeights[1] = tierWeights[1] - 4;
      }
    });

    const totalWeight = tierWeights.reduce((a, b) => a + b);
    const tierValue = Utils.randSeedInt(totalWeight);
    const commonThreshold = totalWeight - tierWeights[0];
    const greatThreshold = totalWeight - tierWeights[0] - tierWeights[1];
    const ultraThreshold = totalWeight - tierWeights[0] - tierWeights[1] - tierWeights[2];
    let tier: MysteryEncounterTier | null = tierValue > commonThreshold ? MysteryEncounterTier.COMMON : tierValue > greatThreshold ? MysteryEncounterTier.GREAT : tierValue > ultraThreshold ? MysteryEncounterTier.ULTRA : MysteryEncounterTier.ROGUE;

    if (!isNullOrUndefined(Overrides.MYSTERY_ENCOUNTER_TIER_OVERRIDE)) {
      tier = Overrides.MYSTERY_ENCOUNTER_TIER_OVERRIDE;
    }

    let availableEncounters: MysteryEncounter[] = [];
    // New encounter should never be the same as the most recent encounter
    const previousEncounter = this.mysteryEncounterSaveData.encounteredEvents.length > 0 ? this.mysteryEncounterSaveData.encounteredEvents[this.mysteryEncounterSaveData.encounteredEvents.length - 1].type : null;
    const biomeMysteryEncounters = mysteryEncountersByBiome.get(this.arena.biomeType) ?? [];
    // If no valid encounters exist at tier, checks next tier down, continuing until there are some encounters available
    while (availableEncounters.length === 0 && tier !== null) {
      availableEncounters = biomeMysteryEncounters
        .filter((encounterType) => {
          const encounterCandidate = allMysteryEncounters[encounterType];
          if (!encounterCandidate) {
            return false;
          }
          if (encounterCandidate.encounterTier !== tier) { // Encounter is in tier
            return false;
          }
          const disallowedGameModes = encounterCandidate.disallowedGameModes;
          if (disallowedGameModes && disallowedGameModes.length > 0
            && disallowedGameModes.includes(this.gameMode.modeId)) { // Encounter is enabled for game mode
            return false;
          }
          if (this.gameMode.modeId === GameModes.CHALLENGE) { // Encounter is enabled for challenges
            const disallowedChallenges = encounterCandidate.disallowedChallenges;
            if (disallowedChallenges && disallowedChallenges.length > 0 && this.gameMode.challenges.some(challenge => disallowedChallenges.includes(challenge.id))) {
              return false;
            }
          }
          if (!encounterCandidate.meetsRequirements(this)) { // Meets encounter requirements
            return false;
          }
          if (previousEncounter !== null && encounterType === previousEncounter) { // Previous encounter was not this one
            return false;
          }
          if (this.mysteryEncounterSaveData.encounteredEvents.length > 0 && // Encounter has not exceeded max allowed encounters
            (encounterCandidate.maxAllowedEncounters && encounterCandidate.maxAllowedEncounters > 0)
            && this.mysteryEncounterSaveData.encounteredEvents.filter(e => e.type === encounterType).length >= encounterCandidate.maxAllowedEncounters) {
            return false;
          }
          return true;
        })
        .map((m) => (allMysteryEncounters[m]));
      // Decrement tier
      if (tier === MysteryEncounterTier.ROGUE) {
        tier = MysteryEncounterTier.ULTRA;
      } else if (tier === MysteryEncounterTier.ULTRA) {
        tier = MysteryEncounterTier.GREAT;
      } else if (tier === MysteryEncounterTier.GREAT) {
        tier = MysteryEncounterTier.COMMON;
      } else {
        tier = null; // Ends loop
      }
    }

    // If absolutely no encounters are available, spawn 0th encounter
    if (availableEncounters.length === 0) {
      console.log("No Mystery Encounters found, falling back to Mysterious Challengers.");
      return allMysteryEncounters[MysteryEncounterType.MYSTERIOUS_CHALLENGERS];
    }
    encounter = availableEncounters[Utils.randSeedInt(availableEncounters.length)];
    // New encounter object to not dirty flags
    encounter = new MysteryEncounter(encounter);
    encounter.populateDialogueTokensFromRequirements(this);
    return encounter;
  }
}<|MERGE_RESOLUTION|>--- conflicted
+++ resolved
@@ -15,12 +15,7 @@
 import { allMoves } from "./data/move";
 import { getDefaultModifierTypeForTier, getEnemyModifierTypesForWave, getLuckString, getLuckTextTint, getModifierPoolForType, getModifierType, getPartyLuckValue, ModifierPoolType, modifierTypes, PokemonHeldItemModifierType } from "./modifier/modifier-type";
 import AbilityBar from "./ui/ability-bar";
-<<<<<<< HEAD
-import { BlockItemTheftAbAttr, DoubleBattleChanceAbAttr, ChangeMovePriorityAbAttr, PostBattleInitAbAttr, SyncEncounterNatureAbAttr, applyAbAttrs, applyPostBattleInitAbAttrs } from "./data/ability";
-import { allAbilities } from "./data/ability";
-=======
-import { allAbilities, applyAbAttrs, applyPostBattleInitAbAttrs, BlockItemTheftAbAttr, ChangeMovePriorityAbAttr, DoubleBattleChanceAbAttr, PostBattleInitAbAttr } from "./data/ability";
->>>>>>> 9f31e36d
+import { allAbilities, applyAbAttrs, applyPostBattleInitAbAttrs, BlockItemTheftAbAttr, ChangeMovePriorityAbAttr, DoubleBattleChanceAbAttr, PostBattleInitAbAttr, SyncEncounterNatureAbAttr } from "./data/ability";
 import Battle, { BattleType, FixedBattleConfig } from "./battle";
 import { GameMode, GameModes, getGameMode } from "./game-mode";
 import FieldSpritePipeline from "./pipelines/field-sprite";
@@ -68,10 +63,7 @@
 import { Species } from "#enums/species";
 import { UiTheme } from "#enums/ui-theme";
 import { TimedEventManager } from "#app/timed-event-manager";
-<<<<<<< HEAD
-=======
 import { PokemonAnimType } from "#enums/pokemon-anim-type";
->>>>>>> 9f31e36d
 import i18next from "i18next";
 import { TrainerType } from "#enums/trainer-type";
 import { battleSpecDialogue } from "./data/dialogue";
@@ -94,9 +86,6 @@
 import { ToggleDoublePositionPhase } from "./phases/toggle-double-position-phase";
 import { TurnInitPhase } from "./phases/turn-init-phase";
 import { ShopCursorTarget } from "./enums/shop-cursor-target";
-<<<<<<< HEAD
-import { findBest } from "./logger";
-=======
 import MysteryEncounter from "./data/mystery-encounters/mystery-encounter";
 import { allMysteryEncounters, ANTI_VARIANCE_WEIGHT_MODIFIER, AVERAGE_ENCOUNTERS_PER_RUN_TARGET, BASE_MYSTERY_ENCOUNTER_SPAWN_WEIGHT, MYSTERY_ENCOUNTER_SPAWN_MAX_WEIGHT, mysteryEncountersByBiome, WEIGHT_INCREMENT_ON_SPAWN_MISS } from "./data/mystery-encounters/mystery-encounters";
 import { MysteryEncounterSaveData } from "#app/data/mystery-encounters/mystery-encounter-save-data";
@@ -107,7 +96,6 @@
 import { ShowPartyExpBarPhase } from "#app/phases/show-party-exp-bar-phase";
 import { MysteryEncounterMode } from "#enums/mystery-encounter-mode";
 import { ExpGainsSpeed } from "./enums/exp-gains-speed";
->>>>>>> 9f31e36d
 
 export const bypassLogin = import.meta.env.VITE_BYPASS_LOGIN === "1";
 
@@ -1201,7 +1189,6 @@
     }
   }
 
-<<<<<<< HEAD
   generatePokemonForBattle(battle: Battle) {
     var totalBst = 0;
     battle.enemyLevels?.forEach((level, e) => {
@@ -1259,7 +1246,7 @@
     if (!this.getEnemyField()[0].hasTrainer()) {
       this.getEnemyField().forEach((pk, i) => {
         if (pk.isActive() && pk.hp > 0)
-        txt = txt.concat(findBest(this, pk))
+        txt = txt.concat(LoggerTools.findBest(this, pk))
       })
     }
     if (txt.length > 2) {
@@ -1270,8 +1257,6 @@
     this.setScoreText(txt.join(" / "))
   }
 
-  newBattle(waveIndex?: integer, battleType?: BattleType, trainerData?: TrainerData, double?: boolean): Battle | null {
-=======
   getDoubleBattleChance(newWaveIndex: number, playerField: PlayerPokemon[]) {
     const doubleChance = new Utils.IntegerHolder(newWaveIndex % 10 === 0 ? 32 : 8);
     this.applyModifiers(DoubleBattleChanceBoosterModifier, true, doubleChance);
@@ -1280,7 +1265,6 @@
   }
 
   newBattle(waveIndex?: integer, battleType?: BattleType, trainerData?: TrainerData, double?: boolean, mysteryEncounterType?: MysteryEncounterType): Battle | null {
->>>>>>> 9f31e36d
     const _startingWave = Overrides.STARTING_WAVE_OVERRIDE || startingWave;
     const newWaveIndex = waveIndex || ((this.currentBattle?.waveIndex || (_startingWave - 1)) + 1);
     let newDouble: boolean | undefined;
@@ -1345,14 +1329,7 @@
 
     if (double === undefined && newWaveIndex > 1) {
       if (newBattleType === BattleType.WILD && !this.gameMode.isWaveFinal(newWaveIndex)) {
-<<<<<<< HEAD
-        const doubleChance = new Utils.IntegerHolder(newWaveIndex % 10 === 0 ? 32 : 8);
-        this.applyModifiers(DoubleBattleChanceBoosterModifier, true, doubleChance);
-        playerField.forEach(p => applyAbAttrs(DoubleBattleChanceAbAttr, p, null, false, doubleChance));
-        newDouble = !Utils.randSeedInt(doubleChance.value, undefined, "Double battle roll");
-=======
-        newDouble = !Utils.randSeedInt(this.getDoubleBattleChance(newWaveIndex, playerField));
->>>>>>> 9f31e36d
+        newDouble = !Utils.randSeedInt(this.getDoubleBattleChance(newWaveIndex, playerField), undefined, "Double battle roll");
       } else if (newBattleType === BattleType.TRAINER) {
         newDouble = newTrainer?.variant === TrainerVariant.DOUBLE;
       }
@@ -2807,24 +2784,6 @@
       }
 
       party.forEach((enemyPokemon: EnemyPokemon, i: integer) => {
-<<<<<<< HEAD
-        const isBoss = enemyPokemon.isBoss() || (this.currentBattle.battleType === BattleType.TRAINER && !!this.currentBattle.trainer?.config.isBoss);
-        let upgradeChance = 32;
-        if (isBoss) {
-          upgradeChance /= 2;
-        }
-        if (isFinalBoss) {
-          upgradeChance /= 8;
-        }
-        const modifierChance = this.gameMode.getEnemyModifierChance(isBoss);
-        let pokemonModifierChance = modifierChance;
-        if (this.currentBattle.battleType === BattleType.TRAINER && this.currentBattle.trainer)
-          pokemonModifierChance = Math.ceil(pokemonModifierChance * this.currentBattle.trainer.getPartyMemberModifierChanceMultiplier(i)); // eslint-disable-line
-        let count = 0;
-        for (let c = 0; c < chances; c++) {
-          if (!Utils.randSeedInt(modifierChance, undefined, "Modifier roll")) {
-            count++;
-=======
         if (heldModifiersConfigs && i < heldModifiersConfigs.length && heldModifiersConfigs[i]) {
           heldModifiersConfigs[i].forEach(mt => {
             let modifier: PokemonHeldItemModifier;
@@ -2843,7 +2802,6 @@
           let upgradeChance = 32;
           if (isBoss) {
             upgradeChance /= 2;
->>>>>>> 9f31e36d
           }
           if (isFinalBoss) {
             upgradeChance /= 8;
@@ -2854,7 +2812,7 @@
             pokemonModifierChance = Math.ceil(pokemonModifierChance * this.currentBattle.trainer.getPartyMemberModifierChanceMultiplier(i)); // eslint-disable-line
           let count = 0;
           for (let c = 0; c < chances; c++) {
-            if (!Utils.randSeedInt(modifierChance)) {
+            if (!Utils.randSeedInt(modifierChance, undefined, "Modifier roll")) {
               count++;
             }
           }
@@ -2864,15 +2822,7 @@
           getEnemyModifierTypesForWave(difficultyWaveIndex, count, [ enemyPokemon ], this.currentBattle.battleType === BattleType.TRAINER ? ModifierPoolType.TRAINER : ModifierPoolType.WILD, upgradeChance)
             .map(mt => mt.newModifier(enemyPokemon).add(this.enemyModifiers, false, this));
         }
-<<<<<<< HEAD
-        if (isBoss) {
-          count = Math.max(count, Math.floor(chances / 2));
-        }
-        getEnemyModifierTypesForWave(difficultyWaveIndex, count, [ enemyPokemon ], this.currentBattle.battleType === BattleType.TRAINER ? ModifierPoolType.TRAINER : ModifierPoolType.WILD, upgradeChance, this)
-          .map(mt => mt.newModifier(enemyPokemon).add(this.enemyModifiers, false, this));
-=======
         return true;
->>>>>>> 9f31e36d
       });
       this.updateModifiers(false).then(() => resolve());
     });
