import Phaser from "phaser";
import UI from "./ui/ui";
import { NextEncounterPhase, NewBiomeEncounterPhase, SelectBiomePhase, MessagePhase, TurnInitPhase, ReturnPhase, LevelCapPhase, ShowTrainerPhase, LoginPhase, MovePhase, TitlePhase, SwitchPhase } from "./phases";
import Pokemon, { PlayerPokemon, EnemyPokemon } from "./field/pokemon";
import PokemonSpecies, { PokemonSpeciesFilter, allSpecies, getPokemonSpecies } from "./data/pokemon-species";
import {Constructor, isNullOrUndefined} from "#app/utils";
import * as Utils from "./utils";
import {
  Modifier,
  ModifierBar,
  ConsumablePokemonModifier,
  ConsumableModifier,
  PokemonHpRestoreModifier,
  HealingBoosterModifier,
  PersistentModifier,
  PokemonHeldItemModifier,
  ModifierPredicate,
  DoubleBattleChanceBoosterModifier,
  FusePokemonModifier,
  PokemonFormChangeItemModifier,
  TerastallizeModifier,
  overrideModifiers,
  overrideHeldItems
} from "./modifier/modifier";
import { PokeballType } from "./data/pokeball";
import { initCommonAnims, initMoveAnim, loadCommonAnimAssets, loadMoveAnimAssets, populateAnims } from "./data/battle-anims";
import { Phase } from "./phase";
import { initGameSpeed } from "./system/game-speed";
import { Arena, ArenaBase } from "./field/arena";
import { GameData } from "./system/game-data";
import { TextStyle, addTextObject, getTextColor } from "./ui/text";
import { allMoves } from "./data/move";
import {
  ModifierPoolType,
  getDefaultModifierTypeForTier,
  getEnemyModifierTypesForWave,
  getLuckString,
  getLuckTextTint,
  getModifierPoolForType,
  getPartyLuckValue,
  PokemonHeldItemModifierType
} from "./modifier/modifier-type";
import AbilityBar from "./ui/ability-bar";
import { BlockItemTheftAbAttr, DoubleBattleChanceAbAttr, IncrementMovePriorityAbAttr, PostBattleInitAbAttr, applyAbAttrs, applyPostBattleInitAbAttrs } from "./data/ability";
import { allAbilities } from "./data/ability";
import Battle, { BattleType, FixedBattleConfig } from "./battle";
import { GameMode, GameModes, getGameMode } from "./game-mode";
import FieldSpritePipeline from "./pipelines/field-sprite";
import SpritePipeline from "./pipelines/sprite";
import PartyExpBar from "./ui/party-exp-bar";
import { TrainerSlot, trainerConfigs } from "./data/trainer-config";
import Trainer, { TrainerVariant } from "./field/trainer";
import TrainerData from "./system/trainer-data";
import SoundFade from "phaser3-rex-plugins/plugins/soundfade";
import { pokemonPrevolutions } from "./data/pokemon-evolutions";
import PokeballTray from "./ui/pokeball-tray";
import InvertPostFX from "./pipelines/invert";
import { Achv, ModifierAchv, MoneyAchv, achvs } from "./system/achv";
import { Voucher, vouchers } from "./system/voucher";
import { Gender } from "./data/gender";
import UIPlugin from "phaser3-rex-plugins/templates/ui/ui-plugin";
import { addUiThemeOverrides } from "./ui/ui-theme";
import PokemonData from "./system/pokemon-data";
import { Nature } from "./data/nature";
import { SpeciesFormChangeManualTrigger, SpeciesFormChangeTimeOfDayTrigger, SpeciesFormChangeTrigger, pokemonFormChanges } from "./data/pokemon-forms";
import { FormChangePhase, QuietFormChangePhase } from "./form-change-phase";
import { getTypeRgb } from "./data/type";
import PokemonSpriteSparkleHandler from "./field/pokemon-sprite-sparkle-handler";
import CharSprite from "./ui/char-sprite";
import DamageNumberHandler from "./field/damage-number-handler";
import PokemonInfoContainer from "./ui/pokemon-info-container";
import { biomeDepths, getBiomeName } from "./data/biomes";
import { SceneBase } from "./scene-base";
import CandyBar from "./ui/candy-bar";
import { Variant, variantData } from "./data/variant";
import { Localizable } from "#app/interfaces/locales";
import * as Overrides from "./overrides";
import {InputsController} from "./inputs-controller";
import {UiInputs} from "./ui-inputs";
import { NewArenaEvent } from "./events/battle-scene";
import ArenaFlyout from "./ui/arena-flyout";
import { EaseType } from "#enums/ease-type";
import { Abilities } from "#enums/abilities";
import { BattleSpec } from "#enums/battle-spec";
import { BattleStyle } from "#enums/battle-style";
import { Biome } from "#enums/biome";
import { ExpNotification } from "#enums/exp-notification";
import { MoneyFormat } from "#enums/money-format";
import { Moves } from "#enums/moves";
import { PlayerGender } from "#enums/player-gender";
import { Species } from "#enums/species";
import { UiTheme } from "#enums/ui-theme";
import { TimedEventManager } from "#app/timed-event-manager.js";
import i18next from "i18next";
import MysteryEncounter, { MysteryEncounterTier, MysteryEncounterVariant } from "./data/mystery-encounters/mystery-encounter";
<<<<<<< HEAD
import { mysteryEncountersByBiome, allMysteryEncounters, BASE_MYSTERY_ENCOUNTER_SPAWN_WEIGHT, AVERAGE_ENCOUNTERS_PER_RUN_TARGET, WIGHT_INCREMENT_ON_SPAWN_MISS } from "./data/mystery-encounters/mystery-encounters";
=======
import {
  mysteryEncountersByBiome,
  allMysteryEncounters,
  BASE_MYSTERY_ENCOUNTER_SPAWN_WEIGHT,
  AVERAGE_ENCOUNTERS_PER_RUN_TARGET, WIGHT_INCREMENT_ON_SPAWN_MISS
} from "./data/mystery-encounters/mystery-encounters";
>>>>>>> c0214403
import { MysteryEncounterData } from "#app/data/mystery-encounters/mystery-encounter-data";
import { MysteryEncounterType } from "#enums/mystery-encounter-type";

export const bypassLogin = import.meta.env.VITE_BYPASS_LOGIN === "1";

const DEBUG_RNG = false;

const OPP_IVS_OVERRIDE_VALIDATED : integer[] = (
  Array.isArray(Overrides.OPP_IVS_OVERRIDE) ?
    Overrides.OPP_IVS_OVERRIDE :
    new Array(6).fill(Overrides.OPP_IVS_OVERRIDE)
).map(iv => isNaN(iv) || iv === null || iv > 31 ? -1 : iv);

export const startingWave = Overrides.STARTING_WAVE_OVERRIDE || 1;

const expSpriteKeys: string[] = [];

export let starterColors: StarterColors;
interface StarterColors {
    [key: string]: [string, string]
}

export interface PokeballCounts {
    [pb: string]: integer;
}

export type AnySound = Phaser.Sound.WebAudioSound | Phaser.Sound.HTML5AudioSound | Phaser.Sound.NoAudioSound;

export interface InfoToggle {
    toggleInfo(force?: boolean): void;
    isActive(): boolean;
}

export default class BattleScene extends SceneBase {
  public rexUI: UIPlugin;
  public inputController: InputsController;
  public uiInputs: UiInputs;

  public sessionPlayTime: integer = null;
  public lastSavePlayTime: integer = null;
  public masterVolume: number = 0.5;
  public bgmVolume: number = 1;
  public seVolume: number = 1;
  public gameSpeed: integer = 1;
  public damageNumbersMode: integer = 0;
  public reroll: boolean = false;
  public showMovesetFlyout: boolean = true;
  public showArenaFlyout: boolean = true;
  public showTimeOfDayWidget: boolean = true;
  public timeOfDayAnimation: EaseType = EaseType.NONE;
  public showLevelUpStats: boolean = true;
  public enableTutorials: boolean = import.meta.env.VITE_BYPASS_TUTORIAL === "1";
  public enableMoveInfo: boolean = true;
  public enableRetries: boolean = false;
  /**
   * Determines the condition for a notification should be shown for Candy Upgrades
   * - 0 = 'Off'
   * - 1 = 'Passives Only'
   * - 2 = 'On'
   */
  public candyUpgradeNotification: integer = 0;
  /**
   * Determines what type of notification is used for Candy Upgrades
   * - 0 = 'Icon'
   * - 1 = 'Animation'
   */
  public candyUpgradeDisplay: integer = 0;
  public moneyFormat: MoneyFormat = MoneyFormat.NORMAL;
  public uiTheme: UiTheme = UiTheme.DEFAULT;
  public windowType: integer = 0;
  public experimentalSprites: boolean = false;
  public musicPreference: integer = 0;
  public moveAnimations: boolean = true;
  public expGainsSpeed: integer = 0;
  public skipSeenDialogues: boolean = false;

  /**
     * Defines the experience gain display mode.
     *
     * @remarks
     * The `expParty` can have several modes:
     * - `0` - Default: The normal experience gain display, nothing changed.
     * - `1` - Level Up Notification: Displays the level up in the small frame instead of a message.
     * - `2` - Skip: No level up frame nor message.
     *
     * Modes `1` and `2` are still compatible with stats display, level up, new move, etc.
     * @default 0 - Uses the default normal experience gain display.
     */
  public expParty: ExpNotification = 0;
  public hpBarSpeed: integer = 0;
  public fusionPaletteSwaps: boolean = true;
  public enableTouchControls: boolean = false;
  public enableVibration: boolean = false;
  public showBgmBar: boolean = true;

  /**
   * Determines the selected battle style.
   * - 0 = 'Switch'
   * - 1 = 'Set' - The option to switch the active pokemon at the start of a battle will not display.
   */
  public battleStyle: integer = BattleStyle.SWITCH;

  /**
  * Defines whether or not to show type effectiveness hints
  * - true: No hints
  * - false: Show hints for moves
   */
  public typeHints: boolean = false;

  public disableMenu: boolean = false;

  public gameData: GameData;
  public sessionSlotId: integer;

  public phaseQueue: Phase[];
  public conditionalQueue: Array<[() => boolean, Phase]>;
  private phaseQueuePrepend: Phase[];
  private phaseQueuePrependSpliceIndex: integer;
  private nextCommandPhaseQueue: Phase[];
  private currentPhase: Phase;
  private standbyPhase: Phase;
  public field: Phaser.GameObjects.Container;
  public fieldUI: Phaser.GameObjects.Container;
  public charSprite: CharSprite;
  public pbTray: PokeballTray;
  public pbTrayEnemy: PokeballTray;
  public abilityBar: AbilityBar;
  public partyExpBar: PartyExpBar;
  public candyBar: CandyBar;
  public arenaBg: Phaser.GameObjects.Sprite;
  public arenaBgTransition: Phaser.GameObjects.Sprite;
  public arenaPlayer: ArenaBase;
  public arenaPlayerTransition: ArenaBase;
  public arenaEnemy: ArenaBase;
  public arenaNextEnemy: ArenaBase;
  public arena: Arena;
  public gameMode: GameMode;
  public score: integer;
  public lockModifierTiers: boolean;
  public trainer: Phaser.GameObjects.Sprite;
  public lastEnemyTrainer: Trainer;
  public currentBattle: Battle;
  public pokeballCounts: PokeballCounts;
  public money: integer;
  public pokemonInfoContainer: PokemonInfoContainer;
  private party: PlayerPokemon[];
  public mysteryEncounterData: MysteryEncounterData = new MysteryEncounterData(null);
  public lastMysteryEncounter: MysteryEncounter;
  /** Combined Biome and Wave count text */
  private biomeWaveText: Phaser.GameObjects.Text;
  private moneyText: Phaser.GameObjects.Text;
  private scoreText: Phaser.GameObjects.Text;
  private luckLabelText: Phaser.GameObjects.Text;
  private luckText: Phaser.GameObjects.Text;
  private modifierBar: ModifierBar;
  private enemyModifierBar: ModifierBar;
  public arenaFlyout: ArenaFlyout;

  private fieldOverlay: Phaser.GameObjects.Rectangle;
  private shopOverlay: Phaser.GameObjects.Rectangle;
  public modifiers: PersistentModifier[];
  private enemyModifiers: PersistentModifier[];
  public uiContainer: Phaser.GameObjects.Container;
  public ui: UI;

  public seed: string;
  public waveSeed: string;
  public waveCycleOffset: integer;
  public offsetGym: boolean;

  public damageNumberHandler: DamageNumberHandler;
  private spriteSparkleHandler: PokemonSpriteSparkleHandler;

  public fieldSpritePipeline: FieldSpritePipeline;
  public spritePipeline: SpritePipeline;

  private bgm: AnySound;
  private bgmResumeTimer: Phaser.Time.TimerEvent;
  private bgmCache: Set<string> = new Set();
  private playTimeTimer: Phaser.Time.TimerEvent;

  public rngCounter: integer = 0;
  public rngSeedOverride: string = "";
  public rngOffset: integer = 0;

  public inputMethod: string;
  private infoToggles: InfoToggle[] = [];

  public eventManager: TimedEventManager;

  public mysteryEncounterData: MysteryEncounterData = new MysteryEncounterData(null);
  public lastMysteryEncounter: MysteryEncounter;

  /**
   * Allows subscribers to listen for events
   *
   * Current Events:
   * - {@linkcode BattleSceneEventType.MOVE_USED} {@linkcode MoveUsedEvent}
   * - {@linkcode BattleSceneEventType.TURN_INIT} {@linkcode TurnInitEvent}
   * - {@linkcode BattleSceneEventType.TURN_END} {@linkcode TurnEndEvent}
   * - {@linkcode BattleSceneEventType.NEW_ARENA} {@linkcode NewArenaEvent}
   */
  public readonly eventTarget: EventTarget = new EventTarget();

  constructor() {
    super("battle");
    this.phaseQueue = [];
    this.phaseQueuePrepend = [];
    this.conditionalQueue = [];
    this.phaseQueuePrependSpliceIndex = -1;
    this.nextCommandPhaseQueue = [];
    this.updateGameInfo();
  }

  loadPokemonAtlas(key: string, atlasPath: string, experimental?: boolean) {
    if (experimental === undefined) {
      experimental = this.experimentalSprites;
    }
    const variant = atlasPath.includes("variant/") || /_[0-3]$/.test(atlasPath);
    if (experimental) {
      experimental = this.hasExpSprite(key);
    }
    if (variant) {
      atlasPath = atlasPath.replace("variant/", "");
    }
    this.load.atlas(key, `images/pokemon/${variant ? "variant/" : ""}${experimental ? "exp/" : ""}${atlasPath}.png`,  `images/pokemon/${variant ? "variant/" : ""}${experimental ? "exp/" : ""}${atlasPath}.json`);
  }

  async preload() {
    if (DEBUG_RNG) {
      const scene = this;
      const originalRealInRange = Phaser.Math.RND.realInRange;
      Phaser.Math.RND.realInRange = function (min: number, max: number): number {
        const ret = originalRealInRange.apply(this, [ min, max ]);
        const args = [ "RNG", ++scene.rngCounter, ret / (max - min), `min: ${min} / max: ${max}` ];
        args.push(`seed: ${scene.rngSeedOverride || scene.waveSeed || scene.seed}`);
        if (scene.rngOffset) {
          args.push(`offset: ${scene.rngOffset}`);
        }
        console.log(...args);
        return ret;
      };
    }

    populateAnims();

    await this.initVariantData();
  }

  create() {
    initGameSpeed.apply(this);
    this.inputController = new InputsController(this);
    this.uiInputs = new UiInputs(this, this.inputController);

    this.gameData = new GameData(this);

    addUiThemeOverrides(this);

    this.load.setBaseURL();

    this.spritePipeline = new SpritePipeline(this.game);
    (this.renderer as Phaser.Renderer.WebGL.WebGLRenderer).pipelines.add("Sprite", this.spritePipeline);

    this.fieldSpritePipeline = new FieldSpritePipeline(this.game);
    (this.renderer as Phaser.Renderer.WebGL.WebGLRenderer).pipelines.add("FieldSprite", this.fieldSpritePipeline);
    this.eventManager = new TimedEventManager();

    this.launchBattle();
  }

  update() {
    this.ui?.update();
  }

  launchBattle() {
    this.arenaBg = this.add.sprite(0, 0, "plains_bg");
    this.arenaBg.setName("sprite-arena-bg");
    this.arenaBgTransition = this.add.sprite(0, 0, "plains_bg");
    this.arenaBgTransition.setName("sprite-arena-bg-transition");

    [ this.arenaBgTransition, this.arenaBg ].forEach(a => {
      a.setPipeline(this.fieldSpritePipeline);
      a.setScale(6);
      a.setOrigin(0);
      a.setSize(320, 240);
    });

    const field = this.add.container(0, 0);
    field.setName("field");
    field.setScale(6);

    this.field = field;

    const fieldUI = this.add.container(0, this.game.canvas.height);
    fieldUI.setName("field-ui");
    fieldUI.setDepth(1);
    fieldUI.setScale(6);

    this.fieldUI = fieldUI;

    const transition = (this.make as any).rexTransitionImagePack({
      x: 0,
      y: 0,
      scale: 6,
      key: "loading_bg",
      origin: { x: 0, y: 0 }
    }, true);

    transition.transit({
      mode: "blinds",
      ease: "Cubic.easeInOut",
      duration: 1250,
      oncomplete: () => transition.destroy()
    });

    this.add.existing(transition);

    const uiContainer = this.add.container(0, 0);
    uiContainer.setName("ui");
    uiContainer.setDepth(2);
    uiContainer.setScale(6);

    this.uiContainer = uiContainer;

    const overlayWidth = this.game.canvas.width / 6;
    const overlayHeight = (this.game.canvas.height / 6) - 48;
    this.fieldOverlay = this.add.rectangle(0, overlayHeight * -1 - 48, overlayWidth, overlayHeight, 0x424242);
    this.fieldOverlay.setName("rect-field-overlay");
    this.fieldOverlay.setOrigin(0, 0);
    this.fieldOverlay.setAlpha(0);
    this.fieldUI.add(this.fieldOverlay);

    this.shopOverlay = this.add.rectangle(0, overlayHeight * -1 - 48, overlayWidth, overlayHeight, 0x070707);
    this.shopOverlay.setName("rect-shop-overlay");
    this.shopOverlay.setOrigin(0, 0);
    this.shopOverlay.setAlpha(0);
    this.fieldUI.add(this.shopOverlay);

    this.modifiers = [];
    this.enemyModifiers = [];

    this.modifierBar = new ModifierBar(this);
    this.modifierBar.setName("modifier-bar");
    this.add.existing(this.modifierBar);
    uiContainer.add(this.modifierBar);

    this.enemyModifierBar = new ModifierBar(this, true);
    this.enemyModifierBar.setName("enemy-modifier-bar");
    this.add.existing(this.enemyModifierBar);
    uiContainer.add(this.enemyModifierBar);

    this.charSprite = new CharSprite(this);
    this.charSprite.setName("sprite-char");
    this.charSprite.setup();

    this.fieldUI.add(this.charSprite);

    this.pbTray = new PokeballTray(this, true);
    this.pbTray.setName("pb-tray");
    this.pbTray.setup();

    this.pbTrayEnemy = new PokeballTray(this, false);
    this.pbTrayEnemy.setName("enemy-pb-tray");
    this.pbTrayEnemy.setup();

    this.fieldUI.add(this.pbTray);
    this.fieldUI.add(this.pbTrayEnemy);

    this.abilityBar = new AbilityBar(this);
    this.abilityBar.setName("ability-bar");
    this.abilityBar.setup();
    this.fieldUI.add(this.abilityBar);

    this.partyExpBar = new PartyExpBar(this);
    this.partyExpBar.setName("party-exp-bar");
    this.partyExpBar.setup();
    this.fieldUI.add(this.partyExpBar);

    this.candyBar = new CandyBar(this);
    this.candyBar.setName("candy-bar");
    this.candyBar.setup();
    this.fieldUI.add(this.candyBar);

    this.biomeWaveText = addTextObject(this, (this.game.canvas.width / 6) - 2, 0, startingWave.toString(), TextStyle.BATTLE_INFO);
    this.biomeWaveText.setName("text-biome-wave");
    this.biomeWaveText.setOrigin(1, 0.5);
    this.fieldUI.add(this.biomeWaveText);

    this.moneyText = addTextObject(this, (this.game.canvas.width / 6) - 2, 0, "", TextStyle.MONEY);
    this.moneyText.setName("text-money");
    this.moneyText.setOrigin(1, 0.5);
    this.fieldUI.add(this.moneyText);

    this.scoreText = addTextObject(this, (this.game.canvas.width / 6) - 2, 0, "", TextStyle.PARTY, { fontSize: "54px" });
    this.scoreText.setName("text-score");
    this.scoreText.setOrigin(1, 0.5);
    this.fieldUI.add(this.scoreText);

    this.luckText = addTextObject(this, (this.game.canvas.width / 6) - 2, 0, "", TextStyle.PARTY, { fontSize: "54px" });
    this.luckText.setName("text-luck");
    this.luckText.setOrigin(1, 0.5);
    this.luckText.setVisible(false);
    this.fieldUI.add(this.luckText);

    this.luckLabelText = addTextObject(this, (this.game.canvas.width / 6) - 2, 0, i18next.t("common:luckIndicator"), TextStyle.PARTY, { fontSize: "54px" });
    this.luckLabelText.setName("text-luck-label");
    this.luckLabelText.setOrigin(1, 0.5);
    this.luckLabelText.setVisible(false);
    this.fieldUI.add(this.luckLabelText);

    this.arenaFlyout = new ArenaFlyout(this);
    this.fieldUI.add(this.arenaFlyout);
    this.fieldUI.moveBelow<Phaser.GameObjects.GameObject>(this.arenaFlyout, this.fieldOverlay);

    this.updateUIPositions();

    this.damageNumberHandler = new DamageNumberHandler();

    this.spriteSparkleHandler = new PokemonSpriteSparkleHandler();
    this.spriteSparkleHandler.setup(this);

    this.pokemonInfoContainer = new PokemonInfoContainer(this, (this.game.canvas.width / 6) + 52, -(this.game.canvas.height / 6) + 66);
    this.pokemonInfoContainer.setup();

    this.fieldUI.add(this.pokemonInfoContainer);

    this.party = [];

    const loadPokemonAssets = [];

    this.arenaPlayer = new ArenaBase(this, true);
    this.arenaPlayer.setName("arena-player");
    this.arenaPlayerTransition = new ArenaBase(this, true);
    this.arenaPlayerTransition.setName("arena-player-transition");
    this.arenaEnemy = new ArenaBase(this, false);
    this.arenaEnemy.setName("arena-enemy");
    this.arenaNextEnemy = new ArenaBase(this, false);
    this.arenaNextEnemy.setName("arena-next-enemy");

    this.arenaBgTransition.setVisible(false);
    this.arenaPlayerTransition.setVisible(false);
    this.arenaNextEnemy.setVisible(false);

    [ this.arenaPlayer, this.arenaPlayerTransition, this.arenaEnemy, this.arenaNextEnemy ].forEach(a => {
      if (a instanceof Phaser.GameObjects.Sprite) {
        a.setOrigin(0, 0);
      }
      field.add(a);
    });

    const trainer = this.addFieldSprite(0, 0, `trainer_${this.gameData.gender === PlayerGender.FEMALE ? "f" : "m"}_back`);
    trainer.setOrigin(0.5, 1);
    trainer.setName("sprite-trainer");

    field.add(trainer);

    this.trainer = trainer;

    this.anims.create({
      key: "prompt",
      frames: this.anims.generateFrameNumbers("prompt", { start: 1, end: 4 }),
      frameRate: 6,
      repeat: -1,
      showOnStart: true
    });

    this.anims.create({
      key: "tera_sparkle",
      frames: this.anims.generateFrameNumbers("tera_sparkle", { start: 0, end: 12 }),
      frameRate: 18,
      repeat: 0,
      showOnStart: true,
      hideOnComplete: true
    });

    this.reset(false, false, true);

    const ui = new UI(this);
    this.uiContainer.add(ui);

    this.ui = ui;

    ui.setup();

    const defaultMoves = [ Moves.TACKLE, Moves.TAIL_WHIP, Moves.FOCUS_ENERGY, Moves.STRUGGLE ];

    Promise.all([
      Promise.all(loadPokemonAssets),
      initCommonAnims(this).then(() => loadCommonAnimAssets(this, true)),
      Promise.all([ Moves.TACKLE, Moves.TAIL_WHIP, Moves.FOCUS_ENERGY, Moves.STRUGGLE ].map(m => initMoveAnim(this, m))).then(() => loadMoveAnimAssets(this, defaultMoves, true)),
      this.initStarterColors()
    ]).then(() => {
      this.pushPhase(new LoginPhase(this));
      this.pushPhase(new TitlePhase(this));

      this.shiftPhase();
    });
  }

  initSession(): void {
    if (this.sessionPlayTime === null) {
      this.sessionPlayTime = 0;
    }
    if (this.lastSavePlayTime === null) {
      this.lastSavePlayTime = 0;
    }

    if (this.playTimeTimer) {
      this.playTimeTimer.destroy();
    }

    this.playTimeTimer = this.time.addEvent({
      delay: Utils.fixedInt(1000),
      repeat: -1,
      callback: () => {
        if (this.gameData) {
          this.gameData.gameStats.playTime++;
        }
        if (this.sessionPlayTime !== null) {
          this.sessionPlayTime++;
        }
        if (this.lastSavePlayTime !== null) {
          this.lastSavePlayTime++;
        }
      }
    });

    this.updateBiomeWaveText();
    this.updateMoneyText();
    this.updateScoreText();
  }

  async initExpSprites(): Promise<void> {
    if (expSpriteKeys.length) {
      return;
    }
    this.cachedFetch("./exp-sprites.json").then(res => res.json()).then(keys => {
      if (Array.isArray(keys)) {
        expSpriteKeys.push(...keys);
      }
      Promise.resolve();
    });
  }

  async initVariantData(): Promise<void> {
    Object.keys(variantData).forEach(key => delete variantData[key]);
    await this.cachedFetch("./images/pokemon/variant/_masterlist.json").then(res => res.json())
      .then(v => {
        Object.keys(v).forEach(k => variantData[k] = v[k]);
        if (this.experimentalSprites) {
          const expVariantData = variantData["exp"];
          const traverseVariantData = (keys: string[]) => {
            let variantTree = variantData;
            let expTree = expVariantData;
            keys.map((k: string, i: integer) => {
              if (i < keys.length - 1) {
                variantTree = variantTree[k];
                expTree = expTree[k];
              } else if (variantTree.hasOwnProperty(k) && expTree.hasOwnProperty(k)) {
                if ([ "back", "female" ].includes(k)) {
                  traverseVariantData(keys.concat(k));
                } else {
                  variantTree[k] = expTree[k];
                }
              }
            });
          };
          Object.keys(expVariantData).forEach(ek => traverseVariantData([ ek ]));
        }
        Promise.resolve();
      });
  }

  cachedFetch(url: string, init?: RequestInit): Promise<Response> {
    const manifest = this.game["manifest"];
    if (manifest) {
      const timestamp = manifest[`/${url.replace("./", "")}`];
      if (timestamp) {
        url += `?t=${timestamp}`;
      }
    }
    return fetch(url, init);
  }

  initStarterColors(): Promise<void> {
    return new Promise(resolve => {
      if (starterColors) {
        return resolve();
      }

      this.cachedFetch("./starter-colors.json").then(res => res.json()).then(sc => {
        starterColors = {};
        Object.keys(sc).forEach(key => {
          starterColors[key] = sc[key];
        });

        /*const loadPokemonAssets: Promise<void>[] = [];

                for (let s of Object.keys(speciesStarters)) {
                    const species = getPokemonSpecies(parseInt(s));
                    loadPokemonAssets.push(species.loadAssets(this, false, 0, false));
                }

                Promise.all(loadPokemonAssets).then(() => {
                    const starterCandyColors = {};
                    const rgbaToHexFunc = (r, g, b) => [r, g, b].map(x => x.toString(16).padStart(2, '0')).join('');

                    for (let s of Object.keys(speciesStarters)) {
                        const species = getPokemonSpecies(parseInt(s));

                        starterCandyColors[species.speciesId] = species.generateCandyColors(this).map(c => rgbaToHexFunc(c[0], c[1], c[2]));
                    }

                    console.log(JSON.stringify(starterCandyColors));

                    resolve();
                });*/

        resolve();
      });
    });
  }

  hasExpSprite(key: string): boolean {
    const keyMatch = /^pkmn__?(back__)?(shiny__)?(female__)?(\d+)(\-.*?)?(?:_[1-3])?$/g.exec(key);
    let k = keyMatch[4];
    if (keyMatch[2]) {
      k += "s";
    }
    if (keyMatch[1]) {
      k += "b";
    }
    if (keyMatch[3]) {
      k += "f";
    }
    if (keyMatch[5]) {
      k += keyMatch[5];
    }
    if (!expSpriteKeys.includes(k)) {
      return false;
    }
    return true;
  }

  getParty(): PlayerPokemon[] {
    return this.party;
  }

  getPlayerPokemon(): PlayerPokemon {
    return this.getPlayerField().find(p => p.isActive());
  }

  /**
   * Returns an array of PlayerPokemon of length 1 or 2 depending on if double battles or not
   * @returns array of {@linkcode PlayerPokemon}
   */
  getPlayerField(): PlayerPokemon[] {
    const party = this.getParty();
    return party.slice(0, Math.min(party.length, this.currentBattle?.double ? 2 : 1));
  }

  getEnemyParty(): EnemyPokemon[] {
    return this.currentBattle?.enemyParty || [];
  }

  getEnemyPokemon(): EnemyPokemon {
    return this.getEnemyField().find(p => p.isActive());
  }

  /**
   * Returns an array of EnemyPokemon of length 1 or 2 depending on if double battles or not
   * @returns array of {@linkcode EnemyPokemon}
   */
  getEnemyField(): EnemyPokemon[] {
    const party = this.getEnemyParty();
    return party.slice(0, Math.min(party.length, this.currentBattle?.double ? 2 : 1));
  }

  getField(activeOnly: boolean = false): Pokemon[] {
    const ret = new Array(4).fill(null);
    const playerField = this.getPlayerField();
    const enemyField = this.getEnemyField();
    ret.splice(0, playerField.length, ...playerField);
    ret.splice(2, enemyField.length, ...enemyField);
    return activeOnly
      ? ret.filter(p => p?.isActive())
      : ret;
  }

  /**
   * Returns the ModifierBar of this scene, which is declared private and therefore not accessible elsewhere
   * @returns {ModifierBar}
   */
  getModifierBar(): ModifierBar {
    return this.modifierBar;
  }

  // store info toggles to be accessible by the ui
  addInfoToggle(infoToggle: InfoToggle): void {
    this.infoToggles.push(infoToggle);
  }

  // return the stored info toggles; used by ui-inputs
  getInfoToggles(activeOnly: boolean = false): InfoToggle[] {
    return activeOnly ? this.infoToggles.filter(t => t?.isActive()) : this.infoToggles;
  }

  getPokemonById(pokemonId: integer): Pokemon {
    const findInParty = (party: Pokemon[]) => party.find(p => p.id === pokemonId);
    return findInParty(this.getParty()) || findInParty(this.getEnemyParty());
  }

  addPlayerPokemon(species: PokemonSpecies, level: integer, abilityIndex: integer, formIndex: integer, gender?: Gender, shiny?: boolean, variant?: Variant, ivs?: integer[], nature?: Nature, dataSource?: Pokemon | PokemonData, postProcess?: (playerPokemon: PlayerPokemon) => void): PlayerPokemon {
    const pokemon = new PlayerPokemon(this, species, level, abilityIndex, formIndex, gender, shiny, variant, ivs, nature, dataSource);
    if (postProcess) {
      postProcess(pokemon);
    }
    pokemon.init();
    return pokemon;
  }

  addEnemyPokemon(species: PokemonSpecies, level: integer, trainerSlot: TrainerSlot, boss: boolean = false, dataSource?: PokemonData, postProcess?: (enemyPokemon: EnemyPokemon) => void): EnemyPokemon {
    if (Overrides.OPP_SPECIES_OVERRIDE) {
      species = getPokemonSpecies(Overrides.OPP_SPECIES_OVERRIDE);
    }
    const pokemon = new EnemyPokemon(this, species, level, trainerSlot, boss, dataSource);
    if (Overrides.OPP_LEVEL_OVERRIDE !== 0) {
      pokemon.level = Overrides.OPP_LEVEL_OVERRIDE;
    }

    if (Overrides.OPP_GENDER_OVERRIDE !== null) {
      pokemon.gender = Overrides.OPP_GENDER_OVERRIDE;
    }
    overrideModifiers(this, false);
    overrideHeldItems(this, pokemon, false);
    if (boss && !dataSource) {
      const secondaryIvs = Utils.getIvsFromId(Utils.randSeedInt(4294967295));

      for (let s = 0; s < pokemon.ivs.length; s++) {
        pokemon.ivs[s] = Math.round(Phaser.Math.Linear(Math.min(pokemon.ivs[s], secondaryIvs[s]), Math.max(pokemon.ivs[s], secondaryIvs[s]), 0.75));
      }
    }
    if (postProcess) {
      postProcess(pokemon);
    }

    for (let i = 0; i < pokemon.ivs.length; i++) {
      if (OPP_IVS_OVERRIDE_VALIDATED[i] > -1) {
        pokemon.ivs[i] = OPP_IVS_OVERRIDE_VALIDATED[i];
      }
    }

    pokemon.init();
    return pokemon;
  }

  removePokemonFromPlayerParty(pokemon: PlayerPokemon, destroy: boolean = true) {
    if (!pokemon) {
      return;
    }

    const partyIndex = this.party.indexOf(pokemon);
    this.party.splice(partyIndex, 1);
    if (destroy) {
      this.field.remove(pokemon, true);
      pokemon.destroy();
    }
    this.updateModifiers(true);
  }

  addPokemonIcon(pokemon: Pokemon, x: number, y: number, originX: number = 0.5, originY: number = 0.5, ignoreOverride: boolean = false): Phaser.GameObjects.Container {
    const container = this.add.container(x, y);
    container.setName(`${pokemon.name}-icon`);

    const icon = this.add.sprite(0, 0, pokemon.getIconAtlasKey(ignoreOverride));
    icon.setName(`sprite-${pokemon.name}-icon`);
    icon.setFrame(pokemon.getIconId(true));
    // Temporary fix to show pokemon's default icon if variant icon doesn't exist
    if (icon.frame.name !== pokemon.getIconId(true)) {
      console.log(`${pokemon.name}'s variant icon does not exist. Replacing with default.`);
      const temp = pokemon.shiny;
      pokemon.shiny = false;
      icon.setTexture(pokemon.getIconAtlasKey(ignoreOverride));
      icon.setFrame(pokemon.getIconId(true));
      pokemon.shiny = temp;
    }
    icon.setOrigin(0.5, 0);

    container.add(icon);

    if (pokemon.isFusion()) {
      const fusionIcon = this.add.sprite(0, 0, pokemon.getFusionIconAtlasKey(ignoreOverride));
      fusionIcon.setName("sprite-fusion-icon");
      fusionIcon.setOrigin(0.5, 0);
      fusionIcon.setFrame(pokemon.getFusionIconId(true));

      const originalWidth = icon.width;
      const originalHeight = icon.height;
      const originalFrame = icon.frame;

      const iconHeight = (icon.frame.cutHeight <= fusionIcon.frame.cutHeight ? Math.ceil : Math.floor)((icon.frame.cutHeight + fusionIcon.frame.cutHeight) / 4);

      // Inefficient, but for some reason didn't work with only the unique properties as part of the name
      const iconFrameId = `${icon.frame.name}f${fusionIcon.frame.name}`;

      if (!icon.frame.texture.has(iconFrameId)) {
        icon.frame.texture.add(iconFrameId, icon.frame.sourceIndex, icon.frame.cutX, icon.frame.cutY, icon.frame.cutWidth, iconHeight);
      }

      icon.setFrame(iconFrameId);

      fusionIcon.y = icon.frame.cutHeight;

      const originalFusionFrame = fusionIcon.frame;

      const fusionIconY = fusionIcon.frame.cutY + icon.frame.cutHeight;
      const fusionIconHeight = fusionIcon.frame.cutHeight - icon.frame.cutHeight;

      // Inefficient, but for some reason didn't work with only the unique properties as part of the name
      const fusionIconFrameId = `${fusionIcon.frame.name}f${icon.frame.name}`;

      if (!fusionIcon.frame.texture.has(fusionIconFrameId)) {
        fusionIcon.frame.texture.add(fusionIconFrameId, fusionIcon.frame.sourceIndex, fusionIcon.frame.cutX, fusionIconY, fusionIcon.frame.cutWidth, fusionIconHeight);
      }
      fusionIcon.setFrame(fusionIconFrameId);

      const frameY = (originalFrame.y + originalFusionFrame.y) / 2;
      icon.frame.y = fusionIcon.frame.y = frameY;

      container.add(fusionIcon);

      if (originX !== 0.5) {
        container.x -= originalWidth * (originX - 0.5);
      }
      if (originY !== 0) {
        container.y -= (originalHeight) * originY;
      }
    } else {
      if (originX !== 0.5) {
        container.x -= icon.width * (originX - 0.5);
      }
      if (originY !== 0) {
        container.y -= icon.height * originY;
      }
    }

    return container;
  }

  setSeed(seed: string): void {
    this.seed = seed;
    this.rngCounter = 0;
    this.waveCycleOffset = this.getGeneratedWaveCycleOffset();
    this.offsetGym = this.gameMode.isClassic && this.getGeneratedOffsetGym();
  }

  randBattleSeedInt(range: integer, min: integer = 0): integer {
    return this.currentBattle.randSeedInt(this, range, min);
  }

  reset(clearScene: boolean = false, clearData: boolean = false, reloadI18n: boolean = false): void {
    if (clearData) {
      this.gameData = new GameData(this);
    }

    this.gameMode = getGameMode(GameModes.CLASSIC);

    this.setSeed(Overrides.SEED_OVERRIDE || Utils.randomString(24));
    console.log("Seed:", this.seed);

    this.disableMenu = false;

    this.score = 0;
    this.money = 0;

    this.lockModifierTiers = false;

    this.pokeballCounts = Object.fromEntries(Utils.getEnumValues(PokeballType).filter(p => p <= PokeballType.MASTER_BALL).map(t => [ t, 0 ]));
    this.pokeballCounts[PokeballType.POKEBALL] += 5;
    if (Overrides.POKEBALL_OVERRIDE.active) {
      this.pokeballCounts = Overrides.POKEBALL_OVERRIDE.pokeballs;
    }

    this.modifiers = [];
    this.enemyModifiers = [];
    this.modifierBar.removeAll(true);
    this.enemyModifierBar.removeAll(true);

    for (const p of this.getParty()) {
      p.destroy();
    }
    this.party = [];
    for (const p of this.getEnemyParty()) {
      p.destroy();
    }

    this.currentBattle = null;

    this.biomeWaveText.setText(startingWave.toString());
    this.biomeWaveText.setVisible(false);

    this.updateMoneyText();
    this.moneyText.setVisible(false);

    this.updateScoreText();
    this.scoreText.setVisible(false);

    [ this.luckLabelText, this.luckText ].map(t => t.setVisible(false));

    this.newArena(Overrides.STARTING_BIOME_OVERRIDE || Biome.TOWN);

    this.field.setVisible(true);

    this.arenaBgTransition.setPosition(0, 0);
    this.arenaPlayer.setPosition(300, 0);
    this.arenaPlayerTransition.setPosition(0, 0);
    [ this.arenaEnemy, this.arenaNextEnemy ].forEach(a => a.setPosition(-280, 0));
    this.arenaNextEnemy.setVisible(false);

    this.arena.init();

    this.trainer.setTexture(`trainer_${this.gameData.gender === PlayerGender.FEMALE ? "f" : "m"}_back`);
    this.trainer.setPosition(406, 186);
    this.trainer.setVisible(true);

    this.updateGameInfo();

    if (reloadI18n) {
      const localizable: Localizable[] = [
        ...allSpecies,
        ...allMoves,
        ...allAbilities,
        ...Utils.getEnumValues(ModifierPoolType).map(mpt => getModifierPoolForType(mpt)).map(mp => Object.values(mp).flat().map(mt => mt.modifierType).filter(mt => "localize" in mt).map(lpb => lpb as unknown as Localizable)).flat()
      ];
      for (const item of localizable) {
        item.localize();
      }
    }

    if (clearScene) {
      // Reload variant data in case sprite set has changed
      this.initVariantData();

      this.fadeOutBgm(250, false);
      this.tweens.add({
        targets: [ this.uiContainer ],
        alpha: 0,
        duration: 250,
        ease: "Sine.easeInOut",
        onComplete: () => {
          this.clearPhaseQueue();

          this.children.removeAll(true);
          this.game.domContainer.innerHTML = "";
          this.launchBattle();
        }
      });
    }
  }

  newBattle(waveIndex?: integer, battleType?: BattleType, trainerData?: TrainerData, double?: boolean, mysteryEncounter?: MysteryEncounter): Battle {
    const _startingWave = Overrides.STARTING_WAVE_OVERRIDE || startingWave;
    const newWaveIndex = waveIndex || ((this.currentBattle?.waveIndex || (_startingWave - 1)) + 1);
    let newDouble: boolean;
    let newBattleType: BattleType;
    let newTrainer: Trainer;

    let battleConfig: FixedBattleConfig = null;

    this.resetSeed(newWaveIndex);

    const playerField = this.getPlayerField();

    if (this.gameMode.isFixedBattle(newWaveIndex) && trainerData === undefined) {
      battleConfig = this.gameMode.getFixedBattle(newWaveIndex);
      newDouble = battleConfig.double;
      newBattleType = battleConfig.battleType;
      this.executeWithSeedOffset(() => newTrainer = battleConfig.getTrainer(this), (battleConfig.seedOffsetWaveIndex || newWaveIndex) << 8);
      if (newTrainer) {
        this.field.add(newTrainer);
      }
    } else {
      if (!this.gameMode.hasTrainers) {
        newBattleType = BattleType.WILD;
      } else if (battleType === undefined) {
        newBattleType = this.gameMode.isWaveTrainer(newWaveIndex, this.arena) ? BattleType.TRAINER : BattleType.WILD;
      } else {
        newBattleType = battleType;
      }

      if (newBattleType === BattleType.TRAINER) {
        const trainerType = this.arena.randomTrainerType(newWaveIndex);
        let doubleTrainer = false;
        if (trainerConfigs[trainerType].doubleOnly) {
          doubleTrainer = true;
        } else if (trainerConfigs[trainerType].hasDouble) {
          const doubleChance = new Utils.IntegerHolder(newWaveIndex % 10 === 0 ? 32 : 8);
          this.applyModifiers(DoubleBattleChanceBoosterModifier, true, doubleChance);
          playerField.forEach(p => applyAbAttrs(DoubleBattleChanceAbAttr, p, null, doubleChance));
          doubleTrainer = !Utils.randSeedInt(doubleChance.value);
        }
        newTrainer = trainerData !== undefined ? trainerData.toTrainer(this) : new Trainer(this, trainerType, doubleTrainer ? TrainerVariant.DOUBLE : Utils.randSeedInt(2) ? TrainerVariant.FEMALE : TrainerVariant.DEFAULT);
        this.field.add(newTrainer);
      }

      // Check for mystery encounter
      // Can only occur in place of a standard wild battle, waves 10-180
      // let testStartingWeight = 0;
      // while (testStartingWeight < 20) {
      //   calculateMEAggregateStats(this, testStartingWeight);
      //   testStartingWeight += 1;
      // }
      if (this.gameMode.hasMysteryEncounters && newBattleType === BattleType.WILD && !this.gameMode.isBoss(newWaveIndex) && newWaveIndex < 180 && newWaveIndex > 10) {
        const roll = Utils.randSeedInt(256);

        // Base spawn weight is 1/256, and increases by 5/256 for each missed attempt at spawning an encounter on a valid floor
        const sessionEncounterRate = !isNullOrUndefined(this.mysteryEncounterData?.encounterSpawnChance) ? this.mysteryEncounterData.encounterSpawnChance : BASE_MYSTERY_ENCOUNTER_SPAWN_WEIGHT;

        // If total number of encounters is lower than expected for the run, slightly favor a new encounter spawn
        // Do the reverse as well
        // Reduces occurrence of runs with very few (<6) and a ton (>10) of encounters
        const expectedEncountersByFloor = AVERAGE_ENCOUNTERS_PER_RUN_TARGET / (180 - 10) * newWaveIndex;
        const currentRunDiffFromAvg = expectedEncountersByFloor - (this.mysteryEncounterData?.encounteredEvents?.length || 0);
        const favoredEncounterRate = sessionEncounterRate + currentRunDiffFromAvg * 5;

        const successRate = isNullOrUndefined(Overrides.MYSTERY_ENCOUNTER_RATE_OVERRIDE) ? favoredEncounterRate : Overrides.MYSTERY_ENCOUNTER_RATE_OVERRIDE;

        if (roll < successRate) {
          newBattleType = BattleType.MYSTERY_ENCOUNTER;
          // Reset base spawn weight
          this.mysteryEncounterData.encounterSpawnChance = BASE_MYSTERY_ENCOUNTER_SPAWN_WEIGHT;
        } else {
          this.mysteryEncounterData.encounterSpawnChance = sessionEncounterRate + WIGHT_INCREMENT_ON_SPAWN_MISS;
        }
      }
    }

    if (double === undefined && newWaveIndex > 1) {
      if (newBattleType === BattleType.WILD && !this.gameMode.isWaveFinal(newWaveIndex)) {
        const doubleChance = new Utils.IntegerHolder(newWaveIndex % 10 === 0 ? 32 : 8);
        this.applyModifiers(DoubleBattleChanceBoosterModifier, true, doubleChance);
        playerField.forEach(p => applyAbAttrs(DoubleBattleChanceAbAttr, p, null, doubleChance));
        newDouble = !Utils.randSeedInt(doubleChance.value);
      } else if (newBattleType === BattleType.TRAINER) {
        newDouble = newTrainer.variant === TrainerVariant.DOUBLE;
      }
    } else if (!battleConfig) {
      newDouble = !!double;
    }

    if (Overrides.DOUBLE_BATTLE_OVERRIDE) {
      newDouble = true;
    }
    /* Override battles into single only if not fighting with trainers */
    if (newBattleType !== BattleType.TRAINER && Overrides.SINGLE_BATTLE_OVERRIDE) {
      newDouble = false;
    }

    const lastBattle = this.currentBattle;

    if (lastBattle?.double && !newDouble) {
      this.tryRemovePhase(p => p instanceof SwitchPhase);
    }

    const maxExpLevel = this.getMaxExpLevel();

    this.lastEnemyTrainer = lastBattle?.trainer ?? null;
    this.lastMysteryEncounter = lastBattle?.mysteryEncounter ?? null;

    this.executeWithSeedOffset(() => {
      this.currentBattle = new Battle(this.gameMode, newWaveIndex, newBattleType, newTrainer, newDouble);
    }, newWaveIndex << 3, this.waveSeed);
    this.currentBattle.incrementTurn(this);

    if (newBattleType === BattleType.MYSTERY_ENCOUNTER) {
      // Disable double battle on mystery encounters (it may be re-enabled as part of encounter)
      this.currentBattle.double = false;
      this.executeWithSeedOffset(() => {
        this.currentBattle.mysteryEncounter = this.getMysteryEncounter(mysteryEncounter);
      }, this.currentBattle.waveIndex << 4);
    }

    //this.pushPhase(new TrainerMessageTestPhase(this, TrainerType.RIVAL, TrainerType.RIVAL_2, TrainerType.RIVAL_3, TrainerType.RIVAL_4, TrainerType.RIVAL_5, TrainerType.RIVAL_6));

    if (!waveIndex && lastBattle) {
      let isNewBiome = !(lastBattle.waveIndex % 10) || ((this.gameMode.hasShortBiomes || this.gameMode.isDaily) && (lastBattle.waveIndex % 50) === 49);
      if (!isNewBiome && this.gameMode.hasShortBiomes && (lastBattle.waveIndex % 10) < 9) {
        let w = lastBattle.waveIndex - ((lastBattle.waveIndex % 10) - 1);
        let biomeWaves = 1;
        while (w < lastBattle.waveIndex) {
          let wasNewBiome = false;
          this.executeWithSeedOffset(() => {
            wasNewBiome = !Utils.randSeedInt(6 - biomeWaves);
          }, w << 4);
          if (wasNewBiome) {
            biomeWaves = 1;
          } else {
            biomeWaves++;
          }
          w++;
        }

        this.executeWithSeedOffset(() => {
          isNewBiome = !Utils.randSeedInt(6 - biomeWaves);
        }, lastBattle.waveIndex << 4);
      }


      const resetArenaState = isNewBiome || this.currentBattle.battleType === BattleType.TRAINER || this.currentBattle.battleType === BattleType.MYSTERY_ENCOUNTER || this.currentBattle.battleSpec === BattleSpec.FINAL_BOSS;
      this.getEnemyParty().forEach(enemyPokemon => enemyPokemon.destroy());
      this.trySpreadPokerus();
      if (!isNewBiome && (newWaveIndex % 10) === 5) {
        this.arena.updatePoolsForTimeOfDay();
      }
      if (resetArenaState) {
        this.arena.removeAllTags();
<<<<<<< HEAD

        // If last battle was mystery encounter and no battle occurred, skip return phases
        if (lastBattle?.mysteryEncounter?.encounterVariant !== MysteryEncounterVariant.NO_BATTLE) {
          playerField.forEach((_, p) => this.unshiftPhase(new ReturnPhase(this, p)));

          for (const pokemon of this.getParty()) {
            // Only trigger form change when Eiscue is in Noice form
            // Hardcoded Eiscue for now in case it is fused with another pokemon
            if (pokemon.species.speciesId === Species.EISCUE && pokemon.hasAbility(Abilities.ICE_FACE) && pokemon.formIndex === 1) {
              this.triggerPokemonFormChange(pokemon, SpeciesFormChangeManualTrigger);
            }

            pokemon.resetBattleData();
            applyPostBattleInitAbAttrs(PostBattleInitAbAttr, pokemon);
          }

          this.unshiftPhase(new ShowTrainerPhase(this));
=======
        // If last battle was mystery encounter and no battle occurred, skip return phases
        if (lastBattle?.mysteryEncounter?.encounterVariant !== MysteryEncounterVariant.NO_BATTLE) {
          playerField.forEach((_, p) => this.unshiftPhase(new ReturnPhase(this, p)));
          for (const pokemon of this.getParty()) {
            // Only trigger form change when Eiscue is in Noice form
            // Hardcoded Eiscue for now in case it is fused with another pokemon
            if (pokemon.species.speciesId === Species.EISCUE && pokemon.hasAbility(Abilities.ICE_FACE) && pokemon.formIndex === 1) {
              this.triggerPokemonFormChange(pokemon, SpeciesFormChangeManualTrigger);
            }

            pokemon.resetBattleData();
            applyPostBattleInitAbAttrs(PostBattleInitAbAttr, pokemon);
          }
>>>>>>> c0214403
        }
      }

      for (const pokemon of this.getParty()) {
        this.triggerPokemonFormChange(pokemon, SpeciesFormChangeTimeOfDayTrigger);
      }

      if (!this.gameMode.hasRandomBiomes && !isNewBiome) {
        this.pushPhase(new NextEncounterPhase(this));
      } else {
        this.pushPhase(new SelectBiomePhase(this));
        this.pushPhase(new NewBiomeEncounterPhase(this));

        const newMaxExpLevel = this.getMaxExpLevel();
        if (newMaxExpLevel > maxExpLevel) {
          this.pushPhase(new LevelCapPhase(this));
        }
      }
    }

    return this.currentBattle;
  }

  newArena(biome: Biome): Arena {
    this.arena = new Arena(this, biome, Biome[biome].toLowerCase());
    this.eventTarget.dispatchEvent(new NewArenaEvent());

    this.arenaBg.pipelineData = { terrainColorRatio: this.arena.getBgTerrainColorRatioForBiome() };

    return this.arena;
  }

  updateFieldScale(): Promise<void> {
    return new Promise(resolve => {
      const fieldScale = Math.floor(Math.pow(1 / this.getField(true)
        .map(p => p.getSpriteScale())
        .reduce((highestScale: number, scale: number) => highestScale = Math.max(scale, highestScale), 0), 0.7) * 40
      ) / 40;
      this.setFieldScale(fieldScale).then(() => resolve());
    });
  }

  setFieldScale(scale: number, instant: boolean = false): Promise<void> {
    return new Promise(resolve => {
      scale *= 6;
      if (this.field.scale === scale) {
        return resolve();
      }

      const defaultWidth = this.arenaBg.width * 6;
      const defaultHeight = 132 * 6;
      const scaledWidth = this.arenaBg.width * scale;
      const scaledHeight = 132 * scale;

      this.tweens.add({
        targets: this.field,
        scale: scale,
        x: (defaultWidth - scaledWidth) / 2,
        y: defaultHeight - scaledHeight,
        duration: !instant ? Utils.fixedInt(Math.abs(this.field.scale - scale) * 200) : 0,
        ease: "Sine.easeInOut",
        onComplete: () => resolve()
      });
    });
  }

  getSpeciesFormIndex(species: PokemonSpecies, gender?: Gender, nature?: Nature, ignoreArena?: boolean): integer {
    if (!species.forms?.length) {
      return 0;
    }

    switch (species.speciesId) {
    case Species.UNOWN:
    case Species.SHELLOS:
    case Species.GASTRODON:
    case Species.BASCULIN:
    case Species.DEERLING:
    case Species.SAWSBUCK:
    case Species.FROAKIE:
    case Species.FROGADIER:
    case Species.SCATTERBUG:
    case Species.SPEWPA:
    case Species.VIVILLON:
    case Species.FLABEBE:
    case Species.FLOETTE:
    case Species.FLORGES:
    case Species.FURFROU:
    case Species.PUMPKABOO:
    case Species.GOURGEIST:
    case Species.ORICORIO:
    case Species.MAGEARNA:
    case Species.ZARUDE:
    case Species.SQUAWKABILLY:
    case Species.TATSUGIRI:
    case Species.GIMMIGHOUL:
    case Species.PALDEA_TAUROS:
      return Utils.randSeedInt(species.forms.length);
    case Species.PIKACHU:
      return Utils.randSeedInt(8);
    case Species.EEVEE:
      return Utils.randSeedInt(2);
    case Species.GRENINJA:
      return Utils.randSeedInt(2);
    case Species.ZYGARDE:
      return Utils.randSeedInt(3);
    case Species.MINIOR:
      return Utils.randSeedInt(6);
    case Species.ALCREMIE:
      return Utils.randSeedInt(9);
    case Species.MEOWSTIC:
    case Species.INDEEDEE:
    case Species.BASCULEGION:
    case Species.OINKOLOGNE:
      return gender === Gender.FEMALE ? 1 : 0;
    case Species.TOXTRICITY:
      const lowkeyNatures = [ Nature.LONELY, Nature.BOLD, Nature.RELAXED, Nature.TIMID, Nature.SERIOUS, Nature.MODEST, Nature.MILD, Nature.QUIET, Nature.BASHFUL, Nature.CALM, Nature.GENTLE, Nature.CAREFUL ];
      if (nature !== undefined && lowkeyNatures.indexOf(nature) > -1) {
        return 1;
      }
      return 0;
    }

    if (ignoreArena) {
      switch (species.speciesId) {
      case Species.BURMY:
      case Species.WORMADAM:
      case Species.ROTOM:
      case Species.LYCANROC:
        return Utils.randSeedInt(species.forms.length);
      }
      return 0;
    }

    return this.arena.getSpeciesFormIndex(species);
  }

  private getGeneratedOffsetGym(): boolean {
    let ret = false;
    this.executeWithSeedOffset(() => {
      ret = !Utils.randSeedInt(2);
    }, 0, this.seed.toString());
    return ret;
  }

  private getGeneratedWaveCycleOffset(): integer {
    let ret = 0;
    this.executeWithSeedOffset(() => {
      ret = Utils.randSeedInt(8) * 5;
    }, 0, this.seed.toString());
    return ret;
  }

  getEncounterBossSegments(waveIndex: integer, level: integer, species?: PokemonSpecies, forceBoss: boolean = false): integer {
    if (this.gameMode.isDaily && this.gameMode.isWaveFinal(waveIndex)) {
      return 5;
    }

    let isBoss: boolean;
    if (forceBoss || (species && (species.subLegendary || species.legendary || species.mythical))) {
      isBoss = true;
    } else {
      this.executeWithSeedOffset(() => {
        isBoss = waveIndex % 10 === 0 || (this.gameMode.hasRandomBosses && Utils.randSeedInt(100) < Math.min(Math.max(Math.ceil((waveIndex - 250) / 50), 0) * 2, 30));
      }, waveIndex << 2);
    }
    if (!isBoss) {
      return 0;
    }

    let ret: integer = 2;

    if (level >= 100) {
      ret++;
    }
    if (species) {
      if (species.baseTotal >= 670) {
        ret++;
      }
    }
    ret += Math.floor(waveIndex / 250);

    return ret;
  }

  trySpreadPokerus(): void {
    const party = this.getParty();
    const infectedIndexes: integer[] = [];
    const spread = (index: number, spreadTo: number) => {
      const partyMember = party[index + spreadTo];
      if (!partyMember.pokerus && !Utils.randSeedInt(10)) {
        partyMember.pokerus = true;
        infectedIndexes.push(index + spreadTo);
      }
    };
    party.forEach((pokemon, p) => {
      if (!pokemon.pokerus || infectedIndexes.indexOf(p) > -1) {
        return;
      }

      this.executeWithSeedOffset(() => {
        if (p) {
          spread(p, -1);
        }
        if (p < party.length - 1) {
          spread(p, 1);
        }
      }, this.currentBattle.waveIndex + (p << 8));
    });
  }

  resetSeed(waveIndex?: integer): void {
    const wave = waveIndex || this.currentBattle?.waveIndex || 0;
    this.waveSeed = Utils.shiftCharCodes(this.seed, wave);
    Phaser.Math.RND.sow([ this.waveSeed ]);
    console.log("Wave Seed:", this.waveSeed, wave);
    this.rngCounter = 0;
  }

  executeWithSeedOffset(func: Function, offset: integer, seedOverride?: string): void {
    if (!func) {
      return;
    }
    const tempRngCounter = this.rngCounter;
    const tempRngOffset = this.rngOffset;
    const tempRngSeedOverride = this.rngSeedOverride;
    const state = Phaser.Math.RND.state();
    Phaser.Math.RND.sow([ Utils.shiftCharCodes(seedOverride || this.seed, offset) ]);
    this.rngCounter = 0;
    this.rngOffset = offset;
    this.rngSeedOverride = seedOverride || "";
    func();
    Phaser.Math.RND.state(state);
    this.rngCounter = tempRngCounter;
    this.rngOffset = tempRngOffset;
    this.rngSeedOverride = tempRngSeedOverride;
  }

  addFieldSprite(x: number, y: number, texture: string | Phaser.Textures.Texture, frame?: string | number, terrainColorRatio: number = 0): Phaser.GameObjects.Sprite {
    const ret = this.add.sprite(x, y, texture, frame);
    ret.setPipeline(this.fieldSpritePipeline);
    if (terrainColorRatio) {
      ret.pipelineData["terrainColorRatio"] = terrainColorRatio;
    }

    return ret;
  }

  addPokemonSprite(pokemon: Pokemon, x: number, y: number, texture: string | Phaser.Textures.Texture, frame?: string | number, hasShadow: boolean = false, ignoreOverride: boolean = false): Phaser.GameObjects.Sprite {
    const ret = this.addFieldSprite(x, y, texture, frame);
    this.initPokemonSprite(ret, pokemon, hasShadow, ignoreOverride);
    return ret;
  }

  initPokemonSprite(sprite: Phaser.GameObjects.Sprite, pokemon?: Pokemon, hasShadow: boolean = false, ignoreOverride: boolean = false): Phaser.GameObjects.Sprite {
    sprite.setPipeline(this.spritePipeline, { tone: [ 0.0, 0.0, 0.0, 0.0 ], hasShadow: hasShadow, ignoreOverride: ignoreOverride, teraColor: pokemon ? getTypeRgb(pokemon.getTeraType()) : undefined });
    this.spriteSparkleHandler.add(sprite);
    return sprite;
  }

  moveBelowOverlay<T extends Phaser.GameObjects.GameObject>(gameObject: T) {
    this.fieldUI.moveBelow<any>(gameObject, this.fieldOverlay);
  }
  processInfoButton(pressed: boolean): void {
    this.arenaFlyout.toggleFlyout(pressed);
  }

  showFieldOverlay(duration: integer): Promise<void> {
    return new Promise(resolve => {
      this.tweens.add({
        targets: this.fieldOverlay,
        alpha: 0.5,
        ease: "Sine.easeOut",
        duration: duration,
        onComplete: () => resolve()
      });
    });
  }

  hideFieldOverlay(duration: integer): Promise<void> {
    return new Promise(resolve => {
      this.tweens.add({
        targets: this.fieldOverlay,
        alpha: 0,
        duration: duration,
        ease: "Cubic.easeIn",
        onComplete: () => resolve()
      });
    });
  }

  showShopOverlay(duration: integer): Promise<void> {
    return new Promise(resolve => {
      this.tweens.add({
        targets: this.shopOverlay,
        alpha: 0.8,
        ease: "Sine.easeOut",
        duration: duration,
        onComplete: () => resolve()
      });
    });
  }

  hideShopOverlay(duration: integer): Promise<void> {
    return new Promise(resolve => {
      this.tweens.add({
        targets: this.shopOverlay,
        alpha: 0,
        duration: duration,
        ease: "Cubic.easeIn",
        onComplete: () => resolve()
      });
    });
  }

  showEnemyModifierBar(): void {
    this.enemyModifierBar.setVisible(true);
  }

  hideEnemyModifierBar(): void {
    this.enemyModifierBar.setVisible(false);
  }

  updateBiomeWaveText(): void {
    const isBoss = !(this.currentBattle.waveIndex % 10);
    const biomeString: string = getBiomeName(this.arena.biomeType);
    this.fieldUI.moveAbove(this.biomeWaveText, this.luckText);
    this.biomeWaveText.setText( biomeString + " - " + this.currentBattle.waveIndex.toString());
    this.biomeWaveText.setColor(!isBoss ? "#ffffff" : "#f89890");
    this.biomeWaveText.setShadowColor(!isBoss ? "#636363" : "#984038");
    this.biomeWaveText.setVisible(true);
  }

  updateMoneyText(forceVisible: boolean = true): void {
    if (this.money === undefined) {
      return;
    }
    const formattedMoney = Utils.formatMoney(this.moneyFormat, this.money);
    this.moneyText.setText(`₽${formattedMoney}`);
    this.fieldUI.moveAbove(this.moneyText, this.luckText);
    if (forceVisible) {
      this.moneyText.setVisible(true);
    }
  }

  animateMoneyChanged(positiveChange: boolean): void {
    if (this.tweens.getTweensOf(this.moneyText).length > 0) {
      return;
    }
    const deltaScale = this.moneyText.scale * 0.14 * (positiveChange ? 1 : -1);
    this.moneyText.setShadowColor(positiveChange ? "#008000" : "#FF0000");
    this.tweens.add({
      targets: this.moneyText,
      duration: 250,
      scale: this.moneyText.scale + deltaScale,
      loop: 0,
      yoyo: true,
      onComplete: (_) => this.moneyText.setShadowColor(getTextColor(TextStyle.MONEY, true)),
    });
  }

  updateScoreText(): void {
    this.scoreText.setText(`Score: ${this.score.toString()}`);
    this.scoreText.setVisible(this.gameMode.isDaily);
  }

  updateAndShowText(duration: integer): void {
    const labels = [ this.luckLabelText, this.luckText ];
    labels.forEach(t => t.setAlpha(0));
    const luckValue = getPartyLuckValue(this.getParty());
    this.luckText.setText(getLuckString(luckValue));
    if (luckValue < 14) {
      this.luckText.setTint(getLuckTextTint(luckValue));
    } else {
      this.luckText.setTint(0xffef5c, 0x47ff69, 0x6b6bff, 0xff6969);
    }
    this.luckLabelText.setX((this.game.canvas.width / 6) - 2 - (this.luckText.displayWidth + 2));
    this.tweens.add({
      targets: labels,
      duration: duration,
      alpha: 1,
      onComplete: () => {
        labels.forEach(t => t.setVisible(true));
      }
    });
  }

  hideLuckText(duration: integer): void {
    if (this.reroll) {
      return;
    }
    const labels = [ this.luckLabelText, this.luckText ];
    this.tweens.add({
      targets: labels,
      duration: duration,
      alpha: 0,
      onComplete: () => {
        labels.forEach(l => l.setVisible(false));
      }
    });
  }

  updateUIPositions(): void {
    const enemyModifierCount = this.enemyModifiers.filter(m => m.isIconVisible(this)).length;
    const biomeWaveTextHeight = this.biomeWaveText.getBottomLeft().y - this.biomeWaveText.getTopLeft().y;
    this.biomeWaveText.setY(
      -(this.game.canvas.height / 6) + (enemyModifierCount ? enemyModifierCount <= 12 ? 15 : 24 : 0) + (biomeWaveTextHeight / 2)
    );
    this.moneyText.setY(this.biomeWaveText.y + 10);
    this.scoreText.setY(this.moneyText.y + 10);
    [ this.luckLabelText, this.luckText ].map(l => l.setY((this.scoreText.visible ? this.scoreText : this.moneyText).y + 10));
    const offsetY = (this.scoreText.visible ? this.scoreText : this.moneyText).y + 15;
    this.partyExpBar.setY(offsetY);
    this.candyBar.setY(offsetY + 15);
    this.ui?.achvBar.setY(this.game.canvas.height / 6 + offsetY);
  }

  /**
   * Pushes all {@linkcode Phaser.GameObjects.Text} objects in the top right to the bottom of the canvas
   */
  sendTextToBack(): void {
    this.fieldUI.sendToBack(this.biomeWaveText);
    this.fieldUI.sendToBack(this.moneyText);
    this.fieldUI.sendToBack(this.scoreText);
  }

  addFaintedEnemyScore(enemy: EnemyPokemon): void {
    let scoreIncrease = enemy.getSpeciesForm().getBaseExp() * (enemy.level / this.getMaxExpLevel()) * ((enemy.ivs.reduce((iv: integer, total: integer) => total += iv, 0) / 93) * 0.2 + 0.8);
    this.findModifiers(m => m instanceof PokemonHeldItemModifier && m.pokemonId === enemy.id, false).map(m => scoreIncrease *= (m as PokemonHeldItemModifier).getScoreMultiplier());
    if (enemy.isBoss()) {
      scoreIncrease *= Math.sqrt(enemy.bossSegments);
    }
    this.currentBattle.battleScore += Math.ceil(scoreIncrease);
  }

  getMaxExpLevel(ignoreLevelCap?: boolean): integer {
    if (ignoreLevelCap) {
      return Number.MAX_SAFE_INTEGER;
    }
    const waveIndex = Math.ceil((this.currentBattle?.waveIndex || 1) / 10) * 10;
    const difficultyWaveIndex = this.gameMode.getWaveForDifficulty(waveIndex);
    const baseLevel = (1 + difficultyWaveIndex / 2 + Math.pow(difficultyWaveIndex / 25, 2)) * 1.2;
    return Math.ceil(baseLevel / 2) * 2 + 2;
  }

  randomSpecies(waveIndex: integer, level: integer, fromArenaPool?: boolean, speciesFilter?: PokemonSpeciesFilter, filterAllEvolutions?: boolean): PokemonSpecies {
    if (fromArenaPool) {
      return this.arena.randomSpecies(waveIndex, level,null , getPartyLuckValue(this.party));
    }
    const filteredSpecies = speciesFilter ? [...new Set(allSpecies.filter(s => s.isCatchable()).filter(speciesFilter).map(s => {
      if (!filterAllEvolutions) {
        while (pokemonPrevolutions.hasOwnProperty(s.speciesId)) {
          s = getPokemonSpecies(pokemonPrevolutions[s.speciesId]);
        }
      }
      return s;
    }))] : allSpecies.filter(s => s.isCatchable());
    return filteredSpecies[Utils.randSeedInt(filteredSpecies.length)];
  }

  generateRandomBiome(waveIndex: integer): Biome {
    const relWave = waveIndex % 250;
    const biomes = Utils.getEnumValues(Biome).slice(1, Utils.getEnumValues(Biome).filter(b => b >= 40).length * -1);
    const maxDepth = biomeDepths[Biome.END][0] - 2;
    const depthWeights = new Array(maxDepth + 1).fill(null)
      .map((_, i: integer) => ((1 - Math.min(Math.abs((i / (maxDepth - 1)) - (relWave / 250)) + 0.25, 1)) / 0.75) * 250);
    const biomeThresholds: integer[] = [];
    let totalWeight = 0;
    for (const biome of biomes) {
      totalWeight += Math.ceil(depthWeights[biomeDepths[biome][0] - 1] / biomeDepths[biome][1]);
      biomeThresholds.push(totalWeight);
    }

    const randInt = Utils.randSeedInt(totalWeight);

    for (const biome of biomes) {
      if (randInt < biomeThresholds[biome]) {
        return biome;
      }
    }

    return biomes[Utils.randSeedInt(biomes.length)];
  }

  isBgmPlaying(): boolean {
    return this.bgm && this.bgm.isPlaying;
  }

  playBgm(bgmName?: string, fadeOut?: boolean): void {
    if (bgmName === undefined) {
      bgmName = this.currentBattle?.getBgmOverride(this) || this.arena?.bgm;
    }
    if (this.bgm && bgmName === this.bgm.key) {
      if (!this.bgm.isPlaying) {
        this.bgm.play({
          volume: this.masterVolume * this.bgmVolume
        });
      }
      return;
    }
    if (fadeOut && !this.bgm) {
      fadeOut = false;
    }
    this.bgmCache.add(bgmName);
    this.loadBgm(bgmName);
    let loopPoint = 0;
    loopPoint = bgmName === this.arena.bgm
      ? this.arena.getBgmLoopPoint()
      : this.getBgmLoopPoint(bgmName);
    let loaded = false;
    const playNewBgm = () => {
      this.ui.bgmBar.setBgmToBgmBar(bgmName);
      if (bgmName === null && this.bgm && !this.bgm.pendingRemove) {
        this.bgm.play({
          volume: this.masterVolume * this.bgmVolume
        });
        return;
      }
      if (this.bgm && !this.bgm.pendingRemove && this.bgm.isPlaying) {
        this.bgm.stop();
      }
      this.bgm = this.sound.add(bgmName, { loop: true });
      this.bgm.play({
        volume: this.masterVolume * this.bgmVolume
      });
      if (loopPoint) {
        this.bgm.on("looped", () => this.bgm.play({ seek: loopPoint }));
      }
    };
    this.load.once(Phaser.Loader.Events.COMPLETE, () => {
      loaded = true;
      if (!fadeOut || !this.bgm.isPlaying) {
        playNewBgm();
      }
    });
    if (fadeOut) {
      const onBgmFaded = () => {
        if (loaded && (!this.bgm.isPlaying || this.bgm.pendingRemove)) {
          playNewBgm();
        }
      };
      this.time.delayedCall(this.fadeOutBgm(500, true) ? 750 : 250, onBgmFaded);
    }
    if (!this.load.isLoading()) {
      this.load.start();
    }
  }

  pauseBgm(): boolean {
    if (this.bgm && !this.bgm.pendingRemove && this.bgm.isPlaying) {
      this.bgm.pause();
      return true;
    }
    return false;
  }

  resumeBgm(): boolean {
    if (this.bgm && !this.bgm.pendingRemove && this.bgm.isPaused) {
      this.bgm.resume();
      return true;
    }
    return false;
  }

  updateSoundVolume(): void {
    if (this.sound) {
      for (const sound of this.sound.getAllPlaying()) {
        (sound as AnySound).setVolume(this.masterVolume * (this.bgmCache.has(sound.key) ? this.bgmVolume : this.seVolume));
      }
    }
  }

  fadeOutBgm(duration: integer = 500, destroy: boolean = true): boolean {
    if (!this.bgm) {
      return false;
    }
    const bgm = this.sound.getAllPlaying().find(bgm => bgm.key === this.bgm.key);
    if (bgm) {
      SoundFade.fadeOut(this, this.bgm, duration, destroy);
      return true;
    }

    return false;
  }

  playSound(sound: string | AnySound, config?: object): AnySound {
    if (config) {
      if (config.hasOwnProperty("volume")) {
        config["volume"] *= this.masterVolume * this.seVolume;
      } else {
        config["volume"] = this.masterVolume * this.seVolume;
      }
    } else {
      config = { volume: this.masterVolume * this.seVolume };
    }
    // PRSFX sounds are mixed too loud
    if ((typeof sound === "string" ? sound : sound.key).startsWith("PRSFX- ")) {
      config["volume"] *= 0.5;
    }
    if (typeof sound === "string") {
      this.sound.play(sound, config);
      return this.sound.get(sound) as AnySound;
    } else {
      sound.play(config);
      return sound;
    }
  }

  playSoundWithoutBgm(soundName: string, pauseDuration?: integer): AnySound {
    this.bgmCache.add(soundName);
    const resumeBgm = this.pauseBgm();
    this.playSound(soundName);
    const sound = this.sound.get(soundName) as AnySound;
    if (this.bgmResumeTimer) {
      this.bgmResumeTimer.destroy();
    }
    if (resumeBgm) {
      this.bgmResumeTimer = this.time.delayedCall((pauseDuration || Utils.fixedInt(sound.totalDuration * 1000)), () => {
        this.resumeBgm();
        this.bgmResumeTimer = null;
      });
    }
    return sound;
  }

  getBgmLoopPoint(bgmName: string): number {
    switch (bgmName) {
    case "battle_kanto_champion": //B2W2 Kanto Champion Battle
      return 13.950;
    case "battle_johto_champion": //B2W2 Johto Champion Battle
      return 23.498;
    case "battle_hoenn_champion": //B2W2 Hoenn Champion Battle
      return 11.328;
    case "battle_sinnoh_champion": //B2W2 Sinnoh Champion Battle
      return 12.235;
    case "battle_champion_alder": //BW Unova Champion Battle
      return 27.653;
    case "battle_champion_iris": //B2W2 Unova Champion Battle
      return 10.145;
    case "battle_kalos_champion": //XY Kalos Champion Battle
      return 10.380;
    case "battle_alola_champion": //USUM Alola Champion Battle
      return 13.025;
    case "battle_galar_champion": //SWSH Galar Champion Battle
      return 61.635;
    case "battle_champion_geeta": //SV Champion Geeta Battle
      return 37.447;
    case "battle_champion_nemona": //SV Champion Nemona Battle
      return 14.914;
    case "battle_champion_kieran": //SV Champion Kieran Battle
      return 7.206;
    case "battle_hoenn_elite": //ORAS Elite Four Battle
      return 11.350;
    case "battle_unova_elite": //BW Elite Four Battle
      return 17.730;
    case "battle_kalos_elite": //XY Elite Four Battle
      return 12.340;
    case "battle_alola_elite": //SM Elite Four Battle
      return 19.212;
    case "battle_galar_elite": //SWSH League Tournament Battle
      return 164.069;
    case "battle_paldea_elite": //SV Elite Four Battle
      return 12.770;
    case "battle_bb_elite": //SV BB League Elite Four Battle
      return 19.434;
    case "battle_final_encounter": //PMD RTDX Rayquaza's Domain
      return 19.159;
    case "battle_final": //BW Ghetsis Battle
      return 16.453;
    case "battle_kanto_gym": //B2W2 Kanto Gym Battle
      return 13.857;
    case "battle_johto_gym": //B2W2 Johto Gym Battle
      return 12.911;
    case "battle_hoenn_gym": //B2W2 Hoenn Gym Battle
      return 12.379;
    case "battle_sinnoh_gym": //B2W2 Sinnoh Gym Battle
      return 13.122;
    case "battle_unova_gym": //BW Unova Gym Battle
      return 19.145;
    case "battle_kalos_gym": //XY Kalos Gym Battle
      return 44.810;
    case "battle_galar_gym": //SWSH Galar Gym Battle
      return 171.262;
    case "battle_paldea_gym": //SV Paldea Gym Battle
      return 127.489;
    case "battle_legendary_kanto": //XY Kanto Legendary Battle
      return 32.966;
    case "battle_legendary_raikou": //HGSS Raikou Battle
      return 12.632;
    case "battle_legendary_entei": //HGSS Entei Battle
      return 2.905;
    case "battle_legendary_suicune": //HGSS Suicune Battle
      return 12.636;
    case "battle_legendary_lugia": //HGSS Lugia Battle
      return 19.770;
    case "battle_legendary_ho_oh": //HGSS Ho-oh Battle
      return 17.668;
    case "battle_legendary_regis_g5": //B2W2 Legendary Titan Battle
      return 49.500;
    case "battle_legendary_regis_g6": //ORAS Legendary Titan Battle
      return 21.130;
    case "battle_legendary_gro_kyo": //ORAS Groudon & Kyogre Battle
      return 10.547;
    case "battle_legendary_rayquaza": //ORAS Rayquaza Battle
      return 10.495;
    case "battle_legendary_deoxys": //ORAS Deoxys Battle
      return 13.333;
    case "battle_legendary_lake_trio": //ORAS Lake Guardians Battle
      return 16.887;
    case "battle_legendary_sinnoh": //ORAS Sinnoh Legendary Battle
      return 22.770;
    case "battle_legendary_dia_pal": //ORAS Dialga & Palkia Battle
      return 16.009;
    case "battle_legendary_giratina": //ORAS Giratina Battle
      return 10.451;
    case "battle_legendary_arceus": //HGSS Arceus Battle
      return 9.595;
    case "battle_legendary_unova": //BW Unova Legendary Battle
      return 13.855;
    case "battle_legendary_kyurem": //BW Kyurem Battle
      return 18.314;
    case "battle_legendary_res_zek": //BW Reshiram & Zekrom Battle
      return 18.329;
    case "battle_legendary_xern_yvel": //XY Xerneas & Yveltal Battle
      return 26.468;
    case "battle_legendary_tapu": //SM Tapu Battle
      return 0.000;
    case "battle_legendary_sol_lun": //SM Solgaleo & Lunala Battle
      return 6.525;
    case "battle_legendary_ub": //SM Ultra Beast Battle
      return 9.818;
    case "battle_legendary_dusk_dawn": //USUM Dusk Mane & Dawn Wings Necrozma Battle
      return 5.211;
    case "battle_legendary_ultra_nec": //USUM Ultra Necrozma Battle
      return 10.344;
    case "battle_legendary_zac_zam": //SWSH Zacian & Zamazenta Battle
      return 11.424;
    case "battle_legendary_glas_spec": //SWSH Glastrier & Spectrier Battle
      return 12.503;
    case "battle_legendary_calyrex": //SWSH Calyrex Battle
      return 50.641;
    case "battle_legendary_birds_galar": //SWSH Galarian Legendary Birds Battle
      return 0.175;
    case "battle_legendary_ruinous": //SV Treasures of Ruin Battle
      return 6.333;
    case "battle_legendary_kor_mir": //SV Depths of Area Zero Battle
      return 6.442;
    case "battle_legendary_loyal_three": //SV Loyal Three Battle
      return 6.500;
    case "battle_legendary_ogerpon": //SV Ogerpon Battle
      return 14.335;
    case "battle_legendary_terapagos": //SV Terapagos Battle
      return 24.377;
    case "battle_legendary_pecharunt": //SV Pecharunt Battle
      return 6.508;
    case "battle_rival": //BW Rival Battle
      return 13.689;
    case "battle_rival_2": //BW N Battle
      return 17.714;
    case "battle_rival_3": //BW Final N Battle
      return 17.586;
    case "battle_trainer": //BW Trainer Battle
      return 13.686;
    case "battle_wild": //BW Wild Battle
      return 12.703;
    case "battle_wild_strong": //BW Strong Wild Battle
      return 13.940;
    case "end_summit": //PMD RTDX Sky Tower Summit
      return 30.025;
    case "battle_rocket_grunt": //HGSS Team Rocket Battle
      return 12.707;
    case "battle_aqua_magma_grunt": //ORAS Team Aqua & Magma Battle
      return 12.062;
    case "battle_galactic_grunt": //BDSP Team Galactic Battle
      return 13.043;
    case "battle_plasma_grunt": //BW Team Plasma Battle
      return 12.974;
    case "battle_flare_grunt": //XY Team Flare Battle
      return 4.228;
    case "battle_rocket_boss": //USUM Giovanni Battle
      return 9.115;
    case "battle_aqua_magma_boss": //ORAS Archie & Maxie Battle
      return 14.847;
    case "battle_galactic_boss": //BDSP Cyrus Battle
      return 106.962;
    case "battle_plasma_boss": //B2W2 Ghetsis Battle
      return 25.624;
    case "battle_flare_boss": //XY Lysandre Battle
      return 8.085;
    }

    return 0;
  }

  toggleInvert(invert: boolean): void {
    if (invert) {
      this.cameras.main.setPostPipeline(InvertPostFX);
    } else {
      this.cameras.main.removePostPipeline("InvertPostFX");
    }
  }

  /* Phase Functions */
  getCurrentPhase(): Phase {
    return this.currentPhase;
  }

  getStandbyPhase(): Phase {
    return this.standbyPhase;
  }

  /**
   * Adds a phase to the conditional queue and ensures it is executed only when the specified condition is met.
   *
   * This method allows deferring the execution of a phase until certain conditions are met, which is useful for handling
   * situations like abilities and entry hazards that depend on specific game states.
   *
   * @param {Phase} phase - The phase to be added to the conditional queue.
   * @param {() => boolean} condition - A function that returns a boolean indicating whether the phase should be executed.
   *
   */
  pushConditionalPhase(phase: Phase, condition: () => boolean): void {
    this.conditionalQueue.push([condition, phase]);
  }


  pushPhase(phase: Phase, defer: boolean = false): void {
    (!defer ? this.phaseQueue : this.nextCommandPhaseQueue).push(phase);
  }

  unshiftPhase(phase: Phase): void {
    if (this.phaseQueuePrependSpliceIndex === -1) {
      this.phaseQueuePrepend.push(phase);
    } else {
      this.phaseQueuePrepend.splice(this.phaseQueuePrependSpliceIndex, 0, phase);
    }
  }

  clearPhaseQueue(): void {
    this.phaseQueue.splice(0, this.phaseQueue.length);
  }

  setPhaseQueueSplice(): void {
    this.phaseQueuePrependSpliceIndex = this.phaseQueuePrepend.length;
  }

  clearPhaseQueueSplice(): void {
    this.phaseQueuePrependSpliceIndex = -1;
  }

  shiftPhase(): void {
    if (this.standbyPhase) {
      this.currentPhase = this.standbyPhase;
      this.standbyPhase = null;
      return;
    }

    if (this.phaseQueuePrependSpliceIndex > -1) {
      this.clearPhaseQueueSplice();
    }
    if (this.phaseQueuePrepend.length) {
      while (this.phaseQueuePrepend.length) {
        this.phaseQueue.unshift(this.phaseQueuePrepend.pop());
      }
    }
    if (!this.phaseQueue.length) {
      this.populatePhaseQueue();
      // clear the conditionalQueue if there are no phases left in the phaseQueue
      this.conditionalQueue = [];
    }
    this.currentPhase = this.phaseQueue.shift();

    // Check if there are any conditional phases queued
    if (this.conditionalQueue?.length) {
      // Retrieve the first conditional phase from the queue
      const conditionalPhase = this.conditionalQueue.shift();
      // Evaluate the condition associated with the phase
      if (conditionalPhase[0]()) {
        // If the condition is met, add the phase to the front of the phase queue
        this.unshiftPhase(conditionalPhase[1]);
      } else {
        // If the condition is not met, re-add the phase back to the front of the conditional queue
        this.conditionalQueue.unshift(conditionalPhase);
      }
    }

    this.currentPhase.start();
  }

  overridePhase(phase: Phase): boolean {
    if (this.standbyPhase) {
      return false;
    }

    this.standbyPhase = this.currentPhase;
    this.currentPhase = phase;
    phase.start();

    return true;
  }

  findPhase(phaseFilter: (phase: Phase) => boolean): Phase {
    return this.phaseQueue.find(phaseFilter);
  }

  tryReplacePhase(phaseFilter: (phase: Phase) => boolean, phase: Phase): boolean {
    const phaseIndex = this.phaseQueue.findIndex(phaseFilter);
    if (phaseIndex > -1) {
      this.phaseQueue[phaseIndex] = phase;
      return true;
    }
    return false;
  }

  tryRemovePhase(phaseFilter: (phase: Phase) => boolean): boolean {
    const phaseIndex = this.phaseQueue.findIndex(phaseFilter);
    if (phaseIndex > -1) {
      this.phaseQueue.splice(phaseIndex, 1);
      return true;
    }
    return false;
  }

  pushMovePhase(movePhase: MovePhase, priorityOverride?: integer): void {
    const movePriority = new Utils.IntegerHolder(priorityOverride !== undefined ? priorityOverride : movePhase.move.getMove().priority);
    applyAbAttrs(IncrementMovePriorityAbAttr, movePhase.pokemon, null, movePhase.move.getMove(), movePriority);
    const lowerPriorityPhase = this.phaseQueue.find(p => p instanceof MovePhase && p.move.getMove().priority < movePriority.value);
    if (lowerPriorityPhase) {
      this.phaseQueue.splice(this.phaseQueue.indexOf(lowerPriorityPhase), 0, movePhase);
    } else {
      this.pushPhase(movePhase);
    }
  }

  queueMessage(message: string, callbackDelay?: integer, prompt?: boolean, promptDelay?: integer, defer?: boolean) {
    const phase = new MessagePhase(this, message, callbackDelay, prompt, promptDelay);
    if (!defer) {
      this.unshiftPhase(phase);
    } else {
      this.pushPhase(phase);
    }
  }

  populatePhaseQueue(): void {
    if (this.nextCommandPhaseQueue.length) {
      this.phaseQueue.push(...this.nextCommandPhaseQueue);
      this.nextCommandPhaseQueue.splice(0, this.nextCommandPhaseQueue.length);
    }
    this.phaseQueue.push(new TurnInitPhase(this));
  }

  addMoney(amount: integer): void {
    this.money = Math.min(this.money + amount, Number.MAX_SAFE_INTEGER);
    this.updateMoneyText();
    this.animateMoneyChanged(true);
    this.validateAchvs(MoneyAchv);
  }

  getWaveMoneyAmount(moneyMultiplier: number): integer {
    const waveIndex = this.currentBattle.waveIndex;
    const waveSetIndex = Math.ceil(waveIndex / 10) - 1;
    const moneyValue = Math.pow((waveSetIndex + 1 + (0.75 + (((waveIndex - 1) % 10) + 1) / 10)) * 100, 1 + 0.005 * waveSetIndex) * moneyMultiplier;
    return Math.floor(moneyValue / 10) * 10;
  }

  addModifier(modifier: Modifier, ignoreUpdate?: boolean, playSound?: boolean, virtual?: boolean, instant?: boolean): Promise<boolean> {
    return new Promise(resolve => {
      let success = false;
      const soundName = modifier.type.soundName;
      this.validateAchvs(ModifierAchv, modifier);
      const modifiersToRemove: PersistentModifier[] = [];
      const modifierPromises: Promise<boolean>[] = [];
      if (modifier instanceof PersistentModifier) {
        if (modifier instanceof TerastallizeModifier) {
          modifiersToRemove.push(...(this.findModifiers(m => m instanceof TerastallizeModifier && m.pokemonId === modifier.pokemonId)));
        }
        if ((modifier as PersistentModifier).add(this.modifiers, !!virtual, this)) {
          if (modifier instanceof PokemonFormChangeItemModifier || modifier instanceof TerastallizeModifier) {
            success = modifier.apply([ this.getPokemonById(modifier.pokemonId), true ]);
          }
          if (playSound && !this.sound.get(soundName)) {
            this.playSound(soundName);
          }
        } else if (!virtual) {
          const defaultModifierType = getDefaultModifierTypeForTier(modifier.type.tier);
          this.queueMessage(`The stack for this item is full.\n You will receive ${defaultModifierType.name} instead.`, null, true);
          return this.addModifier(defaultModifierType.newModifier(), ignoreUpdate, playSound, false, instant).then(success => resolve(success));
        }

        for (const rm of modifiersToRemove) {
          this.removeModifier(rm);
        }

        if (!ignoreUpdate && !virtual) {
          return this.updateModifiers(true, instant).then(() => resolve(success));
        }
      } else if (modifier instanceof ConsumableModifier) {
        if (playSound && !this.sound.get(soundName)) {
          this.playSound(soundName);
        }

        if (modifier instanceof ConsumablePokemonModifier) {
          for (const p in this.party) {
            const pokemon = this.party[p];

            const args: any[] = [ pokemon ];
            if (modifier instanceof PokemonHpRestoreModifier) {
              if (!(modifier as PokemonHpRestoreModifier).fainted) {
                const hpRestoreMultiplier = new Utils.IntegerHolder(1);
                this.applyModifiers(HealingBoosterModifier, true, hpRestoreMultiplier);
                args.push(hpRestoreMultiplier.value);
              } else {
                args.push(1);
              }
            } else if (modifier instanceof FusePokemonModifier) {
              args.push(this.getPokemonById(modifier.fusePokemonId) as PlayerPokemon);
            }

            if (modifier.shouldApply(args)) {
              const result = modifier.apply(args);
              if (result instanceof Promise) {
                modifierPromises.push(result.then(s => success ||= s));
              } else {
                success ||= result;
              }
            }
          }

          return Promise.allSettled([this.party.map(p => p.updateInfo(instant)), ...modifierPromises]).then(() => resolve(success));
        } else {
          const args = [ this ];
          if (modifier.shouldApply(args)) {
            const result = modifier.apply(args);
            if (result instanceof Promise) {
              return result.then(success => resolve(success));
            } else {
              success ||= result;
            }
          }
        }
      }

      resolve(success);
    });
  }

  addEnemyModifier(modifier: PersistentModifier, ignoreUpdate?: boolean, instant?: boolean): Promise<void> {
    return new Promise(resolve => {
      const modifiersToRemove: PersistentModifier[] = [];
      if (modifier instanceof TerastallizeModifier) {
        modifiersToRemove.push(...(this.findModifiers(m => m instanceof TerastallizeModifier && m.pokemonId === modifier.pokemonId, false)));
      }
      if ((modifier as PersistentModifier).add(this.enemyModifiers, false, this)) {
        if (modifier instanceof PokemonFormChangeItemModifier || modifier instanceof TerastallizeModifier) {
          modifier.apply([ this.getPokemonById(modifier.pokemonId), true ]);
        }
        for (const rm of modifiersToRemove) {
          this.removeModifier(rm, true);
        }
      }
      if (!ignoreUpdate) {
        this.updateModifiers(false, instant).then(() => resolve());
      } else {
        resolve();
      }
    });
  }

  /**
   * Try to transfer a held item to another pokemon.
   * If the recepient already has the maximum amount allowed for this item, the transfer is cancelled.
   * The quantity to transfer is automatically capped at how much the recepient can take before reaching the maximum stack size for the item.
   * A transfer that moves a quantity smaller than what is specified in the transferQuantity parameter is still considered successful.
   * @param itemModifier {@linkcode PokemonHeldItemModifier} item to transfer (represents the whole stack)
   * @param target {@linkcode Pokemon} pokemon recepient in this transfer
   * @param playSound {boolean}
   * @param transferQuantity {@linkcode integer} how many items of the stack to transfer. Optional, defaults to 1
   * @param instant {boolean}
   * @param ignoreUpdate {boolean}
   * @returns true if the transfer was successful
   */
  tryTransferHeldItemModifier(itemModifier: PokemonHeldItemModifier, target: Pokemon, playSound: boolean, transferQuantity: integer = 1, instant?: boolean, ignoreUpdate?: boolean): Promise<boolean> {
    return new Promise(resolve => {
      const source = itemModifier.pokemonId ? itemModifier.getPokemon(target.scene) : null;
      const cancelled = new Utils.BooleanHolder(false);
      Utils.executeIf(source && source.isPlayer() !== target.isPlayer(), () => applyAbAttrs(BlockItemTheftAbAttr, source, cancelled)).then(() => {
        if (cancelled.value) {
          return resolve(false);
        }
        const newItemModifier = itemModifier.clone() as PokemonHeldItemModifier;
        newItemModifier.pokemonId = target.id;
        const matchingModifier = target.scene.findModifier(m => m instanceof PokemonHeldItemModifier
                    && (m as PokemonHeldItemModifier).matchType(itemModifier) && m.pokemonId === target.id, target.isPlayer()) as PokemonHeldItemModifier;
        let removeOld = true;
        if (matchingModifier) {
          const maxStackCount = matchingModifier.getMaxStackCount(target.scene);
          if (matchingModifier.stackCount >= maxStackCount) {
            return resolve(false);
          }
          const countTaken = Math.min(transferQuantity, itemModifier.stackCount, maxStackCount - matchingModifier.stackCount);
          itemModifier.stackCount -= countTaken;
          newItemModifier.stackCount = matchingModifier.stackCount + countTaken;
          removeOld = !itemModifier.stackCount;
        } else {
          const countTaken = Math.min(transferQuantity, itemModifier.stackCount);
          itemModifier.stackCount -= countTaken;
          newItemModifier.stackCount = countTaken;
        }
        removeOld = !itemModifier.stackCount;
        if (!removeOld || !source || this.removeModifier(itemModifier, !source.isPlayer())) {
          const addModifier = () => {
            if (!matchingModifier || this.removeModifier(matchingModifier, !target.isPlayer())) {
              if (target.isPlayer()) {
                this.addModifier(newItemModifier, ignoreUpdate, playSound, false, instant).then(() => resolve(true));
              } else {
                this.addEnemyModifier(newItemModifier, ignoreUpdate, instant).then(() => resolve(true));
              }
            } else {
              resolve(false);
            }
          };
          if (source && source.isPlayer() !== target.isPlayer() && !ignoreUpdate) {
            this.updateModifiers(source.isPlayer(), instant).then(() => addModifier());
          } else {
            addModifier();
          }
          return;
        }
        resolve(false);
      });
    });
  }

  removePartyMemberModifiers(partyMemberIndex: integer): Promise<void> {
    return new Promise(resolve => {
      const pokemonId = this.getParty()[partyMemberIndex].id;
      const modifiersToRemove = this.modifiers.filter(m => m instanceof PokemonHeldItemModifier && (m as PokemonHeldItemModifier).pokemonId === pokemonId);
      for (const m of modifiersToRemove) {
        this.modifiers.splice(this.modifiers.indexOf(m), 1);
      }
      this.updateModifiers().then(() => resolve());
    });
  }

  generateEnemyModifiers(customHeldModifiers?: PokemonHeldItemModifierType[][]): Promise<void> {
    return new Promise(resolve => {
      if (this.currentBattle.battleSpec === BattleSpec.FINAL_BOSS) {
        return resolve();
      }
      const difficultyWaveIndex = this.gameMode.getWaveForDifficulty(this.currentBattle.waveIndex);
      const isFinalBoss = this.gameMode.isWaveFinal(this.currentBattle.waveIndex);
      let chances = Math.ceil(difficultyWaveIndex / 10);
      if (isFinalBoss) {
        chances = Math.ceil(chances * 2.5);
      }

      const party = this.getEnemyParty();

      if (this.currentBattle.trainer) {
        const modifiers = this.currentBattle.trainer.genModifiers(party);
        for (const modifier of modifiers) {
          this.addEnemyModifier(modifier, true, true);
        }
      }

      party.forEach((enemyPokemon: EnemyPokemon, i: integer) => {
        if (customHeldModifiers && i < customHeldModifiers.length && customHeldModifiers[i].length > 0) {
          customHeldModifiers[i].forEach(mt => mt.newModifier(enemyPokemon).add(this.enemyModifiers, false, this));
        } else {
          const isBoss = enemyPokemon.isBoss() || (this.currentBattle.battleType === BattleType.TRAINER && this.currentBattle.trainer.config.isBoss);
          let upgradeChance = 32;
          if (isBoss) {
            upgradeChance /= 2;
          }
          if (isFinalBoss) {
            upgradeChance /= 8;
          }
          const modifierChance = this.gameMode.getEnemyModifierChance(isBoss);
          let pokemonModifierChance = modifierChance;
          if (this.currentBattle.battleType === BattleType.TRAINER)
            pokemonModifierChance = Math.ceil(pokemonModifierChance * this.currentBattle.trainer.getPartyMemberModifierChanceMultiplier(i)); // eslint-disable-line
          let count = 0;
          for (let c = 0; c < chances; c++) {
            if (!Utils.randSeedInt(modifierChance)) {
              count++;
            }
          }
          if (isBoss) {
            count = Math.max(count, Math.floor(chances / 2));
          }
          getEnemyModifierTypesForWave(difficultyWaveIndex, count, [ enemyPokemon ], this.currentBattle.battleType === BattleType.TRAINER ? ModifierPoolType.TRAINER : ModifierPoolType.WILD, upgradeChance)
            .map(mt => mt.newModifier(enemyPokemon).add(this.enemyModifiers, false, this));
        }
      });

      this.updateModifiers(false).then(() => resolve());
    });
  }

  /**
    * Removes all modifiers from enemy of PersistentModifier type
    */
  clearEnemyModifiers(): void {
    const modifiersToRemove = this.enemyModifiers.filter(m => m instanceof PersistentModifier);
    for (const m of modifiersToRemove) {
      this.enemyModifiers.splice(this.enemyModifiers.indexOf(m), 1);
    }
    this.updateModifiers(false).then(() => this.updateUIPositions());
  }

  /**
    * Removes all modifiers from enemy of PokemonHeldItemModifier type
    */
  clearEnemyHeldItemModifiers(): void {
    const modifiersToRemove = this.enemyModifiers.filter(m => m instanceof PokemonHeldItemModifier);
    for (const m of modifiersToRemove) {
      this.enemyModifiers.splice(this.enemyModifiers.indexOf(m), 1);
    }
    this.updateModifiers(false).then(() => this.updateUIPositions());
  }

  setModifiersVisible(visible: boolean) {
    [ this.modifierBar, this.enemyModifierBar ].map(m => m.setVisible(visible));
  }

  updateModifiers(player?: boolean, instant?: boolean): Promise<void> {
    if (player === undefined) {
      player = true;
    }
    return new Promise(resolve => {
      const modifiers = player ? this.modifiers : this.enemyModifiers as PersistentModifier[];
      for (let m = 0; m < modifiers.length; m++) {
        const modifier = modifiers[m];
        if (modifier instanceof PokemonHeldItemModifier && !this.getPokemonById((modifier as PokemonHeldItemModifier).pokemonId)) {
          modifiers.splice(m--, 1);
        }
      }
      for (const modifier of modifiers) {
        if (modifier instanceof PersistentModifier) {
          (modifier as PersistentModifier).virtualStackCount = 0;
        }
      }

      const modifiersClone = modifiers.slice(0);
      for (const modifier of modifiersClone) {
        if (!modifier.getStackCount()) {
          modifiers.splice(modifiers.indexOf(modifier), 1);
        }
      }

      this.updatePartyForModifiers(player ? this.getParty() : this.getEnemyParty(), instant).then(() => {
        (player ? this.modifierBar : this.enemyModifierBar).updateModifiers(modifiers);
        if (!player) {
          this.updateUIPositions();
        }
        resolve();
      });
    });
  }

  updatePartyForModifiers(party: Pokemon[], instant?: boolean): Promise<void> {
    return new Promise(resolve => {
      Promise.allSettled(party.map(p => {
        if (p.scene) {
          p.calculateStats();
        }
        return p.updateInfo(instant);
      })).then(() => resolve());
    });
  }

  removeModifier(modifier: PersistentModifier, enemy?: boolean): boolean {
    const modifiers = !enemy ? this.modifiers : this.enemyModifiers;
    const modifierIndex = modifiers.indexOf(modifier);
    if (modifierIndex > -1) {
      modifiers.splice(modifierIndex, 1);
      if (modifier instanceof PokemonFormChangeItemModifier || modifier instanceof TerastallizeModifier) {
        modifier.apply([ this.getPokemonById(modifier.pokemonId), false ]);
      }
      return true;
    }

    return false;
  }

  /**
   * Get all of the modifiers that match `modifierType`
   * @param modifierType The type of modifier to apply; must extend {@linkcode PersistentModifier}
   * @param player Whether to search the player (`true`) or the enemy (`false`); Defaults to `true`
   * @returns the list of all modifiers that matched `modifierType`.
   */
  getModifiers<T extends PersistentModifier>(modifierType: Constructor<T>, player: boolean = true): T[] {
    return (player ? this.modifiers : this.enemyModifiers).filter((m): m is T => m instanceof modifierType);
  }

  findModifiers(modifierFilter: ModifierPredicate, player: boolean = true): PersistentModifier[] {
    return (player ? this.modifiers : this.enemyModifiers).filter(m => (modifierFilter as ModifierPredicate)(m));
  }

  findModifier(modifierFilter: ModifierPredicate, player: boolean = true): PersistentModifier {
    return (player ? this.modifiers : this.enemyModifiers).find(m => (modifierFilter as ModifierPredicate)(m));
  }

  applyShuffledModifiers(scene: BattleScene, modifierType: Constructor<Modifier>, player: boolean = true, ...args: any[]): PersistentModifier[] {
    let modifiers = (player ? this.modifiers : this.enemyModifiers).filter(m => m instanceof modifierType && m.shouldApply(args));
    scene.executeWithSeedOffset(() => {
      const shuffleModifiers = mods => {
        if (mods.length < 1) {
          return mods;
        }
        const rand = Math.floor(Utils.randSeedInt(mods.length));
        return [mods[rand], ...shuffleModifiers(mods.filter((_, i) => i !== rand))];
      };
      modifiers = shuffleModifiers(modifiers);
    }, scene.currentBattle.turn << 4, scene.waveSeed);
    return this.applyModifiersInternal(modifiers, player, args);
  }

  applyModifiers(modifierType: Constructor<Modifier>, player: boolean = true, ...args: any[]): PersistentModifier[] {
    const modifiers = (player ? this.modifiers : this.enemyModifiers).filter(m => m instanceof modifierType && m.shouldApply(args));
    return this.applyModifiersInternal(modifiers, player, args);
  }

  applyModifiersInternal(modifiers: PersistentModifier[], player: boolean, args: any[]): PersistentModifier[] {
    const appliedModifiers: PersistentModifier[] = [];
    for (const modifier of modifiers) {
      if (modifier.apply(args)) {
        console.log("Applied", modifier.type.name, !player ? "(enemy)" : "");
        appliedModifiers.push(modifier);
      }
    }

    return appliedModifiers;
  }

  applyModifier(modifierType: Constructor<Modifier>, player: boolean = true, ...args: any[]): PersistentModifier {
    const modifiers = (player ? this.modifiers : this.enemyModifiers).filter(m => m instanceof modifierType && m.shouldApply(args));
    for (const modifier of modifiers) {
      if (modifier.apply(args)) {
        console.log("Applied", modifier.type.name, !player ? "(enemy)" : "");
        return modifier;
      }
    }

    return null;
  }

  triggerPokemonFormChange(pokemon: Pokemon, formChangeTriggerType: Constructor<SpeciesFormChangeTrigger>, delayed: boolean = false, modal: boolean = false): boolean {
    if (pokemonFormChanges.hasOwnProperty(pokemon.species.speciesId)) {
      const matchingFormChange = pokemonFormChanges[pokemon.species.speciesId].find(fc => fc.findTrigger(formChangeTriggerType) && fc.canChange(pokemon));
      if (matchingFormChange) {
        let phase: Phase;
        if (pokemon instanceof PlayerPokemon && !matchingFormChange.quiet) {
          phase = new FormChangePhase(this, pokemon, matchingFormChange, modal);
        } else {
          phase = new QuietFormChangePhase(this, pokemon, matchingFormChange);
        }
        if (pokemon instanceof PlayerPokemon && !matchingFormChange.quiet && modal) {
          this.overridePhase(phase);
        } else if (delayed) {
          this.pushPhase(phase);
        } else {
          this.unshiftPhase(phase);
        }
        return true;
      }
    }

    return false;
  }

  validateAchvs(achvType: Constructor<Achv>, ...args: unknown[]): void {
    const filteredAchvs = Object.values(achvs).filter(a => a instanceof achvType);
    for (const achv of filteredAchvs) {
      this.validateAchv(achv, args);
    }
  }

  validateAchv(achv: Achv, args?: any[]): boolean {
    if (!this.gameData.achvUnlocks.hasOwnProperty(achv.id) && achv.validate(this, args)) {
      this.gameData.achvUnlocks[achv.id] = new Date().getTime();
      this.ui.achvBar.showAchv(achv);
      if (vouchers.hasOwnProperty(achv.id)) {
        this.validateVoucher(vouchers[achv.id]);
      }
      return true;
    }

    return false;
  }

  validateVoucher(voucher: Voucher, args?: any[]): boolean {
    if (!this.gameData.voucherUnlocks.hasOwnProperty(voucher.id) && voucher.validate(this, args)) {
      this.gameData.voucherUnlocks[voucher.id] = new Date().getTime();
      this.ui.achvBar.showAchv(voucher);
      this.gameData.voucherCounts[voucher.voucherType]++;
      return true;
    }

    return false;
  }

  updateGameInfo(): void {
    const gameInfo = {
      playTime: this.sessionPlayTime ? this.sessionPlayTime : 0,
      gameMode: this.currentBattle ? this.gameMode.getName() : "Title",
      biome: this.currentBattle ? getBiomeName(this.arena.biomeType) : "",
      wave: this.currentBattle?.waveIndex || 0,
      party: this.party ? this.party.map(p => {
        return { name: p.name, level: p.level };
      }) : []
    };
    (window as any).gameInfo = gameInfo;
  }

  /**
   * Loads or generates a mystery encounter
   * @param override - used to load session encounter when restarting game, etc.
   * @returns
   */
  getMysteryEncounter(override: MysteryEncounter): MysteryEncounter {
    // Loading override or session encounter
    let encounter: MysteryEncounter;
    if (!isNullOrUndefined(Overrides.MYSTERY_ENCOUNTER_OVERRIDE) && allMysteryEncounters.hasOwnProperty(Overrides.MYSTERY_ENCOUNTER_OVERRIDE)) {
      encounter = allMysteryEncounters[Overrides.MYSTERY_ENCOUNTER_OVERRIDE];
    } else {
      encounter = override?.encounterType >= 0 ? allMysteryEncounters[override?.encounterType] : null;
    }

    // Check for queued encounters first
    if (!encounter && this.mysteryEncounterData?.nextEncounterQueue?.length > 0) {
      let i = 0;
      while (i < this.mysteryEncounterData.nextEncounterQueue.length && !!encounter) {
        const candidate = this.mysteryEncounterData.nextEncounterQueue[i];
        const forcedChance = candidate[1];
        if (Utils.randSeedInt(100) < forcedChance) {
          encounter = allMysteryEncounters[candidate[0]];
        }

        i++;
      }
    }

    if (encounter) {
      encounter = new MysteryEncounter(encounter);
      encounter.meetsRequirements(this);
      return encounter;
    }

    // Common / Uncommon / Rare / Super Rare
    const tierWeights = [61, 40, 21, 6];

    // Adjust tier weights by previously encountered events to lower odds of only common/uncommons in run
    this.mysteryEncounterData.encounteredEvents.forEach(val => {
      const tier = val[1];
      if (tier === MysteryEncounterTier.COMMON) {
        tierWeights[0] = tierWeights[0] - 6;
      } else if (tier === MysteryEncounterTier.GREAT) {
        tierWeights[1] = tierWeights[1] - 4;
      }
    });

    const totalWeight = tierWeights.reduce((a, b) => a + b);
    const tierValue = Utils.randSeedInt(totalWeight);
    const commonThreshold = totalWeight - tierWeights[0];
    const uncommonThreshold = totalWeight - tierWeights[0] - tierWeights[1];
    const rareThreshold = totalWeight - tierWeights[0] - tierWeights[1] - tierWeights[2];
    let tier = tierValue > commonThreshold ? MysteryEncounterTier.COMMON : tierValue > uncommonThreshold ? MysteryEncounterTier.GREAT : tierValue > rareThreshold ? MysteryEncounterTier.ULTRA : MysteryEncounterTier.ROGUE;

    if (!isNullOrUndefined(Overrides.MYSTERY_ENCOUNTER_TIER_OVERRIDE)) {
      tier = Overrides.MYSTERY_ENCOUNTER_TIER_OVERRIDE;
    }

    let availableEncounters = [];
    // New encounter will never be the same as the most recent encounter
    const previousEncounter = this.mysteryEncounterData.encounteredEvents?.length > 0 ? this.mysteryEncounterData.encounteredEvents[this.mysteryEncounterData.encounteredEvents.length - 1][0] : null;
    const biomeMysteryEncounters = mysteryEncountersByBiome.get(this.arena.biomeType);
    // If no valid encounters exist at tier, checks next tier down, continuing until there are some encounters available
    while (availableEncounters.length === 0 && tier >= 0) {
      availableEncounters = biomeMysteryEncounters
        .filter((encounterType) =>
          allMysteryEncounters[encounterType]?.meetsRequirements(this) &&
          allMysteryEncounters[encounterType].encounterTier === tier &&
          (isNullOrUndefined(previousEncounter) || encounterType !== previousEncounter))
        .map((m) => (allMysteryEncounters[m]));
      tier--;
    }

    // If absolutely no encounters are available, spawn 0th encounter
    if (availableEncounters.length === 0) {
      return allMysteryEncounters[MysteryEncounterType.MYSTERIOUS_CHALLENGERS];
    }
    encounter = availableEncounters[Utils.randSeedInt(availableEncounters.length)];
    // New encounter object to not dirty flags
    encounter = new MysteryEncounter(encounter);
    encounter.meetsRequirements(this);
    return encounter;
  }
}<|MERGE_RESOLUTION|>--- conflicted
+++ resolved
@@ -93,16 +93,7 @@
 import { TimedEventManager } from "#app/timed-event-manager.js";
 import i18next from "i18next";
 import MysteryEncounter, { MysteryEncounterTier, MysteryEncounterVariant } from "./data/mystery-encounters/mystery-encounter";
-<<<<<<< HEAD
 import { mysteryEncountersByBiome, allMysteryEncounters, BASE_MYSTERY_ENCOUNTER_SPAWN_WEIGHT, AVERAGE_ENCOUNTERS_PER_RUN_TARGET, WIGHT_INCREMENT_ON_SPAWN_MISS } from "./data/mystery-encounters/mystery-encounters";
-=======
-import {
-  mysteryEncountersByBiome,
-  allMysteryEncounters,
-  BASE_MYSTERY_ENCOUNTER_SPAWN_WEIGHT,
-  AVERAGE_ENCOUNTERS_PER_RUN_TARGET, WIGHT_INCREMENT_ON_SPAWN_MISS
-} from "./data/mystery-encounters/mystery-encounters";
->>>>>>> c0214403
 import { MysteryEncounterData } from "#app/data/mystery-encounters/mystery-encounter-data";
 import { MysteryEncounterType } from "#enums/mystery-encounter-type";
 
@@ -1219,8 +1210,6 @@
       }
       if (resetArenaState) {
         this.arena.removeAllTags();
-<<<<<<< HEAD
-
         // If last battle was mystery encounter and no battle occurred, skip return phases
         if (lastBattle?.mysteryEncounter?.encounterVariant !== MysteryEncounterVariant.NO_BATTLE) {
           playerField.forEach((_, p) => this.unshiftPhase(new ReturnPhase(this, p)));
@@ -1237,21 +1226,6 @@
           }
 
           this.unshiftPhase(new ShowTrainerPhase(this));
-=======
-        // If last battle was mystery encounter and no battle occurred, skip return phases
-        if (lastBattle?.mysteryEncounter?.encounterVariant !== MysteryEncounterVariant.NO_BATTLE) {
-          playerField.forEach((_, p) => this.unshiftPhase(new ReturnPhase(this, p)));
-          for (const pokemon of this.getParty()) {
-            // Only trigger form change when Eiscue is in Noice form
-            // Hardcoded Eiscue for now in case it is fused with another pokemon
-            if (pokemon.species.speciesId === Species.EISCUE && pokemon.hasAbility(Abilities.ICE_FACE) && pokemon.formIndex === 1) {
-              this.triggerPokemonFormChange(pokemon, SpeciesFormChangeManualTrigger);
-            }
-
-            pokemon.resetBattleData();
-            applyPostBattleInitAbAttrs(PostBattleInitAbAttr, pokemon);
-          }
->>>>>>> c0214403
         }
       }
 
