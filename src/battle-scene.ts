import Phaser from "phaser";
import UI from "#app/ui/ui";
import Pokemon, { EnemyPokemon, PlayerPokemon } from "#app/field/pokemon";
import PokemonSpecies, { allSpecies, getPokemonSpecies, PokemonSpeciesFilter } from "#app/data/pokemon-species";
import { Constructor, isNullOrUndefined, randSeedInt } from "#app/utils";
import * as Utils from "#app/utils";
import { ConsumableModifier, ConsumablePokemonModifier, DoubleBattleChanceBoosterModifier, ExpBalanceModifier, ExpShareModifier, FusePokemonModifier, HealingBoosterModifier, Modifier, ModifierBar, ModifierPredicate, MultipleParticipantExpBonusModifier, overrideHeldItems, overrideModifiers, PersistentModifier, PokemonExpBoosterModifier, PokemonFormChangeItemModifier, PokemonHeldItemModifier, PokemonHpRestoreModifier, PokemonIncrementingStatModifier, TerastallizeModifier, TurnHeldItemTransferModifier } from "./modifier/modifier";
import { PokeballType } from "#app/data/pokeball";
import { initCommonAnims, initMoveAnim, loadCommonAnimAssets, loadMoveAnimAssets, populateAnims } from "#app/data/battle-anims";
import { Phase } from "#app/phase";
import { initGameSpeed } from "#app/system/game-speed";
import { Arena, ArenaBase } from "#app/field/arena";
import { GameData } from "#app/system/game-data";
import { addTextObject, getTextColor, TextStyle } from "#app/ui/text";
import { allMoves } from "#app/data/move";
import { getDefaultModifierTypeForTier, getEnemyModifierTypesForWave, getLuckString, getLuckTextTint, getModifierPoolForType, getModifierType, getPartyLuckValue, ModifierPoolType, modifierTypes, PokemonHeldItemModifierType } from "#app/modifier/modifier-type";
import AbilityBar from "#app/ui/ability-bar";
import { allAbilities, applyAbAttrs, applyPostBattleInitAbAttrs, BlockItemTheftAbAttr, DoubleBattleChanceAbAttr, PostBattleInitAbAttr } from "#app/data/ability";
import Battle, { BattleType, FixedBattleConfig } from "#app/battle";
import { GameMode, GameModes, getGameMode } from "#app/game-mode";
import FieldSpritePipeline from "#app/pipelines/field-sprite";
import SpritePipeline from "#app/pipelines/sprite";
import PartyExpBar from "#app/ui/party-exp-bar";
import { trainerConfigs, TrainerSlot } from "#app/data/trainer-config";
import Trainer, { TrainerVariant } from "#app/field/trainer";
import TrainerData from "#app/system/trainer-data";
import SoundFade from "phaser3-rex-plugins/plugins/soundfade";
import { pokemonPrevolutions } from "#app/data/balance/pokemon-evolutions";
import PokeballTray from "#app/ui/pokeball-tray";
import InvertPostFX from "#app/pipelines/invert";
import { Achv, achvs, ModifierAchv, MoneyAchv } from "#app/system/achv";
import { Voucher, vouchers } from "#app/system/voucher";
import { Gender } from "#app/data/gender";
import UIPlugin from "phaser3-rex-plugins/templates/ui/ui-plugin";
<<<<<<< HEAD
import { addUiThemeOverrides } from "./ui/ui-theme";
import PokemonData from "./system/pokemon-data";
import { MusicPreference } from "./system/settings/settings";
import { Nature } from "./data/nature";
import { SpeciesFormChangeManualTrigger, SpeciesFormChangeTimeOfDayTrigger, SpeciesFormChangeTrigger, pokemonFormChanges, FormChangeItem, SpeciesFormChange } from "./data/pokemon-forms";
import { FormChangePhase } from "./phases/form-change-phase";
import { getTypeRgb } from "./data/type";
import PokemonSpriteSparkleHandler from "./field/pokemon-sprite-sparkle-handler";
import CharSprite from "./ui/char-sprite";
import DamageNumberHandler from "./field/damage-number-handler";
import PokemonInfoContainer from "./ui/pokemon-info-container";
import { biomeDepths, getBiomeName } from "./data/biomes";
import { SceneBase } from "./scene-base";
import CandyBar from "./ui/candy-bar";
import { Variant, variantData } from "./data/variant";
=======
import { addUiThemeOverrides } from "#app/ui/ui-theme";
import PokemonData from "#app/system/pokemon-data";
import { Nature } from "#app/data/nature";
import { FormChangeItem, pokemonFormChanges, SpeciesFormChange, SpeciesFormChangeManualTrigger, SpeciesFormChangeTimeOfDayTrigger, SpeciesFormChangeTrigger } from "#app/data/pokemon-forms";
import { FormChangePhase } from "#app/phases/form-change-phase";
import { getTypeRgb } from "#app/data/type";
import PokemonSpriteSparkleHandler from "#app/field/pokemon-sprite-sparkle-handler";
import CharSprite from "#app/ui/char-sprite";
import DamageNumberHandler from "#app/field/damage-number-handler";
import PokemonInfoContainer from "#app/ui/pokemon-info-container";
import { biomeDepths, getBiomeName } from "#app/data/balance/biomes";
import { SceneBase } from "#app/scene-base";
import CandyBar from "#app/ui/candy-bar";
import { Variant, variantData } from "#app/data/variant";
>>>>>>> cfb92b4e
import { Localizable } from "#app/interfaces/locales";
import Overrides from "#app/overrides";
import { InputsController } from "#app/inputs-controller";
import { UiInputs } from "#app/ui-inputs";
import { NewArenaEvent } from "#app/events/battle-scene";
import { ArenaFlyout } from "#app/ui/arena-flyout";
import { EaseType } from "#enums/ease-type";
import { BattleSpec } from "#enums/battle-spec";
import { BattleStyle } from "#enums/battle-style";
import { Biome } from "#enums/biome";
import { ExpNotification } from "#enums/exp-notification";
import { MoneyFormat } from "#enums/money-format";
import { Moves } from "#enums/moves";
import { PlayerGender } from "#enums/player-gender";
import { Species } from "#enums/species";
import { UiTheme } from "#enums/ui-theme";
import { TimedEventManager } from "#app/timed-event-manager";
import { PokemonAnimType } from "#enums/pokemon-anim-type";
import i18next from "i18next";
import { TrainerType } from "#enums/trainer-type";
import { battleSpecDialogue } from "#app/data/dialogue";
import { LoadingScene } from "#app/loading-scene";
import { LevelCapPhase } from "#app/phases/level-cap-phase";
import { LoginPhase } from "#app/phases/login-phase";
import { MessagePhase } from "#app/phases/message-phase";
import { MovePhase } from "#app/phases/move-phase";
import { NewBiomeEncounterPhase } from "#app/phases/new-biome-encounter-phase";
import { NextEncounterPhase } from "#app/phases/next-encounter-phase";
import { PokemonAnimPhase } from "#app/phases/pokemon-anim-phase";
import { QuietFormChangePhase } from "#app/phases/quiet-form-change-phase";
import { ReturnPhase } from "#app/phases/return-phase";
import { SelectBiomePhase } from "#app/phases/select-biome-phase";
import { ShowTrainerPhase } from "#app/phases/show-trainer-phase";
import { SummonPhase } from "#app/phases/summon-phase";
import { SwitchPhase } from "#app/phases/switch-phase";
import { TitlePhase } from "#app/phases/title-phase";
import { ToggleDoublePositionPhase } from "#app/phases/toggle-double-position-phase";
import { TurnInitPhase } from "#app/phases/turn-init-phase";
import { ShopCursorTarget } from "#app/enums/shop-cursor-target";
import MysteryEncounter from "#app/data/mystery-encounters/mystery-encounter";
import { allMysteryEncounters, ANTI_VARIANCE_WEIGHT_MODIFIER, AVERAGE_ENCOUNTERS_PER_RUN_TARGET, BASE_MYSTERY_ENCOUNTER_SPAWN_WEIGHT, MYSTERY_ENCOUNTER_SPAWN_MAX_WEIGHT, mysteryEncountersByBiome, WEIGHT_INCREMENT_ON_SPAWN_MISS } from "#app/data/mystery-encounters/mystery-encounters";
import { MysteryEncounterSaveData } from "#app/data/mystery-encounters/mystery-encounter-save-data";
import { MysteryEncounterType } from "#enums/mystery-encounter-type";
import { MysteryEncounterTier } from "#enums/mystery-encounter-tier";
import HeldModifierConfig from "#app/interfaces/held-modifier-config";
import { ExpPhase } from "#app/phases/exp-phase";
import { ShowPartyExpBarPhase } from "#app/phases/show-party-exp-bar-phase";
import { MysteryEncounterMode } from "#enums/mystery-encounter-mode";
import { ExpGainsSpeed } from "#enums/exp-gains-speed";

export const bypassLogin = import.meta.env.VITE_BYPASS_LOGIN === "1";

const DEBUG_RNG = false;

const OPP_IVS_OVERRIDE_VALIDATED : integer[] = (
  Array.isArray(Overrides.OPP_IVS_OVERRIDE) ?
    Overrides.OPP_IVS_OVERRIDE :
    new Array(6).fill(Overrides.OPP_IVS_OVERRIDE)
).map(iv => isNaN(iv) || iv === null || iv > 31 ? -1 : iv);

export const startingWave = Overrides.STARTING_WAVE_OVERRIDE || 1;

const expSpriteKeys: string[] = [];

export let starterColors: StarterColors;
interface StarterColors {
    [key: string]: [string, string]
}

export interface PokeballCounts {
    [pb: string]: integer;
}

export type AnySound = Phaser.Sound.WebAudioSound | Phaser.Sound.HTML5AudioSound | Phaser.Sound.NoAudioSound;

export interface InfoToggle {
    toggleInfo(force?: boolean): void;
    isActive(): boolean;
}

export default class BattleScene extends SceneBase {
  public rexUI: UIPlugin;
  public inputController: InputsController;
  public uiInputs: UiInputs;

  public sessionPlayTime: integer | null = null;
  public lastSavePlayTime: integer | null = null;
  public masterVolume: number = 0.5;
  public bgmVolume: number = 1;
  public fieldVolume: number = 1;
  public seVolume: number = 1;
  public uiVolume: number = 1;
  public gameSpeed: integer = 1;
  public damageNumbersMode: integer = 0;
  public reroll: boolean = false;
  public shopCursorTarget: number = ShopCursorTarget.REWARDS;
  public showMovesetFlyout: boolean = true;
  public showArenaFlyout: boolean = true;
  public showTimeOfDayWidget: boolean = true;
  public timeOfDayAnimation: EaseType = EaseType.NONE;
  public showLevelUpStats: boolean = true;
  public enableTutorials: boolean = import.meta.env.VITE_BYPASS_TUTORIAL === "1";
  public enableMoveInfo: boolean = true;
  public enableRetries: boolean = false;
  public hideIvs: boolean = false;
  /**
   * Determines the condition for a notification should be shown for Candy Upgrades
   * - 0 = 'Off'
   * - 1 = 'Passives Only'
   * - 2 = 'On'
   */
  public candyUpgradeNotification: integer = 0;
  /**
   * Determines what type of notification is used for Candy Upgrades
   * - 0 = 'Icon'
   * - 1 = 'Animation'
   */
  public candyUpgradeDisplay: integer = 0;
  public moneyFormat: MoneyFormat = MoneyFormat.NORMAL;
  public uiTheme: UiTheme = UiTheme.DEFAULT;
  public windowType: integer = 0;
  public experimentalSprites: boolean = false;
  public musicPreference: integer = MusicPreference.CONSISTENT;
  public moveAnimations: boolean = true;
  public expGainsSpeed: ExpGainsSpeed = ExpGainsSpeed.DEFAULT;
  public skipSeenDialogues: boolean = false;
  /**
   * Determines if the egg hatching animation should be skipped
   * - 0 = Never (never skip animation)
   * - 1 = Ask (ask to skip animation when hatching 2 or more eggs)
   * - 2 = Always (automatically skip animation when hatching 2 or more eggs)
   */
  public eggSkipPreference: number = 0;

  /**
     * Defines the experience gain display mode.
     *
     * @remarks
     * The `expParty` can have several modes:
     * - `0` - Default: The normal experience gain display, nothing changed.
     * - `1` - Level Up Notification: Displays the level up in the small frame instead of a message.
     * - `2` - Skip: No level up frame nor message.
     *
     * Modes `1` and `2` are still compatible with stats display, level up, new move, etc.
     * @default 0 - Uses the default normal experience gain display.
     */
  public expParty: ExpNotification = 0;
  public hpBarSpeed: integer = 0;
  public fusionPaletteSwaps: boolean = true;
  public enableTouchControls: boolean = false;
  public enableVibration: boolean = false;
  public showBgmBar: boolean = true;

  /**
   * Determines the selected battle style.
   * - 0 = 'Switch'
   * - 1 = 'Set' - The option to switch the active pokemon at the start of a battle will not display.
   */
  public battleStyle: integer = BattleStyle.SWITCH;

  /**
  * Defines whether or not to show type effectiveness hints
  * - true: No hints
  * - false: Show hints for moves
   */
  public typeHints: boolean = false;

  public disableMenu: boolean = false;

  public gameData: GameData;
  public sessionSlotId: integer;

  /** PhaseQueue: dequeue/remove the first element to get the next phase */
  public phaseQueue: Phase[];
  public conditionalQueue: Array<[() => boolean, Phase]>;
  /** PhaseQueuePrepend: is a temp storage of what will be added to PhaseQueue */
  private phaseQueuePrepend: Phase[];

  /** overrides default of inserting phases to end of phaseQueuePrepend array, useful or inserting Phases "out of order" */
  private phaseQueuePrependSpliceIndex: integer;
  private nextCommandPhaseQueue: Phase[];

  private currentPhase: Phase | null;
  private standbyPhase: Phase | null;
  public field: Phaser.GameObjects.Container;
  public fieldUI: Phaser.GameObjects.Container;
  public charSprite: CharSprite;
  public pbTray: PokeballTray;
  public pbTrayEnemy: PokeballTray;
  public abilityBar: AbilityBar;
  public partyExpBar: PartyExpBar;
  public candyBar: CandyBar;
  public arenaBg: Phaser.GameObjects.Sprite;
  public arenaBgTransition: Phaser.GameObjects.Sprite;
  public arenaPlayer: ArenaBase;
  public arenaPlayerTransition: ArenaBase;
  public arenaEnemy: ArenaBase;
  public arenaNextEnemy: ArenaBase;
  public arena: Arena;
  public gameMode: GameMode;
  public score: integer;
  public lockModifierTiers: boolean;
  public trainer: Phaser.GameObjects.Sprite;
  public lastEnemyTrainer: Trainer | null;
  public currentBattle: Battle;
  public pokeballCounts: PokeballCounts;
  public money: integer;
  public pokemonInfoContainer: PokemonInfoContainer;
  private party: PlayerPokemon[];
  /** Session save data that pertains to Mystery Encounters */
  public mysteryEncounterSaveData: MysteryEncounterSaveData = new MysteryEncounterSaveData();
  /** If the previous wave was a MysteryEncounter, tracks the object with this variable. Mostly used for visual object cleanup */
  public lastMysteryEncounter?: MysteryEncounter;
  /** Combined Biome and Wave count text */
  private biomeWaveText: Phaser.GameObjects.Text;
  private moneyText: Phaser.GameObjects.Text;
  private scoreText: Phaser.GameObjects.Text;
  private luckLabelText: Phaser.GameObjects.Text;
  private luckText: Phaser.GameObjects.Text;
  private modifierBar: ModifierBar;
  private enemyModifierBar: ModifierBar;
  public arenaFlyout: ArenaFlyout;

  private fieldOverlay: Phaser.GameObjects.Rectangle;
  private shopOverlay: Phaser.GameObjects.Rectangle;
  private shopOverlayShown: boolean = false;
  private shopOverlayOpacity: number = .8;

  public modifiers: PersistentModifier[];
  private enemyModifiers: PersistentModifier[];
  public uiContainer: Phaser.GameObjects.Container;
  public ui: UI;

  public seed: string;
  public waveSeed: string;
  public waveCycleOffset: integer;
  public offsetGym: boolean;

  public damageNumberHandler: DamageNumberHandler;
  private spriteSparkleHandler: PokemonSpriteSparkleHandler;

  public fieldSpritePipeline: FieldSpritePipeline;
  public spritePipeline: SpritePipeline;

  private bgm: AnySound;
  private bgmResumeTimer: Phaser.Time.TimerEvent | null;
  private bgmCache: Set<string> = new Set();
  private playTimeTimer: Phaser.Time.TimerEvent;

  public rngCounter: integer = 0;
  public rngSeedOverride: string = "";
  public rngOffset: integer = 0;

  public inputMethod: string;
  private infoToggles: InfoToggle[] = [];

  public eventManager: TimedEventManager;

  /**
   * Allows subscribers to listen for events
   *
   * Current Events:
   * - {@linkcode BattleSceneEventType.MOVE_USED} {@linkcode MoveUsedEvent}
   * - {@linkcode BattleSceneEventType.TURN_INIT} {@linkcode TurnInitEvent}
   * - {@linkcode BattleSceneEventType.TURN_END} {@linkcode TurnEndEvent}
   * - {@linkcode BattleSceneEventType.NEW_ARENA} {@linkcode NewArenaEvent}
   */
  public readonly eventTarget: EventTarget = new EventTarget();

  constructor() {
    super("battle");
    this.phaseQueue = [];
    this.phaseQueuePrepend = [];
    this.conditionalQueue = [];
    this.phaseQueuePrependSpliceIndex = -1;
    this.nextCommandPhaseQueue = [];
    this.updateGameInfo();
  }

  loadPokemonAtlas(key: string, atlasPath: string, experimental?: boolean) {
    if (experimental === undefined) {
      experimental = this.experimentalSprites;
    }
    const variant = atlasPath.includes("variant/") || /_[0-3]$/.test(atlasPath);
    if (experimental) {
      experimental = this.hasExpSprite(key);
    }
    if (variant) {
      atlasPath = atlasPath.replace("variant/", "");
    }
    this.load.atlas(key, `images/pokemon/${variant ? "variant/" : ""}${experimental ? "exp/" : ""}${atlasPath}.png`,  `images/pokemon/${variant ? "variant/" : ""}${experimental ? "exp/" : ""}${atlasPath}.json`);
  }

  async preload() {
    if (DEBUG_RNG) {
      const scene = this;
      const originalRealInRange = Phaser.Math.RND.realInRange;
      Phaser.Math.RND.realInRange = function (min: number, max: number): number {
        const ret = originalRealInRange.apply(this, [ min, max ]);
        const args = [ "RNG", ++scene.rngCounter, ret / (max - min), `min: ${min} / max: ${max}` ];
        args.push(`seed: ${scene.rngSeedOverride || scene.waveSeed || scene.seed}`);
        if (scene.rngOffset) {
          args.push(`offset: ${scene.rngOffset}`);
        }
        console.log(...args);
        return ret;
      };
    }

    populateAnims();

    await this.initVariantData();
  }

  create() {
    this.scene.remove(LoadingScene.KEY);
    initGameSpeed.apply(this);
    this.inputController = new InputsController(this);
    this.uiInputs = new UiInputs(this, this.inputController);

    this.gameData = new GameData(this);

    addUiThemeOverrides(this);

    this.load.setBaseURL();

    this.spritePipeline = new SpritePipeline(this.game);
    (this.renderer as Phaser.Renderer.WebGL.WebGLRenderer).pipelines.add("Sprite", this.spritePipeline);

    this.fieldSpritePipeline = new FieldSpritePipeline(this.game);
    (this.renderer as Phaser.Renderer.WebGL.WebGLRenderer).pipelines.add("FieldSprite", this.fieldSpritePipeline);
    this.eventManager = new TimedEventManager();

    this.launchBattle();
  }

  update() {
    this.ui?.update();
  }

  launchBattle() {
    this.arenaBg = this.add.sprite(0, 0, "plains_bg");
    this.arenaBg.setName("sprite-arena-bg");
    this.arenaBgTransition = this.add.sprite(0, 0, "plains_bg");
    this.arenaBgTransition.setName("sprite-arena-bg-transition");

    [ this.arenaBgTransition, this.arenaBg ].forEach(a => {
      a.setPipeline(this.fieldSpritePipeline);
      a.setScale(6);
      a.setOrigin(0);
      a.setSize(320, 240);
    });

    const field = this.add.container(0, 0);
    field.setName("field");
    field.setScale(6);

    this.field = field;

    const fieldUI = this.add.container(0, this.game.canvas.height);
    fieldUI.setName("field-ui");
    fieldUI.setDepth(1);
    fieldUI.setScale(6);

    this.fieldUI = fieldUI;

    const transition = this.make.rexTransitionImagePack({
      x: 0,
      y: 0,
      scale: 6,
      key: "loading_bg",
      origin: { x: 0, y: 0 }
    }, true);

    //@ts-ignore (the defined types in the package are incromplete...)
    transition.transit({
      mode: "blinds",
      ease: "Cubic.easeInOut",
      duration: 1250,
    });
    transition.once("complete", () => {
      transition.destroy();
    });

    this.add.existing(transition);

    const uiContainer = this.add.container(0, 0);
    uiContainer.setName("ui");
    uiContainer.setDepth(2);
    uiContainer.setScale(6);

    this.uiContainer = uiContainer;

    const overlayWidth = this.game.canvas.width / 6;
    const overlayHeight = (this.game.canvas.height / 6) - 48;
    this.fieldOverlay = this.add.rectangle(0, overlayHeight * -1 - 48, overlayWidth, overlayHeight, 0x424242);
    this.fieldOverlay.setName("rect-field-overlay");
    this.fieldOverlay.setOrigin(0, 0);
    this.fieldOverlay.setAlpha(0);
    this.fieldUI.add(this.fieldOverlay);

    this.shopOverlay = this.add.rectangle(0, overlayHeight * -1 - 48, overlayWidth, overlayHeight, 0x070707);
    this.shopOverlay.setName("rect-shop-overlay");
    this.shopOverlay.setOrigin(0, 0);
    this.shopOverlay.setAlpha(0);
    this.fieldUI.add(this.shopOverlay);

    this.modifiers = [];
    this.enemyModifiers = [];

    this.modifierBar = new ModifierBar(this);
    this.modifierBar.setName("modifier-bar");
    this.add.existing(this.modifierBar);
    uiContainer.add(this.modifierBar);

    this.enemyModifierBar = new ModifierBar(this, true);
    this.enemyModifierBar.setName("enemy-modifier-bar");
    this.add.existing(this.enemyModifierBar);
    uiContainer.add(this.enemyModifierBar);

    this.charSprite = new CharSprite(this);
    this.charSprite.setName("sprite-char");
    this.charSprite.setup();

    this.fieldUI.add(this.charSprite);

    this.pbTray = new PokeballTray(this, true);
    this.pbTray.setName("pb-tray");
    this.pbTray.setup();

    this.pbTrayEnemy = new PokeballTray(this, false);
    this.pbTrayEnemy.setName("enemy-pb-tray");
    this.pbTrayEnemy.setup();

    this.fieldUI.add(this.pbTray);
    this.fieldUI.add(this.pbTrayEnemy);

    this.abilityBar = new AbilityBar(this);
    this.abilityBar.setName("ability-bar");
    this.abilityBar.setup();
    this.fieldUI.add(this.abilityBar);

    this.partyExpBar = new PartyExpBar(this);
    this.partyExpBar.setName("party-exp-bar");
    this.partyExpBar.setup();
    this.fieldUI.add(this.partyExpBar);

    this.candyBar = new CandyBar(this);
    this.candyBar.setName("candy-bar");
    this.candyBar.setup();
    this.fieldUI.add(this.candyBar);

    this.biomeWaveText = addTextObject(this, (this.game.canvas.width / 6) - 2, 0, startingWave.toString(), TextStyle.BATTLE_INFO);
    this.biomeWaveText.setName("text-biome-wave");
    this.biomeWaveText.setOrigin(1, 0.5);
    this.fieldUI.add(this.biomeWaveText);

    this.moneyText = addTextObject(this, (this.game.canvas.width / 6) - 2, 0, "", TextStyle.MONEY);
    this.moneyText.setName("text-money");
    this.moneyText.setOrigin(1, 0.5);
    this.fieldUI.add(this.moneyText);

    this.scoreText = addTextObject(this, (this.game.canvas.width / 6) - 2, 0, "", TextStyle.PARTY, { fontSize: "54px" });
    this.scoreText.setName("text-score");
    this.scoreText.setOrigin(1, 0.5);
    this.fieldUI.add(this.scoreText);

    this.luckText = addTextObject(this, (this.game.canvas.width / 6) - 2, 0, "", TextStyle.PARTY, { fontSize: "54px" });
    this.luckText.setName("text-luck");
    this.luckText.setOrigin(1, 0.5);
    this.luckText.setVisible(false);
    this.fieldUI.add(this.luckText);

    this.luckLabelText = addTextObject(this, (this.game.canvas.width / 6) - 2, 0, i18next.t("common:luckIndicator"), TextStyle.PARTY, { fontSize: "54px" });
    this.luckLabelText.setName("text-luck-label");
    this.luckLabelText.setOrigin(1, 0.5);
    this.luckLabelText.setVisible(false);
    this.fieldUI.add(this.luckLabelText);

    this.arenaFlyout = new ArenaFlyout(this);
    this.fieldUI.add(this.arenaFlyout);
    this.fieldUI.moveBelow<Phaser.GameObjects.GameObject>(this.arenaFlyout, this.fieldOverlay);

    this.updateUIPositions();

    this.damageNumberHandler = new DamageNumberHandler();

    this.spriteSparkleHandler = new PokemonSpriteSparkleHandler();
    this.spriteSparkleHandler.setup(this);

    this.pokemonInfoContainer = new PokemonInfoContainer(this, (this.game.canvas.width / 6) + 52, -(this.game.canvas.height / 6) + 66);
    this.pokemonInfoContainer.setup();

    this.fieldUI.add(this.pokemonInfoContainer);

    this.party = [];

    const loadPokemonAssets = [];

    this.arenaPlayer = new ArenaBase(this, true);
    this.arenaPlayer.setName("arena-player");
    this.arenaPlayerTransition = new ArenaBase(this, true);
    this.arenaPlayerTransition.setName("arena-player-transition");
    this.arenaEnemy = new ArenaBase(this, false);
    this.arenaEnemy.setName("arena-enemy");
    this.arenaNextEnemy = new ArenaBase(this, false);
    this.arenaNextEnemy.setName("arena-next-enemy");

    this.arenaBgTransition.setVisible(false);
    this.arenaPlayerTransition.setVisible(false);
    this.arenaNextEnemy.setVisible(false);

    [ this.arenaPlayer, this.arenaPlayerTransition, this.arenaEnemy, this.arenaNextEnemy ].forEach(a => {
      if (a instanceof Phaser.GameObjects.Sprite) {
        a.setOrigin(0, 0);
      }
      field.add(a);
    });

    const trainer = this.addFieldSprite(0, 0, `trainer_${this.gameData.gender === PlayerGender.FEMALE ? "f" : "m"}_back`);
    trainer.setOrigin(0.5, 1);
    trainer.setName("sprite-trainer");

    field.add(trainer);

    this.trainer = trainer;

    this.anims.create({
      key: "prompt",
      frames: this.anims.generateFrameNumbers("prompt", { start: 1, end: 4 }),
      frameRate: 6,
      repeat: -1,
      showOnStart: true
    });

    this.anims.create({
      key: "tera_sparkle",
      frames: this.anims.generateFrameNumbers("tera_sparkle", { start: 0, end: 12 }),
      frameRate: 18,
      repeat: 0,
      showOnStart: true,
      hideOnComplete: true
    });

    this.reset(false, false, true);

    const ui = new UI(this);
    this.uiContainer.add(ui);

    this.ui = ui;

    ui.setup();

    const defaultMoves = [ Moves.TACKLE, Moves.TAIL_WHIP, Moves.FOCUS_ENERGY, Moves.STRUGGLE ];

    Promise.all([
      Promise.all(loadPokemonAssets),
      initCommonAnims(this).then(() => loadCommonAnimAssets(this, true)),
      Promise.all([ Moves.TACKLE, Moves.TAIL_WHIP, Moves.FOCUS_ENERGY, Moves.STRUGGLE ].map(m => initMoveAnim(this, m))).then(() => loadMoveAnimAssets(this, defaultMoves, true)),
      this.initStarterColors()
    ]).then(() => {
      this.pushPhase(new LoginPhase(this));
      this.pushPhase(new TitlePhase(this));

      this.shiftPhase();
    });
  }

  initSession(): void {
    if (this.sessionPlayTime === null) {
      this.sessionPlayTime = 0;
    }
    if (this.lastSavePlayTime === null) {
      this.lastSavePlayTime = 0;
    }

    if (this.playTimeTimer) {
      this.playTimeTimer.destroy();
    }

    this.playTimeTimer = this.time.addEvent({
      delay: Utils.fixedInt(1000),
      repeat: -1,
      callback: () => {
        if (this.gameData) {
          this.gameData.gameStats.playTime++;
        }
        if (this.sessionPlayTime !== null) {
          this.sessionPlayTime++;
        }
        if (this.lastSavePlayTime !== null) {
          this.lastSavePlayTime++;
        }
      }
    });

    this.updateBiomeWaveText();
    this.updateMoneyText();
    this.updateScoreText();
  }

  async initExpSprites(): Promise<void> {
    if (expSpriteKeys.length) {
      return;
    }
    this.cachedFetch("./exp-sprites.json").then(res => res.json()).then(keys => {
      if (Array.isArray(keys)) {
        expSpriteKeys.push(...keys);
      }
      Promise.resolve();
    });
  }

  async initVariantData(): Promise<void> {
    Object.keys(variantData).forEach(key => delete variantData[key]);
    await this.cachedFetch("./images/pokemon/variant/_masterlist.json").then(res => res.json())
      .then(v => {
        Object.keys(v).forEach(k => variantData[k] = v[k]);
        if (this.experimentalSprites) {
          const expVariantData = variantData["exp"];
          const traverseVariantData = (keys: string[]) => {
            let variantTree = variantData;
            let expTree = expVariantData;
            keys.map((k: string, i: integer) => {
              if (i < keys.length - 1) {
                variantTree = variantTree[k];
                expTree = expTree[k];
              } else if (variantTree.hasOwnProperty(k) && expTree.hasOwnProperty(k)) {
                if ([ "back", "female" ].includes(k)) {
                  traverseVariantData(keys.concat(k));
                } else {
                  variantTree[k] = expTree[k];
                }
              }
            });
          };
          Object.keys(expVariantData).forEach(ek => traverseVariantData([ ek ]));
        }
        Promise.resolve();
      });
  }

  cachedFetch(url: string, init?: RequestInit): Promise<Response> {
    const manifest = this.game["manifest"];
    if (manifest) {
      const timestamp = manifest[`/${url.replace("./", "")}`];
      if (timestamp) {
        url += `?t=${timestamp}`;
      }
    }
    return fetch(url, init);
  }

  initStarterColors(): Promise<void> {
    return new Promise(resolve => {
      if (starterColors) {
        return resolve();
      }

      this.cachedFetch("./starter-colors.json").then(res => res.json()).then(sc => {
        starterColors = {};
        Object.keys(sc).forEach(key => {
          starterColors[key] = sc[key];
        });

        /*const loadPokemonAssets: Promise<void>[] = [];

                for (let s of Object.keys(speciesStarters)) {
                    const species = getPokemonSpecies(parseInt(s));
                    loadPokemonAssets.push(species.loadAssets(this, false, 0, false));
                }

                Promise.all(loadPokemonAssets).then(() => {
                    const starterCandyColors = {};
                    const rgbaToHexFunc = (r, g, b) => [r, g, b].map(x => x.toString(16).padStart(2, '0')).join('');

                    for (let s of Object.keys(speciesStarters)) {
                        const species = getPokemonSpecies(parseInt(s));

                        starterCandyColors[species.speciesId] = species.generateCandyColors(this).map(c => rgbaToHexFunc(c[0], c[1], c[2]));
                    }

                    console.log(JSON.stringify(starterCandyColors));

                    resolve();
                });*/

        resolve();
      });
    });
  }

  hasExpSprite(key: string): boolean {
    const keyMatch = /^pkmn__?(back__)?(shiny__)?(female__)?(\d+)(\-.*?)?(?:_[1-3])?$/g.exec(key);
    if (!keyMatch) {
      return false;
    }

    let k = keyMatch[4]!;
    if (keyMatch[2]) {
      k += "s";
    }
    if (keyMatch[1]) {
      k += "b";
    }
    if (keyMatch[3]) {
      k += "f";
    }
    if (keyMatch[5]) {
      k += keyMatch[5];
    }
    if (!expSpriteKeys.includes(k)) {
      return false;
    }
    return true;
  }

  getParty(): PlayerPokemon[] {
    return this.party;
  }

  getPlayerPokemon(): PlayerPokemon | undefined {
    return this.getPlayerField().find(p => p.isActive());
  }

  /**
   * Finds the first {@linkcode Pokemon.isActive() | active PlayerPokemon} that isn't also currently switching out
   * @returns Either the first {@linkcode PlayerPokemon} satisfying, or undefined if no player pokemon on the field satisfy
   */
  getNonSwitchedPlayerPokemon(): PlayerPokemon | undefined {
    return this.getPlayerField().find(p => p.isActive() && p.switchOutStatus === false);
  }

  /**
   * Returns an array of PlayerPokemon of length 1 or 2 depending on if double battles or not
   * @returns array of {@linkcode PlayerPokemon}
   */
  getPlayerField(): PlayerPokemon[] {
    const party = this.getParty();
    return party.slice(0, Math.min(party.length, this.currentBattle?.double ? 2 : 1));
  }

  getEnemyParty(): EnemyPokemon[] {
    return this.currentBattle?.enemyParty || [];
  }

  getEnemyPokemon(): EnemyPokemon | undefined {
    return this.getEnemyField().find(p => p.isActive());
  }

  /**
   * Finds the first {@linkcode Pokemon.isActive() | active EnemyPokemon} pokemon from the enemy that isn't also currently switching out
   * @returns Either the first {@linkcode EnemyPokemon} satisfying, or undefined if no player pokemon on the field satisfy
   */
  getNonSwitchedEnemyPokemon(): EnemyPokemon | undefined {
    return this.getEnemyField().find(p => p.isActive() && p.switchOutStatus === false);
  }

  /**
   * Returns an array of EnemyPokemon of length 1 or 2 depending on if double battles or not
   * @returns array of {@linkcode EnemyPokemon}
   */
  getEnemyField(): EnemyPokemon[] {
    const party = this.getEnemyParty();
    return party.slice(0, Math.min(party.length, this.currentBattle?.double ? 2 : 1));
  }

  getField(activeOnly: boolean = false): Pokemon[] {
    const ret = new Array(4).fill(null);
    const playerField = this.getPlayerField();
    const enemyField = this.getEnemyField();
    ret.splice(0, playerField.length, ...playerField);
    ret.splice(2, enemyField.length, ...enemyField);
    return activeOnly
      ? ret.filter(p => p?.isActive())
      : ret;
  }

  /**
   * Used in doubles battles to redirect moves from one pokemon to another when one faints or is removed from the field
   * @param removedPokemon {@linkcode Pokemon} the pokemon that is being removed from the field (flee, faint), moves to be redirected FROM
   * @param allyPokemon {@linkcode Pokemon} the pokemon that will have the moves be redirected TO
   */
  redirectPokemonMoves(removedPokemon: Pokemon, allyPokemon: Pokemon): void {
    // failsafe: if not a double battle just return
    if (this.currentBattle.double === false) {
      return;
    }
    if (allyPokemon?.isActive(true)) {
      let targetingMovePhase: MovePhase;
      do {
        targetingMovePhase = this.findPhase(mp => mp instanceof MovePhase && mp.targets.length === 1 && mp.targets[0] === removedPokemon.getBattlerIndex() && mp.pokemon.isPlayer() !== allyPokemon.isPlayer()) as MovePhase;
        if (targetingMovePhase && targetingMovePhase.targets[0] !== allyPokemon.getBattlerIndex()) {
          targetingMovePhase.targets[0] = allyPokemon.getBattlerIndex();
        }
      } while (targetingMovePhase);
    }
  }

  /**
   * Returns the ModifierBar of this scene, which is declared private and therefore not accessible elsewhere
   * @param isEnemy Whether to return the enemy's modifier bar
   * @returns {ModifierBar}
   */
  getModifierBar(isEnemy?: boolean): ModifierBar {
    return isEnemy ? this.enemyModifierBar : this.modifierBar;
  }

  // store info toggles to be accessible by the ui
  addInfoToggle(infoToggle: InfoToggle): void {
    this.infoToggles.push(infoToggle);
  }

  // return the stored info toggles; used by ui-inputs
  getInfoToggles(activeOnly: boolean = false): InfoToggle[] {
    return activeOnly ? this.infoToggles.filter(t => t?.isActive()) : this.infoToggles;
  }

  getPokemonById(pokemonId: integer): Pokemon | null {
    const findInParty = (party: Pokemon[]) => party.find(p => p.id === pokemonId);
    return (findInParty(this.getParty()) || findInParty(this.getEnemyParty())) ?? null;
  }

  addPlayerPokemon(species: PokemonSpecies, level: integer, abilityIndex?: integer, formIndex?: integer, gender?: Gender, shiny?: boolean, variant?: Variant, ivs?: integer[], nature?: Nature, dataSource?: Pokemon | PokemonData, postProcess?: (playerPokemon: PlayerPokemon) => void): PlayerPokemon {
    const pokemon = new PlayerPokemon(this, species, level, abilityIndex, formIndex, gender, shiny, variant, ivs, nature, dataSource);
    if (postProcess) {
      postProcess(pokemon);
    }
    pokemon.init();
    return pokemon;
  }

  addEnemyPokemon(species: PokemonSpecies, level: integer, trainerSlot: TrainerSlot, boss: boolean = false, dataSource?: PokemonData, postProcess?: (enemyPokemon: EnemyPokemon) => void): EnemyPokemon {
    if (Overrides.OPP_LEVEL_OVERRIDE > 0) {
      level = Overrides.OPP_LEVEL_OVERRIDE;
    }
    if (Overrides.OPP_SPECIES_OVERRIDE) {
      species = getPokemonSpecies(Overrides.OPP_SPECIES_OVERRIDE);
      // The fact that a Pokemon is a boss or not can change based on its Species and level
      boss = this.getEncounterBossSegments(this.currentBattle.waveIndex, level, species) > 1;
    }

    const pokemon = new EnemyPokemon(this, species, level, trainerSlot, boss, dataSource);
    if (Overrides.OPP_FUSION_OVERRIDE) {
      pokemon.generateFusionSpecies();
    }

    overrideModifiers(this, false);
    overrideHeldItems(this, pokemon, false);
    if (boss && !dataSource) {
      const secondaryIvs = Utils.getIvsFromId(Utils.randSeedInt(4294967296));

      for (let s = 0; s < pokemon.ivs.length; s++) {
        pokemon.ivs[s] = Math.round(Phaser.Math.Linear(Math.min(pokemon.ivs[s], secondaryIvs[s]), Math.max(pokemon.ivs[s], secondaryIvs[s]), 0.75));
      }
    }
    if (postProcess) {
      postProcess(pokemon);
    }

    for (let i = 0; i < pokemon.ivs.length; i++) {
      if (OPP_IVS_OVERRIDE_VALIDATED[i] > -1) {
        pokemon.ivs[i] = OPP_IVS_OVERRIDE_VALIDATED[i];
      }
    }

    pokemon.init();
    return pokemon;
  }

  /**
   * Removes a {@linkcode PlayerPokemon} from the party, and clears modifiers for that Pokemon's id
   * Useful for MEs/Challenges that remove Pokemon from the player party temporarily or permanently
   * @param pokemon
   * @param destroy Default true. If true, will destroy the {@linkcode PlayerPokemon} after removing
   */
  removePokemonFromPlayerParty(pokemon: PlayerPokemon, destroy: boolean = true) {
    if (!pokemon) {
      return;
    }

    const partyIndex = this.party.indexOf(pokemon);
    this.party.splice(partyIndex, 1);
    if (destroy) {
      this.field.remove(pokemon, true);
      pokemon.destroy();
    }
    this.updateModifiers(true);
  }

  addPokemonIcon(pokemon: Pokemon, x: number, y: number, originX: number = 0.5, originY: number = 0.5, ignoreOverride: boolean = false): Phaser.GameObjects.Container {
    const container = this.add.container(x, y);
    container.setName(`${pokemon.name}-icon`);

    const icon = this.add.sprite(0, 0, pokemon.getIconAtlasKey(ignoreOverride));
    icon.setName(`sprite-${pokemon.name}-icon`);
    icon.setFrame(pokemon.getIconId(true));
    // Temporary fix to show pokemon's default icon if variant icon doesn't exist
    if (icon.frame.name !== pokemon.getIconId(true)) {
      console.log(`${pokemon.name}'s variant icon does not exist. Replacing with default.`);
      const temp = pokemon.shiny;
      pokemon.shiny = false;
      icon.setTexture(pokemon.getIconAtlasKey(ignoreOverride));
      icon.setFrame(pokemon.getIconId(true));
      pokemon.shiny = temp;
    }
    icon.setOrigin(0.5, 0);

    container.add(icon);

    if (pokemon.isFusion()) {
      const fusionIcon = this.add.sprite(0, 0, pokemon.getFusionIconAtlasKey(ignoreOverride));
      fusionIcon.setName("sprite-fusion-icon");
      fusionIcon.setOrigin(0.5, 0);
      fusionIcon.setFrame(pokemon.getFusionIconId(true));

      const originalWidth = icon.width;
      const originalHeight = icon.height;
      const originalFrame = icon.frame;

      const iconHeight = (icon.frame.cutHeight <= fusionIcon.frame.cutHeight ? Math.ceil : Math.floor)((icon.frame.cutHeight + fusionIcon.frame.cutHeight) / 4);

      // Inefficient, but for some reason didn't work with only the unique properties as part of the name
      const iconFrameId = `${icon.frame.name}f${fusionIcon.frame.name}`;

      if (!icon.frame.texture.has(iconFrameId)) {
        icon.frame.texture.add(iconFrameId, icon.frame.sourceIndex, icon.frame.cutX, icon.frame.cutY, icon.frame.cutWidth, iconHeight);
      }

      icon.setFrame(iconFrameId);

      fusionIcon.y = icon.frame.cutHeight;

      const originalFusionFrame = fusionIcon.frame;

      const fusionIconY = fusionIcon.frame.cutY + icon.frame.cutHeight;
      const fusionIconHeight = fusionIcon.frame.cutHeight - icon.frame.cutHeight;

      // Inefficient, but for some reason didn't work with only the unique properties as part of the name
      const fusionIconFrameId = `${fusionIcon.frame.name}f${icon.frame.name}`;

      if (!fusionIcon.frame.texture.has(fusionIconFrameId)) {
        fusionIcon.frame.texture.add(fusionIconFrameId, fusionIcon.frame.sourceIndex, fusionIcon.frame.cutX, fusionIconY, fusionIcon.frame.cutWidth, fusionIconHeight);
      }
      fusionIcon.setFrame(fusionIconFrameId);

      const frameY = (originalFrame.y + originalFusionFrame.y) / 2;
      icon.frame.y = fusionIcon.frame.y = frameY;

      container.add(fusionIcon);

      if (originX !== 0.5) {
        container.x -= originalWidth * (originX - 0.5);
      }
      if (originY !== 0) {
        container.y -= (originalHeight) * originY;
      }
    } else {
      if (originX !== 0.5) {
        container.x -= icon.width * (originX - 0.5);
      }
      if (originY !== 0) {
        container.y -= icon.height * originY;
      }
    }

    return container;
  }

  setSeed(seed: string): void {
    this.seed = seed;
    this.rngCounter = 0;
    this.waveCycleOffset = this.getGeneratedWaveCycleOffset();
    this.offsetGym = this.gameMode.isClassic && this.getGeneratedOffsetGym();
  }

  /**
   * Generates a random number using the current battle's seed
   *
   * This calls {@linkcode Battle.randSeedInt}(`scene`, {@linkcode range}, {@linkcode min}) in `src/battle.ts`
   * which calls {@linkcode Utils.randSeedInt randSeedInt}({@linkcode range}, {@linkcode min}) in `src/utils.ts`
   *
   * @param range How large of a range of random numbers to choose from. If {@linkcode range} <= 1, returns {@linkcode min}
   * @param min The minimum integer to pick, default `0`
   * @returns A random integer between {@linkcode min} and ({@linkcode min} + {@linkcode range} - 1)
   */
  randBattleSeedInt(range: integer, min: integer = 0): integer {
    return this.currentBattle?.randSeedInt(this, range, min);
  }

  reset(clearScene: boolean = false, clearData: boolean = false, reloadI18n: boolean = false): void {
    if (clearData) {
      this.gameData = new GameData(this);
    }

    this.gameMode = getGameMode(GameModes.CLASSIC);

    this.disableMenu = false;

    this.score = 0;
    this.money = 0;

    this.lockModifierTiers = false;

    this.pokeballCounts = Object.fromEntries(Utils.getEnumValues(PokeballType).filter(p => p <= PokeballType.MASTER_BALL).map(t => [ t, 0 ]));
    this.pokeballCounts[PokeballType.POKEBALL] += 5;
    if (Overrides.POKEBALL_OVERRIDE.active) {
      this.pokeballCounts = Overrides.POKEBALL_OVERRIDE.pokeballs;
    }

    this.modifiers = [];
    this.enemyModifiers = [];
    this.modifierBar.removeAll(true);
    this.enemyModifierBar.removeAll(true);

    for (const p of this.getParty()) {
      p.destroy();
    }
    this.party = [];
    for (const p of this.getEnemyParty()) {
      p.destroy();
    }

    // If this is a ME, clear any residual visual sprites before reloading
    if (this.currentBattle?.mysteryEncounter?.introVisuals) {
      this.field.remove(this.currentBattle.mysteryEncounter?.introVisuals, true);
    }

    //@ts-ignore  - allowing `null` for currentBattle causes a lot of trouble
    this.currentBattle = null; // TODO: resolve ts-ignore

    // Reset RNG after end of game or save & quit.
    // This needs to happen after clearing this.currentBattle or the seed will be affected by the last wave played
    this.setSeed(Overrides.SEED_OVERRIDE || Utils.randomString(24));
    console.log("Seed:", this.seed);
    this.resetSeed();

    this.biomeWaveText.setText(startingWave.toString());
    this.biomeWaveText.setVisible(false);

    this.updateMoneyText();
    this.moneyText.setVisible(false);

    this.updateScoreText();
    this.scoreText.setVisible(false);

    [ this.luckLabelText, this.luckText ].map(t => t.setVisible(false));

    this.newArena(Overrides.STARTING_BIOME_OVERRIDE || Biome.TOWN);

    this.field.setVisible(true);

    this.arenaBgTransition.setPosition(0, 0);
    this.arenaPlayer.setPosition(300, 0);
    this.arenaPlayerTransition.setPosition(0, 0);
    [ this.arenaEnemy, this.arenaNextEnemy ].forEach(a => a.setPosition(-280, 0));
    this.arenaNextEnemy.setVisible(false);

    this.arena.init();

    this.trainer.setTexture(`trainer_${this.gameData.gender === PlayerGender.FEMALE ? "f" : "m"}_back`);
    this.trainer.setPosition(406, 186);
    this.trainer.setVisible(true);

    this.mysteryEncounterSaveData = new MysteryEncounterSaveData();

    this.updateGameInfo();

    if (reloadI18n) {
      const localizable: Localizable[] = [
        ...allSpecies,
        ...allMoves,
        ...allAbilities,
        ...Utils.getEnumValues(ModifierPoolType).map(mpt => getModifierPoolForType(mpt)).map(mp => Object.values(mp).flat().map(mt => mt.modifierType).filter(mt => "localize" in mt).map(lpb => lpb as unknown as Localizable)).flat()
      ];
      for (const item of localizable) {
        item.localize();
      }
    }

    if (clearScene) {
      // Reload variant data in case sprite set has changed
      this.initVariantData();

      this.fadeOutBgm(250, false);
      this.tweens.add({
        targets: [ this.uiContainer ],
        alpha: 0,
        duration: 250,
        ease: "Sine.easeInOut",
        onComplete: () => {
          this.clearPhaseQueue();

          this.children.removeAll(true);
          this.game.domContainer.innerHTML = "";
          this.launchBattle();
        }
      });
    }
  }

  getDoubleBattleChance(newWaveIndex: number, playerField: PlayerPokemon[]) {
    const doubleChance = new Utils.IntegerHolder(newWaveIndex % 10 === 0 ? 32 : 8);
    this.applyModifiers(DoubleBattleChanceBoosterModifier, true, doubleChance);
    playerField.forEach(p => applyAbAttrs(DoubleBattleChanceAbAttr, p, null, false, doubleChance));
    return Math.max(doubleChance.value, 1);
  }

  newBattle(waveIndex?: integer, battleType?: BattleType, trainerData?: TrainerData, double?: boolean, mysteryEncounterType?: MysteryEncounterType): Battle | null {
    const _startingWave = Overrides.STARTING_WAVE_OVERRIDE || startingWave;
    const newWaveIndex = waveIndex || ((this.currentBattle?.waveIndex || (_startingWave - 1)) + 1);
    let newDouble: boolean | undefined;
    let newBattleType: BattleType;
    let newTrainer: Trainer | undefined;

    let battleConfig: FixedBattleConfig | null = null;

    this.resetSeed(newWaveIndex);

    const playerField = this.getPlayerField();

    if (this.gameMode.isFixedBattle(newWaveIndex) && trainerData === undefined) {
      battleConfig = this.gameMode.getFixedBattle(newWaveIndex);
      newDouble = battleConfig.double;
      newBattleType = battleConfig.battleType;
      this.executeWithSeedOffset(() => newTrainer = battleConfig?.getTrainer(this), (battleConfig.seedOffsetWaveIndex || newWaveIndex) << 8);
      if (newTrainer) {
        this.field.add(newTrainer);
      }
    } else {
      if (!this.gameMode.hasTrainers) {
        newBattleType = BattleType.WILD;
      } else if (battleType === undefined) {
        newBattleType = this.gameMode.isWaveTrainer(newWaveIndex, this.arena) ? BattleType.TRAINER : BattleType.WILD;
      } else {
        newBattleType = battleType;
      }

      if (newBattleType === BattleType.TRAINER) {
        const trainerType = this.arena.randomTrainerType(newWaveIndex);
        let doubleTrainer = false;
        if (trainerConfigs[trainerType].doubleOnly) {
          doubleTrainer = true;
        } else if (trainerConfigs[trainerType].hasDouble) {
          const doubleChance = new Utils.IntegerHolder(newWaveIndex % 10 === 0 ? 32 : 8);
          this.applyModifiers(DoubleBattleChanceBoosterModifier, true, doubleChance);
          playerField.forEach(p => applyAbAttrs(DoubleBattleChanceAbAttr, p, null, false, doubleChance));
          doubleTrainer = !Utils.randSeedInt(doubleChance.value);
          // Add a check that special trainers can't be double except for tate and liza - they should use the normal double chance
          if (trainerConfigs[trainerType].trainerTypeDouble && ![ TrainerType.TATE, TrainerType.LIZA ].includes(trainerType)) {
            doubleTrainer = false;
          }
        }
        const variant = doubleTrainer ? TrainerVariant.DOUBLE : (Utils.randSeedInt(2) ? TrainerVariant.FEMALE : TrainerVariant.DEFAULT);
        newTrainer = trainerData !== undefined ? trainerData.toTrainer(this) : new Trainer(this, trainerType, variant);
        this.field.add(newTrainer);
      }

      // Check for mystery encounter
      // Can only occur in place of a standard (non-boss) wild battle, waves 10-180
      if (this.isWaveMysteryEncounter(newBattleType, newWaveIndex, mysteryEncounterType) || newBattleType === BattleType.MYSTERY_ENCOUNTER) {
        newBattleType = BattleType.MYSTERY_ENCOUNTER;
        // Reset base spawn weight
        this.mysteryEncounterSaveData.encounterSpawnChance = BASE_MYSTERY_ENCOUNTER_SPAWN_WEIGHT;
      } else if (newBattleType === BattleType.WILD) {
        this.mysteryEncounterSaveData.encounterSpawnChance += WEIGHT_INCREMENT_ON_SPAWN_MISS;
      }
    }

    if (double === undefined && newWaveIndex > 1) {
      if (newBattleType === BattleType.WILD && !this.gameMode.isWaveFinal(newWaveIndex)) {
        newDouble = !Utils.randSeedInt(this.getDoubleBattleChance(newWaveIndex, playerField));
      } else if (newBattleType === BattleType.TRAINER) {
        newDouble = newTrainer?.variant === TrainerVariant.DOUBLE;
      }
    } else if (!battleConfig) {
      newDouble = !!double;
    }

    if (Overrides.BATTLE_TYPE_OVERRIDE === "double") {
      newDouble = true;
    }
    /* Override battles into single only if not fighting with trainers */
    if (newBattleType !== BattleType.TRAINER && Overrides.BATTLE_TYPE_OVERRIDE === "single") {
      newDouble = false;
    }

    const lastBattle = this.currentBattle;

    if (lastBattle?.double && !newDouble) {
      this.tryRemovePhase(p => p instanceof SwitchPhase);
    }

    const maxExpLevel = this.getMaxExpLevel();

    this.lastEnemyTrainer = lastBattle?.trainer ?? null;
    this.lastMysteryEncounter = lastBattle?.mysteryEncounter;

    this.executeWithSeedOffset(() => {
      this.currentBattle = new Battle(this.gameMode, newWaveIndex, newBattleType, newTrainer, newDouble);
    }, newWaveIndex << 3, this.waveSeed);
    this.currentBattle.incrementTurn(this);

    if (newBattleType === BattleType.MYSTERY_ENCOUNTER) {
      // Disable double battle on mystery encounters (it may be re-enabled as part of encounter)
      this.currentBattle.double = false;
      // Will generate the actual Mystery Encounter during NextEncounterPhase, to ensure it uses proper biome
      this.currentBattle.mysteryEncounterType = mysteryEncounterType;
    }

    //this.pushPhase(new TrainerMessageTestPhase(this, TrainerType.RIVAL, TrainerType.RIVAL_2, TrainerType.RIVAL_3, TrainerType.RIVAL_4, TrainerType.RIVAL_5, TrainerType.RIVAL_6));

    if (!waveIndex && lastBattle) {
      const isWaveIndexMultipleOfTen = !(lastBattle.waveIndex % 10);
      const isEndlessOrDaily = this.gameMode.hasShortBiomes || this.gameMode.isDaily;
      const isEndlessFifthWave = this.gameMode.hasShortBiomes && (lastBattle.waveIndex % 5) === 0;
      const isWaveIndexMultipleOfFiftyMinusOne = (lastBattle.waveIndex % 50) === 49;
      const isNewBiome = isWaveIndexMultipleOfTen || isEndlessFifthWave || (isEndlessOrDaily && isWaveIndexMultipleOfFiftyMinusOne);
      const resetArenaState = isNewBiome || [ BattleType.TRAINER, BattleType.MYSTERY_ENCOUNTER ].includes(this.currentBattle.battleType) || this.currentBattle.battleSpec === BattleSpec.FINAL_BOSS;
      this.getEnemyParty().forEach(enemyPokemon => enemyPokemon.destroy());
      this.trySpreadPokerus();
      if (!isNewBiome && (newWaveIndex % 10) === 5) {
        this.arena.updatePoolsForTimeOfDay();
      }
      if (resetArenaState) {
        this.arena.resetArenaEffects();

        playerField.forEach((pokemon, p) => {
          if (pokemon.isOnField()) {
            this.pushPhase(new ReturnPhase(this, p));
          }
        });

        for (const pokemon of this.getParty()) {
          pokemon.resetBattleData();
          applyPostBattleInitAbAttrs(PostBattleInitAbAttr, pokemon);
        }

        if (!this.trainer.visible) {
          this.pushPhase(new ShowTrainerPhase(this));
        }
      }

      for (const pokemon of this.getParty()) {
        this.triggerPokemonFormChange(pokemon, SpeciesFormChangeTimeOfDayTrigger);
      }

      if (!this.gameMode.hasRandomBiomes && !isNewBiome) {
        this.pushPhase(new NextEncounterPhase(this));
      } else {
        this.pushPhase(new SelectBiomePhase(this));
        this.pushPhase(new NewBiomeEncounterPhase(this));

        const newMaxExpLevel = this.getMaxExpLevel();
        if (newMaxExpLevel > maxExpLevel) {
          this.pushPhase(new LevelCapPhase(this));
        }
      }
    }

    return this.currentBattle;
  }

  newArena(biome: Biome): Arena {
    this.arena = new Arena(this, biome, Biome[biome].toLowerCase());
    this.eventTarget.dispatchEvent(new NewArenaEvent());

    this.arenaBg.pipelineData = { terrainColorRatio: this.arena.getBgTerrainColorRatioForBiome() };

    return this.arena;
  }

  updateFieldScale(): Promise<void> {
    return new Promise(resolve => {
      const fieldScale = Math.floor(Math.pow(1 / this.getField(true)
        .map(p => p.getSpriteScale())
        .reduce((highestScale: number, scale: number) => highestScale = Math.max(scale, highestScale), 0), 0.7) * 40
      ) / 40;
      this.setFieldScale(fieldScale).then(() => resolve());
    });
  }

  setFieldScale(scale: number, instant: boolean = false): Promise<void> {
    return new Promise(resolve => {
      scale *= 6;
      if (this.field.scale === scale) {
        return resolve();
      }

      const defaultWidth = this.arenaBg.width * 6;
      const defaultHeight = 132 * 6;
      const scaledWidth = this.arenaBg.width * scale;
      const scaledHeight = 132 * scale;

      this.tweens.add({
        targets: this.field,
        scale: scale,
        x: (defaultWidth - scaledWidth) / 2,
        y: defaultHeight - scaledHeight,
        duration: !instant ? Utils.fixedInt(Math.abs(this.field.scale - scale) * 200) : 0,
        ease: "Sine.easeInOut",
        onComplete: () => resolve()
      });
    });
  }

  getSpeciesFormIndex(species: PokemonSpecies, gender?: Gender, nature?: Nature, ignoreArena?: boolean): integer {
    if (!species.forms?.length) {
      return 0;
    }

    switch (species.speciesId) {
    case Species.UNOWN:
    case Species.SHELLOS:
    case Species.GASTRODON:
    case Species.BASCULIN:
    case Species.DEERLING:
    case Species.SAWSBUCK:
    case Species.FROAKIE:
    case Species.FROGADIER:
    case Species.SCATTERBUG:
    case Species.SPEWPA:
    case Species.VIVILLON:
    case Species.FLABEBE:
    case Species.FLOETTE:
    case Species.FLORGES:
    case Species.FURFROU:
    case Species.PUMPKABOO:
    case Species.GOURGEIST:
    case Species.ORICORIO:
    case Species.MAGEARNA:
    case Species.ZARUDE:
    case Species.SQUAWKABILLY:
    case Species.TATSUGIRI:
    case Species.PALDEA_TAUROS:
      return Utils.randSeedInt(species.forms.length);
    case Species.PIKACHU:
      return Utils.randSeedInt(8);
    case Species.EEVEE:
      return Utils.randSeedInt(2);
    case Species.GRENINJA:
      return Utils.randSeedInt(2);
    case Species.ZYGARDE:
      return Utils.randSeedInt(3);
    case Species.MINIOR:
      return Utils.randSeedInt(6);
    case Species.ALCREMIE:
      return Utils.randSeedInt(9);
    case Species.MEOWSTIC:
    case Species.INDEEDEE:
    case Species.BASCULEGION:
    case Species.OINKOLOGNE:
      return gender === Gender.FEMALE ? 1 : 0;
    case Species.TOXTRICITY:
      const lowkeyNatures = [ Nature.LONELY, Nature.BOLD, Nature.RELAXED, Nature.TIMID, Nature.SERIOUS, Nature.MODEST, Nature.MILD, Nature.QUIET, Nature.BASHFUL, Nature.CALM, Nature.GENTLE, Nature.CAREFUL ];
      if (nature !== undefined && lowkeyNatures.indexOf(nature) > -1) {
        return 1;
      }
      return 0;
    case Species.GIMMIGHOUL:
      // Chest form can only be found in Mysterious Chest Encounter, if this is a game mode with MEs
      if (this.gameMode.hasMysteryEncounters) {
        return 1; // Wandering form
      } else {
        return Utils.randSeedInt(species.forms.length);
      }
    }

    if (ignoreArena) {
      switch (species.speciesId) {
      case Species.BURMY:
      case Species.WORMADAM:
      case Species.ROTOM:
      case Species.LYCANROC:
        return Utils.randSeedInt(species.forms.length);
      }
      return 0;
    }

    return this.arena.getSpeciesFormIndex(species);
  }

  private getGeneratedOffsetGym(): boolean {
    let ret = false;
    this.executeWithSeedOffset(() => {
      ret = !Utils.randSeedInt(2);
    }, 0, this.seed.toString());
    return ret;
  }

  private getGeneratedWaveCycleOffset(): integer {
    let ret = 0;
    this.executeWithSeedOffset(() => {
      ret = Utils.randSeedInt(8) * 5;
    }, 0, this.seed.toString());
    return ret;
  }

  getEncounterBossSegments(waveIndex: integer, level: integer, species?: PokemonSpecies, forceBoss: boolean = false): integer {
    if (Overrides.OPP_HEALTH_SEGMENTS_OVERRIDE > 1) {
      return Overrides.OPP_HEALTH_SEGMENTS_OVERRIDE;
    } else if (Overrides.OPP_HEALTH_SEGMENTS_OVERRIDE === 1) {
      // The rest of the code expects to be returned 0 and not 1 if the enemy is not a boss
      return 0;
    }

    if (this.gameMode.isDaily && this.gameMode.isWaveFinal(waveIndex)) {
      return 5;
    }

    let isBoss: boolean | undefined;
    if (forceBoss || (species && (species.subLegendary || species.legendary || species.mythical))) {
      isBoss = true;
    } else {
      this.executeWithSeedOffset(() => {
        isBoss = waveIndex % 10 === 0 || (this.gameMode.hasRandomBosses && Utils.randSeedInt(100) < Math.min(Math.max(Math.ceil((waveIndex - 250) / 50), 0) * 2, 30));
      }, waveIndex << 2);
    }
    if (!isBoss) {
      return 0;
    }

    let ret: integer = 2;

    if (level >= 100) {
      ret++;
    }
    if (species) {
      if (species.baseTotal >= 670) {
        ret++;
      }
    }
    ret += Math.floor(waveIndex / 250);

    return ret;
  }

  trySpreadPokerus(): void {
    const party = this.getParty();
    const infectedIndexes: integer[] = [];
    const spread = (index: number, spreadTo: number) => {
      const partyMember = party[index + spreadTo];
      if (!partyMember.pokerus && !Utils.randSeedInt(10)) {
        partyMember.pokerus = true;
        infectedIndexes.push(index + spreadTo);
      }
    };
    party.forEach((pokemon, p) => {
      if (!pokemon.pokerus || infectedIndexes.indexOf(p) > -1) {
        return;
      }

      this.executeWithSeedOffset(() => {
        if (p) {
          spread(p, -1);
        }
        if (p < party.length - 1) {
          spread(p, 1);
        }
      }, this.currentBattle.waveIndex + (p << 8));
    });
  }

  resetSeed(waveIndex?: integer): void {
    const wave = waveIndex || this.currentBattle?.waveIndex || 0;
    this.waveSeed = Utils.shiftCharCodes(this.seed, wave);
    Phaser.Math.RND.sow([ this.waveSeed ]);
    console.log("Wave Seed:", this.waveSeed, wave);
    this.rngCounter = 0;
  }

  executeWithSeedOffset(func: Function, offset: integer, seedOverride?: string): void {
    if (!func) {
      return;
    }
    const tempRngCounter = this.rngCounter;
    const tempRngOffset = this.rngOffset;
    const tempRngSeedOverride = this.rngSeedOverride;
    const state = Phaser.Math.RND.state();
    Phaser.Math.RND.sow([ Utils.shiftCharCodes(seedOverride || this.seed, offset) ]);
    this.rngCounter = 0;
    this.rngOffset = offset;
    this.rngSeedOverride = seedOverride || "";
    func();
    Phaser.Math.RND.state(state);
    this.rngCounter = tempRngCounter;
    this.rngOffset = tempRngOffset;
    this.rngSeedOverride = tempRngSeedOverride;
  }

  addFieldSprite(x: number, y: number, texture: string | Phaser.Textures.Texture, frame?: string | number, terrainColorRatio: number = 0): Phaser.GameObjects.Sprite {
    const ret = this.add.sprite(x, y, texture, frame);
    ret.setPipeline(this.fieldSpritePipeline);
    if (terrainColorRatio) {
      ret.pipelineData["terrainColorRatio"] = terrainColorRatio;
    }

    return ret;
  }

  addPokemonSprite(pokemon: Pokemon, x: number, y: number, texture: string | Phaser.Textures.Texture, frame?: string | number, hasShadow: boolean = false, ignoreOverride: boolean = false): Phaser.GameObjects.Sprite {
    const ret = this.addFieldSprite(x, y, texture, frame);
    this.initPokemonSprite(ret, pokemon, hasShadow, ignoreOverride);
    return ret;
  }

  initPokemonSprite(sprite: Phaser.GameObjects.Sprite, pokemon?: Pokemon, hasShadow: boolean = false, ignoreOverride: boolean = false): Phaser.GameObjects.Sprite {
    sprite.setPipeline(this.spritePipeline, { tone: [ 0.0, 0.0, 0.0, 0.0 ], hasShadow: hasShadow, ignoreOverride: ignoreOverride, teraColor: pokemon ? getTypeRgb(pokemon.getTeraType()) : undefined });
    this.spriteSparkleHandler.add(sprite);
    return sprite;
  }

  moveBelowOverlay<T extends Phaser.GameObjects.GameObject>(gameObject: T) {
    this.fieldUI.moveBelow<any>(gameObject, this.fieldOverlay);
  }
  processInfoButton(pressed: boolean): void {
    this.arenaFlyout.toggleFlyout(pressed);
  }

  showFieldOverlay(duration: integer): Promise<void> {
    return new Promise(resolve => {
      this.tweens.add({
        targets: this.fieldOverlay,
        alpha: 0.5,
        ease: "Sine.easeOut",
        duration: duration,
        onComplete: () => resolve()
      });
    });
  }

  hideFieldOverlay(duration: integer): Promise<void> {
    return new Promise(resolve => {
      this.tweens.add({
        targets: this.fieldOverlay,
        alpha: 0,
        duration: duration,
        ease: "Cubic.easeIn",
        onComplete: () => resolve()
      });
    });
  }

  updateShopOverlayOpacity(value: number): void {
    this.shopOverlayOpacity = value;

    if (this.shopOverlayShown) {
      this.shopOverlay.setAlpha(this.shopOverlayOpacity);
    }
  }

  showShopOverlay(duration: integer): Promise<void> {
    this.shopOverlayShown = true;
    return new Promise(resolve => {
      this.tweens.add({
        targets: this.shopOverlay,
        alpha: this.shopOverlayOpacity,
        ease: "Sine.easeOut",
        duration,
        onComplete: () => resolve()
      });
    });
  }

  hideShopOverlay(duration: integer): Promise<void> {
    this.shopOverlayShown = false;
    return new Promise(resolve => {
      this.tweens.add({
        targets: this.shopOverlay,
        alpha: 0,
        duration: duration,
        ease: "Cubic.easeIn",
        onComplete: () => resolve()
      });
    });
  }

  showEnemyModifierBar(): void {
    this.enemyModifierBar.setVisible(true);
  }

  hideEnemyModifierBar(): void {
    this.enemyModifierBar.setVisible(false);
  }

  updateBiomeWaveText(): void {
    const isBoss = !(this.currentBattle.waveIndex % 10);
    const biomeString: string = getBiomeName(this.arena.biomeType);
    this.fieldUI.moveAbove(this.biomeWaveText, this.luckText);
    this.biomeWaveText.setText( biomeString + " - " + this.currentBattle.waveIndex.toString());
    this.biomeWaveText.setColor(!isBoss ? "#ffffff" : "#f89890");
    this.biomeWaveText.setShadowColor(!isBoss ? "#636363" : "#984038");
    this.biomeWaveText.setVisible(true);
  }

  updateMoneyText(forceVisible: boolean = true): void {
    if (this.money === undefined) {
      return;
    }
    const formattedMoney = Utils.formatMoney(this.moneyFormat, this.money);
    this.moneyText.setText(i18next.t("battleScene:moneyOwned", { formattedMoney }));
    this.fieldUI.moveAbove(this.moneyText, this.luckText);
    if (forceVisible) {
      this.moneyText.setVisible(true);
    }
  }

  animateMoneyChanged(positiveChange: boolean): void {
    if (this.tweens.getTweensOf(this.moneyText).length > 0) {
      return;
    }
    const deltaScale = this.moneyText.scale * 0.14 * (positiveChange ? 1 : -1);
    this.moneyText.setShadowColor(positiveChange ? "#008000" : "#FF0000");
    this.tweens.add({
      targets: this.moneyText,
      duration: 250,
      scale: this.moneyText.scale + deltaScale,
      loop: 0,
      yoyo: true,
      onComplete: (_) => this.moneyText.setShadowColor(getTextColor(TextStyle.MONEY, true)),
    });
  }

  updateScoreText(): void {
    this.scoreText.setText(`Score: ${this.score.toString()}`);
    this.scoreText.setVisible(this.gameMode.isDaily);
  }

  /**
   * Displays the current luck value.
   * @param duration The time for this label to fade in, if it is not already visible.
   */
  updateAndShowText(duration: number): void {
    const labels = [ this.luckLabelText, this.luckText ];
    labels.forEach(t => t.setAlpha(0));
    const luckValue = getPartyLuckValue(this.getParty());
    this.luckText.setText(getLuckString(luckValue));
    if (luckValue < 14) {
      this.luckText.setTint(getLuckTextTint(luckValue));
    } else {
      this.luckText.setTint(0xffef5c, 0x47ff69, 0x6b6bff, 0xff6969);
    }
    this.luckLabelText.setX((this.game.canvas.width / 6) - 2 - (this.luckText.displayWidth + 2));
    this.tweens.add({
      targets: labels,
      duration: duration,
      alpha: 1,
      onComplete: () => {
        labels.forEach(t => t.setVisible(true));
      }
    });
  }

  hideLuckText(duration: integer): void {
    if (this.reroll) {
      return;
    }
    const labels = [ this.luckLabelText, this.luckText ];
    this.tweens.add({
      targets: labels,
      duration: duration,
      alpha: 0,
      onComplete: () => {
        labels.forEach(l => l.setVisible(false));
      }
    });
  }

  updateUIPositions(): void {
    const enemyModifierCount = this.enemyModifiers.filter(m => m.isIconVisible(this)).length;
    const biomeWaveTextHeight = this.biomeWaveText.getBottomLeft().y - this.biomeWaveText.getTopLeft().y;
    this.biomeWaveText.setY(
      -(this.game.canvas.height / 6) + (enemyModifierCount ? enemyModifierCount <= 12 ? 15 : 24 : 0) + (biomeWaveTextHeight / 2)
    );
    this.moneyText.setY(this.biomeWaveText.y + 10);
    this.scoreText.setY(this.moneyText.y + 10);
    [ this.luckLabelText, this.luckText ].map(l => l.setY((this.scoreText.visible ? this.scoreText : this.moneyText).y + 10));
    const offsetY = (this.scoreText.visible ? this.scoreText : this.moneyText).y + 15;
    this.partyExpBar.setY(offsetY);
    this.candyBar.setY(offsetY + 15);
    this.ui?.achvBar.setY(this.game.canvas.height / 6 + offsetY);
  }

  /**
   * Pushes all {@linkcode Phaser.GameObjects.Text} objects in the top right to the bottom of the canvas
   */
  sendTextToBack(): void {
    this.fieldUI.sendToBack(this.biomeWaveText);
    this.fieldUI.sendToBack(this.moneyText);
    this.fieldUI.sendToBack(this.scoreText);
  }

  addFaintedEnemyScore(enemy: EnemyPokemon): void {
    let scoreIncrease = enemy.getSpeciesForm().getBaseExp() * (enemy.level / this.getMaxExpLevel()) * ((enemy.ivs.reduce((iv: integer, total: integer) => total += iv, 0) / 93) * 0.2 + 0.8);
    this.findModifiers(m => m instanceof PokemonHeldItemModifier && m.pokemonId === enemy.id, false).map(m => scoreIncrease *= (m as PokemonHeldItemModifier).getScoreMultiplier());
    if (enemy.isBoss()) {
      scoreIncrease *= Math.sqrt(enemy.bossSegments);
    }
    this.currentBattle.battleScore += Math.ceil(scoreIncrease);
  }

  getMaxExpLevel(ignoreLevelCap?: boolean): integer {
    if (ignoreLevelCap) {
      return Number.MAX_SAFE_INTEGER;
    }
    const waveIndex = Math.ceil((this.currentBattle?.waveIndex || 1) / 10) * 10;
    const difficultyWaveIndex = this.gameMode.getWaveForDifficulty(waveIndex);
    const baseLevel = (1 + difficultyWaveIndex / 2 + Math.pow(difficultyWaveIndex / 25, 2)) * 1.2;
    return Math.ceil(baseLevel / 2) * 2 + 2;
  }

  randomSpecies(waveIndex: integer, level: integer, fromArenaPool?: boolean, speciesFilter?: PokemonSpeciesFilter, filterAllEvolutions?: boolean): PokemonSpecies {
    if (fromArenaPool) {
      return this.arena.randomSpecies(waveIndex, level, undefined, getPartyLuckValue(this.party));
    }
    const filteredSpecies = speciesFilter ? [ ...new Set(allSpecies.filter(s => s.isCatchable()).filter(speciesFilter).map(s => {
      if (!filterAllEvolutions) {
        while (pokemonPrevolutions.hasOwnProperty(s.speciesId)) {
          s = getPokemonSpecies(pokemonPrevolutions[s.speciesId]);
        }
      }
      return s;
    })) ] : allSpecies.filter(s => s.isCatchable());
    return filteredSpecies[Utils.randSeedInt(filteredSpecies.length)];
  }

  generateRandomBiome(waveIndex: integer): Biome {
    const relWave = waveIndex % 250;
    const biomes = Utils.getEnumValues(Biome).slice(1, Utils.getEnumValues(Biome).filter(b => b >= 40).length * -1);
    const maxDepth = biomeDepths[Biome.END][0] - 2;
    const depthWeights = new Array(maxDepth + 1).fill(null)
      .map((_, i: integer) => ((1 - Math.min(Math.abs((i / (maxDepth - 1)) - (relWave / 250)) + 0.25, 1)) / 0.75) * 250);
    const biomeThresholds: integer[] = [];
    let totalWeight = 0;
    for (const biome of biomes) {
      totalWeight += Math.ceil(depthWeights[biomeDepths[biome][0] - 1] / biomeDepths[biome][1]);
      biomeThresholds.push(totalWeight);
    }

    const randInt = Utils.randSeedInt(totalWeight);

    for (const biome of biomes) {
      if (randInt < biomeThresholds[biome]) {
        return biome;
      }
    }

    return biomes[Utils.randSeedInt(biomes.length)];
  }

  isBgmPlaying(): boolean {
    return this.bgm && this.bgm.isPlaying;
  }

  playBgm(bgmName?: string, fadeOut?: boolean): void {
    if (bgmName === undefined) {
      bgmName = this.currentBattle?.getBgmOverride(this) || this.arena?.bgm;
    }
    if (this.bgm && bgmName === this.bgm.key) {
      if (!this.bgm.isPlaying) {
        this.bgm.play({
          volume: this.masterVolume * this.bgmVolume
        });
      }
      return;
    }
    if (fadeOut && !this.bgm) {
      fadeOut = false;
    }
    this.bgmCache.add(bgmName);
    this.loadBgm(bgmName);
    let loopPoint = 0;
    loopPoint = bgmName === this.arena.bgm
      ? this.arena.getBgmLoopPoint()
      : this.getBgmLoopPoint(bgmName);
    let loaded = false;
    const playNewBgm = () => {
      this.ui.bgmBar.setBgmToBgmBar(bgmName);
      if (bgmName === null && this.bgm && !this.bgm.pendingRemove) {
        this.bgm.play({
          volume: this.masterVolume * this.bgmVolume
        });
        return;
      }
      if (this.bgm && !this.bgm.pendingRemove && this.bgm.isPlaying) {
        this.bgm.stop();
      }
      this.bgm = this.sound.add(bgmName, { loop: true });
      this.bgm.play({
        volume: this.masterVolume * this.bgmVolume
      });
      if (loopPoint) {
        this.bgm.on("looped", () => this.bgm.play({ seek: loopPoint }));
      }
    };
    this.load.once(Phaser.Loader.Events.COMPLETE, () => {
      loaded = true;
      if (!fadeOut || !this.bgm.isPlaying) {
        playNewBgm();
      }
    });
    if (fadeOut) {
      const onBgmFaded = () => {
        if (loaded && (!this.bgm.isPlaying || this.bgm.pendingRemove)) {
          playNewBgm();
        }
      };
      this.time.delayedCall(this.fadeOutBgm(500, true) ? 750 : 250, onBgmFaded);
    }
    if (!this.load.isLoading()) {
      this.load.start();
    }
  }

  pauseBgm(): boolean {
    if (this.bgm && !this.bgm.pendingRemove && this.bgm.isPlaying) {
      this.bgm.pause();
      return true;
    }
    return false;
  }

  resumeBgm(): boolean {
    if (this.bgm && !this.bgm.pendingRemove && this.bgm.isPaused) {
      this.bgm.resume();
      return true;
    }
    return false;
  }

  updateSoundVolume(): void {
    if (this.sound) {
      for (const sound of this.sound.getAllPlaying() as AnySound[]) {
        if (this.bgmCache.has(sound.key)) {
          sound.setVolume(this.masterVolume * this.bgmVolume);
        } else {
          const soundDetails = sound.key.split("/");
          switch (soundDetails[0]) {

          case "battle_anims":
          case "cry":
            if (soundDetails[1].startsWith("PRSFX- ")) {
              sound.setVolume(this.masterVolume * this.fieldVolume * 0.5);
            } else {
              sound.setVolume(this.masterVolume * this.fieldVolume);
            }
            break;
          case "se":
          case "ui":
            sound.setVolume(this.masterVolume * this.seVolume);
          }
        }
      }
    }
  }

  fadeOutBgm(duration: integer = 500, destroy: boolean = true): boolean {
    if (!this.bgm) {
      return false;
    }
    const bgm = this.sound.getAllPlaying().find(bgm => bgm.key === this.bgm.key);
    if (bgm) {
      SoundFade.fadeOut(this, this.bgm, duration, destroy);
      return true;
    }

    return false;
  }

  /**
   * Fades out current track for `delay` ms, then fades in new track.
   * @param newBgmKey
   * @param destroy
   * @param delay
   */
  fadeAndSwitchBgm(newBgmKey: string, destroy: boolean = false, delay: number = 2000) {
    this.fadeOutBgm(delay, destroy);
    this.time.delayedCall(delay, () => {
      this.playBgm(newBgmKey);
    });
  }

  playSound(sound: string | AnySound, config?: object): AnySound {
    const key = typeof sound === "string" ? sound : sound.key;
    config = config ?? {};
    try {
      const keyDetails = key.split("/");
      config["volume"] = config["volume"] ?? 1;
      switch (keyDetails[0]) {
      case "level_up_fanfare":
      case "item_fanfare":
      case "minor_fanfare":
      case "heal":
      case "evolution":
      case "evolution_fanfare":
        // These sounds are loaded in as BGM, but played as sound effects
        // When these sounds are updated in updateVolume(), they are treated as BGM however because they are placed in the BGM Cache through being called by playSoundWithoutBGM()
        config["volume"] *= (this.masterVolume * this.bgmVolume);
        break;
      case "battle_anims":
      case "cry":
        config["volume"] *= (this.masterVolume * this.fieldVolume);
        //PRSFX sound files are unusually loud
        if (keyDetails[1].startsWith("PRSFX- ")) {
          config["volume"] *= 0.5;
        }
        break;
      case "ui":
        //As of, right now this applies to the "select", "menu_open", "error" sound effects
        config["volume"] *= (this.masterVolume * this.uiVolume);
        break;
      case "se":
        config["volume"] *= (this.masterVolume * this.seVolume);
        break;
      }
      this.sound.play(key, config);
      return this.sound.get(key) as AnySound;
    } catch {
      console.log(`${key} not found`);
      return sound as AnySound;
    }
  }

  playSoundWithoutBgm(soundName: string, pauseDuration?: integer): AnySound {
    this.bgmCache.add(soundName);
    const resumeBgm = this.pauseBgm();
    this.playSound(soundName);
    const sound = this.sound.get(soundName) as AnySound;
    if (this.bgmResumeTimer) {
      this.bgmResumeTimer.destroy();
    }
    if (resumeBgm) {
      this.bgmResumeTimer = this.time.delayedCall((pauseDuration || Utils.fixedInt(sound.totalDuration * 1000)), () => {
        this.resumeBgm();
        this.bgmResumeTimer = null;
      });
    }
    return sound;
  }

  getBgmLoopPoint(bgmName: string): number {
    switch (bgmName) {
    case "battle_kanto_champion": //B2W2 Kanto Champion Battle
      return 13.950;
    case "battle_johto_champion": //B2W2 Johto Champion Battle
      return 23.498;
    case "battle_hoenn_champion_g5": //B2W2 Hoenn Champion Battle
      return 11.328;
    case "battle_hoenn_champion_g6": //ORAS Hoenn Champion Battle
      return 11.762;
    case "battle_sinnoh_champion": //B2W2 Sinnoh Champion Battle
      return 12.235;
    case "battle_champion_alder": //BW Unova Champion Battle
      return 27.653;
    case "battle_champion_iris": //B2W2 Unova Champion Battle
      return 10.145;
    case "battle_kalos_champion": //XY Kalos Champion Battle
      return 10.380;
    case "battle_alola_champion": //USUM Alola Champion Battle
      return 13.025;
    case "battle_galar_champion": //SWSH Galar Champion Battle
      return 61.635;
    case "battle_champion_geeta": //SV Champion Geeta Battle
      return 37.447;
    case "battle_champion_nemona": //SV Champion Nemona Battle
      return 14.914;
    case "battle_champion_kieran": //SV Champion Kieran Battle
      return 7.206;
    case "battle_hoenn_elite": //ORAS Elite Four Battle
      return 11.350;
    case "battle_unova_elite": //BW Elite Four Battle
      return 17.730;
    case "battle_kalos_elite": //XY Elite Four Battle
      return 12.340;
    case "battle_alola_elite": //SM Elite Four Battle
      return 19.212;
    case "battle_galar_elite": //SWSH League Tournament Battle
      return 164.069;
    case "battle_paldea_elite": //SV Elite Four Battle
      return 12.770;
    case "battle_bb_elite": //SV BB League Elite Four Battle
      return 19.434;
    case "battle_final_encounter": //PMD RTDX Rayquaza's Domain
      return 19.159;
    case "battle_final": //BW Ghetsis Battle
      return 16.453;
    case "battle_kanto_gym": //B2W2 Kanto Gym Battle
      return 13.857;
    case "battle_johto_gym": //B2W2 Johto Gym Battle
      return 12.911;
    case "battle_hoenn_gym": //B2W2 Hoenn Gym Battle
      return 12.379;
    case "battle_sinnoh_gym": //B2W2 Sinnoh Gym Battle
      return 13.122;
    case "battle_unova_gym": //BW Unova Gym Battle
      return 19.145;
    case "battle_kalos_gym": //XY Kalos Gym Battle
      return 44.810;
    case "battle_galar_gym": //SWSH Galar Gym Battle
      return 171.262;
    case "battle_paldea_gym": //SV Paldea Gym Battle
      return 127.489;
    case "battle_legendary_kanto": //XY Kanto Legendary Battle
      return 32.966;
    case "battle_legendary_raikou": //HGSS Raikou Battle
      return 12.632;
    case "battle_legendary_entei": //HGSS Entei Battle
      return 2.905;
    case "battle_legendary_suicune": //HGSS Suicune Battle
      return 12.636;
    case "battle_legendary_lugia": //HGSS Lugia Battle
      return 19.770;
    case "battle_legendary_ho_oh": //HGSS Ho-oh Battle
      return 17.668;
    case "battle_legendary_regis_g5": //B2W2 Legendary Titan Battle
      return 49.500;
    case "battle_legendary_regis_g6": //ORAS Legendary Titan Battle
      return 21.130;
    case "battle_legendary_gro_kyo": //ORAS Groudon & Kyogre Battle
      return 10.547;
    case "battle_legendary_rayquaza": //ORAS Rayquaza Battle
      return 10.495;
    case "battle_legendary_deoxys": //ORAS Deoxys Battle
      return 13.333;
    case "battle_legendary_lake_trio": //ORAS Lake Guardians Battle
      return 16.887;
    case "battle_legendary_sinnoh": //ORAS Sinnoh Legendary Battle
      return 22.770;
    case "battle_legendary_dia_pal": //ORAS Dialga & Palkia Battle
      return 16.009;
    case "battle_legendary_origin_forme": //LA Origin Dialga & Palkia Battle
      return 18.961;
    case "battle_legendary_giratina": //ORAS Giratina Battle
      return 10.451;
    case "battle_legendary_arceus": //HGSS Arceus Battle
      return 9.595;
    case "battle_legendary_unova": //BW Unova Legendary Battle
      return 13.855;
    case "battle_legendary_kyurem": //BW Kyurem Battle
      return 18.314;
    case "battle_legendary_res_zek": //BW Reshiram & Zekrom Battle
      return 18.329;
    case "battle_legendary_xern_yvel": //XY Xerneas & Yveltal Battle
      return 26.468;
    case "battle_legendary_tapu": //SM Tapu Battle
      return 0.000;
    case "battle_legendary_sol_lun": //SM Solgaleo & Lunala Battle
      return 6.525;
    case "battle_legendary_ub": //SM Ultra Beast Battle
      return 9.818;
    case "battle_legendary_dusk_dawn": //USUM Dusk Mane & Dawn Wings Necrozma Battle
      return 5.211;
    case "battle_legendary_ultra_nec": //USUM Ultra Necrozma Battle
      return 10.344;
    case "battle_legendary_zac_zam": //SWSH Zacian & Zamazenta Battle
      return 11.424;
    case "battle_legendary_glas_spec": //SWSH Glastrier & Spectrier Battle
      return 12.503;
    case "battle_legendary_calyrex": //SWSH Calyrex Battle
      return 50.641;
    case "battle_legendary_riders": //SWSH Ice & Shadow Rider Calyrex Battle
      return 18.155;
    case "battle_legendary_birds_galar": //SWSH Galarian Legendary Birds Battle
      return 0.175;
    case "battle_legendary_ruinous": //SV Treasures of Ruin Battle
      return 6.333;
    case "battle_legendary_kor_mir": //SV Depths of Area Zero Battle
      return 6.442;
    case "battle_legendary_loyal_three": //SV Loyal Three Battle
      return 6.500;
    case "battle_legendary_ogerpon": //SV Ogerpon Battle
      return 14.335;
    case "battle_legendary_terapagos": //SV Terapagos Battle
      return 24.377;
    case "battle_legendary_pecharunt": //SV Pecharunt Battle
      return 6.508;
    case "battle_rival": //BW Rival Battle
      return 14.110;
    case "battle_rival_2": //BW N Battle
      return 17.714;
    case "battle_rival_3": //BW Final N Battle
      return 17.586;
    case "battle_trainer": //BW Trainer Battle
      return 13.686;
    case "battle_wild": //BW Wild Battle
      return 12.703;
    case "battle_wild_strong": //BW Strong Wild Battle
      return 13.940;
    case "end_summit": //PMD RTDX Sky Tower Summit
      return 30.025;
    case "battle_rocket_grunt": //HGSS Team Rocket Battle
      return 12.707;
    case "battle_aqua_magma_grunt": //ORAS Team Aqua & Magma Battle
      return 12.062;
    case "battle_galactic_grunt": //BDSP Team Galactic Battle
      return 13.043;
    case "battle_plasma_grunt": //BW Team Plasma Battle
      return 12.974;
    case "battle_flare_grunt": //XY Team Flare Battle
      return 4.228;
    case "battle_aether_grunt": // SM Aether Foundation Battle
      return 16.00;
    case "battle_skull_grunt": // SM Team Skull Battle
      return 20.87;
    case "battle_macro_grunt": // SWSH Trainer Battle
      return 11.56;
    case "battle_star_grunt": //SV Team Star Battle
      return 133.362;
    case "battle_galactic_admin": //BDSP Team Galactic Admin Battle
      return 11.997;
    case "battle_skull_admin": //SM Team Skull Admin Battle
      return 15.463;
    case "battle_oleana": //SWSH Oleana Battle
      return 14.110;
    case "battle_star_admin": //SV Team Star Boss Battle
      return 9.493;
    case "battle_rocket_boss": //USUM Giovanni Battle
      return 9.115;
    case "battle_aqua_magma_boss": //ORAS Archie & Maxie Battle
      return 14.847;
    case "battle_galactic_boss": //BDSP Cyrus Battle
      return 106.962;
    case "battle_plasma_boss": //B2W2 Ghetsis Battle
      return 25.624;
    case "battle_flare_boss": //XY Lysandre Battle
      return 8.085;
    case "battle_aether_boss": //SM Lusamine Battle
      return 11.33;
    case "battle_skull_boss": //SM Guzma Battle
      return 13.13;
    case "battle_macro_boss": //SWSH Rose Battle
      return 11.42;
    case "battle_star_boss": //SV Cassiopeia Battle
      return 25.764;
    case "mystery_encounter_gen_5_gts": // BW GTS
      return 8.52;
    case "mystery_encounter_gen_6_gts": // XY GTS
      return 9.24;
    case "mystery_encounter_fun_and_games": // EoS Guildmaster Wigglytuff
      return 4.78;
    case "mystery_encounter_weird_dream": // EoS Temporal Spire
      return 41.42;
    case "mystery_encounter_delibirdy": // Firel Delibirdy
      return 82.28;
    }

    return 0;
  }

  toggleInvert(invert: boolean): void {
    if (invert) {
      this.cameras.main.setPostPipeline(InvertPostFX);
    } else {
      this.cameras.main.removePostPipeline("InvertPostFX");
    }
  }

  /* Phase Functions */
  getCurrentPhase(): Phase | null {
    return this.currentPhase;
  }

  getStandbyPhase(): Phase | null {
    return this.standbyPhase;
  }


  /**
   * Adds a phase to the conditional queue and ensures it is executed only when the specified condition is met.
   *
   * This method allows deferring the execution of a phase until certain conditions are met, which is useful for handling
   * situations like abilities and entry hazards that depend on specific game states.
   *
   * @param {Phase} phase - The phase to be added to the conditional queue.
   * @param {() => boolean} condition - A function that returns a boolean indicating whether the phase should be executed.
   *
   */
  pushConditionalPhase(phase: Phase, condition: () => boolean): void {
    this.conditionalQueue.push([ condition, phase ]);
  }

  /**
   * Adds a phase to nextCommandPhaseQueue, as long as boolean passed in is false
   * @param phase {@linkcode Phase} the phase to add
   * @param defer boolean on which queue to add to, defaults to false, and adds to phaseQueue
   */
  pushPhase(phase: Phase, defer: boolean = false): void {
    (!defer ? this.phaseQueue : this.nextCommandPhaseQueue).push(phase);
  }

  /**
   * Adds Phase to the end of phaseQueuePrepend, or at phaseQueuePrependSpliceIndex
   * @param phase {@linkcode Phase} the phase to add
   */
  unshiftPhase(phase: Phase): void {
    if (this.phaseQueuePrependSpliceIndex === -1) {
      this.phaseQueuePrepend.push(phase);
    } else {
      this.phaseQueuePrepend.splice(this.phaseQueuePrependSpliceIndex, 0, phase);
    }
  }

  /**
   * Clears the phaseQueue
   */
  clearPhaseQueue(): void {
    this.phaseQueue.splice(0, this.phaseQueue.length);
  }

  /**
   * Used by function unshiftPhase(), sets index to start inserting at current length instead of the end of the array, useful if phaseQueuePrepend gets longer with Phases
   */
  setPhaseQueueSplice(): void {
    this.phaseQueuePrependSpliceIndex = this.phaseQueuePrepend.length;
  }

  /**
   * Resets phaseQueuePrependSpliceIndex to -1, implies that calls to unshiftPhase will insert at end of phaseQueuePrepend
   */
  clearPhaseQueueSplice(): void {
    this.phaseQueuePrependSpliceIndex = -1;
  }

  /**
   * Is called by each Phase implementations "end()" by default
   * We dump everything from phaseQueuePrepend to the start of of phaseQueue
   * then removes first Phase and starts it
   */
  shiftPhase(): void {
    if (this.standbyPhase) {
      this.currentPhase = this.standbyPhase;
      this.standbyPhase = null;
      return;
    }

    if (this.phaseQueuePrependSpliceIndex > -1) {
      this.clearPhaseQueueSplice();
    }
    if (this.phaseQueuePrepend.length) {
      while (this.phaseQueuePrepend.length) {
        const poppedPhase = this.phaseQueuePrepend.pop();
        if (poppedPhase) {
          this.phaseQueue.unshift(poppedPhase);
        }
      }
    }
    if (!this.phaseQueue.length) {
      this.populatePhaseQueue();
      // Clear the conditionalQueue if there are no phases left in the phaseQueue
      this.conditionalQueue = [];
    }

    this.currentPhase = this.phaseQueue.shift() ?? null;

    // Check if there are any conditional phases queued
    if (this.conditionalQueue?.length) {
      // Retrieve the first conditional phase from the queue
      const conditionalPhase = this.conditionalQueue.shift();
      // Evaluate the condition associated with the phase
      if (conditionalPhase?.[0]()) {
        // If the condition is met, add the phase to the phase queue
        this.pushPhase(conditionalPhase[1]);
      } else if (conditionalPhase) {
        // If the condition is not met, re-add the phase back to the front of the conditional queue
        this.conditionalQueue.unshift(conditionalPhase);
      } else {
        console.warn("condition phase is undefined/null!", conditionalPhase);
      }
    }

    this.currentPhase?.start();
  }

  overridePhase(phase: Phase): boolean {
    if (this.standbyPhase) {
      return false;
    }

    this.standbyPhase = this.currentPhase;
    this.currentPhase = phase;
    phase.start();

    return true;
  }

  /**
   * Find a specific {@linkcode Phase} in the phase queue.
   *
   * @param phaseFilter filter function to use to find the wanted phase
   * @returns the found phase or undefined if none found
   */
  findPhase<P extends Phase = Phase>(phaseFilter: (phase: P) => boolean): P | undefined {
    return this.phaseQueue.find(phaseFilter) as P;
  }

  tryReplacePhase(phaseFilter: (phase: Phase) => boolean, phase: Phase): boolean {
    const phaseIndex = this.phaseQueue.findIndex(phaseFilter);
    if (phaseIndex > -1) {
      this.phaseQueue[phaseIndex] = phase;
      return true;
    }
    return false;
  }

  tryRemovePhase(phaseFilter: (phase: Phase) => boolean): boolean {
    const phaseIndex = this.phaseQueue.findIndex(phaseFilter);
    if (phaseIndex > -1) {
      this.phaseQueue.splice(phaseIndex, 1);
      return true;
    }
    return false;
  }

  /**
   * Tries to add the input phase to index before target phase in the phaseQueue, else simply calls unshiftPhase()
   * @param phase {@linkcode Phase} the phase to be added
   * @param targetPhase {@linkcode Phase} the type of phase to search for in phaseQueue
   * @returns boolean if a targetPhase was found and added
   */
  prependToPhase(phase: Phase, targetPhase: Constructor<Phase>): boolean {
    const targetIndex = this.phaseQueue.findIndex(ph => ph instanceof targetPhase);

    if (targetIndex !== -1) {
      this.phaseQueue.splice(targetIndex, 0, phase);
      return true;
    } else {
      this.unshiftPhase(phase);
      return false;
    }
  }

  /**
   * Adds a MessagePhase, either to PhaseQueuePrepend or nextCommandPhaseQueue
   * @param message string for MessagePhase
   * @param callbackDelay optional param for MessagePhase constructor
   * @param prompt optional param for MessagePhase constructor
   * @param promptDelay optional param for MessagePhase constructor
   * @param defer boolean for which queue to add it to, false -> add to PhaseQueuePrepend, true -> nextCommandPhaseQueue
   */
  queueMessage(message: string, callbackDelay?: integer | null, prompt?: boolean | null, promptDelay?: integer | null, defer?: boolean | null) {
    const phase = new MessagePhase(this, message, callbackDelay, prompt, promptDelay);
    if (!defer) {
      // adds to the end of PhaseQueuePrepend
      this.unshiftPhase(phase);
    } else {
      //remember that pushPhase adds it to nextCommandPhaseQueue
      this.pushPhase(phase);
    }
  }

  /**
   * Moves everything from nextCommandPhaseQueue to phaseQueue (keeping order)
   */
  populatePhaseQueue(): void {
    if (this.nextCommandPhaseQueue.length) {
      this.phaseQueue.push(...this.nextCommandPhaseQueue);
      this.nextCommandPhaseQueue.splice(0, this.nextCommandPhaseQueue.length);
    }
    this.phaseQueue.push(new TurnInitPhase(this));
  }

  addMoney(amount: integer): void {
    this.money = Math.min(this.money + amount, Number.MAX_SAFE_INTEGER);
    this.updateMoneyText();
    this.animateMoneyChanged(true);
    this.validateAchvs(MoneyAchv);
  }

  getWaveMoneyAmount(moneyMultiplier: number): integer {
    const waveIndex = this.currentBattle.waveIndex;
    const waveSetIndex = Math.ceil(waveIndex / 10) - 1;
    const moneyValue = Math.pow((waveSetIndex + 1 + (0.75 + (((waveIndex - 1) % 10) + 1) / 10)) * 100, 1 + 0.005 * waveSetIndex) * moneyMultiplier;
    return Math.floor(moneyValue / 10) * 10;
  }

  addModifier(modifier: Modifier | null, ignoreUpdate?: boolean, playSound?: boolean, virtual?: boolean, instant?: boolean): Promise<boolean> {
    if (!modifier) {
      return Promise.resolve(false);
    }
    return new Promise(resolve => {
      let success = false;
      const soundName = modifier.type.soundName;
      this.validateAchvs(ModifierAchv, modifier);
      const modifiersToRemove: PersistentModifier[] = [];
      const modifierPromises: Promise<boolean>[] = [];
      if (modifier instanceof PersistentModifier) {
        if (modifier instanceof TerastallizeModifier) {
          modifiersToRemove.push(...(this.findModifiers(m => m instanceof TerastallizeModifier && m.pokemonId === modifier.pokemonId)));
        }
        if ((modifier as PersistentModifier).add(this.modifiers, !!virtual, this)) {
          if (modifier instanceof PokemonFormChangeItemModifier || modifier instanceof TerastallizeModifier) {
            const pokemon = this.getPokemonById(modifier.pokemonId);
            if (pokemon) {
              success = modifier.apply(pokemon, true);
            }
          }
          if (playSound && !this.sound.get(soundName)) {
            this.playSound(soundName);
          }
        } else if (!virtual) {
          const defaultModifierType = getDefaultModifierTypeForTier(modifier.type.tier);
          this.queueMessage(i18next.t("battle:itemStackFull", { fullItemName: modifier.type.name, itemName: defaultModifierType.name }), undefined, true);
          return this.addModifier(defaultModifierType.newModifier(), ignoreUpdate, playSound, false, instant).then(success => resolve(success));
        }

        for (const rm of modifiersToRemove) {
          this.removeModifier(rm);
        }

        if (!ignoreUpdate && !virtual) {
          return this.updateModifiers(true, instant).then(() => resolve(success));
        }
      } else if (modifier instanceof ConsumableModifier) {
        if (playSound && !this.sound.get(soundName)) {
          this.playSound(soundName);
        }

        if (modifier instanceof ConsumablePokemonModifier) {
          for (const p in this.party) {
            const pokemon = this.party[p];

            const args: unknown[] = [];
            if (modifier instanceof PokemonHpRestoreModifier) {
              if (!(modifier as PokemonHpRestoreModifier).fainted) {
                const hpRestoreMultiplier = new Utils.IntegerHolder(1);
                this.applyModifiers(HealingBoosterModifier, true, hpRestoreMultiplier);
                args.push(hpRestoreMultiplier.value);
              } else {
                args.push(1);
              }
            } else if (modifier instanceof FusePokemonModifier) {
              args.push(this.getPokemonById(modifier.fusePokemonId) as PlayerPokemon);
            }

            if (modifier.shouldApply(pokemon, ...args)) {
              const result = modifier.apply(pokemon, ...args);
              if (result instanceof Promise) {
                modifierPromises.push(result.then(s => success ||= s));
              } else {
                success ||= result;
              }
            }
          }

          return Promise.allSettled([ this.party.map(p => p.updateInfo(instant)), ...modifierPromises ]).then(() => resolve(success));
        } else {
          const args = [ this ];
          if (modifier.shouldApply(...args)) {
            const result = modifier.apply(...args);
            if (result instanceof Promise) {
              return result.then(success => resolve(success));
            } else {
              success ||= result;
            }
          }
        }
      }

      resolve(success);
    });
  }

  addEnemyModifier(modifier: PersistentModifier, ignoreUpdate?: boolean, instant?: boolean): Promise<void> {
    return new Promise(resolve => {
      const modifiersToRemove: PersistentModifier[] = [];
      if (modifier instanceof TerastallizeModifier) {
        modifiersToRemove.push(...(this.findModifiers(m => m instanceof TerastallizeModifier && m.pokemonId === modifier.pokemonId, false)));
      }
      if ((modifier as PersistentModifier).add(this.enemyModifiers, false, this)) {
        if (modifier instanceof PokemonFormChangeItemModifier || modifier instanceof TerastallizeModifier) {
          const pokemon = this.getPokemonById(modifier.pokemonId);
          if (pokemon) {
            modifier.apply(pokemon, true);
          }
        }
        for (const rm of modifiersToRemove) {
          this.removeModifier(rm, true);
        }
      }
      if (!ignoreUpdate) {
        this.updateModifiers(false, instant).then(() => resolve());
      } else {
        resolve();
      }
    });
  }

  /**
   * Try to transfer a held item to another pokemon.
   * If the recepient already has the maximum amount allowed for this item, the transfer is cancelled.
   * The quantity to transfer is automatically capped at how much the recepient can take before reaching the maximum stack size for the item.
   * A transfer that moves a quantity smaller than what is specified in the transferQuantity parameter is still considered successful.
   * @param itemModifier {@linkcode PokemonHeldItemModifier} item to transfer (represents the whole stack)
   * @param target {@linkcode Pokemon} pokemon recepient in this transfer
   * @param playSound {boolean}
   * @param transferQuantity {@linkcode integer} how many items of the stack to transfer. Optional, defaults to 1
   * @param instant {boolean}
   * @param ignoreUpdate {boolean}
   * @returns true if the transfer was successful
   */
  tryTransferHeldItemModifier(itemModifier: PokemonHeldItemModifier, target: Pokemon, playSound: boolean, transferQuantity: integer = 1, instant?: boolean, ignoreUpdate?: boolean): Promise<boolean> {
    return new Promise(resolve => {
      const source = itemModifier.pokemonId ? itemModifier.getPokemon(target.scene) : null;
      const cancelled = new Utils.BooleanHolder(false);
      Utils.executeIf(!!source && source.isPlayer() !== target.isPlayer(), () => applyAbAttrs(BlockItemTheftAbAttr, source! /* checked in condition*/, cancelled)).then(() => {
        if (cancelled.value) {
          return resolve(false);
        }
        const newItemModifier = itemModifier.clone() as PokemonHeldItemModifier;
        newItemModifier.pokemonId = target.id;
        const matchingModifier = target.scene.findModifier(m => m instanceof PokemonHeldItemModifier
                    && (m as PokemonHeldItemModifier).matchType(itemModifier) && m.pokemonId === target.id, target.isPlayer()) as PokemonHeldItemModifier;
        let removeOld = true;
        if (matchingModifier) {
          const maxStackCount = matchingModifier.getMaxStackCount(target.scene);
          if (matchingModifier.stackCount >= maxStackCount) {
            return resolve(false);
          }
          const countTaken = Math.min(transferQuantity, itemModifier.stackCount, maxStackCount - matchingModifier.stackCount);
          itemModifier.stackCount -= countTaken;
          newItemModifier.stackCount = matchingModifier.stackCount + countTaken;
          removeOld = !itemModifier.stackCount;
        } else {
          const countTaken = Math.min(transferQuantity, itemModifier.stackCount);
          itemModifier.stackCount -= countTaken;
          newItemModifier.stackCount = countTaken;
        }
        removeOld = !itemModifier.stackCount;
        if (!removeOld || !source || this.removeModifier(itemModifier, !source.isPlayer())) {
          const addModifier = () => {
            if (!matchingModifier || this.removeModifier(matchingModifier, !target.isPlayer())) {
              if (target.isPlayer()) {
                this.addModifier(newItemModifier, ignoreUpdate, playSound, false, instant).then(() => resolve(true));
              } else {
                this.addEnemyModifier(newItemModifier, ignoreUpdate, instant).then(() => resolve(true));
              }
            } else {
              resolve(false);
            }
          };
          if (source && source.isPlayer() !== target.isPlayer() && !ignoreUpdate) {
            this.updateModifiers(source.isPlayer(), instant).then(() => addModifier());
          } else {
            addModifier();
          }
          return;
        }
        resolve(false);
      });
    });
  }

  removePartyMemberModifiers(partyMemberIndex: integer): Promise<void> {
    return new Promise(resolve => {
      const pokemonId = this.getParty()[partyMemberIndex].id;
      const modifiersToRemove = this.modifiers.filter(m => m instanceof PokemonHeldItemModifier && (m as PokemonHeldItemModifier).pokemonId === pokemonId);
      for (const m of modifiersToRemove) {
        this.modifiers.splice(this.modifiers.indexOf(m), 1);
      }
      this.updateModifiers().then(() => resolve());
    });
  }

  generateEnemyModifiers(heldModifiersConfigs?: HeldModifierConfig[][]): Promise<void> {
    return new Promise(resolve => {
      if (this.currentBattle.battleSpec === BattleSpec.FINAL_BOSS) {
        return resolve();
      }
      const difficultyWaveIndex = this.gameMode.getWaveForDifficulty(this.currentBattle.waveIndex);
      const isFinalBoss = this.gameMode.isWaveFinal(this.currentBattle.waveIndex);
      let chances = Math.ceil(difficultyWaveIndex / 10);
      if (isFinalBoss) {
        chances = Math.ceil(chances * 2.5);
      }

      const party = this.getEnemyParty();

      if (this.currentBattle.trainer) {
        const modifiers = this.currentBattle.trainer.genModifiers(party);
        for (const modifier of modifiers) {
          this.addEnemyModifier(modifier, true, true);
        }
      }

      party.forEach((enemyPokemon: EnemyPokemon, i: integer) => {
        if (heldModifiersConfigs && i < heldModifiersConfigs.length && heldModifiersConfigs[i]) {
          heldModifiersConfigs[i].forEach(mt => {
            let modifier: PokemonHeldItemModifier;
            if (mt.modifier instanceof PokemonHeldItemModifierType) {
              modifier = mt.modifier.newModifier(enemyPokemon);
            } else {
              modifier = mt.modifier as PokemonHeldItemModifier;
              modifier.pokemonId = enemyPokemon.id;
            }
            modifier.stackCount = mt.stackCount ?? 1;
            modifier.isTransferable = mt.isTransferable ?? modifier.isTransferable;
            this.addEnemyModifier(modifier, true);
          });
        } else {
          const isBoss = enemyPokemon.isBoss() || (this.currentBattle.battleType === BattleType.TRAINER && !!this.currentBattle.trainer?.config.isBoss);
          let upgradeChance = 32;
          if (isBoss) {
            upgradeChance /= 2;
          }
          if (isFinalBoss) {
            upgradeChance /= 8;
          }
          const modifierChance = this.gameMode.getEnemyModifierChance(isBoss);
          let pokemonModifierChance = modifierChance;
          if (this.currentBattle.battleType === BattleType.TRAINER && this.currentBattle.trainer)
            pokemonModifierChance = Math.ceil(pokemonModifierChance * this.currentBattle.trainer.getPartyMemberModifierChanceMultiplier(i)); // eslint-disable-line
          let count = 0;
          for (let c = 0; c < chances; c++) {
            if (!Utils.randSeedInt(modifierChance)) {
              count++;
            }
          }
          if (isBoss) {
            count = Math.max(count, Math.floor(chances / 2));
          }
          getEnemyModifierTypesForWave(difficultyWaveIndex, count, [ enemyPokemon ], this.currentBattle.battleType === BattleType.TRAINER ? ModifierPoolType.TRAINER : ModifierPoolType.WILD, upgradeChance)
            .map(mt => mt.newModifier(enemyPokemon).add(this.enemyModifiers, false, this));
        }
        return true;
      });
      this.updateModifiers(false).then(() => resolve());
    });
  }

  /**
    * Removes all modifiers from enemy pokemon of {@linkcode PersistentModifier} type
    */
  clearEnemyModifiers(): void {
    const modifiersToRemove = this.enemyModifiers.filter(m => m instanceof PersistentModifier);
    for (const m of modifiersToRemove) {
      this.enemyModifiers.splice(this.enemyModifiers.indexOf(m), 1);
    }
    this.updateModifiers(false).then(() => this.updateUIPositions());
  }

  /**
    * Removes all modifiers from enemy pokemon of {@linkcode PokemonHeldItemModifier} type
    * @param pokemon - If specified, only removes held items from that {@linkcode Pokemon}
    */
  clearEnemyHeldItemModifiers(pokemon?: Pokemon): void {
    const modifiersToRemove = this.enemyModifiers.filter(m => m instanceof PokemonHeldItemModifier && (!pokemon || m.getPokemon(this) === pokemon));
    for (const m of modifiersToRemove) {
      this.enemyModifiers.splice(this.enemyModifiers.indexOf(m), 1);
    }
    this.updateModifiers(false).then(() => this.updateUIPositions());
  }

  setModifiersVisible(visible: boolean) {
    [ this.modifierBar, this.enemyModifierBar ].map(m => m.setVisible(visible));
  }

  updateModifiers(player?: boolean, instant?: boolean): Promise<void> {
    if (player === undefined) {
      player = true;
    }
    return new Promise(resolve => {
      const modifiers = player ? this.modifiers : this.enemyModifiers as PersistentModifier[];
      for (let m = 0; m < modifiers.length; m++) {
        const modifier = modifiers[m];
        if (modifier instanceof PokemonHeldItemModifier && !this.getPokemonById((modifier as PokemonHeldItemModifier).pokemonId)) {
          modifiers.splice(m--, 1);
        }
      }
      for (const modifier of modifiers) {
        if (modifier instanceof PersistentModifier) {
          (modifier as PersistentModifier).virtualStackCount = 0;
        }
      }

      const modifiersClone = modifiers.slice(0);
      for (const modifier of modifiersClone) {
        if (!modifier.getStackCount()) {
          modifiers.splice(modifiers.indexOf(modifier), 1);
        }
      }

      this.updatePartyForModifiers(player ? this.getParty() : this.getEnemyParty(), instant).then(() => {
        (player ? this.modifierBar : this.enemyModifierBar).updateModifiers(modifiers);
        if (!player) {
          this.updateUIPositions();
        }
        resolve();
      });
    });
  }

  updatePartyForModifiers(party: Pokemon[], instant?: boolean): Promise<void> {
    return new Promise(resolve => {
      Promise.allSettled(party.map(p => {
        if (p.scene) {
          p.calculateStats();
        }
        return p.updateInfo(instant);
      })).then(() => resolve());
    });
  }

  removeModifier(modifier: PersistentModifier, enemy?: boolean): boolean {
    const modifiers = !enemy ? this.modifiers : this.enemyModifiers;
    const modifierIndex = modifiers.indexOf(modifier);
    if (modifierIndex > -1) {
      modifiers.splice(modifierIndex, 1);
      if (modifier instanceof PokemonFormChangeItemModifier || modifier instanceof TerastallizeModifier) {
        const pokemon = this.getPokemonById(modifier.pokemonId);
        if (pokemon) {
          modifier.apply(pokemon, false);
        }
      }
      return true;
    }

    return false;
  }

  /**
   * Get all of the modifiers that match `modifierType`
   * @param modifierType The type of modifier to apply; must extend {@linkcode PersistentModifier}
   * @param player Whether to search the player (`true`) or the enemy (`false`); Defaults to `true`
   * @returns the list of all modifiers that matched `modifierType`.
   */
  getModifiers<T extends PersistentModifier>(modifierType: Constructor<T>, player: boolean = true): T[] {
    return (player ? this.modifiers : this.enemyModifiers).filter((m): m is T => m instanceof modifierType);
  }

  /**
   * Get all of the modifiers that pass the `modifierFilter` function
   * @param modifierFilter The function used to filter a target's modifiers
   * @param isPlayer Whether to search the player (`true`) or the enemy (`false`); Defaults to `true`
   * @returns the list of all modifiers that passed the `modifierFilter` function
   */
  findModifiers(modifierFilter: ModifierPredicate, isPlayer: boolean = true): PersistentModifier[] {
    return (isPlayer ? this.modifiers : this.enemyModifiers).filter(modifierFilter);
  }

  /**
   * Find the first modifier that pass the `modifierFilter` function
   * @param modifierFilter The function used to filter a target's modifiers
   * @param player Whether to search the player (`true`) or the enemy (`false`); Defaults to `true`
   * @returns the first modifier that passed the `modifierFilter` function; `undefined` if none passed
   */
  findModifier(modifierFilter: ModifierPredicate, player: boolean = true): PersistentModifier | undefined {
    return (player ? this.modifiers : this.enemyModifiers).find(modifierFilter);
  }

  /**
   * Apply all modifiers that match `modifierType` in a random order
   * @param scene {@linkcode BattleScene} used to randomize the order of modifiers
   * @param modifierType The type of modifier to apply; must extend {@linkcode PersistentModifier}
   * @param player Whether to search the player (`true`) or the enemy (`false`); Defaults to `true`
   * @param ...args The list of arguments needed to invoke `modifierType.apply`
   * @returns the list of all modifiers that matched `modifierType` and were applied.
   */
  applyShuffledModifiers<T extends PersistentModifier>(scene: BattleScene, modifierType: Constructor<T>, player: boolean = true, ...args: Parameters<T["apply"]>): T[] {
    let modifiers = (player ? this.modifiers : this.enemyModifiers).filter((m): m is T => m instanceof modifierType && m.shouldApply(...args));
    scene.executeWithSeedOffset(() => {
      const shuffleModifiers = mods => {
        if (mods.length < 1) {
          return mods;
        }
        const rand = Utils.randSeedInt(mods.length);
        return [ mods[rand], ...shuffleModifiers(mods.filter((_, i) => i !== rand)) ];
      };
      modifiers = shuffleModifiers(modifiers);
    }, scene.currentBattle.turn << 4, scene.waveSeed);
    return this.applyModifiersInternal(modifiers, player, args);
  }

  /**
   * Apply all modifiers that match `modifierType`
   * @param modifierType The type of modifier to apply; must extend {@linkcode PersistentModifier}
   * @param player Whether to search the player (`true`) or the enemy (`false`); Defaults to `true`
   * @param ...args The list of arguments needed to invoke `modifierType.apply`
   * @returns the list of all modifiers that matched `modifierType` and were applied.
   */
  applyModifiers<T extends PersistentModifier>(modifierType: Constructor<T>, player: boolean = true, ...args: Parameters<T["apply"]>): T[] {
    const modifiers = (player ? this.modifiers : this.enemyModifiers).filter((m): m is T => m instanceof modifierType && m.shouldApply(...args));
    return this.applyModifiersInternal(modifiers, player, args);
  }

  /** Helper function to apply all passed modifiers */
  applyModifiersInternal<T extends PersistentModifier>(modifiers: T[], player: boolean, args: Parameters<T["apply"]>): T[] {
    const appliedModifiers: T[] = [];
    for (const modifier of modifiers) {
      if (modifier.apply(...args)) {
        console.log("Applied", modifier.type.name, !player ? "(enemy)" : "");
        appliedModifiers.push(modifier);
      }
    }

    return appliedModifiers;
  }

  /**
   * Apply the first modifier that matches `modifierType`
   * @param modifierType The type of modifier to apply; must extend {@linkcode PersistentModifier}
   * @param player Whether to search the player (`true`) or the enemy (`false`); Defaults to `true`
   * @param ...args The list of arguments needed to invoke `modifierType.apply`
   * @returns the first modifier that matches `modifierType` and was applied; return `null` if none matched
   */
  applyModifier<T extends PersistentModifier>(modifierType: Constructor<T>, player: boolean = true, ...args: Parameters<T["apply"]>): T | null {
    const modifiers = (player ? this.modifiers : this.enemyModifiers).filter((m): m is T => m instanceof modifierType && m.shouldApply(...args));
    for (const modifier of modifiers) {
      if (modifier.apply(...args)) {
        console.log("Applied", modifier.type.name, !player ? "(enemy)" : "");
        return modifier;
      }
    }

    return null;
  }

  triggerPokemonFormChange(pokemon: Pokemon, formChangeTriggerType: Constructor<SpeciesFormChangeTrigger>, delayed: boolean = false, modal: boolean = false): boolean {
    if (pokemonFormChanges.hasOwnProperty(pokemon.species.speciesId)) {

      // in case this is NECROZMA, determine which forms this
      const matchingFormChangeOpts = pokemonFormChanges[pokemon.species.speciesId].filter(fc => fc.findTrigger(formChangeTriggerType) && fc.canChange(pokemon));
      let matchingFormChange: SpeciesFormChange | null;
      if (pokemon.species.speciesId === Species.NECROZMA && matchingFormChangeOpts.length > 1) {
        // Ultra Necrozma is changing its form back, so we need to figure out into which form it devolves.
        const formChangeItemModifiers = (this.findModifiers(m => m instanceof PokemonFormChangeItemModifier && m.pokemonId === pokemon.id) as PokemonFormChangeItemModifier[]).filter(m => m.active).map(m => m.formChangeItem);


        matchingFormChange = formChangeItemModifiers.includes(FormChangeItem.N_LUNARIZER) ?
          matchingFormChangeOpts[0] :
          formChangeItemModifiers.includes(FormChangeItem.N_SOLARIZER) ?
            matchingFormChangeOpts[1] :
            null;
      } else {
        matchingFormChange = matchingFormChangeOpts[0];
      }
      if (matchingFormChange) {
        let phase: Phase;
        if (pokemon instanceof PlayerPokemon && !matchingFormChange.quiet) {
          phase = new FormChangePhase(this, pokemon, matchingFormChange, modal);
        } else {
          phase = new QuietFormChangePhase(this, pokemon, matchingFormChange);
        }
        if (pokemon instanceof PlayerPokemon && !matchingFormChange.quiet && modal) {
          this.overridePhase(phase);
        } else if (delayed) {
          this.pushPhase(phase);
        } else {
          this.unshiftPhase(phase);
        }
        return true;
      }
    }

    return false;
  }

  triggerPokemonBattleAnim(pokemon: Pokemon, battleAnimType: PokemonAnimType, fieldAssets?: Phaser.GameObjects.Sprite[], delayed: boolean = false): boolean {
    const phase: Phase = new PokemonAnimPhase(this, battleAnimType, pokemon, fieldAssets);
    if (delayed) {
      this.pushPhase(phase);
    } else {
      this.unshiftPhase(phase);
    }
    return true;
  }

  validateAchvs(achvType: Constructor<Achv>, ...args: unknown[]): void {
    const filteredAchvs = Object.values(achvs).filter(a => a instanceof achvType);
    for (const achv of filteredAchvs) {
      this.validateAchv(achv, args);
    }
  }

  validateAchv(achv: Achv, args?: unknown[]): boolean {
    if (!this.gameData.achvUnlocks.hasOwnProperty(achv.id) && achv.validate(this, args)) {
      this.gameData.achvUnlocks[achv.id] = new Date().getTime();
      this.ui.achvBar.showAchv(achv);
      if (vouchers.hasOwnProperty(achv.id)) {
        this.validateVoucher(vouchers[achv.id]);
      }
      return true;
    }

    return false;
  }

  validateVoucher(voucher: Voucher, args?: unknown[]): boolean {
    if (!this.gameData.voucherUnlocks.hasOwnProperty(voucher.id) && voucher.validate(this, args)) {
      this.gameData.voucherUnlocks[voucher.id] = new Date().getTime();
      this.ui.achvBar.showAchv(voucher);
      this.gameData.voucherCounts[voucher.voucherType]++;
      return true;
    }

    return false;
  }

  updateGameInfo(): void {
    const gameInfo = {
      playTime: this.sessionPlayTime ? this.sessionPlayTime : 0,
      gameMode: this.currentBattle ? this.gameMode.getName() : "Title",
      biome: this.currentBattle ? getBiomeName(this.arena.biomeType) : "",
      wave: this.currentBattle?.waveIndex || 0,
      party: this.party ? this.party.map(p => {
        return { name: p.name, level: p.level };
      }) : [],
      modeChain: this.ui?.getModeChain() ?? [],
    };
    (window as any).gameInfo = gameInfo;
  }

  /**
   * This function retrieves the sprite and audio keys for active Pokemon.
   * Active Pokemon include both enemy and player Pokemon of the current wave.
   * Note: Questions on garbage collection go to @frutescens
   * @returns a string array of active sprite and audio keys that should not be deleted
   */
  getActiveKeys(): string[] {
    const keys: string[] = [];
    const playerParty = this.getParty();
    playerParty.forEach(p => {
      keys.push(p.getSpriteKey(true));
      keys.push(p.getBattleSpriteKey(true, true));
      keys.push(p.species.getCryKey(p.formIndex));
      if (p.fusionSpecies) {
<<<<<<< HEAD
        keys.push(p.fusionSpecies.getCryKey(p.fusionFormIndex));
=======
        keys.push("cry/" + p.fusionSpecies.getCryKey(p.fusionFormIndex));
>>>>>>> cfb92b4e
      }
    });
    // enemyParty has to be operated on separately from playerParty because playerPokemon =/= enemyPokemon
    const enemyParty = this.getEnemyParty();
    enemyParty.forEach(p => {
      keys.push(p.getSpriteKey(true));
      keys.push(p.species.getCryKey(p.formIndex));
      if (p.fusionSpecies) {
<<<<<<< HEAD
        keys.push(p.fusionSpecies.getCryKey(p.fusionFormIndex));
=======
        keys.push("cry/" + p.fusionSpecies.getCryKey(p.fusionFormIndex));
>>>>>>> cfb92b4e
      }
    });
    return keys;
  }

  /**
   * Initialized the 2nd phase of the final boss (e.g. form-change for Eternatus)
   * @param pokemon The (enemy) pokemon
   */
  initFinalBossPhaseTwo(pokemon: Pokemon): void {
    if (pokemon instanceof EnemyPokemon && pokemon.isBoss() && !pokemon.formIndex && pokemon.bossSegmentIndex < 1) {
      this.fadeOutBgm(Utils.fixedInt(2000), false);
      this.ui.showDialogue(battleSpecDialogue[BattleSpec.FINAL_BOSS].firstStageWin, pokemon.species.name, undefined, () => {
        const finalBossMBH = getModifierType(modifierTypes.MINI_BLACK_HOLE).newModifier(pokemon) as TurnHeldItemTransferModifier;
        finalBossMBH.setTransferrableFalse();
        this.addEnemyModifier(finalBossMBH, false, true);
        pokemon.generateAndPopulateMoveset(1);
        this.setFieldScale(0.75);
        this.triggerPokemonFormChange(pokemon, SpeciesFormChangeManualTrigger, false);
        this.currentBattle.double = true;
        const availablePartyMembers = this.getParty().filter((p) => p.isAllowedInBattle());
        if (availablePartyMembers.length > 1) {
          this.pushPhase(new ToggleDoublePositionPhase(this, true));
          if (!availablePartyMembers[1].isOnField()) {
            this.pushPhase(new SummonPhase(this, 1));
          }
        }

        this.shiftPhase();
      });
      return;
    }

    this.shiftPhase();
  }

  /**
   * Updates Exp and level values for Player's party, adding new level up phases as required
   * @param expValue raw value of exp to split among participants, OR the base multiplier to use with waveIndex
   * @param pokemonDefeated If true, will increment Macho Brace stacks and give the party Pokemon friendship increases
   * @param useWaveIndexMultiplier Default false. If true, will multiply expValue by a scaling waveIndex multiplier. Not needed if expValue is already scaled by level/wave
   * @param pokemonParticipantIds Participants. If none are defined, no exp will be given. To spread evenly among the party, should pass all ids of party members.
   */
  applyPartyExp(expValue: number, pokemonDefeated: boolean, useWaveIndexMultiplier?: boolean, pokemonParticipantIds?: Set<number>): void {
    const participantIds = pokemonParticipantIds ?? this.currentBattle.playerParticipantIds;
    const party = this.getParty();
    const expShareModifier = this.findModifier(m => m instanceof ExpShareModifier) as ExpShareModifier;
    const expBalanceModifier = this.findModifier(m => m instanceof ExpBalanceModifier) as ExpBalanceModifier;
    const multipleParticipantExpBonusModifier = this.findModifier(m => m instanceof MultipleParticipantExpBonusModifier) as MultipleParticipantExpBonusModifier;
    const nonFaintedPartyMembers = party.filter(p => p.hp);
    const expPartyMembers = nonFaintedPartyMembers.filter(p => p.level < this.getMaxExpLevel());
    const partyMemberExp: number[] = [];
    // EXP value calculation is based off Pokemon.getExpValue
    if (useWaveIndexMultiplier) {
      expValue = Math.floor(expValue * this.currentBattle.waveIndex / 5 + 1);
    }

    if (participantIds.size > 0) {
      if (this.currentBattle.battleType === BattleType.TRAINER || this.currentBattle.mysteryEncounter?.encounterMode === MysteryEncounterMode.TRAINER_BATTLE) {
        expValue = Math.floor(expValue * 1.5);
      } else if (this.currentBattle.isBattleMysteryEncounter() && this.currentBattle.mysteryEncounter) {
        expValue = Math.floor(expValue * this.currentBattle.mysteryEncounter.expMultiplier);
      }
      for (const partyMember of nonFaintedPartyMembers) {
        const pId = partyMember.id;
        const participated = participantIds.has(pId);
        if (participated && pokemonDefeated) {
          partyMember.addFriendship(2);
          const machoBraceModifier = partyMember.getHeldItems().find(m => m instanceof PokemonIncrementingStatModifier);
          if (machoBraceModifier && machoBraceModifier.stackCount < machoBraceModifier.getMaxStackCount(this)) {
            machoBraceModifier.stackCount++;
            this.updateModifiers(true, true);
            partyMember.updateInfo();
          }
        }
        if (!expPartyMembers.includes(partyMember)) {
          continue;
        }
        if (!participated && !expShareModifier) {
          partyMemberExp.push(0);
          continue;
        }
        let expMultiplier = 0;
        if (participated) {
          expMultiplier += (1 / participantIds.size);
          if (participantIds.size > 1 && multipleParticipantExpBonusModifier) {
            expMultiplier += multipleParticipantExpBonusModifier.getStackCount() * 0.2;
          }
        } else if (expShareModifier) {
          expMultiplier += (expShareModifier.getStackCount() * 0.2) / participantIds.size;
        }
        if (partyMember.pokerus) {
          expMultiplier *= 1.5;
        }
        if (Overrides.XP_MULTIPLIER_OVERRIDE !== null) {
          expMultiplier = Overrides.XP_MULTIPLIER_OVERRIDE;
        }
        const pokemonExp = new Utils.NumberHolder(expValue * expMultiplier);
        this.applyModifiers(PokemonExpBoosterModifier, true, partyMember, pokemonExp);
        partyMemberExp.push(Math.floor(pokemonExp.value));
      }

      if (expBalanceModifier) {
        let totalLevel = 0;
        let totalExp = 0;
        expPartyMembers.forEach((expPartyMember, epm) => {
          totalExp += partyMemberExp[epm];
          totalLevel += expPartyMember.level;
        });

        const medianLevel = Math.floor(totalLevel / expPartyMembers.length);

        const recipientExpPartyMemberIndexes: number[] = [];
        expPartyMembers.forEach((expPartyMember, epm) => {
          if (expPartyMember.level <= medianLevel) {
            recipientExpPartyMemberIndexes.push(epm);
          }
        });

        const splitExp = Math.floor(totalExp / recipientExpPartyMemberIndexes.length);

        expPartyMembers.forEach((_partyMember, pm) => {
          partyMemberExp[pm] = Phaser.Math.Linear(partyMemberExp[pm], recipientExpPartyMemberIndexes.indexOf(pm) > -1 ? splitExp : 0, 0.2 * expBalanceModifier.getStackCount());
        });
      }

      for (let pm = 0; pm < expPartyMembers.length; pm++) {
        const exp = partyMemberExp[pm];

        if (exp) {
          const partyMemberIndex = party.indexOf(expPartyMembers[pm]);
          this.unshiftPhase(expPartyMembers[pm].isOnField() ? new ExpPhase(this, partyMemberIndex, exp) : new ShowPartyExpBarPhase(this, partyMemberIndex, exp));
        }
      }
    }
  }

  /**
   * Determines whether a wave should randomly generate a {@linkcode MysteryEncounter}.
   * Currently, the only modes that MEs are allowed in are Classic and Challenge.
   * Additionally, MEs cannot spawn outside of waves 10-180 in those modes
   *
   * @param newBattleType
   * @param waveIndex
   * @param sessionDataEncounterType
   */
  private isWaveMysteryEncounter(newBattleType: BattleType, waveIndex: number, sessionDataEncounterType?: MysteryEncounterType): boolean {
    const [ lowestMysteryEncounterWave, highestMysteryEncounterWave ] = this.gameMode.getMysteryEncounterLegalWaves();
    if (this.gameMode.hasMysteryEncounters && newBattleType === BattleType.WILD && !this.gameMode.isBoss(waveIndex) && waveIndex < highestMysteryEncounterWave && waveIndex > lowestMysteryEncounterWave) {
      // Base spawn weight is BASE_MYSTERY_ENCOUNTER_SPAWN_WEIGHT/256, and increases by WEIGHT_INCREMENT_ON_SPAWN_MISS/256 for each missed attempt at spawning an encounter on a valid floor
      const sessionEncounterRate = this.mysteryEncounterSaveData.encounterSpawnChance;
      const encounteredEvents = this.mysteryEncounterSaveData.encounteredEvents;

      // If total number of encounters is lower than expected for the run, slightly favor a new encounter spawn (reverse as well)
      // Reduces occurrence of runs with total encounters significantly different from AVERAGE_ENCOUNTERS_PER_RUN_TARGET
      // Favored rate changes can never exceed 50%. So if base rate is 15/256 and favored rate would add 200/256, result will be (15 + 128)/256
      const expectedEncountersByFloor = AVERAGE_ENCOUNTERS_PER_RUN_TARGET / (highestMysteryEncounterWave - lowestMysteryEncounterWave) * (waveIndex - lowestMysteryEncounterWave);
      const currentRunDiffFromAvg = expectedEncountersByFloor - encounteredEvents.length;
      const favoredEncounterRate = sessionEncounterRate + Math.min(currentRunDiffFromAvg * ANTI_VARIANCE_WEIGHT_MODIFIER, MYSTERY_ENCOUNTER_SPAWN_MAX_WEIGHT / 2);

      const successRate = isNullOrUndefined(Overrides.MYSTERY_ENCOUNTER_RATE_OVERRIDE) ? favoredEncounterRate : Overrides.MYSTERY_ENCOUNTER_RATE_OVERRIDE!;

      // If the most recent ME was 3 or fewer waves ago, can never spawn a ME
      const canSpawn = encounteredEvents.length === 0 || (waveIndex - encounteredEvents[encounteredEvents.length - 1].waveIndex) > 3 || !isNullOrUndefined(Overrides.MYSTERY_ENCOUNTER_RATE_OVERRIDE);

      if (canSpawn) {
        let roll = MYSTERY_ENCOUNTER_SPAWN_MAX_WEIGHT;
        // Always rolls the check on the same offset to ensure no RNG changes from reloading session
        this.executeWithSeedOffset(() => {
          roll = randSeedInt(MYSTERY_ENCOUNTER_SPAWN_MAX_WEIGHT);
        }, waveIndex * 3 * 1000);
        return roll < successRate;
      }
    }

    return false;
  }

  /**
   * Loads or generates a mystery encounter
   * @param encounterType used to load session encounter when restarting game, etc.
   * @param canBypass optional boolean to indicate that the request is coming from a function that needs to access a Mystery Encounter outside of gameplay requirements
   * @returns
   */
  getMysteryEncounter(encounterType?: MysteryEncounterType, canBypass?: boolean): MysteryEncounter {
    // Loading override or session encounter
    let encounter: MysteryEncounter | null;
    if (!isNullOrUndefined(Overrides.MYSTERY_ENCOUNTER_OVERRIDE) && allMysteryEncounters.hasOwnProperty(Overrides.MYSTERY_ENCOUNTER_OVERRIDE)) {
      encounter = allMysteryEncounters[Overrides.MYSTERY_ENCOUNTER_OVERRIDE];
    } else if (canBypass) {
      encounter = allMysteryEncounters[encounterType ?? -1];
      return encounter;
    } else {
      encounter = !isNullOrUndefined(encounterType) ? allMysteryEncounters[encounterType] : null;
    }

    // Check for queued encounters first
    if (!encounter && this.mysteryEncounterSaveData?.queuedEncounters && this.mysteryEncounterSaveData.queuedEncounters.length > 0) {
      let i = 0;
      while (i < this.mysteryEncounterSaveData.queuedEncounters.length && !!encounter) {
        const candidate = this.mysteryEncounterSaveData.queuedEncounters[i];
        const forcedChance = candidate.spawnPercent;
        if (Utils.randSeedInt(100) < forcedChance) {
          encounter = allMysteryEncounters[candidate.type];
        }

        i++;
      }
    }

    if (encounter) {
      encounter = new MysteryEncounter(encounter);
      encounter.populateDialogueTokensFromRequirements(this);
      return encounter;
    }

    // See Enum values for base tier weights
    const tierWeights = [ MysteryEncounterTier.COMMON, MysteryEncounterTier.GREAT, MysteryEncounterTier.ULTRA, MysteryEncounterTier.ROGUE ];

    // Adjust tier weights by previously encountered events to lower odds of only Common/Great in run
    this.mysteryEncounterSaveData.encounteredEvents.forEach(seenEncounterData => {
      if (seenEncounterData.tier === MysteryEncounterTier.COMMON) {
        tierWeights[0] = tierWeights[0] - 6;
      } else if (seenEncounterData.tier === MysteryEncounterTier.GREAT) {
        tierWeights[1] = tierWeights[1] - 4;
      }
    });

    const totalWeight = tierWeights.reduce((a, b) => a + b);
    const tierValue = Utils.randSeedInt(totalWeight);
    const commonThreshold = totalWeight - tierWeights[0];
    const greatThreshold = totalWeight - tierWeights[0] - tierWeights[1];
    const ultraThreshold = totalWeight - tierWeights[0] - tierWeights[1] - tierWeights[2];
    let tier: MysteryEncounterTier | null = tierValue > commonThreshold ? MysteryEncounterTier.COMMON : tierValue > greatThreshold ? MysteryEncounterTier.GREAT : tierValue > ultraThreshold ? MysteryEncounterTier.ULTRA : MysteryEncounterTier.ROGUE;

    if (!isNullOrUndefined(Overrides.MYSTERY_ENCOUNTER_TIER_OVERRIDE)) {
      tier = Overrides.MYSTERY_ENCOUNTER_TIER_OVERRIDE;
    }

    let availableEncounters: MysteryEncounter[] = [];
    // New encounter should never be the same as the most recent encounter
    const previousEncounter = this.mysteryEncounterSaveData.encounteredEvents.length > 0 ? this.mysteryEncounterSaveData.encounteredEvents[this.mysteryEncounterSaveData.encounteredEvents.length - 1].type : null;
    const biomeMysteryEncounters = mysteryEncountersByBiome.get(this.arena.biomeType) ?? [];
    // If no valid encounters exist at tier, checks next tier down, continuing until there are some encounters available
    while (availableEncounters.length === 0 && tier !== null) {
      availableEncounters = biomeMysteryEncounters
        .filter((encounterType) => {
          const encounterCandidate = allMysteryEncounters[encounterType];
          if (!encounterCandidate) {
            return false;
          }
          if (encounterCandidate.encounterTier !== tier) { // Encounter is in tier
            return false;
          }
          const disallowedGameModes = encounterCandidate.disallowedGameModes;
          if (disallowedGameModes && disallowedGameModes.length > 0
            && disallowedGameModes.includes(this.gameMode.modeId)) { // Encounter is enabled for game mode
            return false;
          }
          if (this.gameMode.modeId === GameModes.CHALLENGE) { // Encounter is enabled for challenges
            const disallowedChallenges = encounterCandidate.disallowedChallenges;
            if (disallowedChallenges && disallowedChallenges.length > 0 && this.gameMode.challenges.some(challenge => disallowedChallenges.includes(challenge.id))) {
              return false;
            }
          }
          if (!encounterCandidate.meetsRequirements(this)) { // Meets encounter requirements
            return false;
          }
          if (previousEncounter !== null && encounterType === previousEncounter) { // Previous encounter was not this one
            return false;
          }
          if (this.mysteryEncounterSaveData.encounteredEvents.length > 0 && // Encounter has not exceeded max allowed encounters
            (encounterCandidate.maxAllowedEncounters && encounterCandidate.maxAllowedEncounters > 0)
            && this.mysteryEncounterSaveData.encounteredEvents.filter(e => e.type === encounterType).length >= encounterCandidate.maxAllowedEncounters) {
            return false;
          }
          return true;
        })
        .map((m) => (allMysteryEncounters[m]));
      // Decrement tier
      if (tier === MysteryEncounterTier.ROGUE) {
        tier = MysteryEncounterTier.ULTRA;
      } else if (tier === MysteryEncounterTier.ULTRA) {
        tier = MysteryEncounterTier.GREAT;
      } else if (tier === MysteryEncounterTier.GREAT) {
        tier = MysteryEncounterTier.COMMON;
      } else {
        tier = null; // Ends loop
      }
    }

    // If absolutely no encounters are available, spawn 0th encounter
    if (availableEncounters.length === 0) {
      console.log("No Mystery Encounters found, falling back to Mysterious Challengers.");
      return allMysteryEncounters[MysteryEncounterType.MYSTERIOUS_CHALLENGERS];
    }
    encounter = availableEncounters[Utils.randSeedInt(availableEncounters.length)];
    // New encounter object to not dirty flags
    encounter = new MysteryEncounter(encounter);
    encounter.populateDialogueTokensFromRequirements(this);
    return encounter;
  }
}<|MERGE_RESOLUTION|>--- conflicted
+++ resolved
@@ -32,23 +32,6 @@
 import { Voucher, vouchers } from "#app/system/voucher";
 import { Gender } from "#app/data/gender";
 import UIPlugin from "phaser3-rex-plugins/templates/ui/ui-plugin";
-<<<<<<< HEAD
-import { addUiThemeOverrides } from "./ui/ui-theme";
-import PokemonData from "./system/pokemon-data";
-import { MusicPreference } from "./system/settings/settings";
-import { Nature } from "./data/nature";
-import { SpeciesFormChangeManualTrigger, SpeciesFormChangeTimeOfDayTrigger, SpeciesFormChangeTrigger, pokemonFormChanges, FormChangeItem, SpeciesFormChange } from "./data/pokemon-forms";
-import { FormChangePhase } from "./phases/form-change-phase";
-import { getTypeRgb } from "./data/type";
-import PokemonSpriteSparkleHandler from "./field/pokemon-sprite-sparkle-handler";
-import CharSprite from "./ui/char-sprite";
-import DamageNumberHandler from "./field/damage-number-handler";
-import PokemonInfoContainer from "./ui/pokemon-info-container";
-import { biomeDepths, getBiomeName } from "./data/biomes";
-import { SceneBase } from "./scene-base";
-import CandyBar from "./ui/candy-bar";
-import { Variant, variantData } from "./data/variant";
-=======
 import { addUiThemeOverrides } from "#app/ui/ui-theme";
 import PokemonData from "#app/system/pokemon-data";
 import { Nature } from "#app/data/nature";
@@ -63,7 +46,6 @@
 import { SceneBase } from "#app/scene-base";
 import CandyBar from "#app/ui/candy-bar";
 import { Variant, variantData } from "#app/data/variant";
->>>>>>> cfb92b4e
 import { Localizable } from "#app/interfaces/locales";
 import Overrides from "#app/overrides";
 import { InputsController } from "#app/inputs-controller";
@@ -2989,11 +2971,7 @@
       keys.push(p.getBattleSpriteKey(true, true));
       keys.push(p.species.getCryKey(p.formIndex));
       if (p.fusionSpecies) {
-<<<<<<< HEAD
         keys.push(p.fusionSpecies.getCryKey(p.fusionFormIndex));
-=======
-        keys.push("cry/" + p.fusionSpecies.getCryKey(p.fusionFormIndex));
->>>>>>> cfb92b4e
       }
     });
     // enemyParty has to be operated on separately from playerParty because playerPokemon =/= enemyPokemon
@@ -3002,11 +2980,7 @@
       keys.push(p.getSpriteKey(true));
       keys.push(p.species.getCryKey(p.formIndex));
       if (p.fusionSpecies) {
-<<<<<<< HEAD
         keys.push(p.fusionSpecies.getCryKey(p.fusionFormIndex));
-=======
-        keys.push("cry/" + p.fusionSpecies.getCryKey(p.fusionFormIndex));
->>>>>>> cfb92b4e
       }
     });
     return keys;
