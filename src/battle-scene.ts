import Phaser from "phaser";
import UI  from "./ui/ui";
import { NextEncounterPhase, NewBiomeEncounterPhase, SelectBiomePhase, MessagePhase, TurnInitPhase, ReturnPhase, LevelCapPhase, ShowTrainerPhase, LoginPhase, MovePhase, TitlePhase, SwitchPhase } from "./phases";
import Pokemon, { PlayerPokemon, EnemyPokemon } from "./field/pokemon";
import PokemonSpecies, { PokemonSpeciesFilter, allSpecies, getPokemonSpecies, initSpecies } from "./data/pokemon-species";
import * as Utils from "./utils";
import { Modifier, ModifierBar, ConsumablePokemonModifier, ConsumableModifier, PokemonHpRestoreModifier, HealingBoosterModifier, PersistentModifier, PokemonHeldItemModifier, ModifierPredicate, DoubleBattleChanceBoosterModifier, FusePokemonModifier, PokemonFormChangeItemModifier, TerastallizeModifier, overrideModifiers, overrideHeldItems } from "./modifier/modifier";
import { PokeballType } from "./data/pokeball";
import { initCommonAnims, initMoveAnim, loadCommonAnimAssets, loadMoveAnimAssets, populateAnims } from "./data/battle-anims";
import { Phase } from "./phase";
import { initGameSpeed } from "./system/game-speed";
import { Biome } from "./data/enums/biome";
import { Arena, ArenaBase } from "./field/arena";
import { GameData, PlayerGender } from "./system/game-data";
import { TextStyle, addTextObject } from "./ui/text";
import { Moves } from "./data/enums/moves";
import { allMoves } from "./data/move";
import { initMoves } from "./data/move";
import { ModifierPoolType, getDefaultModifierTypeForTier, getEnemyModifierTypesForWave, getLuckString, getLuckTextTint, getModifierPoolForType, getPartyLuckValue } from "./modifier/modifier-type";
import AbilityBar from "./ui/ability-bar";
import { BlockItemTheftAbAttr, DoubleBattleChanceAbAttr, IncrementMovePriorityAbAttr, applyAbAttrs, initAbilities } from "./data/ability";
import { allAbilities } from "./data/ability";
import Battle, { BattleType, FixedBattleConfig, fixedBattles } from "./battle";
import { GameMode, GameModes, gameModes } from "./game-mode";
import FieldSpritePipeline from "./pipelines/field-sprite";
import SpritePipeline from "./pipelines/sprite";
import PartyExpBar from "./ui/party-exp-bar";
import { TrainerSlot, trainerConfigs } from "./data/trainer-config";
import Trainer, { TrainerVariant } from "./field/trainer";
import TrainerData from "./system/trainer-data";
import SoundFade from "phaser3-rex-plugins/plugins/soundfade";
import { pokemonPrevolutions } from "./data/pokemon-evolutions";
import PokeballTray from "./ui/pokeball-tray";
import { Species } from "./data/enums/species";
import InvertPostFX from "./pipelines/invert";
import { Achv, ModifierAchv, MoneyAchv, achvs } from "./system/achv";
import { Voucher, vouchers } from "./system/voucher";
import { Gender } from "./data/gender";
import UIPlugin from "phaser3-rex-plugins/templates/ui/ui-plugin";
import { addUiThemeOverrides } from "./ui/ui-theme";
import PokemonData from "./system/pokemon-data";
import { Nature } from "./data/nature";
import { SpeciesFormChangeTimeOfDayTrigger, SpeciesFormChangeTrigger, pokemonFormChanges } from "./data/pokemon-forms";
import { FormChangePhase, QuietFormChangePhase } from "./form-change-phase";
import { BattleSpec } from "./enums/battle-spec";
import { getTypeRgb } from "./data/type";
import PokemonSpriteSparkleHandler from "./field/pokemon-sprite-sparkle-handler";
import CharSprite from "./ui/char-sprite";
import DamageNumberHandler from "./field/damage-number-handler";
import PokemonInfoContainer from "./ui/pokemon-info-container";
import { biomeDepths, getBiomeName } from "./data/biomes";
import { UiTheme } from "./enums/ui-theme";
import { SceneBase } from "./scene-base";
import CandyBar from "./ui/candy-bar";
import { Variant, variantData } from "./data/variant";
import { Localizable } from "./plugins/i18n";
import * as Overrides from "./overrides";
import {InputsController} from "./inputs-controller";
import {UiInputs} from "./ui-inputs";

export const bypassLogin = import.meta.env.VITE_BYPASS_LOGIN === "1";

const DEBUG_RNG = false;

export const startingWave = Overrides.STARTING_WAVE_OVERRIDE || 1;

const expSpriteKeys: string[] = [];

export let starterColors: StarterColors;
interface StarterColors {
	[key: string]: [string, string]
}

export interface PokeballCounts {
	[pb: string]: integer;
}

export type AnySound = Phaser.Sound.WebAudioSound | Phaser.Sound.HTML5AudioSound | Phaser.Sound.NoAudioSound;

export default class BattleScene extends SceneBase {
<<<<<<< HEAD
	public rexUI: UIPlugin;
	public inputController: InputsController;
	public uiInputs: UiInputs;

	public sessionPlayTime: integer = null;
	public lastSavePlayTime: integer = null;
	public masterVolume: number = 0.5;
	public bgmVolume: number = 1;
	public seVolume: number = 1;
	public gameSpeed: integer = 1;
	public damageNumbersMode: integer = 0;
	public showLevelUpStats: boolean = true;
	public enableTutorials: boolean = import.meta.env.VITE_BYPASS_TUTORIAL === "1";
	public enableRetries: boolean = false;
	public candyUpgradeNotification: integer = 0;
	public candyUpgradeDisplay: integer = 0;
	public uiTheme: UiTheme = UiTheme.DEFAULT;
	public windowType: integer = 0;
	public experimentalSprites: boolean = false;
	public moveAnimations: boolean = true;
	public expGainsSpeed: integer = 0;
	/**
=======
/**
  public rexUI: UIPlugin;
  public inputController: InputsController;
  public uiInputs: UiInputs;

  public sessionPlayTime: integer = null;
  public lastSavePlayTime: integer = null;
  public masterVolume: number = 0.5;
  public bgmVolume: number = 1;
  public seVolume: number = 1;
  public gameSpeed: integer = 1;
  public damageNumbersMode: integer = 0;
  public showLevelUpStats: boolean = true;
  public enableTutorials: boolean = import.meta.env.VITE_BYPASS_TUTORIAL === "1";
  public enableRetries: boolean = false;
  public uiTheme: UiTheme = UiTheme.DEFAULT;
  public windowType: integer = 0;
  public experimentalSprites: boolean = false;
  public moveAnimations: boolean = true;
  public expGainsSpeed: integer = 0;
  /**
>>>>>>> 9327ec7f
	 * Defines the experience gain display mode.
	 *
	 * @remarks
	 * The `expParty` can have several modes:
	 * - `0` - Default: The normal experience gain display, nothing changed.
	 * - `1` - Level Up Notification: Displays the level up in the small frame instead of a message.
	 * - `2` - Skip: No level up frame nor message.
	 *
	 * Modes `1` and `2` are still compatible with stats display, level up, new move, etc.
	 * @default 0 - Uses the default normal experience gain display.
	 */
  public expParty: integer = 0;
  public hpBarSpeed: integer = 0;
  public fusionPaletteSwaps: boolean = true;
  public enableTouchControls: boolean = false;
  public enableVibration: boolean = false;
  public abSwapped: boolean = false;

  public disableMenu: boolean = false;

  public gameData: GameData;
  public sessionSlotId: integer;

  private phaseQueue: Phase[];
  private phaseQueuePrepend: Phase[];
  private phaseQueuePrependSpliceIndex: integer;
  private nextCommandPhaseQueue: Phase[];
  private currentPhase: Phase;
  private standbyPhase: Phase;
  public field: Phaser.GameObjects.Container;
  public fieldUI: Phaser.GameObjects.Container;
  public charSprite: CharSprite;
  public pbTray: PokeballTray;
  public pbTrayEnemy: PokeballTray;
  public abilityBar: AbilityBar;
  public partyExpBar: PartyExpBar;
  public candyBar: CandyBar;
  public arenaBg: Phaser.GameObjects.Sprite;
  public arenaBgTransition: Phaser.GameObjects.Sprite;
  public arenaPlayer: ArenaBase;
  public arenaPlayerTransition: ArenaBase;
  public arenaEnemy: ArenaBase;
  public arenaNextEnemy: ArenaBase;
  public arena: Arena;
  public gameMode: GameMode;
  public score: integer;
  public lockModifierTiers: boolean;
  public trainer: Phaser.GameObjects.Sprite;
  public lastEnemyTrainer: Trainer;
  public currentBattle: Battle;
  public pokeballCounts: PokeballCounts;
  public money: integer;
  public pokemonInfoContainer: PokemonInfoContainer;
  private party: PlayerPokemon[];
  private waveCountText: Phaser.GameObjects.Text;
  private moneyText: Phaser.GameObjects.Text;
  private scoreText: Phaser.GameObjects.Text;
  private luckLabelText: Phaser.GameObjects.Text;
  private luckText: Phaser.GameObjects.Text;
  private modifierBar: ModifierBar;
  private enemyModifierBar: ModifierBar;
  private fieldOverlay: Phaser.GameObjects.Rectangle;
  private modifiers: PersistentModifier[];
  private enemyModifiers: PersistentModifier[];
  public uiContainer: Phaser.GameObjects.Container;
  public ui: UI;

  public seed: string;
  public waveSeed: string;
  public waveCycleOffset: integer;
  public offsetGym: boolean;

  public damageNumberHandler: DamageNumberHandler;
  private spriteSparkleHandler: PokemonSpriteSparkleHandler;

  public fieldSpritePipeline: FieldSpritePipeline;
  public spritePipeline: SpritePipeline;

  private bgm: AnySound;
  private bgmResumeTimer: Phaser.Time.TimerEvent;
  private bgmCache: Set<string> = new Set();
  private playTimeTimer: Phaser.Time.TimerEvent;

  public rngCounter: integer = 0;
  public rngSeedOverride: string = "";
  public rngOffset: integer = 0;

  constructor() {
    super("battle");

    initSpecies();
    initMoves();
    initAbilities();
		
    this.phaseQueue = [];
    this.phaseQueuePrepend = [];
    this.phaseQueuePrependSpliceIndex = -1;
    this.nextCommandPhaseQueue = [];
    this.updateGameInfo();
  }

  loadPokemonAtlas(key: string, atlasPath: string, experimental?: boolean) {
    if (experimental === undefined) {
      experimental = this.experimentalSprites;
    }
    const variant = atlasPath.includes("variant/") || /_[0-3]$/.test(atlasPath);
    if (experimental) {
      experimental = this.hasExpSprite(key);
    }
    if (variant) {
      atlasPath = atlasPath.replace("variant/", "");
    }
    this.load.atlas(key, `images/pokemon/${variant ? "variant/" : ""}${experimental ? "exp/" : ""}${atlasPath}.png`,  `images/pokemon/${variant ? "variant/" : ""}${experimental ? "exp/" : ""}${atlasPath}.json`);
  }

  async preload() {
    if (DEBUG_RNG) {
      const scene = this;
      const originalRealInRange = Phaser.Math.RND.realInRange;
      Phaser.Math.RND.realInRange = function (min: number, max: number): number {
        const ret = originalRealInRange.apply(this, [ min, max ]);
        const args = [ "RNG", ++scene.rngCounter, ret / (max - min), `min: ${min} / max: ${max}` ];
        args.push(`seed: ${scene.rngSeedOverride || scene.waveSeed || scene.seed}`);
        if (scene.rngOffset) {
          args.push(`offset: ${scene.rngOffset}`);
        }
        console.log(...args);
        return ret;
      };
    }

    populateAnims();

    await this.initVariantData();
  }

  create() {
    initGameSpeed.apply(this);
    this.inputController = new InputsController(this);
    this.uiInputs = new UiInputs(this, this.inputController);

    this.gameData = new GameData(this);

    addUiThemeOverrides(this);

    this.load.setBaseURL();

    this.spritePipeline = new SpritePipeline(this.game);
    (this.renderer as Phaser.Renderer.WebGL.WebGLRenderer).pipelines.add("Sprite", this.spritePipeline);

    this.fieldSpritePipeline = new FieldSpritePipeline(this.game);
    (this.renderer as Phaser.Renderer.WebGL.WebGLRenderer).pipelines.add("FieldSprite", this.fieldSpritePipeline);

    this.time.delayedCall(20, () => this.launchBattle());
  }

  update() {
    this.inputController.update();
    this.ui?.update();
  }

  launchBattle() {
    this.arenaBg = this.add.sprite(0, 0, "plains_bg");
    this.arenaBgTransition = this.add.sprite(0, 0, "plains_bg");

    [ this.arenaBgTransition, this.arenaBg ].forEach(a => {
      a.setPipeline(this.fieldSpritePipeline);
      a.setScale(6);
      a.setOrigin(0);
      a.setSize(320, 240);
    });

    const field = this.add.container(0, 0);
    field.setScale(6);

    this.field = field;

    const fieldUI = this.add.container(0, this.game.canvas.height);
    fieldUI.setDepth(1);
    fieldUI.setScale(6);

    this.fieldUI = fieldUI;

    const transition = this.make.rexTransitionImagePack({
      x: 0,
      y: 0,
      scale: 6,
      key: "loading_bg",
      origin: { x: 0, y: 0 }
    }, true);

    transition.transit({
      mode: "blinds",
      ease: "Cubic.easeInOut",
      duration: 1250,
      oncomplete: () => transition.destroy()
    });

    this.add.existing(transition);

    const uiContainer = this.add.container(0, 0);
    uiContainer.setDepth(2);
    uiContainer.setScale(6);

    this.uiContainer = uiContainer;

    const overlayWidth = this.game.canvas.width / 6;
    const overlayHeight = (this.game.canvas.height / 6) - 48;
    this.fieldOverlay = this.add.rectangle(0, overlayHeight * -1 - 48, overlayWidth, overlayHeight, 0x424242);
    this.fieldOverlay.setOrigin(0, 0);
    this.fieldOverlay.setAlpha(0);
    this.fieldUI.add(this.fieldOverlay);

    this.modifiers = [];
    this.enemyModifiers = [];

    this.modifierBar = new ModifierBar(this);
    this.add.existing(this.modifierBar);
    uiContainer.add(this.modifierBar);

    this.enemyModifierBar = new ModifierBar(this, true);
    this.add.existing(this.enemyModifierBar);
    uiContainer.add(this.enemyModifierBar);

    this.charSprite = new CharSprite(this);
    this.charSprite.setup();

    this.fieldUI.add(this.charSprite);

    this.pbTray = new PokeballTray(this, true);
    this.pbTray.setup();

    this.pbTrayEnemy = new PokeballTray(this, false);
    this.pbTrayEnemy.setup();

    this.fieldUI.add(this.pbTray);
    this.fieldUI.add(this.pbTrayEnemy);

    this.abilityBar = new AbilityBar(this);
    this.abilityBar.setup();
    this.fieldUI.add(this.abilityBar);

    this.partyExpBar = new PartyExpBar(this);
    this.partyExpBar.setup();
    this.fieldUI.add(this.partyExpBar);

    this.candyBar = new CandyBar(this);
    this.candyBar.setup();
    this.fieldUI.add(this.candyBar);

    this.waveCountText = addTextObject(this, (this.game.canvas.width / 6) - 2, 0, startingWave.toString(), TextStyle.BATTLE_INFO);
    this.waveCountText.setOrigin(1, 0);
    this.fieldUI.add(this.waveCountText);

    this.moneyText = addTextObject(this, (this.game.canvas.width / 6) - 2, 0, "", TextStyle.MONEY);
    this.moneyText.setOrigin(1, 0);
    this.fieldUI.add(this.moneyText);

    this.scoreText = addTextObject(this, (this.game.canvas.width / 6) - 2, 0, "", TextStyle.PARTY, { fontSize: "54px" });
    this.scoreText.setOrigin(1, 0);
    this.fieldUI.add(this.scoreText);

    this.luckText = addTextObject(this, (this.game.canvas.width / 6) - 2, 0, "", TextStyle.PARTY, { fontSize: "54px" });
    this.luckText.setOrigin(1, 0);
    this.luckText.setVisible(false);
    this.fieldUI.add(this.luckText);

    this.luckLabelText = addTextObject(this, (this.game.canvas.width / 6) - 2, 0, "Luck:", TextStyle.PARTY, { fontSize: "54px" });
    this.luckLabelText.setOrigin(1, 0);
    this.luckLabelText.setVisible(false);
    this.fieldUI.add(this.luckLabelText);

    this.updateUIPositions();

    this.damageNumberHandler = new DamageNumberHandler();

    this.spriteSparkleHandler = new PokemonSpriteSparkleHandler();
    this.spriteSparkleHandler.setup(this);

    this.pokemonInfoContainer = new PokemonInfoContainer(this, (this.game.canvas.width / 6) + 52, -(this.game.canvas.height / 6) + 66);
    this.pokemonInfoContainer.setup();

    this.fieldUI.add(this.pokemonInfoContainer);

    this.party = [];

    const loadPokemonAssets = [];

    this.arenaPlayer = new ArenaBase(this, true);
    this.arenaPlayerTransition = new ArenaBase(this, true);
    this.arenaEnemy = new ArenaBase(this, false);
    this.arenaNextEnemy = new ArenaBase(this, false);

    this.arenaBgTransition.setVisible(false);
    this.arenaPlayerTransition.setVisible(false);
    this.arenaNextEnemy.setVisible(false);

    [ this.arenaPlayer, this.arenaPlayerTransition, this.arenaEnemy, this.arenaNextEnemy ].forEach(a => {
      if (a instanceof Phaser.GameObjects.Sprite) {
        a.setOrigin(0, 0);
      }
      field.add(a);
    });

    const trainer = this.addFieldSprite(0, 0, `trainer_${this.gameData.gender === PlayerGender.FEMALE ? "f" : "m"}_back`);
    trainer.setOrigin(0.5, 1);

    field.add(trainer);

    this.trainer = trainer;

    this.anims.create({
      key: "prompt",
      frames: this.anims.generateFrameNumbers("prompt", { start: 1, end: 4 }),
      frameRate: 6,
      repeat: -1,
      showOnStart: true
    });

    this.anims.create({
      key: "tera_sparkle",
      frames: this.anims.generateFrameNumbers("tera_sparkle", { start: 0, end: 12 }),
      frameRate: 18,
      repeat: 0,
      showOnStart: true,
      hideOnComplete: true
    });

    this.reset(false, false, true);

    const ui = new UI(this);
    this.uiContainer.add(ui);

    this.ui = ui;

    ui.setup();

    const defaultMoves = [ Moves.TACKLE, Moves.TAIL_WHIP, Moves.FOCUS_ENERGY, Moves.STRUGGLE ];

    Promise.all([
      Promise.all(loadPokemonAssets),
      initCommonAnims(this).then(() => loadCommonAnimAssets(this, true)),
      Promise.all([ Moves.TACKLE, Moves.TAIL_WHIP, Moves.FOCUS_ENERGY, Moves.STRUGGLE ].map(m => initMoveAnim(this, m))).then(() => loadMoveAnimAssets(this, defaultMoves, true)),
      this.initStarterColors()
    ]).then(() => {
      this.pushPhase(new LoginPhase(this));
      this.pushPhase(new TitlePhase(this));

      this.shiftPhase();
    });
  }

  initSession(): void {
    if (this.sessionPlayTime === null) {
      this.sessionPlayTime = 0;
    }
    if (this.lastSavePlayTime === null) {
      this.lastSavePlayTime = 0;
    }

    if (this.playTimeTimer) {
      this.playTimeTimer.destroy();
    }

    this.playTimeTimer = this.time.addEvent({
      delay: Utils.fixedInt(1000),
      repeat: -1,
    	callback: () => {
        if (this.gameData) {
          this.gameData.gameStats.playTime++;
        }
        if (this.sessionPlayTime !== null) {
          this.sessionPlayTime++;
        }
        if (this.lastSavePlayTime !== null) {
          this.lastSavePlayTime++;
        }
      }
    });

    this.updateWaveCountText();
    this.updateMoneyText();
    this.updateScoreText();
  }

  async initExpSprites(): Promise<void> {
    if (expSpriteKeys.length) {
      return;
    }
    this.cachedFetch("./exp-sprites.json").then(res => res.json()).then(keys => {
      if (Array.isArray(keys)) {
        expSpriteKeys.push(...keys);
      }
      Promise.resolve();
    });
  }

  async initVariantData(): Promise<void> {
    Object.keys(variantData).forEach(key => delete variantData[key]);
    await this.cachedFetch("./images/pokemon/variant/_masterlist.json").then(res => res.json())
      .then(v => {
        Object.keys(v).forEach(k => variantData[k] = v[k]);
        if (this.experimentalSprites) {
          const expVariantData = variantData["exp"];
          const traverseVariantData = (keys: string[]) => {
            let variantTree = variantData;
            let expTree = expVariantData;
            keys.map((k: string, i: integer) => {
              if (i < keys.length - 1) {
                variantTree = variantTree[k];
                expTree = expTree[k];
              } else if (variantTree.hasOwnProperty(k) && expTree.hasOwnProperty(k)) {
                if ([ "back", "female" ].includes(k)) {
                  traverseVariantData(keys.concat(k));
                } else {
                  variantTree[k] = expTree[k];
                }
              }
            });
          };
          Object.keys(expVariantData).forEach(ek => traverseVariantData([ ek ]));
        }
        Promise.resolve();
      });
  }

  cachedFetch(url: string, init?: RequestInit): Promise<Response> {
    const manifest = this.game["manifest"];
    if (manifest) {
      const timestamp = manifest[`/${url.replace("./", "")}`];
      if (timestamp) {
        url += `?t=${timestamp}`;
      }
    }
    return fetch(url, init);
  }

  initStarterColors(): Promise<void> {
    return new Promise(resolve => {
      if (starterColors) {
        return resolve();
      }

      this.cachedFetch("./starter-colors.json").then(res => res.json()).then(sc => {
        starterColors = {};
        Object.keys(sc).forEach(key => {
          starterColors[key] = sc[key];
        });

        /*const loadPokemonAssets: Promise<void>[] = [];

				for (let s of Object.keys(speciesStarters)) {
					const species = getPokemonSpecies(parseInt(s));
					loadPokemonAssets.push(species.loadAssets(this, false, 0, false));
				}
	
				Promise.all(loadPokemonAssets).then(() => {
					const starterCandyColors = {};
					const rgbaToHexFunc = (r, g, b) => [r, g, b].map(x => x.toString(16).padStart(2, '0')).join('');
		
					for (let s of Object.keys(speciesStarters)) {
						const species = getPokemonSpecies(parseInt(s));
						
						starterCandyColors[species.speciesId] = species.generateCandyColors(this).map(c => rgbaToHexFunc(c[0], c[1], c[2]));
					}
		
					console.log(JSON.stringify(starterCandyColors));

					resolve();
				});*/

        resolve();
      });
    });
  }

  hasExpSprite(key: string): boolean {
    const keyMatch = /^pkmn__?(back__)?(shiny__)?(female__)?(\d+)(\-.*?)?(?:_[1-3])?$/g.exec(key);
    let k = keyMatch[4];
    if (keyMatch[2]) {
      k += "s";
    }
    if (keyMatch[1]) {
      k += "b";
    }
    if (keyMatch[3]) {
      k += "f";
    }
    if (keyMatch[5]) {
      k += keyMatch[5];
    }
    if (!expSpriteKeys.includes(k)) {
      return false;
    }
    return true;
  }

  getParty(): PlayerPokemon[] {
    return this.party;
  }

  getPlayerPokemon(): PlayerPokemon {
    return this.getPlayerField().find(p => p.isActive());
  }

  getPlayerField(): PlayerPokemon[] {
    const party = this.getParty();
    return party.slice(0, Math.min(party.length, this.currentBattle?.double ? 2 : 1));
  }

  getEnemyParty(): EnemyPokemon[] {
    return this.currentBattle?.enemyParty || [];
  }

  getEnemyPokemon(): EnemyPokemon {
    return this.getEnemyField().find(p => p.isActive());
  }

  getEnemyField(): EnemyPokemon[] {
    const party = this.getEnemyParty();
    return party.slice(0, Math.min(party.length, this.currentBattle?.double ? 2 : 1));
  }

  getField(activeOnly: boolean = false): Pokemon[] {
    const ret = new Array(4).fill(null);
    const playerField = this.getPlayerField();
    const enemyField = this.getEnemyField();
    ret.splice(0, playerField.length, ...playerField);
    ret.splice(2, enemyField.length, ...enemyField);
    return activeOnly
      ? ret.filter(p => p?.isActive())
      : ret;
  }

  getPokemonById(pokemonId: integer): Pokemon {
    const findInParty = (party: Pokemon[]) => party.find(p => p.id === pokemonId);
    return findInParty(this.getParty()) || findInParty(this.getEnemyParty());
  }

  addPlayerPokemon(species: PokemonSpecies, level: integer, abilityIndex: integer, formIndex: integer, gender?: Gender, shiny?: boolean, variant?: Variant, ivs?: integer[], nature?: Nature, dataSource?: Pokemon | PokemonData, postProcess?: (playerPokemon: PlayerPokemon) => void): PlayerPokemon {
    const pokemon = new PlayerPokemon(this, species, level, abilityIndex, formIndex, gender, shiny, variant, ivs, nature, dataSource);
    if (postProcess) {
      postProcess(pokemon);
    }
    pokemon.init();
    return pokemon;
  }

  addEnemyPokemon(species: PokemonSpecies, level: integer, trainerSlot: TrainerSlot, boss: boolean = false, dataSource?: PokemonData, postProcess?: (enemyPokemon: EnemyPokemon) => void): EnemyPokemon {
    if (Overrides.OPP_SPECIES_OVERRIDE) {
      species = getPokemonSpecies(Overrides.OPP_SPECIES_OVERRIDE);
    }
    const pokemon = new EnemyPokemon(this, species, level, trainerSlot, boss, dataSource);
    overrideModifiers(this, false);
    overrideHeldItems(this, pokemon, false);
    if (boss && !dataSource) {
      const secondaryIvs = Utils.getIvsFromId(Utils.randSeedInt(4294967295));

      for (let s = 0; s < pokemon.ivs.length; s++) {
        pokemon.ivs[s] = Math.round(Phaser.Math.Linear(Math.min(pokemon.ivs[s], secondaryIvs[s]), Math.max(pokemon.ivs[s], secondaryIvs[s]), 0.75));
      }
    }
    if (postProcess) {
      postProcess(pokemon);
    }
    pokemon.init();
    return pokemon;
  }

  addPokemonIcon(pokemon: Pokemon, x: number, y: number, originX: number = 0.5, originY: number = 0.5, ignoreOverride: boolean = false): Phaser.GameObjects.Container {
    const container = this.add.container(x, y);
		
    const icon = this.add.sprite(0, 0, pokemon.getIconAtlasKey(ignoreOverride));
    	icon.setFrame(pokemon.getIconId(true));
    // Temporary fix to show pokemon's default icon if variant icon doesn't exist
    if (icon.frame.name !== pokemon.getIconId(true)) {
      console.log(`${pokemon.name}'s variant icon does not exist. Replacing with default.`);
      const temp = pokemon.shiny;
      pokemon.shiny = false;
      icon.setTexture(pokemon.getIconAtlasKey(ignoreOverride));
      icon.setFrame(pokemon.getIconId(true));
      pokemon.shiny = temp;
    }
    icon.setOrigin(0.5, 0);

    container.add(icon);

    if (pokemon.isFusion()) {
      const fusionIcon = this.add.sprite(0, 0, pokemon.getFusionIconAtlasKey(ignoreOverride));
      fusionIcon.setOrigin(0.5, 0);
      fusionIcon.setFrame(pokemon.getFusionIconId(true));

      const originalWidth = icon.width;
      const originalHeight = icon.height;
      const originalFrame = icon.frame;

      const iconHeight = (icon.frame.cutHeight <= fusionIcon.frame.cutHeight ? Math.ceil : Math.floor)((icon.frame.cutHeight + fusionIcon.frame.cutHeight) / 4);
			
      // Inefficient, but for some reason didn't work with only the unique properties as part of the name
      const iconFrameId = `${icon.frame.name}f${fusionIcon.frame.name}`;

      if (!icon.frame.texture.has(iconFrameId)) {
        icon.frame.texture.add(iconFrameId, icon.frame.sourceIndex, icon.frame.cutX, icon.frame.cutY, icon.frame.cutWidth, iconHeight);
      }

      icon.setFrame(iconFrameId);

      fusionIcon.y = icon.frame.cutHeight;

      const originalFusionFrame = fusionIcon.frame;

      const fusionIconY = fusionIcon.frame.cutY + icon.frame.cutHeight;
      const fusionIconHeight = fusionIcon.frame.cutHeight - icon.frame.cutHeight;

      // Inefficient, but for some reason didn't work with only the unique properties as part of the name
      const fusionIconFrameId = `${fusionIcon.frame.name}f${icon.frame.name}`;

      if (!fusionIcon.frame.texture.has(fusionIconFrameId)) {
        fusionIcon.frame.texture.add(fusionIconFrameId, fusionIcon.frame.sourceIndex, fusionIcon.frame.cutX, fusionIconY, fusionIcon.frame.cutWidth, fusionIconHeight);
      }
      fusionIcon.setFrame(fusionIconFrameId);

      const frameY = (originalFrame.y + originalFusionFrame.y) / 2;
      icon.frame.y = fusionIcon.frame.y = frameY;

      container.add(fusionIcon);

      if (originX !== 0.5) {
        container.x -= originalWidth * (originX - 0.5);
      }
      if (originY !== 0) {
        container.y -= (originalHeight) * originY;
      }
    } else {
      if (originX !== 0.5) {
        container.x -= icon.width * (originX - 0.5);
      }
      if (originY !== 0) {
        container.y -= icon.height * originY;
      }
    }

    return container;
  }

  setSeed(seed: string): void {
    this.seed = seed;
    this.rngCounter = 0;
    this.waveCycleOffset = this.getGeneratedWaveCycleOffset();
    this.offsetGym = this.gameMode.isClassic && this.getGeneratedOffsetGym();
  }

  randBattleSeedInt(range: integer, min: integer = 0): integer {
    return this.currentBattle.randSeedInt(this, range, min);
  }

  reset(clearScene: boolean = false, clearData: boolean = false, reloadI18n: boolean = false): void {
    if (clearData) {
      this.gameData = new GameData(this);
    }

    this.gameMode = gameModes[GameModes.CLASSIC];
		
    this.setSeed(Overrides.SEED_OVERRIDE || Utils.randomString(24));
    console.log("Seed:", this.seed);

    this.disableMenu = false;

    this.score = 0;
    this.money = 0;

    this.lockModifierTiers = false;

    this.pokeballCounts = Object.fromEntries(Utils.getEnumValues(PokeballType).filter(p => p <= PokeballType.MASTER_BALL).map(t => [ t, 0 ]));
    this.pokeballCounts[PokeballType.POKEBALL] += 5;
    if (Overrides.POKEBALL_OVERRIDE.active) {
      this.pokeballCounts = Overrides.POKEBALL_OVERRIDE.pokeballs;
    }

    this.modifiers = [];
    this.enemyModifiers = [];
    this.modifierBar.removeAll(true);
    this.enemyModifierBar.removeAll(true);

    for (const p of this.getParty()) {
      p.destroy();
    }
    this.party = [];
    for (const p of this.getEnemyParty()) {
      p.destroy();
    }
			
    this.currentBattle = null;

    this.waveCountText.setText(startingWave.toString());
    this.waveCountText.setVisible(false);

    this.updateMoneyText();
    this.moneyText.setVisible(false);

    this.updateScoreText();
    this.scoreText.setVisible(false);

    [ this.luckLabelText, this.luckText ].map(t => t.setVisible(false));

    this.newArena(Overrides.STARTING_BIOME_OVERRIDE || Biome.TOWN);

    this.field.setVisible(true);

    this.arenaBgTransition.setPosition(0, 0);
    this.arenaPlayer.setPosition(300, 0);
    this.arenaPlayerTransition.setPosition(0, 0);
    [ this.arenaEnemy, this.arenaNextEnemy ].forEach(a => a.setPosition(-280, 0));
    this.arenaNextEnemy.setVisible(false);

    this.arena.init();

    this.trainer.setTexture(`trainer_${this.gameData.gender === PlayerGender.FEMALE ? "f" : "m"}_back`);
    this.trainer.setPosition(406, 186);
    this.trainer.setVisible(true);
		
    this.updateGameInfo();

    if (reloadI18n) {
      const localizable: Localizable[] = [
        ...allSpecies,
        ...allMoves,
        ...allAbilities,
        ...Utils.getEnumValues(ModifierPoolType).map(mpt => getModifierPoolForType(mpt)).map(mp => Object.values(mp).flat().map(mt => mt.modifierType).filter(mt => "localize" in mt).map(lpb => lpb as unknown as Localizable)).flat()
      ];
      for (const item of localizable) {
        item.localize();
      }
    }

    if (clearScene) {
      // Reload variant data in case sprite set has changed
      this.initVariantData();

      this.fadeOutBgm(250, false);
      this.tweens.add({
        targets: [ this.uiContainer ],
        alpha: 0,
        duration: 250,
        ease: "Sine.easeInOut",
        onComplete: () => {
          this.clearPhaseQueue();

          this.children.removeAll(true);
          this.game.domContainer.innerHTML = "";
          this.launchBattle();
        }
      });
    }
  }

  newBattle(waveIndex?: integer, battleType?: BattleType, trainerData?: TrainerData, double?: boolean): Battle {
    const newWaveIndex = waveIndex || ((this.currentBattle?.waveIndex || (startingWave - 1)) + 1);
    let newDouble: boolean;
    let newBattleType: BattleType;
    let newTrainer: Trainer;

    let battleConfig: FixedBattleConfig = null;

    this.resetSeed(newWaveIndex);

    const playerField = this.getPlayerField();
		
    if (this.gameMode.hasFixedBattles && fixedBattles.hasOwnProperty(newWaveIndex) && trainerData === undefined) {
      battleConfig = fixedBattles[newWaveIndex];
      newDouble = battleConfig.double;
      newBattleType = battleConfig.battleType;
      this.executeWithSeedOffset(() => newTrainer = battleConfig.getTrainer(this), (battleConfig.seedOffsetWaveIndex || newWaveIndex) << 8);
      if (newTrainer) {
        this.field.add(newTrainer);
      }
    } else {
      if (!this.gameMode.hasTrainers) {
        newBattleType = BattleType.WILD;
      } else if (battleType === undefined) {
        newBattleType = this.gameMode.isWaveTrainer(newWaveIndex, this.arena) ? BattleType.TRAINER : BattleType.WILD;
      } else {
        newBattleType = battleType;
      }

      if (newBattleType === BattleType.TRAINER) {
        const trainerType = this.arena.randomTrainerType(newWaveIndex);
        let doubleTrainer = false;
        if (trainerConfigs[trainerType].doubleOnly) {
          doubleTrainer = true;
        } else if (trainerConfigs[trainerType].hasDouble) {
          const doubleChance = new Utils.IntegerHolder(newWaveIndex % 10 === 0 ? 32 : 8);
          this.applyModifiers(DoubleBattleChanceBoosterModifier, true, doubleChance);
          playerField.forEach(p => applyAbAttrs(DoubleBattleChanceAbAttr, p, null, doubleChance));
          doubleTrainer = !Utils.randSeedInt(doubleChance.value);
        }
        newTrainer = trainerData !== undefined ? trainerData.toTrainer(this) : new Trainer(this, trainerType, doubleTrainer ? TrainerVariant.DOUBLE : Utils.randSeedInt(2) ? TrainerVariant.FEMALE : TrainerVariant.DEFAULT);
        this.field.add(newTrainer);
      }
    }

    if (double === undefined && newWaveIndex > 1) {
      if (newBattleType === BattleType.WILD && !this.gameMode.isWaveFinal(newWaveIndex)) {
        const doubleChance = new Utils.IntegerHolder(newWaveIndex % 10 === 0 ? 32 : 8);
        this.applyModifiers(DoubleBattleChanceBoosterModifier, true, doubleChance);
        playerField.forEach(p => applyAbAttrs(DoubleBattleChanceAbAttr, p, null, doubleChance));
        newDouble = !Utils.randSeedInt(doubleChance.value);
      } else if (newBattleType === BattleType.TRAINER) {
        newDouble = newTrainer.variant === TrainerVariant.DOUBLE;
      }
    } else if (!battleConfig) {
      newDouble = !!double;
    }

    if (Overrides.DOUBLE_BATTLE_OVERRIDE) {
      newDouble = true;
    }

    const lastBattle = this.currentBattle;

    if (lastBattle?.double && !newDouble) {
      this.tryRemovePhase(p => p instanceof SwitchPhase);
    }

    const maxExpLevel = this.getMaxExpLevel();

    this.lastEnemyTrainer = lastBattle?.trainer ?? null;

    this.executeWithSeedOffset(() => {
      this.currentBattle = new Battle(this.gameMode, newWaveIndex, newBattleType, newTrainer, newDouble);
    }, newWaveIndex << 3, this.waveSeed);
    this.currentBattle.incrementTurn(this);

    //this.pushPhase(new TrainerMessageTestPhase(this, TrainerType.RIVAL, TrainerType.RIVAL_2, TrainerType.RIVAL_3, TrainerType.RIVAL_4, TrainerType.RIVAL_5, TrainerType.RIVAL_6));

    if (!waveIndex && lastBattle) {
      let isNewBiome = !(lastBattle.waveIndex % 10) || ((this.gameMode.hasShortBiomes || this.gameMode.isDaily) && (lastBattle.waveIndex % 50) === 49);
      if (!isNewBiome && this.gameMode.hasShortBiomes && (lastBattle.waveIndex % 10) < 9) {
        let w = lastBattle.waveIndex - ((lastBattle.waveIndex % 10) - 1);
        let biomeWaves = 1;
        while (w < lastBattle.waveIndex) {
          let wasNewBiome = false;
          this.executeWithSeedOffset(() => {
            wasNewBiome = !Utils.randSeedInt(6 - biomeWaves);
          }, w << 4);
          if (wasNewBiome) {
            biomeWaves = 1;
          } else {
            biomeWaves++;
          }
          w++;
        }

        this.executeWithSeedOffset(() => {
          isNewBiome = !Utils.randSeedInt(6 - biomeWaves);
        }, lastBattle.waveIndex << 4);
      }
      const resetArenaState = isNewBiome || this.currentBattle.battleType === BattleType.TRAINER || this.currentBattle.battleSpec === BattleSpec.FINAL_BOSS;
      this.getEnemyParty().forEach(enemyPokemon => enemyPokemon.destroy());
      this.trySpreadPokerus();
      if (!isNewBiome && (newWaveIndex % 10) === 5) {
        this.arena.updatePoolsForTimeOfDay();
      }
      if (resetArenaState) {
        this.arena.removeAllTags();
        playerField.forEach((_, p) => this.unshiftPhase(new ReturnPhase(this, p)));
        this.unshiftPhase(new ShowTrainerPhase(this));
      }
      for (const pokemon of this.getParty()) {
        if (pokemon) {
          if (resetArenaState) {
            pokemon.resetBattleData();
          }
          this.triggerPokemonFormChange(pokemon, SpeciesFormChangeTimeOfDayTrigger);
        }
      }
      if (!this.gameMode.hasRandomBiomes && !isNewBiome) {
        this.pushPhase(new NextEncounterPhase(this));
      } else {
        this.pushPhase(new SelectBiomePhase(this));
        this.pushPhase(new NewBiomeEncounterPhase(this));

        const newMaxExpLevel = this.getMaxExpLevel();
        if (newMaxExpLevel > maxExpLevel) {
          this.pushPhase(new LevelCapPhase(this));
        }
      }
    }
		
    return this.currentBattle;
  }

  newArena(biome: Biome): Arena {
    this.arena = new Arena(this, biome, Biome[biome].toLowerCase());

    this.arenaBg.pipelineData = { terrainColorRatio: this.arena.getBgTerrainColorRatioForBiome() };

    return this.arena;
  }

  updateFieldScale(): Promise<void> {
    return new Promise(resolve => {
      const fieldScale = Math.floor(Math.pow(1 / this.getField(true)
        .map(p => p.getSpriteScale())
        .reduce((highestScale: number, scale: number) => highestScale = Math.max(scale, highestScale), 0), 0.7) * 40
      ) / 40;
      this.setFieldScale(fieldScale).then(() => resolve());
    });
  }

  setFieldScale(scale: number, instant: boolean = false): Promise<void> {
    return new Promise(resolve => {
      scale *= 6;
      if (this.field.scale === scale) {
        return resolve();
      }

      const defaultWidth = this.arenaBg.width * 6;
      const defaultHeight = 132 * 6;
      const scaledWidth = this.arenaBg.width * scale;
      const scaledHeight = 132 * scale;

      this.tweens.add({
        targets: this.field,
        scale: scale,
        x: (defaultWidth - scaledWidth) / 2,
        y: defaultHeight - scaledHeight,
        duration: !instant ? Utils.fixedInt(Math.abs(this.field.scale - scale) * 200) : 0,
        ease: "Sine.easeInOut",
        onComplete: () => resolve()
      });
    });
  }

  getSpeciesFormIndex(species: PokemonSpecies, gender?: Gender, nature?: Nature, ignoreArena?: boolean): integer {
    if (!species.forms?.length) {
      return 0;
    }

    switch (species.speciesId) {
    case Species.UNOWN:
    case Species.SHELLOS:
    case Species.GASTRODON:
    case Species.BASCULIN:
    case Species.DEERLING:
    case Species.SAWSBUCK:
    case Species.FROAKIE:
    case Species.FROGADIER:
    case Species.SCATTERBUG:
    case Species.SPEWPA:
    case Species.VIVILLON:
    case Species.FLABEBE:
    case Species.FLOETTE:
    case Species.FLORGES:
    case Species.FURFROU:
    case Species.ORICORIO:
    case Species.MAGEARNA:
    case Species.ZARUDE:
    case Species.SQUAWKABILLY:
    case Species.TATSUGIRI:
    case Species.PALDEA_TAUROS:
      return Utils.randSeedInt(species.forms.length);
    case Species.GRENINJA:
      return Utils.randSeedInt(2);
    case Species.ZYGARDE:
      return Utils.randSeedInt(3);
    case Species.MINIOR:
      return Utils.randSeedInt(6);
    case Species.ALCREMIE:
      return Utils.randSeedInt(9);
    case Species.MEOWSTIC:
    case Species.INDEEDEE:
    case Species.BASCULEGION:
    case Species.OINKOLOGNE:
      return gender === Gender.FEMALE ? 1 : 0;
    case Species.TOXTRICITY:
      const lowkeyNatures = [ Nature.LONELY, Nature.BOLD, Nature.RELAXED, Nature.TIMID, Nature.SERIOUS, Nature.MODEST, Nature.MILD, Nature.QUIET, Nature.BASHFUL, Nature.CALM, Nature.GENTLE, Nature.CAREFUL ];
      if (nature !== undefined && lowkeyNatures.indexOf(nature) > -1) {
        return 1;
      }
      return 0;
    }

    if (ignoreArena) {
      switch (species.speciesId) {
      case Species.BURMY:
      case Species.WORMADAM:
      case Species.ROTOM:
      case Species.LYCANROC:
        return Utils.randSeedInt(species.forms.length);
      }
      return 0;
    }

    return this.arena.getSpeciesFormIndex(species);
  }

  private getGeneratedOffsetGym(): boolean {
    let ret = false;
    this.executeWithSeedOffset(() => {
      ret = !Utils.randSeedInt(2);
    }, 0, this.seed.toString());
    return ret;
  }

  private getGeneratedWaveCycleOffset(): integer {
    let ret = 0;
    this.executeWithSeedOffset(() => {
      ret = Utils.randSeedInt(8) * 5;
    }, 0, this.seed.toString());
    return ret;
  }

  getEncounterBossSegments(waveIndex: integer, level: integer, species?: PokemonSpecies, forceBoss: boolean = false): integer {
    if (this.gameMode.isDaily && this.gameMode.isWaveFinal(waveIndex)) {
      return 5;
    }

    let isBoss: boolean;
    if (forceBoss || (species && (species.subLegendary || species.legendary || species.mythical))) {
      isBoss = true;
    } else {
      this.executeWithSeedOffset(() => {
        isBoss = waveIndex % 10 === 0 || (this.gameMode.hasRandomBosses && Utils.randSeedInt(100) < Math.min(Math.max(Math.ceil((waveIndex - 250) / 50), 0) * 2, 30));
      }, waveIndex << 2);
    }
    if (!isBoss) {
      return 0;
    }

    let ret: integer = 2;

    if (level >= 100) {
      ret++;
    }
    if (species) {
      if (species.baseTotal >= 670) {
        ret++;
      }
    }
    ret += Math.floor(waveIndex / 250);

    return ret;
  }

  trySpreadPokerus(): void {
    const party = this.getParty();
    const infectedIndexes: integer[] = [];
    const spread = (index: number, spreadTo: number) => {
      const partyMember = party[index + spreadTo];
      if (!partyMember.pokerus && !Utils.randSeedInt(10)) {
        partyMember.pokerus = true;
        infectedIndexes.push(index + spreadTo);
      }
    };
    party.forEach((pokemon, p) => {
      if (!pokemon.pokerus || infectedIndexes.indexOf(p) > -1) {
        return;
      }
			
      this.executeWithSeedOffset(() => {
        if (p) {
          spread(p, -1);
        }
        if (p < party.length - 1) {
          spread(p, 1);
        }
      }, this.currentBattle.waveIndex + (p << 8));
    });
  }

  resetSeed(waveIndex?: integer): void {
    const wave = waveIndex || this.currentBattle?.waveIndex || 0;
    this.waveSeed = Utils.shiftCharCodes(this.seed, wave);
    Phaser.Math.RND.sow([ this.waveSeed ]);
    console.log("Wave Seed:", this.waveSeed, wave);
    this.rngCounter = 0;
  }

  executeWithSeedOffset(func: Function, offset: integer, seedOverride?: string): void {
    if (!func) {
      return;
    }
    const tempRngCounter = this.rngCounter;
    const tempRngOffset = this.rngOffset;
    const tempRngSeedOverride = this.rngSeedOverride;
    const state = Phaser.Math.RND.state();
    Phaser.Math.RND.sow([ Utils.shiftCharCodes(seedOverride || this.seed, offset) ]);
    this.rngCounter = 0;
    this.rngOffset = offset;
    this.rngSeedOverride = seedOverride || "";
    func();
    Phaser.Math.RND.state(state);
    this.rngCounter = tempRngCounter;
    this.rngOffset = tempRngOffset;
    this.rngSeedOverride = tempRngSeedOverride;
  }

  addFieldSprite(x: number, y: number, texture: string | Phaser.Textures.Texture, frame?: string | number, terrainColorRatio: number = 0): Phaser.GameObjects.Sprite {
    const ret = this.add.sprite(x, y, texture, frame);
    ret.setPipeline(this.fieldSpritePipeline);
    if (terrainColorRatio) {
      ret.pipelineData["terrainColorRatio"] = terrainColorRatio;
    }

    return ret;
  }

  addPokemonSprite(pokemon: Pokemon, x: number, y: number, texture: string | Phaser.Textures.Texture, frame?: string | number, hasShadow: boolean = false, ignoreOverride: boolean = false): Phaser.GameObjects.Sprite {
    const ret = this.addFieldSprite(x, y, texture, frame);
    this.initPokemonSprite(ret, pokemon, hasShadow, ignoreOverride);
    return ret;
  }

  initPokemonSprite(sprite: Phaser.GameObjects.Sprite, pokemon?: Pokemon, hasShadow: boolean = false, ignoreOverride: boolean = false): Phaser.GameObjects.Sprite {
    sprite.setPipeline(this.spritePipeline, { tone: [ 0.0, 0.0, 0.0, 0.0 ], hasShadow: hasShadow, ignoreOverride: ignoreOverride, teraColor: pokemon ? getTypeRgb(pokemon.getTeraType()) : undefined });
    this.spriteSparkleHandler.add(sprite);
    return sprite;
  }

  showFieldOverlay(duration: integer): Promise<void> {
    return new Promise(resolve => {
      this.tweens.add({
        targets: this.fieldOverlay,
        alpha: 0.5,
        ease: "Sine.easeOut",
        duration: duration,
        onComplete: () => resolve()
      });
    });
  }

  hideFieldOverlay(duration: integer): Promise<void> {
    return new Promise(resolve => {
      this.tweens.add({
        targets: this.fieldOverlay,
        alpha: 0,
        duration: duration,
        ease: "Cubic.easeIn",
        onComplete: () => resolve()
      });
    });
  }

  updateWaveCountText(): void {
    const isBoss = !(this.currentBattle.waveIndex % 10);
    this.waveCountText.setText(this.currentBattle.waveIndex.toString());
    this.waveCountText.setColor(!isBoss ? "#404040" : "#f89890");
    this.waveCountText.setShadowColor(!isBoss ? "#ded6b5" : "#984038");
    this.waveCountText.setVisible(true);
  }

  updateMoneyText(): void {
    this.moneyText.setText(`₽${Utils.formatLargeNumber(this.money, 1000)}`);
    this.moneyText.setVisible(true);
  }

  updateScoreText(): void {
    this.scoreText.setText(`Score: ${this.score.toString()}`);
    this.scoreText.setVisible(this.gameMode.isDaily);
  }

  updateAndShowLuckText(duration: integer): void {
    const labels = [ this.luckLabelText, this.luckText ];
    labels.map(t => {
      t.setAlpha(0);
      t.setVisible(true);
    });
    const luckValue = getPartyLuckValue(this.getParty());
    this.luckText.setText(getLuckString(luckValue));
    if (luckValue < 14) {
      this.luckText.setTint(getLuckTextTint(luckValue));
    } else {
      this.luckText.setTint(0x83a55a, 0xee384a, 0x5271cd, 0x7b487b);
    }
    this.luckLabelText.setX((this.game.canvas.width / 6) - 2 - (this.luckText.displayWidth + 2));
    this.tweens.add({
      targets: labels,
      duration: duration,
      alpha: 1
    });
  }

  hideLuckText(duration: integer): void {
    const labels = [ this.luckLabelText, this.luckText ];
    this.tweens.add({
      targets: labels,
      duration: duration,
      alpha: 0,
      onComplete: () => {
        labels.map(l => l.setVisible(false));
      }
    });
  }

  updateUIPositions(): void {
    const enemyModifierCount = this.enemyModifiers.filter(m => m.isIconVisible(this)).length;
    this.waveCountText.setY(-(this.game.canvas.height / 6) + (enemyModifierCount ? enemyModifierCount <= 12 ? 15 : 24 : 0));
    this.moneyText.setY(this.waveCountText.y + 10);
    this.scoreText.setY(this.moneyText.y + 10);
    [ this.luckLabelText, this.luckText ].map(l => l.setY((this.scoreText.visible ? this.scoreText : this.moneyText).y + 10));
    const offsetY = (this.scoreText.visible ? this.scoreText : this.moneyText).y + 15;
    this.partyExpBar.setY(offsetY);
    this.candyBar.setY(offsetY + 15);
    this.ui?.achvBar.setY(this.game.canvas.height / 6 + offsetY);
  }

  addFaintedEnemyScore(enemy: EnemyPokemon): void {
    let scoreIncrease = enemy.getSpeciesForm().getBaseExp() * (enemy.level / this.getMaxExpLevel()) * ((enemy.ivs.reduce((iv: integer, total: integer) => total += iv, 0) / 93) * 0.2 + 0.8);
    this.findModifiers(m => m instanceof PokemonHeldItemModifier && m.pokemonId === enemy.id, false).map(m => scoreIncrease *= (m as PokemonHeldItemModifier).getScoreMultiplier());
    if (enemy.isBoss()) {
      scoreIncrease *= Math.sqrt(enemy.bossSegments);
    }
    this.currentBattle.battleScore += Math.ceil(scoreIncrease);
  }

  getMaxExpLevel(ignoreLevelCap?: boolean): integer {
    if (ignoreLevelCap) {
      return Number.MAX_SAFE_INTEGER;
    }
    const waveIndex = Math.ceil((this.currentBattle?.waveIndex || 1) / 10) * 10;
    const difficultyWaveIndex = this.gameMode.getWaveForDifficulty(waveIndex);
    const baseLevel = (1 + difficultyWaveIndex / 2 + Math.pow(difficultyWaveIndex / 25, 2)) * 1.2;
    return Math.ceil(baseLevel / 2) * 2 + 2;
  }

  randomSpecies(waveIndex: integer, level: integer, fromArenaPool?: boolean, speciesFilter?: PokemonSpeciesFilter, filterAllEvolutions?: boolean): PokemonSpecies {
    if (fromArenaPool) {
      return this.arena.randomSpecies(waveIndex, level);
    }
    const filteredSpecies = speciesFilter ? [...new Set(allSpecies.filter(s => s.isCatchable()).filter(speciesFilter).map(s => {
      if (!filterAllEvolutions) {
        while (pokemonPrevolutions.hasOwnProperty(s.speciesId)) {
          s = getPokemonSpecies(pokemonPrevolutions[s.speciesId]);
        }
      }
      return s;
    }))] : allSpecies.filter(s => s.isCatchable());
    return filteredSpecies[Utils.randSeedInt(filteredSpecies.length)];
  }

  generateRandomBiome(waveIndex: integer): Biome {
    const relWave = waveIndex % 250;
    const biomes = Utils.getEnumValues(Biome).slice(1, Utils.getEnumValues(Biome).filter(b => b >= 40).length * -1);
    const maxDepth = biomeDepths[Biome.END][0] - 2;
    const depthWeights = new Array(maxDepth + 1).fill(null)
      .map((_, i: integer) => ((1 - Math.min(Math.abs((i / (maxDepth - 1)) - (relWave / 250)) + 0.25, 1)) / 0.75) * 250);
    const biomeThresholds: integer[] = [];
    let totalWeight = 0;
    for (const biome of biomes) {
      totalWeight += Math.ceil(depthWeights[biomeDepths[biome][0] - 1] / biomeDepths[biome][1]);
      biomeThresholds.push(totalWeight);
    }

    const randInt = Utils.randSeedInt(totalWeight);

    for (const biome of biomes) {
      if (randInt < biomeThresholds[biome]) {
        return biome;
      }
    }

    return biomes[Utils.randSeedInt(biomes.length)];
  }

  isBgmPlaying(): boolean {
    return this.bgm && this.bgm.isPlaying;
  }

  playBgm(bgmName?: string, fadeOut?: boolean): void {
    if (bgmName === undefined) {
      bgmName = this.currentBattle?.getBgmOverride(this) || this.arena?.bgm;
    }
    if (this.bgm && bgmName === this.bgm.key) {
      if (!this.bgm.isPlaying) {
        this.bgm.play({
          volume: this.masterVolume * this.bgmVolume
        });
      }
      return;
    }
    if (fadeOut && !this.bgm) {
      fadeOut = false;
    }
    this.bgmCache.add(bgmName);
    this.loadBgm(bgmName);
    let loopPoint = 0;
    loopPoint = bgmName === this.arena.bgm
      ? this.arena.getBgmLoopPoint()
      : this.getBgmLoopPoint(bgmName);
    let loaded = false;
    const playNewBgm = () => {
      if (bgmName === null && this.bgm && !this.bgm.pendingRemove) {
        this.bgm.play({
          volume: this.masterVolume * this.bgmVolume
        });
        return;
      }
      if (this.bgm && !this.bgm.pendingRemove && this.bgm.isPlaying) {
        this.bgm.stop();
      }
      this.bgm = this.sound.add(bgmName, { loop: true });
      this.bgm.play({
        volume: this.masterVolume * this.bgmVolume
      });
      if (loopPoint) {
        this.bgm.on("looped", () => this.bgm.play({ seek: loopPoint }));
      }
    };
    this.load.once(Phaser.Loader.Events.COMPLETE, () => {
      loaded = true;
      if (!fadeOut || !this.bgm.isPlaying) {
        playNewBgm();
      }
    });
    if (fadeOut) {
      const onBgmFaded = () => {
        if (loaded && (!this.bgm.isPlaying || this.bgm.pendingRemove)) {
          playNewBgm();
        }
      };
      this.time.delayedCall(this.fadeOutBgm(500, true) ? 750 : 250, onBgmFaded);
    }
    if (!this.load.isLoading()) {
      this.load.start();
    }
  }

  pauseBgm(): boolean {
    if (this.bgm && !this.bgm.pendingRemove && this.bgm.isPlaying) {
      this.bgm.pause();
      return true;
    }
    return false;
  }

  resumeBgm(): boolean {
    if (this.bgm && !this.bgm.pendingRemove && this.bgm.isPaused) {
      this.bgm.resume();
      return true;
    }
    return false;
  }

  updateSoundVolume(): void {
    if (this.sound) {
      for (const sound of this.sound.getAllPlaying()) {
        (sound as AnySound).setVolume(this.masterVolume * (this.bgmCache.has(sound.key) ? this.bgmVolume : this.seVolume));
      }
    }
  }

  fadeOutBgm(duration: integer = 500, destroy: boolean = true): boolean {
    if (!this.bgm) {
      return false;
    }
    const bgm = this.sound.getAllPlaying().find(bgm => bgm.key === this.bgm.key);
    if (bgm) {
      SoundFade.fadeOut(this, this.bgm, duration, destroy);
      return true;
    }

    return false;
  }

  playSound(sound: string | AnySound, config?: object): AnySound {
    if (config) {
      if (config.hasOwnProperty("volume")) {
        config["volume"] *= this.masterVolume * this.seVolume;
      } else {
        config["volume"] = this.masterVolume * this.seVolume;
      }
    } else {
      config = { volume: this.masterVolume * this.seVolume };
    }
    // PRSFX sounds are mixed too loud
    if ((typeof sound === "string" ? sound : sound.key).startsWith("PRSFX- ")) {
      config["volume"] *= 0.5;
    }
    if (typeof sound === "string") {
      this.sound.play(sound, config);
      return this.sound.get(sound) as AnySound;
    } else {
      sound.play(config);
      return sound;
    }
  }

  playSoundWithoutBgm(soundName: string, pauseDuration?: integer): AnySound {
    this.bgmCache.add(soundName);
    const resumeBgm = this.pauseBgm();
    this.playSound(soundName);
    const sound = this.sound.get(soundName) as AnySound;
    if (this.bgmResumeTimer) {
      this.bgmResumeTimer.destroy();
    }
    if (resumeBgm) {
      this.bgmResumeTimer = this.time.delayedCall((pauseDuration || Utils.fixedInt(sound.totalDuration * 1000)), () => {
        this.resumeBgm();
        this.bgmResumeTimer = null;
      });
    }
    return sound;
  }

  getBgmLoopPoint(bgmName: string): number {
    switch (bgmName) {
    case "battle_kanto_champion":
      return 13.950;
    case "battle_johto_champion":
      return 23.498;
    case "battle_hoenn_champion":
      return 11.328;
    case "battle_sinnoh_champion":
      return 12.235;
    case "battle_champion_alder":
      return 27.653;
    case "battle_champion_iris":
      return 10.145;
    case "battle_elite":
      return 17.730;
    case "battle_final_encounter":
      return 19.159;
    case "battle_final":
      return 16.453;
    case "battle_kanto_gym":
      return 13.857;
    case "battle_johto_gym":
      return 12.911;
    case "battle_hoenn_gym":
      return 12.379;
    case "battle_sinnoh_gym":
      return 13.122;
    case "battle_unova_gym":
      return 19.145;
    case "battle_legendary_regis": //B2W2 Legendary Titan Battle
      return 49.500;
    case "battle_legendary_unova": //BW Unova Legendary Battle
      return 13.855;
    case "battle_legendary_kyurem": //BW Kyurem Battle
      return 18.314;
    case "battle_legendary_res_zek": //BW Reshiram & Zekrom Battle
      return 18.329;
    case "battle_rival":
      return 13.689;
    case "battle_rival_2":
      return 17.714;
    case "battle_rival_3":
      return 17.586;
    case "battle_trainer":
      return 13.686;
    case "battle_wild":
      return 12.703;
    case "battle_wild_strong":
      return 13.940;
    case "end_summit":
      return 30.025;
    }

    return 0;
  }

  toggleInvert(invert: boolean): void {
    if (invert) {
      this.cameras.main.setPostPipeline(InvertPostFX);
    } else {
      this.cameras.main.removePostPipeline("InvertPostFX");
    }
  }

  /* Phase Functions */
  getCurrentPhase(): Phase {
    return this.currentPhase;
  }

  getStandbyPhase(): Phase {
    return this.standbyPhase;
  }

  pushPhase(phase: Phase, defer: boolean = false): void {
    (!defer ? this.phaseQueue : this.nextCommandPhaseQueue).push(phase);
  }

  unshiftPhase(phase: Phase): void {
    if (this.phaseQueuePrependSpliceIndex === -1) {
      this.phaseQueuePrepend.push(phase);
    } else {
      this.phaseQueuePrepend.splice(this.phaseQueuePrependSpliceIndex, 0, phase);
    }
  }

  clearPhaseQueue(): void {
    this.phaseQueue.splice(0, this.phaseQueue.length);
  }

  setPhaseQueueSplice(): void {
    this.phaseQueuePrependSpliceIndex = this.phaseQueuePrepend.length;
  }

  clearPhaseQueueSplice(): void {
    this.phaseQueuePrependSpliceIndex = -1;
  }

  shiftPhase(): void {
    if (this.standbyPhase) {
      this.currentPhase = this.standbyPhase;
      this.standbyPhase = null;
      return;
    }

    if (this.phaseQueuePrependSpliceIndex > -1) {
      this.clearPhaseQueueSplice();
    }
    if (this.phaseQueuePrepend.length) {
      while (this.phaseQueuePrepend.length) {
        this.phaseQueue.unshift(this.phaseQueuePrepend.pop());
      }
    }
    if (!this.phaseQueue.length) {
      this.populatePhaseQueue();
    }
    this.currentPhase = this.phaseQueue.shift();
    this.currentPhase.start();
  }
	
  overridePhase(phase: Phase): boolean {
    if (this.standbyPhase) {
      return false;
    }

    this.standbyPhase = this.currentPhase;
    this.currentPhase = phase;
    phase.start();

    return true;
  }

  findPhase(phaseFilter: (phase: Phase) => boolean): Phase {
    return this.phaseQueue.find(phaseFilter);
  }

  tryReplacePhase(phaseFilter: (phase: Phase) => boolean, phase: Phase): boolean {
    const phaseIndex = this.phaseQueue.findIndex(phaseFilter);
    if (phaseIndex > -1) {
      this.phaseQueue[phaseIndex] = phase;
      return true;
    }
    return false;
  }

  tryRemovePhase(phaseFilter: (phase: Phase) => boolean): boolean {
    const phaseIndex = this.phaseQueue.findIndex(phaseFilter);
    if (phaseIndex > -1) {
      this.phaseQueue.splice(phaseIndex, 1);
      return true;
    }
    return false;
  }

  pushMovePhase(movePhase: MovePhase, priorityOverride?: integer): void {
    const movePriority = new Utils.IntegerHolder(priorityOverride !== undefined ? priorityOverride : movePhase.move.getMove().priority);
    applyAbAttrs(IncrementMovePriorityAbAttr, movePhase.pokemon, null, movePhase.move.getMove(), movePriority);
    const lowerPriorityPhase = this.phaseQueue.find(p => p instanceof MovePhase && p.move.getMove().priority < movePriority.value);
    if (lowerPriorityPhase) {
      this.phaseQueue.splice(this.phaseQueue.indexOf(lowerPriorityPhase), 0, movePhase);
    } else {
      this.pushPhase(movePhase);
    }
  }

  queueMessage(message: string, callbackDelay?: integer, prompt?: boolean, promptDelay?: integer, defer?: boolean) {
    const phase = new MessagePhase(this, message, callbackDelay, prompt, promptDelay);
    if (!defer) {
      this.unshiftPhase(phase);
    } else {
      this.pushPhase(phase);
    }
  }

  populatePhaseQueue(): void {
    if (this.nextCommandPhaseQueue.length) {
      this.phaseQueue.push(...this.nextCommandPhaseQueue);
      this.nextCommandPhaseQueue.splice(0, this.nextCommandPhaseQueue.length);
    }
    this.phaseQueue.push(new TurnInitPhase(this));
  }

  addMoney(amount: integer): void {
    this.money = Math.min(this.money + amount, Number.MAX_SAFE_INTEGER);
    this.updateMoneyText();
    this.validateAchvs(MoneyAchv);
  }

  getWaveMoneyAmount(moneyMultiplier: number): integer {
    const waveIndex = this.currentBattle.waveIndex;
    const waveSetIndex = Math.ceil(waveIndex / 10) - 1;
    const moneyValue = Math.pow((waveSetIndex + 1 + (0.75 + (((waveIndex - 1) % 10) + 1) / 10)) * 100, 1 + 0.005 * waveSetIndex) * moneyMultiplier;
    return Math.floor(moneyValue / 10) * 10;
  }

  addModifier(modifier: Modifier, ignoreUpdate?: boolean, playSound?: boolean, virtual?: boolean, instant?: boolean): Promise<boolean> {
    return new Promise(resolve => {
      let success = false;
      const soundName = modifier.type.soundName;
      this.validateAchvs(ModifierAchv, modifier);
      const modifiersToRemove: PersistentModifier[] = [];
      const modifierPromises: Promise<boolean>[] = [];
      if (modifier instanceof PersistentModifier) {
        if (modifier instanceof TerastallizeModifier) {
          modifiersToRemove.push(...(this.findModifiers(m => m instanceof TerastallizeModifier && m.pokemonId === modifier.pokemonId)));
        }
        if ((modifier as PersistentModifier).add(this.modifiers, !!virtual, this)) {
          if (modifier instanceof PokemonFormChangeItemModifier || modifier instanceof TerastallizeModifier) {
            success = modifier.apply([ this.getPokemonById(modifier.pokemonId), true ]);
          }
          if (playSound && !this.sound.get(soundName)) {
            this.playSound(soundName);
          }
        } else if (!virtual) {
          const defaultModifierType = getDefaultModifierTypeForTier(modifier.type.tier);
          this.queueMessage(`The stack for this item is full.\n You will receive ${defaultModifierType.name} instead.`, null, true);
          return this.addModifier(defaultModifierType.newModifier(), ignoreUpdate, playSound, false, instant).then(success => resolve(success));
        }
				
        for (const rm of modifiersToRemove) {
          this.removeModifier(rm);
        }

        if (!ignoreUpdate && !virtual) {
          return this.updateModifiers(true, instant).then(() => resolve(success));
        }
      } else if (modifier instanceof ConsumableModifier) {
        if (playSound && !this.sound.get(soundName)) {
          this.playSound(soundName);
        }

        if (modifier instanceof ConsumablePokemonModifier) {
          for (const p in this.party) {
            const pokemon = this.party[p];

            const args: any[] = [ pokemon ];
            if (modifier instanceof PokemonHpRestoreModifier) {
              if (!(modifier as PokemonHpRestoreModifier).fainted) {
                const hpRestoreMultiplier = new Utils.IntegerHolder(1);
                this.applyModifiers(HealingBoosterModifier, true, hpRestoreMultiplier);
                args.push(hpRestoreMultiplier.value);
              } else {
                args.push(1);
              }
            } else if (modifier instanceof FusePokemonModifier) {
              args.push(this.getPokemonById(modifier.fusePokemonId) as PlayerPokemon);
            }
							
            if (modifier.shouldApply(args)) {
              const result = modifier.apply(args);
              if (result instanceof Promise) {
                modifierPromises.push(result.then(s => success ||= s));
              } else {
                success ||= result;
              }
            }
          }
					
          return Promise.allSettled([this.party.map(p => p.updateInfo(instant)), ...modifierPromises]).then(() => resolve(success));
        } else {
          const args = [ this ];
          if (modifier.shouldApply(args)) {
            const result = modifier.apply(args);
            if (result instanceof Promise) {
              return result.then(success => resolve(success));
            } else {
              success ||= result;
            }
          }
        }
      }

      resolve(success);
    });
  }

  addEnemyModifier(modifier: PersistentModifier, ignoreUpdate?: boolean, instant?: boolean): Promise<void> {
    return new Promise(resolve => {
      const modifiersToRemove: PersistentModifier[] = [];
      if (modifier instanceof TerastallizeModifier) {
        modifiersToRemove.push(...(this.findModifiers(m => m instanceof TerastallizeModifier && m.pokemonId === modifier.pokemonId, false)));
      }
      if ((modifier as PersistentModifier).add(this.enemyModifiers, false, this)) {
        if (modifier instanceof PokemonFormChangeItemModifier || modifier instanceof TerastallizeModifier) {
          modifier.apply([ this.getPokemonById(modifier.pokemonId), true ]);
        }
        for (const rm of modifiersToRemove) {
          this.removeModifier(rm, true);
        }
      }
      if (!ignoreUpdate) {
        this.updateModifiers(false, instant).then(() => resolve());
      } else {
        resolve();
      }
    });
  }

  tryTransferHeldItemModifier(itemModifier: PokemonHeldItemModifier, target: Pokemon, transferStack: boolean, playSound: boolean, instant?: boolean, ignoreUpdate?: boolean): Promise<boolean> {
    return new Promise(resolve => {
      const source = itemModifier.pokemonId ? itemModifier.getPokemon(target.scene) : null;
      const cancelled = new Utils.BooleanHolder(false);
      Utils.executeIf(source && source.isPlayer() !== target.isPlayer(), () => applyAbAttrs(BlockItemTheftAbAttr, source, cancelled)).then(() => {
        if (cancelled.value) {
          return resolve(false);
        }
        const newItemModifier = itemModifier.clone() as PokemonHeldItemModifier;
        newItemModifier.pokemonId = target.id;
        const matchingModifier = target.scene.findModifier(m => m instanceof PokemonHeldItemModifier
					&& (m as PokemonHeldItemModifier).matchType(itemModifier) && m.pokemonId === target.id, target.isPlayer()) as PokemonHeldItemModifier;
        let removeOld = true;
        if (matchingModifier) {
          const maxStackCount = matchingModifier.getMaxStackCount(target.scene);
          if (matchingModifier.stackCount >= maxStackCount) {
            return resolve(false);
          }
          const countTaken = transferStack ? Math.min(itemModifier.stackCount, maxStackCount - matchingModifier.stackCount) : 1;
          itemModifier.stackCount -= countTaken;
          newItemModifier.stackCount = matchingModifier.stackCount + countTaken;
          removeOld = !itemModifier.stackCount;
        } else if (!transferStack) {
          newItemModifier.stackCount = 1;
          removeOld = !(--itemModifier.stackCount);
        }
        if (!removeOld || !source || this.removeModifier(itemModifier, !source.isPlayer())) {
          const addModifier = () => {
            if (!matchingModifier || this.removeModifier(matchingModifier, !target.isPlayer())) {
              if (target.isPlayer()) {
                this.addModifier(newItemModifier, ignoreUpdate, playSound, false, instant).then(() => resolve(true));
              } else {
                this.addEnemyModifier(newItemModifier, ignoreUpdate, instant).then(() => resolve(true));
              }
            } else {
              resolve(false);
            }
          };
          if (source && source.isPlayer() !== target.isPlayer() && !ignoreUpdate) {
            this.updateModifiers(source.isPlayer(), instant).then(() => addModifier());
          } else {
            addModifier();
          }
          return;
        }
        resolve(false);
      });
    });
  }

  removePartyMemberModifiers(partyMemberIndex: integer): Promise<void> {
    return new Promise(resolve => {
      const pokemonId = this.getParty()[partyMemberIndex].id;
      const modifiersToRemove = this.modifiers.filter(m => m instanceof PokemonHeldItemModifier && (m as PokemonHeldItemModifier).pokemonId === pokemonId);
      for (const m of modifiersToRemove) {
        this.modifiers.splice(this.modifiers.indexOf(m), 1);
      }
      this.updateModifiers().then(() => resolve());
    });
  }

  generateEnemyModifiers(): Promise<void> {
    return new Promise(resolve => {
      if (this.currentBattle.battleSpec === BattleSpec.FINAL_BOSS) {
        return resolve();
      }
      const difficultyWaveIndex = this.gameMode.getWaveForDifficulty(this.currentBattle.waveIndex);
      const isFinalBoss = this.gameMode.isWaveFinal(this.currentBattle.waveIndex);
      let chances = Math.ceil(difficultyWaveIndex / 10);
      if (isFinalBoss) {
        chances = Math.ceil(chances * 2.5);
      }

      const party = this.getEnemyParty();

      if (this.currentBattle.trainer) {
        const modifiers = this.currentBattle.trainer.genModifiers(party);
        for (const modifier of modifiers) {
          this.addEnemyModifier(modifier, true, true);
        }
      }

      party.forEach((enemyPokemon: EnemyPokemon, i: integer) => {
        const isBoss = enemyPokemon.isBoss() || (this.currentBattle.battleType === BattleType.TRAINER && this.currentBattle.trainer.config.isBoss);
        let upgradeChance = 32;
        if (isBoss) {
          upgradeChance /= 2;
        }
        if (isFinalBoss) {
          upgradeChance /= 8;
        }
        const modifierChance = this.gameMode.getEnemyModifierChance(isBoss);
        let pokemonModifierChance = modifierChance;
        if (this.currentBattle.battleType === BattleType.TRAINER)
          pokemonModifierChance = Math.ceil(pokemonModifierChance * this.currentBattle.trainer.getPartyMemberModifierChanceMultiplier(i)); // eslint-disable-line
        let count = 0;
        for (let c = 0; c < chances; c++) {
          if (!Utils.randSeedInt(modifierChance)) {
            count++;
          }
        }
        if (isBoss) {
          count = Math.max(count, Math.floor(chances / 2));
        }
        getEnemyModifierTypesForWave(difficultyWaveIndex, count, [ enemyPokemon ], this.currentBattle.battleType === BattleType.TRAINER ? ModifierPoolType.TRAINER : ModifierPoolType.WILD, upgradeChance)
          .map(mt => mt.newModifier(enemyPokemon).add(this.enemyModifiers, false, this));
      });

      this.updateModifiers(false).then(() => resolve());
    });
  }

  /**
	* Removes all modifiers from enemy of PersistentModifier type
	*/
  clearEnemyModifiers(): void {
    const modifiersToRemove = this.enemyModifiers.filter(m => m instanceof PersistentModifier);
    for (const m of modifiersToRemove) {
      this.enemyModifiers.splice(this.enemyModifiers.indexOf(m), 1);
    }
    this.updateModifiers(false).then(() => this.updateUIPositions());
  }

  /**
	* Removes all modifiers from enemy of PokemonHeldItemModifier type
	*/
  clearEnemyHeldItemModifiers(): void {
    const modifiersToRemove = this.enemyModifiers.filter(m => m instanceof PokemonHeldItemModifier);
    for (const m of modifiersToRemove) {
      this.enemyModifiers.splice(this.enemyModifiers.indexOf(m), 1);
    }
    this.updateModifiers(false).then(() => this.updateUIPositions());
  }

  setModifiersVisible(visible: boolean) {
    [ this.modifierBar, this.enemyModifierBar ].map(m => m.setVisible(visible));
  }

  updateModifiers(player?: boolean, instant?: boolean): Promise<void> {
    if (player === undefined) {
      player = true;
    }
    return new Promise(resolve => {
      const modifiers = player ? this.modifiers : this.enemyModifiers as PersistentModifier[];
      for (let m = 0; m < modifiers.length; m++) {
        const modifier = modifiers[m];
        if (modifier instanceof PokemonHeldItemModifier && !this.getPokemonById((modifier as PokemonHeldItemModifier).pokemonId)) {
          modifiers.splice(m--, 1);
        }
      }
      for (const modifier of modifiers) {
        if (modifier instanceof PersistentModifier) {
          (modifier as PersistentModifier).virtualStackCount = 0;
        }
      }

      const modifiersClone = modifiers.slice(0);
      for (const modifier of modifiersClone) {
        if (!modifier.getStackCount()) {
          modifiers.splice(modifiers.indexOf(modifier), 1);
        }
      }

      this.updatePartyForModifiers(player ? this.getParty() : this.getEnemyParty(), instant).then(() => {
        (player ? this.modifierBar : this.enemyModifierBar).updateModifiers(modifiers);
        if (!player) {
          this.updateUIPositions();
        }
        resolve();
      });
    });
  }

  updatePartyForModifiers(party: Pokemon[], instant?: boolean): Promise<void> {
    return new Promise(resolve => {
      Promise.allSettled(party.map(p => {
        if (p.scene) {
          p.calculateStats();
        }
        return p.updateInfo(instant);
      })).then(() => resolve());
    });
  }

  removeModifier(modifier: PersistentModifier, enemy?: boolean): boolean {
    const modifiers = !enemy ? this.modifiers : this.enemyModifiers;
    const modifierIndex = modifiers.indexOf(modifier);
    if (modifierIndex > -1) {
      modifiers.splice(modifierIndex, 1);
      if (modifier instanceof PokemonFormChangeItemModifier || modifier instanceof TerastallizeModifier) {
        modifier.apply([ this.getPokemonById(modifier.pokemonId), false ]);
      }
      return true;
    }

    return false;
  }

  getModifiers(modifierType: { new(...args: any[]): Modifier }, player: boolean = true): PersistentModifier[] {
    return (player ? this.modifiers : this.enemyModifiers).filter(m => m instanceof modifierType);
  }

  findModifiers(modifierFilter: ModifierPredicate, player: boolean = true): PersistentModifier[] {
    return (player ? this.modifiers : this.enemyModifiers).filter(m => (modifierFilter as ModifierPredicate)(m));
  }

  findModifier(modifierFilter: ModifierPredicate, player: boolean = true): PersistentModifier {
    return (player ? this.modifiers : this.enemyModifiers).find(m => (modifierFilter as ModifierPredicate)(m));
  }

  applyShuffledModifiers(scene: BattleScene, modifierType: { new(...args: any[]): Modifier }, player: boolean = true, ...args: any[]): PersistentModifier[] {
    let modifiers = (player ? this.modifiers : this.enemyModifiers).filter(m => m instanceof modifierType && m.shouldApply(args));
    scene.executeWithSeedOffset(() => {
      const shuffleModifiers = mods => {
        if (mods.length < 1) {
          return mods;
        }
        const rand = Math.floor(Utils.randSeedInt(mods.length));
        return [mods[rand], ...shuffleModifiers(mods.filter((_, i) => i !== rand))];
      };
      modifiers = shuffleModifiers(modifiers);
    }, scene.currentBattle.turn << 4, scene.waveSeed);
    return this.applyModifiersInternal(modifiers, player, args);
  }

  applyModifiers(modifierType: { new(...args: any[]): Modifier }, player: boolean = true, ...args: any[]): PersistentModifier[] {
    const modifiers = (player ? this.modifiers : this.enemyModifiers).filter(m => m instanceof modifierType && m.shouldApply(args));
    return this.applyModifiersInternal(modifiers, player, args);
  }

  applyModifiersInternal(modifiers: PersistentModifier[], player: boolean, args: any[]): PersistentModifier[] {
    const appliedModifiers: PersistentModifier[] = [];
    for (const modifier of modifiers) {
      if (modifier.apply(args)) {
        console.log("Applied", modifier.type.name, !player ? "(enemy)" : "");
        appliedModifiers.push(modifier);
      }
    }

    return appliedModifiers;
  }

  applyModifier(modifierType: { new(...args: any[]): Modifier }, player: boolean = true, ...args: any[]): PersistentModifier {
    const modifiers = (player ? this.modifiers : this.enemyModifiers).filter(m => m instanceof modifierType && m.shouldApply(args));
    for (const modifier of modifiers) {
      if (modifier.apply(args)) {
        console.log("Applied", modifier.type.name, !player ? "(enemy)" : "");
        return modifier;
      }
    }

    return null;
  }

  triggerPokemonFormChange(pokemon: Pokemon, formChangeTriggerType: { new(...args: any[]): SpeciesFormChangeTrigger }, delayed: boolean = false, modal: boolean = false): boolean {
    if (pokemonFormChanges.hasOwnProperty(pokemon.species.speciesId)) {
      const matchingFormChange = pokemonFormChanges[pokemon.species.speciesId].find(fc => fc.findTrigger(formChangeTriggerType) && fc.canChange(pokemon));
      if (matchingFormChange) {
        let phase: Phase;
        if (pokemon instanceof PlayerPokemon && !matchingFormChange.quiet) {
          phase = new FormChangePhase(this, pokemon, matchingFormChange, modal);
        } else {
          phase = new QuietFormChangePhase(this, pokemon, matchingFormChange);
        }
        if (pokemon instanceof PlayerPokemon && !matchingFormChange.quiet && modal) {
          this.overridePhase(phase);
        } else if (delayed) {
          this.pushPhase(phase);
        } else {
          this.unshiftPhase(phase);
        }
        return true;
      }
    }

    return false;
  }

  validateAchvs(achvType: { new(...args: any[]): Achv }, ...args: any[]): void {
    const filteredAchvs = Object.values(achvs).filter(a => a instanceof achvType);
    for (const achv of filteredAchvs) {
      this.validateAchv(achv, args);
    }
  }

  validateAchv(achv: Achv, args?: any[]): boolean {
    if (!this.gameData.achvUnlocks.hasOwnProperty(achv.id) && achv.validate(this, args)) {
      this.gameData.achvUnlocks[achv.id] = new Date().getTime();
      this.ui.achvBar.showAchv(achv);
      if (vouchers.hasOwnProperty(achv.id)) {
        this.validateVoucher(vouchers[achv.id]);
      }
      return true;
    }

    return false;
  }

  validateVoucher(voucher: Voucher, args?: any[]): boolean {
    if (!this.gameData.voucherUnlocks.hasOwnProperty(voucher.id) && voucher.validate(this, args)) {
      this.gameData.voucherUnlocks[voucher.id] = new Date().getTime();
      this.ui.achvBar.showAchv(voucher);
      this.gameData.voucherCounts[voucher.voucherType]++;
      return true;
    }

    return false;
  }
	
  updateGameInfo(): void {
    const gameInfo = {
      playTime: this.sessionPlayTime ? this.sessionPlayTime : 0,
      gameMode: this.currentBattle ? this.gameMode.getName() : "Title",
      biome: this.currentBattle ? getBiomeName(this.arena.biomeType) : "",
      wave: this.currentBattle?.waveIndex || 0,
      party: this.party ? this.party.map(p => {
        return { name: p.name, level: p.level };
      }) : []
    };
    (window as any).gameInfo = gameInfo;
  }
}<|MERGE_RESOLUTION|>--- conflicted
+++ resolved
@@ -1,62 +1,58 @@
 import Phaser from "phaser";
-import UI  from "./ui/ui";
-import { NextEncounterPhase, NewBiomeEncounterPhase, SelectBiomePhase, MessagePhase, TurnInitPhase, ReturnPhase, LevelCapPhase, ShowTrainerPhase, LoginPhase, MovePhase, TitlePhase, SwitchPhase } from "./phases";
-import Pokemon, { PlayerPokemon, EnemyPokemon } from "./field/pokemon";
+import SoundFade from "phaser3-rex-plugins/plugins/soundfade";
+import Battle, { BattleType, FixedBattleConfig, fixedBattles } from "./battle";
+import { BlockItemTheftAbAttr, DoubleBattleChanceAbAttr, IncrementMovePriorityAbAttr, allAbilities, applyAbAttrs, initAbilities } from "./data/ability";
+import { initCommonAnims, initMoveAnim, loadCommonAnimAssets, loadMoveAnimAssets, populateAnims } from "./data/battle-anims";
+import { biomeDepths, getBiomeName } from "./data/biomes";
+import { Biome } from "./data/enums/biome";
+import { Moves } from "./data/enums/moves";
+import { Species } from "./data/enums/species";
+import { Gender } from "./data/gender";
+import { allMoves, initMoves } from "./data/move";
+import { Nature } from "./data/nature";
+import { PokeballType } from "./data/pokeball";
+import { pokemonPrevolutions } from "./data/pokemon-evolutions";
+import { SpeciesFormChangeTimeOfDayTrigger, SpeciesFormChangeTrigger, pokemonFormChanges } from "./data/pokemon-forms";
 import PokemonSpecies, { PokemonSpeciesFilter, allSpecies, getPokemonSpecies, initSpecies } from "./data/pokemon-species";
+import { TrainerSlot, trainerConfigs } from "./data/trainer-config";
+import { getTypeRgb } from "./data/type";
+import { Variant, variantData } from "./data/variant";
+import { BattleSpec } from "./enums/battle-spec";
+import { Arena, ArenaBase } from "./field/arena";
+import DamageNumberHandler from "./field/damage-number-handler";
+import Pokemon, { EnemyPokemon, PlayerPokemon } from "./field/pokemon";
+import PokemonSpriteSparkleHandler from "./field/pokemon-sprite-sparkle-handler";
+import Trainer, { TrainerVariant } from "./field/trainer";
+import { FormChangePhase, QuietFormChangePhase } from "./form-change-phase";
+import { GameMode, GameModes, gameModes } from "./game-mode";
+import { InputsController } from "./inputs-controller";
+import { ConsumableModifier, ConsumablePokemonModifier, DoubleBattleChanceBoosterModifier, FusePokemonModifier, HealingBoosterModifier, Modifier, ModifierBar, ModifierPredicate, PersistentModifier, PokemonFormChangeItemModifier, PokemonHeldItemModifier, PokemonHpRestoreModifier, TerastallizeModifier, overrideHeldItems, overrideModifiers } from "./modifier/modifier";
+import { ModifierPoolType, getDefaultModifierTypeForTier, getEnemyModifierTypesForWave, getLuckString, getLuckTextTint, getModifierPoolForType, getPartyLuckValue } from "./modifier/modifier-type";
+import * as Overrides from "./overrides";
+import { Phase } from "./phase";
+import { LevelCapPhase, LoginPhase, MessagePhase, MovePhase, NewBiomeEncounterPhase, NextEncounterPhase, ReturnPhase, SelectBiomePhase, ShowTrainerPhase, SwitchPhase, TitlePhase, TurnInitPhase } from "./phases";
+import FieldSpritePipeline from "./pipelines/field-sprite";
+import InvertPostFX from "./pipelines/invert";
+import SpritePipeline from "./pipelines/sprite";
+import { Localizable } from "./plugins/i18n";
+import { SceneBase } from "./scene-base";
+import { Achv, ModifierAchv, MoneyAchv, achvs } from "./system/achv";
+import { GameData, PlayerGender } from "./system/game-data";
+import { initGameSpeed } from "./system/game-speed";
+import PokemonData from "./system/pokemon-data";
+import TrainerData from "./system/trainer-data";
+import { Voucher, vouchers } from "./system/voucher";
+import { UiInputs } from "./ui-inputs";
+import AbilityBar from "./ui/ability-bar";
+import CandyBar from "./ui/candy-bar";
+import CharSprite from "./ui/char-sprite";
+import PartyExpBar from "./ui/party-exp-bar";
+import PokeballTray from "./ui/pokeball-tray";
+import PokemonInfoContainer from "./ui/pokemon-info-container";
+import { TextStyle, addTextObject } from "./ui/text";
+import UI from "./ui/ui";
+import { addUiThemeOverrides } from "./ui/ui-theme";
 import * as Utils from "./utils";
-import { Modifier, ModifierBar, ConsumablePokemonModifier, ConsumableModifier, PokemonHpRestoreModifier, HealingBoosterModifier, PersistentModifier, PokemonHeldItemModifier, ModifierPredicate, DoubleBattleChanceBoosterModifier, FusePokemonModifier, PokemonFormChangeItemModifier, TerastallizeModifier, overrideModifiers, overrideHeldItems } from "./modifier/modifier";
-import { PokeballType } from "./data/pokeball";
-import { initCommonAnims, initMoveAnim, loadCommonAnimAssets, loadMoveAnimAssets, populateAnims } from "./data/battle-anims";
-import { Phase } from "./phase";
-import { initGameSpeed } from "./system/game-speed";
-import { Biome } from "./data/enums/biome";
-import { Arena, ArenaBase } from "./field/arena";
-import { GameData, PlayerGender } from "./system/game-data";
-import { TextStyle, addTextObject } from "./ui/text";
-import { Moves } from "./data/enums/moves";
-import { allMoves } from "./data/move";
-import { initMoves } from "./data/move";
-import { ModifierPoolType, getDefaultModifierTypeForTier, getEnemyModifierTypesForWave, getLuckString, getLuckTextTint, getModifierPoolForType, getPartyLuckValue } from "./modifier/modifier-type";
-import AbilityBar from "./ui/ability-bar";
-import { BlockItemTheftAbAttr, DoubleBattleChanceAbAttr, IncrementMovePriorityAbAttr, applyAbAttrs, initAbilities } from "./data/ability";
-import { allAbilities } from "./data/ability";
-import Battle, { BattleType, FixedBattleConfig, fixedBattles } from "./battle";
-import { GameMode, GameModes, gameModes } from "./game-mode";
-import FieldSpritePipeline from "./pipelines/field-sprite";
-import SpritePipeline from "./pipelines/sprite";
-import PartyExpBar from "./ui/party-exp-bar";
-import { TrainerSlot, trainerConfigs } from "./data/trainer-config";
-import Trainer, { TrainerVariant } from "./field/trainer";
-import TrainerData from "./system/trainer-data";
-import SoundFade from "phaser3-rex-plugins/plugins/soundfade";
-import { pokemonPrevolutions } from "./data/pokemon-evolutions";
-import PokeballTray from "./ui/pokeball-tray";
-import { Species } from "./data/enums/species";
-import InvertPostFX from "./pipelines/invert";
-import { Achv, ModifierAchv, MoneyAchv, achvs } from "./system/achv";
-import { Voucher, vouchers } from "./system/voucher";
-import { Gender } from "./data/gender";
-import UIPlugin from "phaser3-rex-plugins/templates/ui/ui-plugin";
-import { addUiThemeOverrides } from "./ui/ui-theme";
-import PokemonData from "./system/pokemon-data";
-import { Nature } from "./data/nature";
-import { SpeciesFormChangeTimeOfDayTrigger, SpeciesFormChangeTrigger, pokemonFormChanges } from "./data/pokemon-forms";
-import { FormChangePhase, QuietFormChangePhase } from "./form-change-phase";
-import { BattleSpec } from "./enums/battle-spec";
-import { getTypeRgb } from "./data/type";
-import PokemonSpriteSparkleHandler from "./field/pokemon-sprite-sparkle-handler";
-import CharSprite from "./ui/char-sprite";
-import DamageNumberHandler from "./field/damage-number-handler";
-import PokemonInfoContainer from "./ui/pokemon-info-container";
-import { biomeDepths, getBiomeName } from "./data/biomes";
-import { UiTheme } from "./enums/ui-theme";
-import { SceneBase } from "./scene-base";
-import CandyBar from "./ui/candy-bar";
-import { Variant, variantData } from "./data/variant";
-import { Localizable } from "./plugins/i18n";
-import * as Overrides from "./overrides";
-import {InputsController} from "./inputs-controller";
-import {UiInputs} from "./ui-inputs";
 
 export const bypassLogin = import.meta.env.VITE_BYPASS_LOGIN === "1";
 
@@ -78,30 +74,6 @@
 export type AnySound = Phaser.Sound.WebAudioSound | Phaser.Sound.HTML5AudioSound | Phaser.Sound.NoAudioSound;
 
 export default class BattleScene extends SceneBase {
-<<<<<<< HEAD
-	public rexUI: UIPlugin;
-	public inputController: InputsController;
-	public uiInputs: UiInputs;
-
-	public sessionPlayTime: integer = null;
-	public lastSavePlayTime: integer = null;
-	public masterVolume: number = 0.5;
-	public bgmVolume: number = 1;
-	public seVolume: number = 1;
-	public gameSpeed: integer = 1;
-	public damageNumbersMode: integer = 0;
-	public showLevelUpStats: boolean = true;
-	public enableTutorials: boolean = import.meta.env.VITE_BYPASS_TUTORIAL === "1";
-	public enableRetries: boolean = false;
-	public candyUpgradeNotification: integer = 0;
-	public candyUpgradeDisplay: integer = 0;
-	public uiTheme: UiTheme = UiTheme.DEFAULT;
-	public windowType: integer = 0;
-	public experimentalSprites: boolean = false;
-	public moveAnimations: boolean = true;
-	public expGainsSpeed: integer = 0;
-	/**
-=======
 /**
   public rexUI: UIPlugin;
   public inputController: InputsController;
@@ -123,7 +95,6 @@
   public moveAnimations: boolean = true;
   public expGainsSpeed: integer = 0;
   /**
->>>>>>> 9327ec7f
 	 * Defines the experience gain display mode.
 	 *
 	 * @remarks
@@ -141,6 +112,9 @@
   public enableTouchControls: boolean = false;
   public enableVibration: boolean = false;
   public abSwapped: boolean = false;
+
+  public candyUpgradeNotification: integer = 0;
+	public candyUpgradeDisplay: integer = 0;
 
   public disableMenu: boolean = false;
 
