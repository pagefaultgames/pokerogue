import Phaser from "phaser";
import UI from "#app/ui/ui";
import type Pokemon from "#app/field/pokemon";
import { EnemyPokemon, PlayerPokemon } from "#app/field/pokemon";
import type { PokemonSpeciesFilter } from "#app/data/pokemon-species";
import type PokemonSpecies from "#app/data/pokemon-species";
import { allSpecies, getPokemonSpecies } from "#app/data/pokemon-species";
import type { Constructor } from "#app/utils";
import { isNullOrUndefined, randSeedInt } from "#app/utils";
import * as Utils from "#app/utils";
import type {
  Modifier,
  ModifierPredicate,
  TurnHeldItemTransferModifier,
} from "./modifier/modifier";
import {
  ConsumableModifier,
  ConsumablePokemonModifier,
  DoubleBattleChanceBoosterModifier,
  ExpBalanceModifier,
  ExpShareModifier,
  FusePokemonModifier,
  HealingBoosterModifier,
  ModifierBar,
  MultipleParticipantExpBonusModifier,
  PersistentModifier,
  PokemonExpBoosterModifier,
  PokemonFormChangeItemModifier,
  PokemonHeldItemModifier,
  PokemonHpRestoreModifier,
  PokemonIncrementingStatModifier,
  RememberMoveModifier,
} from "./modifier/modifier";
import { PokeballType } from "#enums/pokeball";
import {
  initCommonAnims,
  initMoveAnim,
  loadCommonAnimAssets,
  loadMoveAnimAssets,
  populateAnims,
} from "#app/data/battle-anims";
import type { Phase } from "#app/phase";
import { initGameSpeed } from "#app/system/game-speed";
import { Arena, ArenaBase } from "#app/field/arena";
import { GameData } from "#app/system/game-data";
import { addTextObject, getTextColor, TextStyle } from "#app/ui/text";
import { allMoves } from "#app/data/move";
import { MusicPreference } from "#app/system/settings/settings";
import {
  getDefaultModifierTypeForTier,
  getEnemyModifierTypesForWave,
  getLuckString,
  getLuckTextTint,
  getModifierPoolForType,
  getModifierType,
  getPartyLuckValue,
  ModifierPoolType,
  modifierTypes,
  PokemonHeldItemModifierType,
} from "#app/modifier/modifier-type";
import AbilityBar from "#app/ui/ability-bar";
import {
  allAbilities,
  applyAbAttrs,
  applyPostBattleInitAbAttrs,
  applyPostItemLostAbAttrs,
  BlockItemTheftAbAttr,
  DoubleBattleChanceAbAttr,
  PostBattleInitAbAttr,
  PostItemLostAbAttr,
} from "#app/data/ability";
import type { FixedBattleConfig } from "#app/battle";
import Battle, { BattleType } from "#app/battle";
import type { GameMode } from "#app/game-mode";
import { GameModes, getGameMode } from "#app/game-mode";
import FieldSpritePipeline from "#app/pipelines/field-sprite";
import SpritePipeline from "#app/pipelines/sprite";
import PartyExpBar from "#app/ui/party-exp-bar";
import type { TrainerSlot } from "#app/data/trainer-config";
import { trainerConfigs } from "#app/data/trainer-config";
import Trainer, { TrainerVariant } from "#app/field/trainer";
import type TrainerData from "#app/system/trainer-data";
import SoundFade from "phaser3-rex-plugins/plugins/soundfade";
import { pokemonPrevolutions } from "#app/data/balance/pokemon-evolutions";
import PokeballTray from "#app/ui/pokeball-tray";
import InvertPostFX from "#app/pipelines/invert";
import type { Achv } from "#app/system/achv";
import { achvs, ModifierAchv, MoneyAchv } from "#app/system/achv";
import type { Voucher } from "#app/system/voucher";
import { vouchers } from "#app/system/voucher";
import { Gender } from "#app/data/gender";
import type UIPlugin from "phaser3-rex-plugins/templates/ui/ui-plugin";
import { addUiThemeOverrides } from "#app/ui/ui-theme";
import type PokemonData from "#app/system/pokemon-data";
import { Nature } from "#enums/nature";
import type {
  SpeciesFormChange,
  SpeciesFormChangeTrigger,
} from "#app/data/pokemon-forms";
import {
  FormChangeItem,
  pokemonFormChanges,
  SpeciesFormChangeManualTrigger,
  SpeciesFormChangeTimeOfDayTrigger,
} from "#app/data/pokemon-forms";
import { FormChangePhase } from "#app/phases/form-change-phase";
import { getTypeRgb } from "#app/data/type";
import { Type } from "#enums/type";
import PokemonSpriteSparkleHandler from "#app/field/pokemon-sprite-sparkle-handler";
import CharSprite from "#app/ui/char-sprite";
import DamageNumberHandler from "#app/field/damage-number-handler";
import PokemonInfoContainer from "#app/ui/pokemon-info-container";
import { biomeDepths, getBiomeName } from "#app/data/balance/biomes";
import { SceneBase } from "#app/scene-base";
import CandyBar from "#app/ui/candy-bar";
import type { Variant, VariantSet } from "#app/data/variant";
import { variantColorCache, variantData } from "#app/data/variant";
import type { Localizable } from "#app/interfaces/locales";
import Overrides from "#app/overrides";
import { InputsController } from "#app/inputs-controller";
import { UiInputs } from "#app/ui-inputs";
import { NewArenaEvent } from "#app/events/battle-scene";
import { ArenaFlyout } from "#app/ui/arena-flyout";
import { EaseType } from "#enums/ease-type";
import { BattleSpec } from "#enums/battle-spec";
import { BattleStyle } from "#enums/battle-style";
import { Biome } from "#enums/biome";
import type { ExpNotification } from "#enums/exp-notification";
import { MoneyFormat } from "#enums/money-format";
import { Moves } from "#enums/moves";
import { PlayerGender } from "#enums/player-gender";
import { Species } from "#enums/species";
import { UiTheme } from "#enums/ui-theme";
import { TimedEventManager } from "#app/timed-event-manager";
import type { PokemonAnimType } from "#enums/pokemon-anim-type";
import i18next from "i18next";
import { TrainerType } from "#enums/trainer-type";
import { battleSpecDialogue } from "#app/data/dialogue";
import { LoadingScene } from "#app/loading-scene";
import { LevelCapPhase } from "#app/phases/level-cap-phase";
import { LoginPhase } from "#app/phases/login-phase";
import { MessagePhase } from "#app/phases/message-phase";
import { MovePhase } from "#app/phases/move-phase";
import { NewBiomeEncounterPhase } from "#app/phases/new-biome-encounter-phase";
import { NextEncounterPhase } from "#app/phases/next-encounter-phase";
import { PokemonAnimPhase } from "#app/phases/pokemon-anim-phase";
import { QuietFormChangePhase } from "#app/phases/quiet-form-change-phase";
import { ReturnPhase } from "#app/phases/return-phase";
import { SelectBiomePhase } from "#app/phases/select-biome-phase";
import { ShowTrainerPhase } from "#app/phases/show-trainer-phase";
import { SummonPhase } from "#app/phases/summon-phase";
import { SwitchPhase } from "#app/phases/switch-phase";
import { TitlePhase } from "#app/phases/title-phase";
import { ToggleDoublePositionPhase } from "#app/phases/toggle-double-position-phase";
import { TurnInitPhase } from "#app/phases/turn-init-phase";
import { ShopCursorTarget } from "#app/enums/shop-cursor-target";
import MysteryEncounter from "#app/data/mystery-encounters/mystery-encounter";
import {
  allMysteryEncounters,
  ANTI_VARIANCE_WEIGHT_MODIFIER,
  AVERAGE_ENCOUNTERS_PER_RUN_TARGET,
  BASE_MYSTERY_ENCOUNTER_SPAWN_WEIGHT,
  MYSTERY_ENCOUNTER_SPAWN_MAX_WEIGHT,
  mysteryEncountersByBiome,
} from "#app/data/mystery-encounters/mystery-encounters";
import { MysteryEncounterSaveData } from "#app/data/mystery-encounters/mystery-encounter-save-data";
import { MysteryEncounterType } from "#enums/mystery-encounter-type";
import { MysteryEncounterTier } from "#enums/mystery-encounter-tier";
import type HeldModifierConfig from "#app/interfaces/held-modifier-config";
import { ExpPhase } from "#app/phases/exp-phase";
import { ShowPartyExpBarPhase } from "#app/phases/show-party-exp-bar-phase";
import { MysteryEncounterMode } from "#enums/mystery-encounter-mode";
import { ExpGainsSpeed } from "#enums/exp-gains-speed";
import { BattlerTagType } from "#enums/battler-tag-type";
import { FRIENDSHIP_GAIN_FROM_BATTLE } from "#app/data/balance/starters";
import { StatusEffect } from "#enums/status-effect";
import { initGlobalScene } from "#app/global-scene";

export const bypassLogin = import.meta.env.VITE_BYPASS_LOGIN === "1";

const DEBUG_RNG = false;

const OPP_IVS_OVERRIDE_VALIDATED: number[] = (
  Array.isArray(Overrides.OPP_IVS_OVERRIDE)
    ? Overrides.OPP_IVS_OVERRIDE
    : new Array(6).fill(Overrides.OPP_IVS_OVERRIDE)
).map((iv) => (isNaN(iv) || iv === null || iv > 31 ? -1 : iv));

export const startingWave = Overrides.STARTING_WAVE_OVERRIDE || 1;

const expSpriteKeys: string[] = [];

export let starterColors: StarterColors;
interface StarterColors {
  [key: string]: [string, string];
}

export interface PokeballCounts {
  [pb: string]: number;
}

export type AnySound =
  | Phaser.Sound.WebAudioSound
  | Phaser.Sound.HTML5AudioSound
  | Phaser.Sound.NoAudioSound;

export interface InfoToggle {
  toggleInfo(force?: boolean): void;
  isActive(): boolean;
}

export default class BattleScene extends SceneBase {
  public rexUI: UIPlugin;
  public inputController: InputsController;
  public uiInputs: UiInputs;

  public sessionPlayTime: number | null = null;
  public lastSavePlayTime: number | null = null;
  public masterVolume: number = 0.5;
  public bgmVolume: number = 1;
  public fieldVolume: number = 1;
  public seVolume: number = 1;
  public uiVolume: number = 1;
  public gameSpeed: number = 1;
  public damageNumbersMode: number = 0;
  public reroll: boolean = false;
  public shopCursorTarget: number = ShopCursorTarget.REWARDS;
  public commandCursorMemory: boolean = false;
  public dexForDevs: boolean = false;
  public showMovesetFlyout: boolean = true;
  public showArenaFlyout: boolean = true;
  public showTimeOfDayWidget: boolean = true;
  public timeOfDayAnimation: EaseType = EaseType.NONE;
  public showLevelUpStats: boolean = true;
  public enableTutorials: boolean =
    import.meta.env.VITE_BYPASS_TUTORIAL === "1";
  public enableMoveInfo: boolean = true;
  public enableRetries: boolean = false;
  public hideIvs: boolean = false;
  /**
   * Determines the condition for a notification should be shown for Candy Upgrades
   * - 0 = 'Off'
   * - 1 = 'Passives Only'
   * - 2 = 'On'
   */
  public candyUpgradeNotification: number = 0;
  /**
   * Determines what type of notification is used for Candy Upgrades
   * - 0 = 'Icon'
   * - 1 = 'Animation'
   */
  public candyUpgradeDisplay: number = 0;
  public moneyFormat: MoneyFormat = MoneyFormat.NORMAL;
  public uiTheme: UiTheme = UiTheme.DEFAULT;
  public windowType: number = 0;
  public experimentalSprites: boolean = false;
  public musicPreference: number = MusicPreference.ALLGENS;
  public moveAnimations: boolean = true;
  public expGainsSpeed: ExpGainsSpeed = ExpGainsSpeed.DEFAULT;
  public skipSeenDialogues: boolean = false;
  /**
   * Determines if the egg hatching animation should be skipped
   * - 0 = Never (never skip animation)
   * - 1 = Ask (ask to skip animation when hatching 2 or more eggs)
   * - 2 = Always (automatically skip animation when hatching 2 or more eggs)
   */
  public eggSkipPreference: number = 0;

  /**
   * Defines the experience gain display mode.
   *
   * @remarks
   * The `expParty` can have several modes:
   * - `0` - Default: The normal experience gain display, nothing changed.
   * - `1` - Level Up Notification: Displays the level up in the small frame instead of a message.
   * - `2` - Skip: No level up frame nor message.
   *
   * Modes `1` and `2` are still compatible with stats display, level up, new move, etc.
   * @default 0 - Uses the default normal experience gain display.
   */
  public expParty: ExpNotification = 0;
  public hpBarSpeed: number = 0;
  public fusionPaletteSwaps: boolean = true;
  public enableTouchControls: boolean = false;
  public enableVibration: boolean = false;
  public showBgmBar: boolean = true;

  /**
   * Determines the selected battle style.
   * - 0 = 'Switch'
   * - 1 = 'Set' - The option to switch the active pokemon at the start of a battle will not display.
   */
  public battleStyle: number = BattleStyle.SWITCH;

  /**
   * Defines whether or not to show type effectiveness hints
   * - true: No hints
   * - false: Show hints for moves
   */
  public typeHints: boolean = false;

  public disableMenu: boolean = false;

  public gameData: GameData;
  public sessionSlotId: number;

  /** PhaseQueue: dequeue/remove the first element to get the next phase */
  public phaseQueue: Phase[];
  public conditionalQueue: Array<[() => boolean, Phase]>;
  /** PhaseQueuePrepend: is a temp storage of what will be added to PhaseQueue */
  private phaseQueuePrepend: Phase[];

  /** overrides default of inserting phases to end of phaseQueuePrepend array, useful or inserting Phases "out of order" */
  private phaseQueuePrependSpliceIndex: number;
  private nextCommandPhaseQueue: Phase[];

  private currentPhase: Phase | null;
  private standbyPhase: Phase | null;
  public field: Phaser.GameObjects.Container;
  public fieldUI: Phaser.GameObjects.Container;
  public charSprite: CharSprite;
  public pbTray: PokeballTray;
  public pbTrayEnemy: PokeballTray;
  public abilityBar: AbilityBar;
  public partyExpBar: PartyExpBar;
  public candyBar: CandyBar;
  public arenaBg: Phaser.GameObjects.Sprite;
  public arenaBgTransition: Phaser.GameObjects.Sprite;
  public arenaPlayer: ArenaBase;
  public arenaPlayerTransition: ArenaBase;
  public arenaEnemy: ArenaBase;
  public arenaNextEnemy: ArenaBase;
  public arena: Arena;
  public gameMode: GameMode;
  public score: number;
  public lockModifierTiers: boolean;
  public trainer: Phaser.GameObjects.Sprite;
  public lastEnemyTrainer: Trainer | null;
  public currentBattle: Battle;
  public pokeballCounts: PokeballCounts;
  public money: number;
  public pokemonInfoContainer: PokemonInfoContainer;
  private party: PlayerPokemon[];
  /** Session save data that pertains to Mystery Encounters */
  public mysteryEncounterSaveData: MysteryEncounterSaveData =
    new MysteryEncounterSaveData();
  /** If the previous wave was a MysteryEncounter, tracks the object with this variable. Mostly used for visual object cleanup */
  public lastMysteryEncounter?: MysteryEncounter;
  /** Combined Biome and Wave count text */
  private biomeWaveText: Phaser.GameObjects.Text;
  private moneyText: Phaser.GameObjects.Text;
  private scoreText: Phaser.GameObjects.Text;
  private luckLabelText: Phaser.GameObjects.Text;
  private luckText: Phaser.GameObjects.Text;
  private modifierBar: ModifierBar;
  private enemyModifierBar: ModifierBar;
  public arenaFlyout: ArenaFlyout;

  private fieldOverlay: Phaser.GameObjects.Rectangle;
  private shopOverlay: Phaser.GameObjects.Rectangle;
  private shopOverlayShown: boolean = false;
  private shopOverlayOpacity: number = 0.8;

  public modifiers: PersistentModifier[];
  private enemyModifiers: PersistentModifier[];
  public uiContainer: Phaser.GameObjects.Container;
  public ui: UI;

  public seed: string;
  public waveSeed: string;
  public waveCycleOffset: number;
  public offsetGym: boolean;

  public damageNumberHandler: DamageNumberHandler;
  private spriteSparkleHandler: PokemonSpriteSparkleHandler;

  public fieldSpritePipeline: FieldSpritePipeline;
  public spritePipeline: SpritePipeline;

  private bgm: AnySound;
  private bgmResumeTimer: Phaser.Time.TimerEvent | null;
  private bgmCache: Set<string> = new Set();
  private playTimeTimer: Phaser.Time.TimerEvent;

  public rngCounter: number = 0;
  public rngSeedOverride: string = "";
  public rngOffset: number = 0;

  public inputMethod: string;
  private infoToggles: InfoToggle[] = [];

  public eventManager: TimedEventManager;

  /**
   * Allows subscribers to listen for events
   *
   * Current Events:
   * - {@linkcode BattleSceneEventType.MOVE_USED} {@linkcode MoveUsedEvent}
   * - {@linkcode BattleSceneEventType.TURN_INIT} {@linkcode TurnInitEvent}
   * - {@linkcode BattleSceneEventType.TURN_END} {@linkcode TurnEndEvent}
   * - {@linkcode BattleSceneEventType.NEW_ARENA} {@linkcode NewArenaEvent}
   */
  public readonly eventTarget: EventTarget = new EventTarget();

  constructor() {
    super("battle");
    this.phaseQueue = [];
    this.phaseQueuePrepend = [];
    this.conditionalQueue = [];
    this.phaseQueuePrependSpliceIndex = -1;
    this.nextCommandPhaseQueue = [];
    this.eventManager = new TimedEventManager();
    this.updateGameInfo();
    initGlobalScene(this);
  }

  loadPokemonAtlas(key: string, atlasPath: string, experimental?: boolean) {
    if (experimental === undefined) {
      experimental = this.experimentalSprites;
    }
    const variant = atlasPath.includes("variant/") || /_[0-3]$/.test(atlasPath);
    if (experimental) {
      experimental = this.hasExpSprite(key);
    }
    if (variant) {
      atlasPath = atlasPath.replace("variant/", "");
    }
    this.load.atlas(
      key,
      `images/pokemon/${variant ? "variant/" : ""}${experimental ? "exp/" : ""}${atlasPath}.png`,
      `images/pokemon/${variant ? "variant/" : ""}${experimental ? "exp/" : ""}${atlasPath}.json`,
    );
  }

  /**
   * Load the variant assets for the given sprite and stores them in {@linkcode variantColorCache}
   */
  public async loadPokemonVariantAssets(
    spriteKey: string,
    fileRoot: string,
    variant?: Variant,
  ): Promise<void> {
    const useExpSprite =
      this.experimentalSprites && this.hasExpSprite(spriteKey);
    if (useExpSprite) {
      fileRoot = `exp/${fileRoot}`;
    }
    let variantConfig = variantData;
    fileRoot
      .split("/")
      .map((p) => (variantConfig ? (variantConfig = variantConfig[p]) : null));
    const variantSet = variantConfig as VariantSet;

    return new Promise<void>((resolve) => {
      if (variantSet && variant !== undefined && variantSet[variant] === 1) {
        if (variantColorCache.hasOwnProperty(spriteKey)) {
          return resolve();
        }
        this.cachedFetch(`./images/pokemon/variant/${fileRoot}.json`)
          .then((res) => res.json())
          .then((c) => {
            variantColorCache[spriteKey] = c;
            resolve();
          });
      } else {
        resolve();
      }
    });
  }

  async preload() {
    if (DEBUG_RNG) {
      const originalRealInRange = Phaser.Math.RND.realInRange;
      Phaser.Math.RND.realInRange = function (
        min: number,
        max: number,
      ): number {
        const ret = originalRealInRange.apply(this, [ min, max ]);
        const args = [
          "RNG",
          ++this.rngCounter,
          ret / (max - min),
          `min: ${min} / max: ${max}`,
        ];
        args.push(
          `seed: ${this.rngSeedOverride || this.waveSeed || this.seed}`,
        );
        if (this.rngOffset) {
          args.push(`offset: ${this.rngOffset}`);
        }
        console.log(...args);
        return ret;
      };
    }

    populateAnims();

    await this.initVariantData();
  }

  create() {
    this.scene.remove(LoadingScene.KEY);
    initGameSpeed.apply(this);
    this.inputController = new InputsController();
    this.uiInputs = new UiInputs(this.inputController);

    this.gameData = new GameData();

    addUiThemeOverrides();

    this.load.setBaseURL();

    this.spritePipeline = new SpritePipeline(this.game);
    (this.renderer as Phaser.Renderer.WebGL.WebGLRenderer).pipelines.add(
      "Sprite",
      this.spritePipeline,
    );

    this.fieldSpritePipeline = new FieldSpritePipeline(this.game);
    (this.renderer as Phaser.Renderer.WebGL.WebGLRenderer).pipelines.add(
      "FieldSprite",
      this.fieldSpritePipeline,
    );

    this.launchBattle();
  }

  update() {
    this.ui?.update();
  }

  launchBattle() {
    this.arenaBg = this.add.sprite(0, 0, "plains_bg");
    this.arenaBg.setName("sprite-arena-bg");
    this.arenaBgTransition = this.add.sprite(0, 0, "plains_bg");
    this.arenaBgTransition.setName("sprite-arena-bg-transition");

    [ this.arenaBgTransition, this.arenaBg ].forEach((a) => {
      a.setPipeline(this.fieldSpritePipeline);
      a.setScale(6);
      a.setOrigin(0);
      a.setSize(320, 240);
    });

    const field = this.add.container(0, 0);
    field.setName("field");
    field.setScale(6);

    this.field = field;

    const fieldUI = this.add.container(0, this.game.canvas.height);
    fieldUI.setName("field-ui");
    fieldUI.setDepth(1);
    fieldUI.setScale(6);

    this.fieldUI = fieldUI;

    const transition = this.make.rexTransitionImagePack(
      {
        x: 0,
        y: 0,
        scale: 6,
        key: "loading_bg",
        origin: { x: 0, y: 0 },
      },
      true,
    );

    //@ts-ignore (the defined types in the package are incromplete...)
    transition.transit({
      mode: "blinds",
      ease: "Cubic.easeInOut",
      duration: 1250,
    });
    transition.once("complete", () => {
      transition.destroy();
    });

    this.add.existing(transition);

    const uiContainer = this.add.container(0, 0);
    uiContainer.setName("ui");
    uiContainer.setDepth(2);
    uiContainer.setScale(6);

    this.uiContainer = uiContainer;

    const overlayWidth = this.game.canvas.width / 6;
    const overlayHeight = this.game.canvas.height / 6 - 48;
    this.fieldOverlay = this.add.rectangle(
      0,
      overlayHeight * -1 - 48,
      overlayWidth,
      overlayHeight,
      0x424242,
    );
    this.fieldOverlay.setName("rect-field-overlay");
    this.fieldOverlay.setOrigin(0, 0);
    this.fieldOverlay.setAlpha(0);
    this.fieldUI.add(this.fieldOverlay);

    this.shopOverlay = this.add.rectangle(
      0,
      overlayHeight * -1 - 48,
      overlayWidth,
      overlayHeight,
      0x070707,
    );
    this.shopOverlay.setName("rect-shop-overlay");
    this.shopOverlay.setOrigin(0, 0);
    this.shopOverlay.setAlpha(0);
    this.fieldUI.add(this.shopOverlay);

    this.modifiers = [];
    this.enemyModifiers = [];

    this.modifierBar = new ModifierBar();
    this.modifierBar.setName("modifier-bar");
    this.add.existing(this.modifierBar);
    uiContainer.add(this.modifierBar);

    this.enemyModifierBar = new ModifierBar(true);
    this.enemyModifierBar.setName("enemy-modifier-bar");
    this.add.existing(this.enemyModifierBar);
    uiContainer.add(this.enemyModifierBar);

    this.charSprite = new CharSprite();
    this.charSprite.setName("sprite-char");
    this.charSprite.setup();

    this.fieldUI.add(this.charSprite);

    this.pbTray = new PokeballTray(true);
    this.pbTray.setName("pb-tray");
    this.pbTray.setup();

    this.pbTrayEnemy = new PokeballTray(false);
    this.pbTrayEnemy.setName("enemy-pb-tray");
    this.pbTrayEnemy.setup();

    this.fieldUI.add(this.pbTray);
    this.fieldUI.add(this.pbTrayEnemy);

    this.abilityBar = new AbilityBar();
    this.abilityBar.setName("ability-bar");
    this.abilityBar.setup();
    this.fieldUI.add(this.abilityBar);

    this.partyExpBar = new PartyExpBar();
    this.partyExpBar.setName("party-exp-bar");
    this.partyExpBar.setup();
    this.fieldUI.add(this.partyExpBar);

    this.candyBar = new CandyBar();
    this.candyBar.setName("candy-bar");
    this.candyBar.setup();
    this.fieldUI.add(this.candyBar);

    this.biomeWaveText = addTextObject(
      this.game.canvas.width / 6 - 2,
      0,
      startingWave.toString(),
      TextStyle.BATTLE_INFO,
    );
    this.biomeWaveText.setName("text-biome-wave");
    this.biomeWaveText.setOrigin(1, 0.5);
    this.fieldUI.add(this.biomeWaveText);

    this.moneyText = addTextObject(
      this.game.canvas.width / 6 - 2,
      0,
      "",
      TextStyle.MONEY,
    );
    this.moneyText.setName("text-money");
    this.moneyText.setOrigin(1, 0.5);
    this.fieldUI.add(this.moneyText);

    this.scoreText = addTextObject(
      this.game.canvas.width / 6 - 2,
      0,
      "",
      TextStyle.PARTY,
      { fontSize: "54px" },
    );
    this.scoreText.setName("text-score");
    this.scoreText.setOrigin(1, 0.5);
    this.fieldUI.add(this.scoreText);

    this.luckText = addTextObject(
      this.game.canvas.width / 6 - 2,
      0,
      "",
      TextStyle.PARTY,
      { fontSize: "54px" },
    );
    this.luckText.setName("text-luck");
    this.luckText.setOrigin(1, 0.5);
    this.luckText.setVisible(false);
    this.fieldUI.add(this.luckText);

    this.luckLabelText = addTextObject(
      this.game.canvas.width / 6 - 2,
      0,
      i18next.t("common:luckIndicator"),
      TextStyle.PARTY,
      { fontSize: "54px" },
    );
    this.luckLabelText.setName("text-luck-label");
    this.luckLabelText.setOrigin(1, 0.5);
    this.luckLabelText.setVisible(false);
    this.fieldUI.add(this.luckLabelText);

    this.arenaFlyout = new ArenaFlyout();
    this.fieldUI.add(this.arenaFlyout);
    this.fieldUI.moveBelow<Phaser.GameObjects.GameObject>(
      this.arenaFlyout,
      this.fieldOverlay,
    );

    this.updateUIPositions();

    this.damageNumberHandler = new DamageNumberHandler();

    this.spriteSparkleHandler = new PokemonSpriteSparkleHandler();
    this.spriteSparkleHandler.setup();

    this.pokemonInfoContainer = new PokemonInfoContainer(
      this.game.canvas.width / 6 + 52,
      -(this.game.canvas.height / 6) + 66,
    );
    this.pokemonInfoContainer.setup();

    this.fieldUI.add(this.pokemonInfoContainer);

    this.party = [];

    const loadPokemonAssets = [];

    this.arenaPlayer = new ArenaBase(true);
    this.arenaPlayer.setName("arena-player");
    this.arenaPlayerTransition = new ArenaBase(true);
    this.arenaPlayerTransition.setName("arena-player-transition");
    this.arenaEnemy = new ArenaBase(false);
    this.arenaEnemy.setName("arena-enemy");
    this.arenaNextEnemy = new ArenaBase(false);
    this.arenaNextEnemy.setName("arena-next-enemy");

    this.arenaBgTransition.setVisible(false);
    this.arenaPlayerTransition.setVisible(false);
    this.arenaNextEnemy.setVisible(false);

    [
      this.arenaPlayer,
      this.arenaPlayerTransition,
      this.arenaEnemy,
      this.arenaNextEnemy,
    ].forEach((a) => {
      if (a instanceof Phaser.GameObjects.Sprite) {
        a.setOrigin(0, 0);
      }
      field.add(a);
    });

    const trainer = this.addFieldSprite(
      0,
      0,
      `trainer_${this.gameData.gender === PlayerGender.FEMALE ? "f" : "m"}_back`,
    );
    trainer.setOrigin(0.5, 1);
    trainer.setName("sprite-trainer");

    field.add(trainer);

    this.trainer = trainer;

    this.anims.create({
      key: "prompt",
      frames: this.anims.generateFrameNumbers("prompt", { start: 1, end: 4 }),
      frameRate: 6,
      repeat: -1,
      showOnStart: true,
    });

    this.anims.create({
      key: "tera_sparkle",
      frames: this.anims.generateFrameNumbers("tera_sparkle", {
        start: 0,
        end: 12,
      }),
      frameRate: 18,
      repeat: 0,
      showOnStart: true,
      hideOnComplete: true,
    });

    this.reset(false, false, true);

    const ui = new UI();
    this.uiContainer.add(ui);

    this.ui = ui;

    ui.setup();

    const defaultMoves = [
      Moves.TACKLE,
      Moves.TAIL_WHIP,
      Moves.FOCUS_ENERGY,
      Moves.STRUGGLE,
    ];

    Promise.all([
      Promise.all(loadPokemonAssets),
      initCommonAnims().then(() => loadCommonAnimAssets(true)),
      Promise.all(
        [ Moves.TACKLE, Moves.TAIL_WHIP, Moves.FOCUS_ENERGY, Moves.STRUGGLE ].map(
          (m) => initMoveAnim(m),
        ),
      ).then(() => loadMoveAnimAssets(defaultMoves, true)),
      this.initStarterColors(),
    ]).then(() => {
      this.pushPhase(new LoginPhase());
      this.pushPhase(new TitlePhase());

      this.shiftPhase();
    });
  }

  initSession(): void {
    if (this.sessionPlayTime === null) {
      this.sessionPlayTime = 0;
    }
    if (this.lastSavePlayTime === null) {
      this.lastSavePlayTime = 0;
    }

    if (this.playTimeTimer) {
      this.playTimeTimer.destroy();
    }

    this.playTimeTimer = this.time.addEvent({
      delay: Utils.fixedInt(1000),
      repeat: -1,
      callback: () => {
        if (this.gameData) {
          this.gameData.gameStats.playTime++;
        }
        if (this.sessionPlayTime !== null) {
          this.sessionPlayTime++;
        }
        if (this.lastSavePlayTime !== null) {
          this.lastSavePlayTime++;
        }
      },
    });

    this.updateBiomeWaveText();
    this.updateMoneyText();
    this.updateScoreText();
  }

  async initExpSprites(): Promise<void> {
    if (expSpriteKeys.length) {
      return;
    }
    this.cachedFetch("./exp-sprites.json")
      .then((res) => res.json())
      .then((keys) => {
        if (Array.isArray(keys)) {
          expSpriteKeys.push(...keys);
        }
        Promise.resolve();
      });
  }

  async initVariantData(): Promise<void> {
    Object.keys(variantData).forEach((key) => delete variantData[key]);
    await this.cachedFetch("./images/pokemon/variant/_masterlist.json")
      .then((res) => res.json())
      .then((v) => {
        Object.keys(v).forEach((k) => (variantData[k] = v[k]));
        if (this.experimentalSprites) {
          const expVariantData = variantData["exp"];
          const traverseVariantData = (keys: string[]) => {
            let variantTree = variantData;
            let expTree = expVariantData;
            keys.map((k: string, i: number) => {
              if (i < keys.length - 1) {
                variantTree = variantTree[k];
                expTree = expTree[k];
              } else if (
                variantTree.hasOwnProperty(k) &&
                expTree.hasOwnProperty(k)
              ) {
                if ([ "back", "female" ].includes(k)) {
                  traverseVariantData(keys.concat(k));
                } else {
                  variantTree[k] = expTree[k];
                }
              }
            });
          };
          Object.keys(expVariantData).forEach((ek) =>
            traverseVariantData([ ek ]),
          );
        }
        Promise.resolve();
      });
  }

  cachedFetch(url: string, init?: RequestInit): Promise<Response> {
    const manifest = this.game["manifest"];
    if (manifest) {
      const timestamp = manifest[`/${url.replace("./", "")}`];
      if (timestamp) {
        url += `?t=${timestamp}`;
      }
    }
    return fetch(url, init);
  }

  initStarterColors(): Promise<void> {
    return new Promise((resolve) => {
      if (starterColors) {
        return resolve();
      }

      this.cachedFetch("./starter-colors.json")
        .then((res) => res.json())
        .then((sc) => {
          starterColors = {};
          Object.keys(sc).forEach((key) => {
            starterColors[key] = sc[key];
          });

          /*const loadPokemonAssets: Promise<void>[] = [];

                for (let s of Object.keys(speciesStarters)) {
                    const species = getPokemonSpecies(parseInt(s));
                    loadPokemonAssets.push(species.loadAssets(this, false, 0, false));
                }

                Promise.all(loadPokemonAssets).then(() => {
                    const starterCandyColors = {};
                    const rgbaToHexFunc = (r, g, b) => [r, g, b].map(x => x.toString(16).padStart(2, '0')).join('');

                    for (let s of Object.keys(speciesStarters)) {
                        const species = getPokemonSpecies(parseInt(s));

                        starterCandyColors[species.speciesId] = species.generateCandyColors(this).map(c => rgbaToHexFunc(c[0], c[1], c[2]));
                    }

                    console.log(JSON.stringify(starterCandyColors));

                    resolve();
                });*/

          resolve();
        });
    });
  }

  hasExpSprite(key: string): boolean {
    const keyMatch =
      /^pkmn__?(back__)?(shiny__)?(female__)?(\d+)(\-.*?)?(?:_[1-3])?$/g.exec(
        key,
      );
    if (!keyMatch) {
      return false;
    }

    let k = keyMatch[4]!;
    if (keyMatch[2]) {
      k += "s";
    }
    if (keyMatch[1]) {
      k += "b";
    }
    if (keyMatch[3]) {
      k += "f";
    }
    if (keyMatch[5]) {
      k += keyMatch[5];
    }
    if (!expSpriteKeys.includes(k)) {
      return false;
    }
    return true;
  }

  public getPlayerParty(): PlayerPokemon[] {
    return this.party;
  }

  /**
   * @returns An array of {@linkcode PlayerPokemon} filtered from the player's party
   * that are {@linkcode Pokemon.isAllowedInBattle | allowed in battle}.
   */
  public getPokemonAllowedInBattle(): PlayerPokemon[] {
    return this.getPlayerParty().filter((p) => p.isAllowedInBattle());
  }

  /**
   * @returns The first {@linkcode PlayerPokemon} that is {@linkcode getPlayerField on the field}
   * and {@linkcode PlayerPokemon.isActive is active}
   * (aka {@linkcode PlayerPokemon.isAllowedInBattle is allowed in battle}),
   * or `undefined` if there are no valid pokemon
   * @param includeSwitching Whether a pokemon that is currently switching out is valid, default `true`
   */
  public getPlayerPokemon(
    includeSwitching: boolean = true,
  ): PlayerPokemon | undefined {
    return this.getPlayerField().find(
      (p) => p.isActive() && (includeSwitching || p.switchOutStatus === false),
    );
  }

  /**
   * Returns an array of PlayerPokemon of length 1 or 2 depending on if in a double battle or not.
   * Does not actually check if the pokemon are on the field or not.
   * @returns array of {@linkcode PlayerPokemon}
   */
  public getPlayerField(): PlayerPokemon[] {
    const party = this.getPlayerParty();
    return party.slice(
      0,
      Math.min(party.length, this.currentBattle?.double ? 2 : 1),
    );
  }

  public getEnemyParty(): EnemyPokemon[] {
    return this.currentBattle?.enemyParty ?? [];
  }

  /**
   * @returns The first {@linkcode EnemyPokemon} that is {@linkcode getEnemyField on the field}
   * and {@linkcode EnemyPokemon.isActive is active}
   * (aka {@linkcode EnemyPokemon.isAllowedInBattle is allowed in battle}),
   * or `undefined` if there are no valid pokemon
   * @param includeSwitching Whether a pokemon that is currently switching out is valid, default `true`
   */
  public getEnemyPokemon(
    includeSwitching: boolean = true,
  ): EnemyPokemon | undefined {
    return this.getEnemyField().find(
      (p) => p.isActive() && (includeSwitching || p.switchOutStatus === false),
    );
  }

  /**
   * Returns an array of EnemyPokemon of length 1 or 2 depending on if in a double battle or not.
   * Does not actually check if the pokemon are on the field or not.
   * @returns array of {@linkcode EnemyPokemon}
   */
  public getEnemyField(): EnemyPokemon[] {
    const party = this.getEnemyParty();
    return party.slice(
      0,
      Math.min(party.length, this.currentBattle?.double ? 2 : 1),
    );
  }

  /**
   * Returns an array of Pokemon on both sides of the battle - player first, then enemy.
   * Does not actually check if the pokemon are on the field or not, and always has length 4 regardless of battle type.
   * @param activeOnly Whether to consider only active pokemon
   * @returns array of {@linkcode Pokemon}
   */
  public getField(activeOnly: boolean = false): Pokemon[] {
    const ret = new Array(4).fill(null);
    const playerField = this.getPlayerField();
    const enemyField = this.getEnemyField();
    ret.splice(0, playerField.length, ...playerField);
    ret.splice(2, enemyField.length, ...enemyField);
    return activeOnly ? ret.filter((p) => p?.isActive()) : ret;
  }

  /**
   * Used in doubles battles to redirect moves from one pokemon to another when one faints or is removed from the field
   * @param removedPokemon {@linkcode Pokemon} the pokemon that is being removed from the field (flee, faint), moves to be redirected FROM
   * @param allyPokemon {@linkcode Pokemon} the pokemon that will have the moves be redirected TO
   */
  redirectPokemonMoves(removedPokemon: Pokemon, allyPokemon: Pokemon): void {
    // failsafe: if not a double battle just return
    if (this.currentBattle.double === false) {
      return;
    }
    if (allyPokemon?.isActive(true)) {
      let targetingMovePhase: MovePhase;
      do {
        targetingMovePhase = this.findPhase(
          (mp) =>
            mp instanceof MovePhase &&
            mp.targets.length === 1 &&
            mp.targets[0] === removedPokemon.getBattlerIndex() &&
            mp.pokemon.isPlayer() !== allyPokemon.isPlayer(),
        ) as MovePhase;
        if (
          targetingMovePhase &&
          targetingMovePhase.targets[0] !== allyPokemon.getBattlerIndex()
        ) {
          targetingMovePhase.targets[0] = allyPokemon.getBattlerIndex();
        }
      } while (targetingMovePhase);
    }
  }

  /**
   * Returns the ModifierBar of this scene, which is declared private and therefore not accessible elsewhere
   * @param isEnemy Whether to return the enemy's modifier bar
   * @returns {ModifierBar}
   */
  getModifierBar(isEnemy?: boolean): ModifierBar {
    return isEnemy ? this.enemyModifierBar : this.modifierBar;
  }

  // store info toggles to be accessible by the ui
  addInfoToggle(infoToggle: InfoToggle): void {
    this.infoToggles.push(infoToggle);
  }

  // return the stored info toggles; used by ui-inputs
  getInfoToggles(activeOnly: boolean = false): InfoToggle[] {
    return activeOnly
      ? this.infoToggles.filter((t) => t?.isActive())
      : this.infoToggles;
  }

  getPokemonById(pokemonId: number): Pokemon | null {
    const findInParty = (party: Pokemon[]) =>
      party.find((p) => p.id === pokemonId);
    return (
      (findInParty(this.getPlayerParty()) ||
        findInParty(this.getEnemyParty())) ??
      null
    );
  }

  addPlayerPokemon(
    species: PokemonSpecies,
    level: number,
    abilityIndex?: number,
    formIndex?: number,
    gender?: Gender,
    shiny?: boolean,
    variant?: Variant,
    ivs?: number[],
    nature?: Nature,
    dataSource?: Pokemon | PokemonData,
    postProcess?: (playerPokemon: PlayerPokemon) => void,
  ): PlayerPokemon {
    const pokemon = new PlayerPokemon(
      species,
      level,
      abilityIndex,
      formIndex,
      gender,
      shiny,
      variant,
      ivs,
      nature,
      dataSource,
    );
    if (postProcess) {
      postProcess(pokemon);
    }
    pokemon.init();
    return pokemon;
  }

  addEnemyPokemon(
    species: PokemonSpecies,
    level: number,
    trainerSlot: TrainerSlot,
    boss: boolean = false,
    shinyLock: boolean = false,
    dataSource?: PokemonData,
    postProcess?: (enemyPokemon: EnemyPokemon) => void,
  ): EnemyPokemon {
    if (Overrides.OPP_LEVEL_OVERRIDE > 0) {
      level = Overrides.OPP_LEVEL_OVERRIDE;
    }
    if (Overrides.OPP_SPECIES_OVERRIDE) {
      species = getPokemonSpecies(Overrides.OPP_SPECIES_OVERRIDE);
      // The fact that a Pokemon is a boss or not can change based on its Species and level
      boss =
        this.getEncounterBossSegments(
          this.currentBattle.waveIndex,
          level,
          species,
        ) > 1;
    }

    const pokemon = new EnemyPokemon(
      species,
      level,
      trainerSlot,
      boss,
      shinyLock,
      dataSource,
    );
    if (Overrides.OPP_FUSION_OVERRIDE) {
      pokemon.generateFusionSpecies();
    }

    if (boss && !dataSource) {
      const secondaryIvs = Utils.getIvsFromId(Utils.randSeedInt(4294967296));

      for (let s = 0; s < pokemon.ivs.length; s++) {
        pokemon.ivs[s] = Math.round(
          Phaser.Math.Linear(
            Math.min(pokemon.ivs[s], secondaryIvs[s]),
            Math.max(pokemon.ivs[s], secondaryIvs[s]),
            0.75,
          ),
        );
      }
    }
    if (postProcess) {
      postProcess(pokemon);
    }

    for (let i = 0; i < pokemon.ivs.length; i++) {
      if (OPP_IVS_OVERRIDE_VALIDATED[i] > -1) {
        pokemon.ivs[i] = OPP_IVS_OVERRIDE_VALIDATED[i];
      }
    }

    pokemon.init();
    return pokemon;
  }

  /**
   * Removes a {@linkcode PlayerPokemon} from the party, and clears modifiers for that Pokemon's id
   * Useful for MEs/Challenges that remove Pokemon from the player party temporarily or permanently
   * @param pokemon
   * @param destroy Default true. If true, will destroy the {@linkcode PlayerPokemon} after removing
   */
  removePokemonFromPlayerParty(
    pokemon: PlayerPokemon,
    destroy: boolean = true,
  ) {
    if (!pokemon) {
      return;
    }

    const partyIndex = this.party.indexOf(pokemon);
    this.party.splice(partyIndex, 1);
    if (destroy) {
      this.field.remove(pokemon, true);
      pokemon.destroy();
    }
    this.updateModifiers(true);
  }

  addPokemonIcon(
    pokemon: Pokemon,
    x: number,
    y: number,
    originX: number = 0.5,
    originY: number = 0.5,
    ignoreOverride: boolean = false,
  ): Phaser.GameObjects.Container {
    const container = this.add.container(x, y);
    container.setName(`${pokemon.name}-icon`);

    const icon = this.add.sprite(0, 0, pokemon.getIconAtlasKey(ignoreOverride));
    icon.setName(`sprite-${pokemon.name}-icon`);
    icon.setFrame(pokemon.getIconId(true));
    // Temporary fix to show pokemon's default icon if variant icon doesn't exist
    if (icon.frame.name !== pokemon.getIconId(true)) {
      console.log(
        `${pokemon.name}'s variant icon does not exist. Replacing with default.`,
      );
      const temp = pokemon.shiny;
      pokemon.shiny = false;
      icon.setTexture(pokemon.getIconAtlasKey(ignoreOverride));
      icon.setFrame(pokemon.getIconId(true));
      pokemon.shiny = temp;
    }
    icon.setOrigin(0.5, 0);

    container.add(icon);

    if (pokemon.isFusion()) {
      const fusionIcon = this.add.sprite(
        0,
        0,
        pokemon.getFusionIconAtlasKey(ignoreOverride),
      );
      fusionIcon.setName("sprite-fusion-icon");
      fusionIcon.setOrigin(0.5, 0);
      fusionIcon.setFrame(pokemon.getFusionIconId(true));

      const originalWidth = icon.width;
      const originalHeight = icon.height;
      const originalFrame = icon.frame;

      const iconHeight = (
        icon.frame.cutHeight <= fusionIcon.frame.cutHeight
          ? Math.ceil
          : Math.floor
      )((icon.frame.cutHeight + fusionIcon.frame.cutHeight) / 4);

      // Inefficient, but for some reason didn't work with only the unique properties as part of the name
      const iconFrameId = `${icon.frame.name}f${fusionIcon.frame.name}`;

      if (!icon.frame.texture.has(iconFrameId)) {
        icon.frame.texture.add(
          iconFrameId,
          icon.frame.sourceIndex,
          icon.frame.cutX,
          icon.frame.cutY,
          icon.frame.cutWidth,
          iconHeight,
        );
      }

      icon.setFrame(iconFrameId);

      fusionIcon.y = icon.frame.cutHeight;

      const originalFusionFrame = fusionIcon.frame;

      const fusionIconY = fusionIcon.frame.cutY + icon.frame.cutHeight;
      const fusionIconHeight =
        fusionIcon.frame.cutHeight - icon.frame.cutHeight;

      // Inefficient, but for some reason didn't work with only the unique properties as part of the name
      const fusionIconFrameId = `${fusionIcon.frame.name}f${icon.frame.name}`;

      if (!fusionIcon.frame.texture.has(fusionIconFrameId)) {
        fusionIcon.frame.texture.add(
          fusionIconFrameId,
          fusionIcon.frame.sourceIndex,
          fusionIcon.frame.cutX,
          fusionIconY,
          fusionIcon.frame.cutWidth,
          fusionIconHeight,
        );
      }
      fusionIcon.setFrame(fusionIconFrameId);

      const frameY = (originalFrame.y + originalFusionFrame.y) / 2;
      icon.frame.y = fusionIcon.frame.y = frameY;

      container.add(fusionIcon);

      if (originX !== 0.5) {
        container.x -= originalWidth * (originX - 0.5);
      }
      if (originY !== 0) {
        container.y -= originalHeight * originY;
      }
    } else {
      if (originX !== 0.5) {
        container.x -= icon.width * (originX - 0.5);
      }
      if (originY !== 0) {
        container.y -= icon.height * originY;
      }
    }

    return container;
  }

  setSeed(seed: string): void {
    this.seed = seed;
    this.rngCounter = 0;
    this.waveCycleOffset = this.getGeneratedWaveCycleOffset();
    this.offsetGym = this.gameMode.isClassic && this.getGeneratedOffsetGym();
  }

  /**
   * Generates a random number using the current battle's seed
   *
   * This calls {@linkcode Battle.randSeedInt}({@linkcode range}, {@linkcode min}) in `src/battle.ts`
   * which calls {@linkcode Utils.randSeedInt randSeedInt}({@linkcode range}, {@linkcode min}) in `src/utils.ts`
   *
   * @param range How large of a range of random numbers to choose from. If {@linkcode range} <= 1, returns {@linkcode min}
   * @param min The minimum integer to pick, default `0`
   * @returns A random integer between {@linkcode min} and ({@linkcode min} + {@linkcode range} - 1)
   */
  randBattleSeedInt(range: number, min: number = 0): number {
    return this.currentBattle?.randSeedInt(range, min);
  }

  reset(
    clearScene: boolean = false,
    clearData: boolean = false,
    reloadI18n: boolean = false,
  ): void {
    if (clearData) {
      this.gameData = new GameData();
    }

    this.gameMode = getGameMode(GameModes.CLASSIC);

    this.disableMenu = false;

    this.score = 0;
    this.money = 0;

    this.lockModifierTiers = false;

    this.pokeballCounts = Object.fromEntries(
      Utils.getEnumValues(PokeballType)
        .filter((p) => p <= PokeballType.MASTER_BALL)
        .map((t) => [ t, 0 ]),
    );
    this.pokeballCounts[PokeballType.POKEBALL] += 5;
    if (Overrides.POKEBALL_OVERRIDE.active) {
      this.pokeballCounts = Overrides.POKEBALL_OVERRIDE.pokeballs;
    }

    this.modifiers = [];
    this.enemyModifiers = [];
    this.modifierBar.removeAll(true);
    this.enemyModifierBar.removeAll(true);

    for (const p of this.getPlayerParty()) {
      p.destroy();
    }
    this.party = [];
    for (const p of this.getEnemyParty()) {
      p.destroy();
    }

    // If this is a ME, clear any residual visual sprites before reloading
    if (this.currentBattle?.mysteryEncounter?.introVisuals) {
      this.field.remove(
        this.currentBattle.mysteryEncounter?.introVisuals,
        true,
      );
    }

    //@ts-ignore  - allowing `null` for currentBattle causes a lot of trouble
    this.currentBattle = null; // TODO: resolve ts-ignore

    // Reset RNG after end of game or save & quit.
    // This needs to happen after clearing this.currentBattle or the seed will be affected by the last wave played
    this.setSeed(Overrides.SEED_OVERRIDE || Utils.randomString(24));
    console.log("Seed:", this.seed);
    this.resetSeed();

    this.biomeWaveText.setText(startingWave.toString());
    this.biomeWaveText.setVisible(false);

    this.updateMoneyText();
    this.moneyText.setVisible(false);

    this.updateScoreText();
    this.scoreText.setVisible(false);

    [ this.luckLabelText, this.luckText ].map((t) => t.setVisible(false));

    this.newArena(Overrides.STARTING_BIOME_OVERRIDE || Biome.TOWN);

    this.field.setVisible(true);

    this.arenaBgTransition.setPosition(0, 0);
    this.arenaPlayer.setPosition(300, 0);
    this.arenaPlayerTransition.setPosition(0, 0);
    [ this.arenaEnemy, this.arenaNextEnemy ].forEach((a) =>
      a.setPosition(-280, 0),
    );
    this.arenaNextEnemy.setVisible(false);

    this.arena.init();

    this.trainer.setTexture(
      `trainer_${this.gameData.gender === PlayerGender.FEMALE ? "f" : "m"}_back`,
    );
    this.trainer.setPosition(406, 186);
    this.trainer.setVisible(true);

    this.mysteryEncounterSaveData = new MysteryEncounterSaveData();

    this.updateGameInfo();

    if (reloadI18n) {
      const localizable: Localizable[] = [
        ...allSpecies,
        ...allMoves,
        ...allAbilities,
        ...Utils.getEnumValues(ModifierPoolType)
          .map((mpt) => getModifierPoolForType(mpt))
          .map((mp) =>
            Object.values(mp)
              .flat()
              .map((mt) => mt.modifierType)
              .filter((mt) => "localize" in mt)
              .map((lpb) => lpb as unknown as Localizable),
          )
          .flat(),
      ];
      for (const item of localizable) {
        item.localize();
      }
    }

    if (clearScene) {
      // Reload variant data in case sprite set has changed
      this.initVariantData();

      this.fadeOutBgm(250, false);
      this.tweens.add({
        targets: [ this.uiContainer ],
        alpha: 0,
        duration: 250,
        ease: "Sine.easeInOut",
        onComplete: () => {
          this.clearPhaseQueue();

          this.ui.freeUIData();
          this.uiContainer.remove(this.ui, true);
          this.uiContainer.destroy();
          this.children.removeAll(true);
          this.game.domContainer.innerHTML = "";
          this.launchBattle();
        },
      });
    }
  }

  getDoubleBattleChance(newWaveIndex: number, playerField: PlayerPokemon[]) {
    const doubleChance = new Utils.NumberHolder(
      newWaveIndex % 10 === 0 ? 32 : 8,
    );
    this.applyModifiers(DoubleBattleChanceBoosterModifier, true, doubleChance);
    playerField.forEach((p) =>
      applyAbAttrs(DoubleBattleChanceAbAttr, p, null, false, doubleChance),
    );
    return Math.max(doubleChance.value, 1);
  }

  newBattle(
    waveIndex?: number,
    battleType?: BattleType,
    trainerData?: TrainerData,
    double?: boolean,
    mysteryEncounterType?: MysteryEncounterType,
  ): Battle | null {
    const _startingWave = Overrides.STARTING_WAVE_OVERRIDE || startingWave;
    const newWaveIndex =
      waveIndex || (this.currentBattle?.waveIndex || _startingWave - 1) + 1;
    let newDouble: boolean | undefined;
    let newBattleType: BattleType;
    let newTrainer: Trainer | undefined;

    let battleConfig: FixedBattleConfig | null = null;

    this.resetSeed(newWaveIndex);

    const playerField = this.getPlayerField();

    if (
      this.gameMode.isFixedBattle(newWaveIndex) &&
      trainerData === undefined
    ) {
      battleConfig = this.gameMode.getFixedBattle(newWaveIndex);
      newDouble = battleConfig.double;
      newBattleType = battleConfig.battleType;
      this.executeWithSeedOffset(
        () => (newTrainer = battleConfig?.getTrainer()),
        (battleConfig.seedOffsetWaveIndex || newWaveIndex) << 8,
      );
      if (newTrainer) {
        this.field.add(newTrainer);
      }
    } else {
      if (!this.gameMode.hasTrainers) {
        newBattleType = BattleType.WILD;
      } else if (battleType === undefined) {
        newBattleType = this.gameMode.isWaveTrainer(newWaveIndex, this.arena)
          ? BattleType.TRAINER
          : BattleType.WILD;
      } else {
        newBattleType = battleType;
      }

      if (newBattleType === BattleType.TRAINER) {
        const trainerType = this.arena.randomTrainerType(newWaveIndex);
        let doubleTrainer = false;
        if (trainerConfigs[trainerType].doubleOnly) {
          doubleTrainer = true;
        } else if (trainerConfigs[trainerType].hasDouble) {
          doubleTrainer = !Utils.randSeedInt(
            this.getDoubleBattleChance(newWaveIndex, playerField),
          );
          // Add a check that special trainers can't be double except for tate and liza - they should use the normal double chance
          if (
            trainerConfigs[trainerType].trainerTypeDouble &&
            ![ TrainerType.TATE, TrainerType.LIZA ].includes(trainerType)
          ) {
            doubleTrainer = false;
          }
        }
        const variant = doubleTrainer
          ? TrainerVariant.DOUBLE
          : Utils.randSeedInt(2)
            ? TrainerVariant.FEMALE
            : TrainerVariant.DEFAULT;
        newTrainer =
          trainerData !== undefined
            ? trainerData.toTrainer()
            : new Trainer(trainerType, variant);
        this.field.add(newTrainer);
      }

      // Check for mystery encounter
      // Can only occur in place of a standard (non-boss) wild battle, waves 10-180
      if (
        this.isWaveMysteryEncounter(newBattleType, newWaveIndex) ||
        newBattleType === BattleType.MYSTERY_ENCOUNTER
      ) {
        newBattleType = BattleType.MYSTERY_ENCOUNTER;
        // Reset to base spawn weight
        this.mysteryEncounterSaveData.encounterSpawnChance =
          BASE_MYSTERY_ENCOUNTER_SPAWN_WEIGHT;
      }
    }

    if (double === undefined && newWaveIndex > 1) {
      if (
        newBattleType === BattleType.WILD &&
        !this.gameMode.isWaveFinal(newWaveIndex)
      ) {
        newDouble = !Utils.randSeedInt(
          this.getDoubleBattleChance(newWaveIndex, playerField),
        );
      } else if (newBattleType === BattleType.TRAINER) {
        newDouble = newTrainer?.variant === TrainerVariant.DOUBLE;
      }
    } else if (!battleConfig) {
      newDouble = !!double;
    }

    // Disable double battles on Endless/Endless Spliced Wave 50x boss battles (Introduced 1.2.0)
    if (this.gameMode.isEndlessBoss(newWaveIndex)) {
      newDouble = false;
    }

    if (!isNullOrUndefined(Overrides.BATTLE_TYPE_OVERRIDE)) {
      let doubleOverrideForWave: "single" | "double" | null = null;

      switch (Overrides.BATTLE_TYPE_OVERRIDE) {
        case "double":
          doubleOverrideForWave = "double";
          break;
        case "single":
          doubleOverrideForWave = "single";
          break;
        case "even-doubles":
          doubleOverrideForWave = newWaveIndex % 2 ? "single" : "double";
          break;
        case "odd-doubles":
          doubleOverrideForWave = newWaveIndex % 2 ? "double" : "single";
          break;
      }

      if (doubleOverrideForWave === "double") {
        newDouble = true;
      }
      /**
       * Override battles into single only if not fighting with trainers.
       * @see {@link https://github.com/pagefaultgames/pokerogue/issues/1948 | GitHub Issue #1948}
       */
      if (
        newBattleType !== BattleType.TRAINER &&
        doubleOverrideForWave === "single"
      ) {
        newDouble = false;
      }
    }

    const lastBattle = this.currentBattle;

    const maxExpLevel = this.getMaxExpLevel();

    this.lastEnemyTrainer = lastBattle?.trainer ?? null;
    this.lastMysteryEncounter = lastBattle?.mysteryEncounter;

    if (newBattleType === BattleType.MYSTERY_ENCOUNTER) {
      // Disable double battle on mystery encounters (it may be re-enabled as part of encounter)
      newDouble = false;
    }

    if (lastBattle?.double && !newDouble) {
      this.tryRemovePhase((p) => p instanceof SwitchPhase);
      this.getPlayerField().forEach((p) =>
        p.lapseTag(BattlerTagType.COMMANDED),
      );
    }

    this.executeWithSeedOffset(
      () => {
        this.currentBattle = new Battle(
          this.gameMode,
          newWaveIndex,
          newBattleType,
          newTrainer,
          newDouble,
        );
      },
      newWaveIndex << 3,
      this.waveSeed,
    );
    this.currentBattle.incrementTurn();

    if (newBattleType === BattleType.MYSTERY_ENCOUNTER) {
      // Will generate the actual Mystery Encounter during NextEncounterPhase, to ensure it uses proper biome
      this.currentBattle.mysteryEncounterType = mysteryEncounterType;
    }

    //this.pushPhase(new TrainerMessageTestPhase(this, TrainerType.RIVAL, TrainerType.RIVAL_2, TrainerType.RIVAL_3, TrainerType.RIVAL_4, TrainerType.RIVAL_5, TrainerType.RIVAL_6));

    if (!waveIndex && lastBattle) {
      const isWaveIndexMultipleOfTen = !(lastBattle.waveIndex % 10);
      const isEndlessOrDaily =
        this.gameMode.hasShortBiomes || this.gameMode.isDaily;
      const isEndlessFifthWave =
        this.gameMode.hasShortBiomes && lastBattle.waveIndex % 5 === 0;
      const isWaveIndexMultipleOfFiftyMinusOne =
        lastBattle.waveIndex % 50 === 49;
      const isNewBiome =
        isWaveIndexMultipleOfTen ||
        isEndlessFifthWave ||
        (isEndlessOrDaily && isWaveIndexMultipleOfFiftyMinusOne);
      const resetArenaState =
        isNewBiome ||
        [ BattleType.TRAINER, BattleType.MYSTERY_ENCOUNTER ].includes(
          this.currentBattle.battleType,
        ) ||
        this.currentBattle.battleSpec === BattleSpec.FINAL_BOSS;
      this.getEnemyParty().forEach((enemyPokemon) => enemyPokemon.destroy());
      this.trySpreadPokerus();
      if (!isNewBiome && newWaveIndex % 10 === 5) {
        this.arena.updatePoolsForTimeOfDay();
      }
      if (resetArenaState) {
        this.arena.resetArenaEffects();

        playerField.forEach((pokemon) =>
          pokemon.lapseTag(BattlerTagType.COMMANDED),
        );

        playerField.forEach((pokemon, p) => {
          if (pokemon.isOnField()) {
            this.pushPhase(new ReturnPhase(p));
          }
        });

        for (const pokemon of this.getPlayerParty()) {
          pokemon.resetBattleData();
          pokemon.resetTera();
          applyPostBattleInitAbAttrs(PostBattleInitAbAttr, pokemon);
          if (
            pokemon.hasSpecies(Species.TERAPAGOS) ||
            (this.gameMode.isClassic &&
              this.currentBattle.waveIndex > 180 &&
              this.currentBattle.waveIndex <= 190)
          ) {
            this.arena.playerTerasUsed = 0;
          }
        }

        if (!this.trainer.visible) {
          this.pushPhase(new ShowTrainerPhase());
        }
      }

      for (const pokemon of this.getPlayerParty()) {
        this.triggerPokemonFormChange(
          pokemon,
          SpeciesFormChangeTimeOfDayTrigger,
        );
      }

      if (!this.gameMode.hasRandomBiomes && !isNewBiome) {
        this.pushPhase(new NextEncounterPhase());
      } else {
        this.pushPhase(new SelectBiomePhase());
        this.pushPhase(new NewBiomeEncounterPhase());

        const newMaxExpLevel = this.getMaxExpLevel();
        if (newMaxExpLevel > maxExpLevel) {
          this.pushPhase(new LevelCapPhase());
        }
      }
    }

    return this.currentBattle;
  }

  newArena(biome: Biome, playerFaints?: number): Arena {
    this.arena = new Arena(biome, Biome[biome].toLowerCase(), playerFaints);
    this.eventTarget.dispatchEvent(new NewArenaEvent());

    this.arenaBg.pipelineData = {
      terrainColorRatio: this.arena.getBgTerrainColorRatioForBiome(),
    };

    return this.arena;
  }

  updateFieldScale(): Promise<void> {
    return new Promise((resolve) => {
      const fieldScale =
        Math.floor(
          Math.pow(
            1 /
              this.getField(true)
                .map((p) => p.getSpriteScale())
                .reduce(
                  (highestScale: number, scale: number) =>
                    (highestScale = Math.max(scale, highestScale)),
                  0,
                ),
            0.7,
          ) * 40,
        ) / 40;
      this.setFieldScale(fieldScale).then(() => resolve());
    });
  }

  setFieldScale(scale: number, instant: boolean = false): Promise<void> {
    return new Promise((resolve) => {
      scale *= 6;
      if (this.field.scale === scale) {
        return resolve();
      }

      const defaultWidth = this.arenaBg.width * 6;
      const defaultHeight = 132 * 6;
      const scaledWidth = this.arenaBg.width * scale;
      const scaledHeight = 132 * scale;

      this.tweens.add({
        targets: this.field,
        scale: scale,
        x: (defaultWidth - scaledWidth) / 2,
        y: defaultHeight - scaledHeight,
        duration: !instant
          ? Utils.fixedInt(Math.abs(this.field.scale - scale) * 200)
          : 0,
        ease: "Sine.easeInOut",
        onComplete: () => resolve(),
      });
    });
  }

  getSpeciesFormIndex(
    species: PokemonSpecies,
    gender?: Gender,
    nature?: Nature,
    ignoreArena?: boolean,
  ): number {
    if (!species.forms?.length) {
      return 0;
    }

    const isEggPhase: boolean = [ "EggLapsePhase", "EggHatchPhase" ].includes(
      this.getCurrentPhase()?.constructor.name ?? "",
    );

    switch (species.speciesId) {
      case Species.UNOWN:
      case Species.SHELLOS:
      case Species.GASTRODON:
      case Species.BASCULIN:
      case Species.DEERLING:
      case Species.SAWSBUCK:
      case Species.FROAKIE:
      case Species.FROGADIER:
      case Species.SCATTERBUG:
      case Species.SPEWPA:
      case Species.VIVILLON:
      case Species.FLABEBE:
      case Species.FLOETTE:
      case Species.FLORGES:
      case Species.FURFROU:
      case Species.PUMPKABOO:
      case Species.GOURGEIST:
      case Species.ORICORIO:
      case Species.MAGEARNA:
      case Species.ZARUDE:
      case Species.SQUAWKABILLY:
      case Species.TATSUGIRI:
      case Species.PALDEA_TAUROS:
        return Utils.randSeedInt(species.forms.length);
      case Species.PIKACHU:
        if (
          this.currentBattle?.battleType === BattleType.TRAINER &&
          this.currentBattle?.waveIndex < 30
        ) {
          return 0; // Ban Cosplay and Partner Pika from Trainers before wave 30
        }
        return Utils.randSeedInt(8);
      case Species.EEVEE:
        if (
          this.currentBattle?.battleType === BattleType.TRAINER &&
          this.currentBattle?.waveIndex < 30 &&
          !isEggPhase
        ) {
          return 0; // No Partner Eevee for Wave 12 Preschoolers
        }
        return Utils.randSeedInt(2);
      case Species.GRENINJA:
        if (this.currentBattle?.battleType === BattleType.TRAINER) {
          return 0; // Don't give trainers Battle Bond Greninja
        }
        return Utils.randSeedInt(2);
      case Species.URSHIFU:
        return Utils.randSeedInt(2);
      case Species.ZYGARDE:
        return Utils.randSeedInt(4);
      case Species.MINIOR:
        return Utils.randSeedInt(7);
      case Species.ALCREMIE:
        return Utils.randSeedInt(9);
      case Species.MEOWSTIC:
      case Species.INDEEDEE:
      case Species.BASCULEGION:
      case Species.OINKOLOGNE:
        return gender === Gender.FEMALE ? 1 : 0;
      case Species.TOXTRICITY:
        const lowkeyNatures = [
          Nature.LONELY,
          Nature.BOLD,
          Nature.RELAXED,
          Nature.TIMID,
          Nature.SERIOUS,
          Nature.MODEST,
          Nature.MILD,
          Nature.QUIET,
          Nature.BASHFUL,
          Nature.CALM,
          Nature.GENTLE,
          Nature.CAREFUL,
        ];
        if (nature !== undefined && lowkeyNatures.indexOf(nature) > -1) {
          return 1;
        }
        return 0;
      case Species.GIMMIGHOUL:
        // Chest form can only be found in Mysterious Chest Encounter, if this is a game mode with MEs
        if (this.gameMode.hasMysteryEncounters && !isEggPhase) {
          return 1; // Wandering form
        } else {
          return Utils.randSeedInt(species.forms.length);
        }
    }

    if (ignoreArena) {
      switch (species.speciesId) {
        case Species.BURMY:
        case Species.WORMADAM:
        case Species.ROTOM:
        case Species.LYCANROC:
          return Utils.randSeedInt(species.forms.length);
      }
      return 0;
    }

    return this.arena.getSpeciesFormIndex(species);
  }

  private getGeneratedOffsetGym(): boolean {
    let ret = false;
    this.executeWithSeedOffset(
      () => {
        ret = !Utils.randSeedInt(2);
      },
      0,
      this.seed.toString(),
    );
    return ret;
  }

  private getGeneratedWaveCycleOffset(): number {
    let ret = 0;
    this.executeWithSeedOffset(
      () => {
        ret = Utils.randSeedInt(8) * 5;
      },
      0,
      this.seed.toString(),
    );
    return ret;
  }

  getEncounterBossSegments(
    waveIndex: number,
    level: number,
    species?: PokemonSpecies,
    forceBoss: boolean = false,
  ): number {
    if (Overrides.OPP_HEALTH_SEGMENTS_OVERRIDE > 1) {
      return Overrides.OPP_HEALTH_SEGMENTS_OVERRIDE;
    } else if (Overrides.OPP_HEALTH_SEGMENTS_OVERRIDE === 1) {
      // The rest of the code expects to be returned 0 and not 1 if the enemy is not a boss
      return 0;
    }

    if (this.gameMode.isDaily && this.gameMode.isWaveFinal(waveIndex)) {
      return 5;
    }

    let isBoss: boolean | undefined;
    if (
      forceBoss ||
      (species &&
        (species.subLegendary || species.legendary || species.mythical))
    ) {
      isBoss = true;
    } else {
      this.executeWithSeedOffset(() => {
        isBoss =
          waveIndex % 10 === 0 ||
          (this.gameMode.hasRandomBosses &&
            Utils.randSeedInt(100) <
              Math.min(Math.max(Math.ceil((waveIndex - 250) / 50), 0) * 2, 30));
      }, waveIndex << 2);
    }
    if (!isBoss) {
      return 0;
    }

    let ret: number = 2;

    if (level >= 100) {
      ret++;
    }
    if (species) {
      if (species.baseTotal >= 670) {
        ret++;
      }
    }
    ret += Math.floor(waveIndex / 250);

    return ret;
  }

  trySpreadPokerus(): void {
    const party = this.getPlayerParty();
    const infectedIndexes: number[] = [];
    const spread = (index: number, spreadTo: number) => {
      const partyMember = party[index + spreadTo];
      if (!partyMember.pokerus && !Utils.randSeedInt(10)) {
        partyMember.pokerus = true;
        infectedIndexes.push(index + spreadTo);
      }
    };
    party.forEach((pokemon, p) => {
      if (!pokemon.pokerus || infectedIndexes.indexOf(p) > -1) {
        return;
      }

      this.executeWithSeedOffset(
        () => {
          if (p) {
            spread(p, -1);
          }
          if (p < party.length - 1) {
            spread(p, 1);
          }
        },
        this.currentBattle.waveIndex + (p << 8),
      );
    });
  }

  resetSeed(waveIndex?: number): void {
    const wave = waveIndex || this.currentBattle?.waveIndex || 0;
    this.waveSeed = Utils.shiftCharCodes(this.seed, wave);
    Phaser.Math.RND.sow([ this.waveSeed ]);
    console.log("Wave Seed:", this.waveSeed, wave);
    this.rngCounter = 0;
  }

  executeWithSeedOffset(
    func: Function,
    offset: number,
    seedOverride?: string,
  ): void {
    if (!func) {
      return;
    }
    const tempRngCounter = this.rngCounter;
    const tempRngOffset = this.rngOffset;
    const tempRngSeedOverride = this.rngSeedOverride;
    const state = Phaser.Math.RND.state();
    Phaser.Math.RND.sow([
      Utils.shiftCharCodes(seedOverride || this.seed, offset),
    ]);
    this.rngCounter = 0;
    this.rngOffset = offset;
    this.rngSeedOverride = seedOverride || "";
    func();
    Phaser.Math.RND.state(state);
    this.rngCounter = tempRngCounter;
    this.rngOffset = tempRngOffset;
    this.rngSeedOverride = tempRngSeedOverride;
  }

  addFieldSprite(
    x: number,
    y: number,
    texture: string | Phaser.Textures.Texture,
    frame?: string | number,
    terrainColorRatio: number = 0,
  ): Phaser.GameObjects.Sprite {
    const ret = this.add.sprite(x, y, texture, frame);
    ret.setPipeline(this.fieldSpritePipeline);
    if (terrainColorRatio) {
      ret.pipelineData["terrainColorRatio"] = terrainColorRatio;
    }

    return ret;
  }

  addPokemonSprite(
    pokemon: Pokemon,
    x: number,
    y: number,
    texture: string | Phaser.Textures.Texture,
    frame?: string | number,
    hasShadow: boolean = false,
    ignoreOverride: boolean = false,
  ): Phaser.GameObjects.Sprite {
    const ret = this.addFieldSprite(x, y, texture, frame);
    this.initPokemonSprite(ret, pokemon, hasShadow, ignoreOverride);
    return ret;
  }

  initPokemonSprite(
    sprite: Phaser.GameObjects.Sprite,
    pokemon?: Pokemon,
    hasShadow: boolean = false,
    ignoreOverride: boolean = false,
  ): Phaser.GameObjects.Sprite {
    sprite.setPipeline(this.spritePipeline, {
      tone: [ 0.0, 0.0, 0.0, 0.0 ],
      hasShadow: hasShadow,
      ignoreOverride: ignoreOverride,
      teraColor: pokemon ? getTypeRgb(pokemon.getTeraType()) : undefined,
      isTerastallized: pokemon ? pokemon.isTerastallized : false,
    });
    this.spriteSparkleHandler.add(sprite);
    return sprite;
  }

  moveBelowOverlay<T extends Phaser.GameObjects.GameObject>(gameObject: T) {
    this.fieldUI.moveBelow<any>(gameObject, this.fieldOverlay);
  }
  processInfoButton(pressed: boolean): void {
    this.arenaFlyout.toggleFlyout(pressed);
  }

  showFieldOverlay(duration: number): Promise<void> {
    return new Promise((resolve) => {
      this.tweens.add({
        targets: this.fieldOverlay,
        alpha: 0.5,
        ease: "Sine.easeOut",
        duration: duration,
        onComplete: () => resolve(),
      });
    });
  }

  hideFieldOverlay(duration: number): Promise<void> {
    return new Promise((resolve) => {
      this.tweens.add({
        targets: this.fieldOverlay,
        alpha: 0,
        duration: duration,
        ease: "Cubic.easeIn",
        onComplete: () => resolve(),
      });
    });
  }

  updateShopOverlayOpacity(value: number): void {
    this.shopOverlayOpacity = value;

    if (this.shopOverlayShown) {
      this.shopOverlay.setAlpha(this.shopOverlayOpacity);
    }
  }

  showShopOverlay(duration: number): Promise<void> {
    this.shopOverlayShown = true;
    return new Promise((resolve) => {
      this.tweens.add({
        targets: this.shopOverlay,
        alpha: this.shopOverlayOpacity,
        ease: "Sine.easeOut",
        duration,
        onComplete: () => resolve(),
      });
    });
  }

  hideShopOverlay(duration: number): Promise<void> {
    this.shopOverlayShown = false;
    return new Promise((resolve) => {
      this.tweens.add({
        targets: this.shopOverlay,
        alpha: 0,
        duration: duration,
        ease: "Cubic.easeIn",
        onComplete: () => resolve(),
      });
    });
  }

  showEnemyModifierBar(): void {
    this.enemyModifierBar.setVisible(true);
  }

  hideEnemyModifierBar(): void {
    this.enemyModifierBar.setVisible(false);
  }

  updateBiomeWaveText(): void {
    const isBoss = !(this.currentBattle.waveIndex % 10);
    const biomeString: string = getBiomeName(this.arena.biomeType);
    this.fieldUI.moveAbove(this.biomeWaveText, this.luckText);
    this.biomeWaveText.setText(
      biomeString + " - " + this.currentBattle.waveIndex.toString(),
    );
    this.biomeWaveText.setColor(!isBoss ? "#ffffff" : "#f89890");
    this.biomeWaveText.setShadowColor(!isBoss ? "#636363" : "#984038");
    this.biomeWaveText.setVisible(true);
  }

  updateMoneyText(forceVisible: boolean = true): void {
    if (this.money === undefined) {
      return;
    }
    const formattedMoney = Utils.formatMoney(this.moneyFormat, this.money);
    this.moneyText.setText(
      i18next.t("battleScene:moneyOwned", { formattedMoney }),
    );
    this.fieldUI.moveAbove(this.moneyText, this.luckText);
    if (forceVisible) {
      this.moneyText.setVisible(true);
    }
  }

  animateMoneyChanged(positiveChange: boolean): void {
    if (this.tweens.getTweensOf(this.moneyText).length > 0) {
      return;
    }
    const deltaScale = this.moneyText.scale * 0.14 * (positiveChange ? 1 : -1);
    this.moneyText.setShadowColor(positiveChange ? "#008000" : "#FF0000");
    this.tweens.add({
      targets: this.moneyText,
      duration: 250,
      scale: this.moneyText.scale + deltaScale,
      loop: 0,
      yoyo: true,
      onComplete: (_) =>
        this.moneyText.setShadowColor(getTextColor(TextStyle.MONEY, true)),
    });
  }

  updateScoreText(): void {
    this.scoreText.setText(`Score: ${this.score.toString()}`);
    this.scoreText.setVisible(this.gameMode.isDaily);
  }

  /**
   * Displays the current luck value.
   * @param duration The time for this label to fade in, if it is not already visible.
   */
  updateAndShowText(duration: number): void {
    const labels = [ this.luckLabelText, this.luckText ];
    labels.forEach((t) => t.setAlpha(0));
    const luckValue = getPartyLuckValue(this.getPlayerParty());
    this.luckText.setText(getLuckString(luckValue));
    if (luckValue < 14) {
      this.luckText.setTint(getLuckTextTint(luckValue));
    } else {
      this.luckText.setTint(0xffef5c, 0x47ff69, 0x6b6bff, 0xff6969);
    }
    this.luckLabelText.setX(
      this.game.canvas.width / 6 - 2 - (this.luckText.displayWidth + 2),
    );
    this.tweens.add({
      targets: labels,
      duration: duration,
      alpha: 1,
      onComplete: () => {
        labels.forEach((t) => t.setVisible(true));
      },
    });
  }

  hideLuckText(duration: number): void {
    if (this.reroll) {
      return;
    }
    const labels = [ this.luckLabelText, this.luckText ];
    this.tweens.add({
      targets: labels,
      duration: duration,
      alpha: 0,
      onComplete: () => {
        labels.forEach((l) => l.setVisible(false));
      },
    });
  }

  updateUIPositions(): void {
    const enemyModifierCount = this.enemyModifiers.filter((m) =>
      m.isIconVisible(),
    ).length;
    const biomeWaveTextHeight =
      this.biomeWaveText.getBottomLeft().y - this.biomeWaveText.getTopLeft().y;
    this.biomeWaveText.setY(
      -(this.game.canvas.height / 6) +
        (enemyModifierCount ? (enemyModifierCount <= 12 ? 15 : 24) : 0) +
        biomeWaveTextHeight / 2,
    );
    this.moneyText.setY(this.biomeWaveText.y + 10);
    this.scoreText.setY(this.moneyText.y + 10);
    [ this.luckLabelText, this.luckText ].map((l) =>
      l.setY((this.scoreText.visible ? this.scoreText : this.moneyText).y + 10),
    );
    const offsetY =
      (this.scoreText.visible ? this.scoreText : this.moneyText).y + 15;
    this.partyExpBar.setY(offsetY);
    this.candyBar.setY(offsetY + 15);
    this.ui?.achvBar.setY(this.game.canvas.height / 6 + offsetY);
  }

  /**
   * Pushes all {@linkcode Phaser.GameObjects.Text} objects in the top right to the bottom of the canvas
   */
  sendTextToBack(): void {
    this.fieldUI.sendToBack(this.biomeWaveText);
    this.fieldUI.sendToBack(this.moneyText);
    this.fieldUI.sendToBack(this.scoreText);
  }

  addFaintedEnemyScore(enemy: EnemyPokemon): void {
    let scoreIncrease =
      enemy.getSpeciesForm().getBaseExp() *
      (enemy.level / this.getMaxExpLevel()) *
      ((enemy.ivs.reduce((iv: number, total: number) => (total += iv), 0) /
        93) *
        0.2 +
        0.8);
    this.findModifiers(
      (m) => m instanceof PokemonHeldItemModifier && m.pokemonId === enemy.id,
      false,
    ).map(
      (m) =>
        (scoreIncrease *= (m as PokemonHeldItemModifier).getScoreMultiplier()),
    );
    if (enemy.isBoss()) {
      scoreIncrease *= Math.sqrt(enemy.bossSegments);
    }
    this.currentBattle.battleScore += Math.ceil(scoreIncrease);
  }

  getMaxExpLevel(ignoreLevelCap: boolean = false): number {
    if (Overrides.LEVEL_CAP_OVERRIDE > 0) {
      return Overrides.LEVEL_CAP_OVERRIDE;
    } else if (ignoreLevelCap || Overrides.LEVEL_CAP_OVERRIDE < 0) {
      return Number.MAX_SAFE_INTEGER;
    }
    const waveIndex = Math.ceil((this.currentBattle?.waveIndex || 1) / 10) * 10;
    const difficultyWaveIndex = this.gameMode.getWaveForDifficulty(waveIndex);
    const baseLevel =
      (1 + difficultyWaveIndex / 2 + Math.pow(difficultyWaveIndex / 25, 2)) *
      1.2;
    return Math.ceil(baseLevel / 2) * 2 + 2;
  }

  randomSpecies(
    waveIndex: number,
    level: number,
    fromArenaPool?: boolean,
    speciesFilter?: PokemonSpeciesFilter,
    filterAllEvolutions?: boolean,
  ): PokemonSpecies {
    if (fromArenaPool) {
      return this.arena.randomSpecies(
        waveIndex,
        level,
        undefined,
        getPartyLuckValue(this.party),
      );
    }
    const filteredSpecies = speciesFilter
      ? [
        ...new Set(
          allSpecies
            .filter((s) => s.isCatchable())
            .filter(speciesFilter)
            .map((s) => {
              if (!filterAllEvolutions) {
                while (pokemonPrevolutions.hasOwnProperty(s.speciesId)) {
                  s = getPokemonSpecies(pokemonPrevolutions[s.speciesId]);
                }
              }
              return s;
            }),
        ),
      ]
      : allSpecies.filter((s) => s.isCatchable());
    return filteredSpecies[Utils.randSeedInt(filteredSpecies.length)];
  }

  generateRandomBiome(waveIndex: number): Biome {
    const relWave = waveIndex % 250;
    const biomes = Utils.getEnumValues(Biome).filter(
      (b) => b !== Biome.TOWN && b !== Biome.END,
    );
    const maxDepth = biomeDepths[Biome.END][0] - 2;
    const depthWeights = new Array(maxDepth + 1)
      .fill(null)
      .map(
        (_, i: number) =>
          ((1 -
            Math.min(Math.abs(i / (maxDepth - 1) - relWave / 250) + 0.25, 1)) /
            0.75) *
          250,
      );
    const biomeThresholds: number[] = [];
    let totalWeight = 0;
    for (const biome of biomes) {
      totalWeight += Math.ceil(
        depthWeights[biomeDepths[biome][0] - 1] / biomeDepths[biome][1],
      );
      biomeThresholds.push(totalWeight);
    }

    const randInt = Utils.randSeedInt(totalWeight);

    for (let i = 0; i < biomes.length; i++) {
      if (randInt < biomeThresholds[i]) {
        return biomes[i];
      }
    }

    return biomes[Utils.randSeedInt(biomes.length)];
  }

  isBgmPlaying(): boolean {
    return this.bgm && this.bgm.isPlaying;
  }

  playBgm(bgmName?: string, fadeOut?: boolean): void {
    if (bgmName === undefined) {
      bgmName = this.currentBattle?.getBgmOverride() || this.arena?.bgm;
    }
    if (this.bgm && bgmName === this.bgm.key) {
      if (!this.bgm.isPlaying) {
        this.bgm.play({
          volume: this.masterVolume * this.bgmVolume,
        });
      }
      return;
    }
    if (fadeOut && !this.bgm) {
      fadeOut = false;
    }
    this.bgmCache.add(bgmName);
    this.loadBgm(bgmName);
    let loopPoint = 0;
    loopPoint =
      bgmName === this.arena.bgm
        ? this.arena.getBgmLoopPoint()
        : this.getBgmLoopPoint(bgmName);
    let loaded = false;
    const playNewBgm = () => {
      this.ui.bgmBar.setBgmToBgmBar(bgmName);
      if (bgmName === null && this.bgm && !this.bgm.pendingRemove) {
        this.bgm.play({
          volume: this.masterVolume * this.bgmVolume,
        });
        return;
      }
      if (this.bgm && !this.bgm.pendingRemove && this.bgm.isPlaying) {
        this.bgm.stop();
      }
      this.bgm = this.sound.add(bgmName, { loop: true });
      this.bgm.play({
        volume: this.masterVolume * this.bgmVolume,
      });
      if (loopPoint) {
        this.bgm.on("looped", () => this.bgm.play({ seek: loopPoint }));
      }
    };
    this.load.once(Phaser.Loader.Events.COMPLETE, () => {
      loaded = true;
      if (!fadeOut || !this.bgm.isPlaying) {
        playNewBgm();
      }
    });
    if (fadeOut) {
      const onBgmFaded = () => {
        if (loaded && (!this.bgm.isPlaying || this.bgm.pendingRemove)) {
          playNewBgm();
        }
      };
      this.time.delayedCall(this.fadeOutBgm(500, true) ? 750 : 250, onBgmFaded);
    }
    if (!this.load.isLoading()) {
      this.load.start();
    }
  }

  pauseBgm(): boolean {
    if (this.bgm && !this.bgm.pendingRemove && this.bgm.isPlaying) {
      this.bgm.pause();
      return true;
    }
    return false;
  }

  resumeBgm(): boolean {
    if (this.bgm && !this.bgm.pendingRemove && this.bgm.isPaused) {
      this.bgm.resume();
      return true;
    }
    return false;
  }

  updateSoundVolume(): void {
    if (this.sound) {
      for (const sound of this.sound.getAllPlaying() as AnySound[]) {
        if (this.bgmCache.has(sound.key)) {
          sound.setVolume(this.masterVolume * this.bgmVolume);
        } else {
          const soundDetails = sound.key.split("/");
          switch (soundDetails[0]) {
            case "battle_anims":
            case "cry":
              if (soundDetails[1].startsWith("PRSFX- ")) {
                sound.setVolume(this.masterVolume * this.fieldVolume * 0.5);
              } else {
                sound.setVolume(this.masterVolume * this.fieldVolume);
              }
              break;
            case "se":
            case "ui":
              sound.setVolume(this.masterVolume * this.seVolume);
          }
        }
      }
    }
  }

  fadeOutBgm(duration: number = 500, destroy: boolean = true): boolean {
    if (!this.bgm) {
      return false;
    }
    const bgm = this.sound
      .getAllPlaying()
      .find((bgm) => bgm.key === this.bgm.key);
    if (bgm) {
      SoundFade.fadeOut(this, this.bgm, duration, destroy);
      return true;
    }

    return false;
  }

  /**
   * Fades out current track for `delay` ms, then fades in new track.
   * @param newBgmKey
   * @param destroy
   * @param delay
   */
  fadeAndSwitchBgm(
    newBgmKey: string,
    destroy: boolean = false,
    delay: number = 2000,
  ) {
    this.fadeOutBgm(delay, destroy);
    this.time.delayedCall(delay, () => {
      this.playBgm(newBgmKey);
    });
  }

  playSound(sound: string | AnySound, config?: object): AnySound {
    const key = typeof sound === "string" ? sound : sound.key;
    config = config ?? {};
    try {
      const keyDetails = key.split("/");
      config["volume"] = config["volume"] ?? 1;
      switch (keyDetails[0]) {
        case "level_up_fanfare":
        case "item_fanfare":
        case "minor_fanfare":
        case "heal":
        case "evolution":
        case "evolution_fanfare":
          // These sounds are loaded in as BGM, but played as sound effects
          // When these sounds are updated in updateVolume(), they are treated as BGM however because they are placed in the BGM Cache through being called by playSoundWithoutBGM()
          config["volume"] *= this.masterVolume * this.bgmVolume;
          break;
        case "battle_anims":
        case "cry":
          config["volume"] *= this.masterVolume * this.fieldVolume;
          //PRSFX sound files are unusually loud
          if (keyDetails[1].startsWith("PRSFX- ")) {
            config["volume"] *= 0.5;
          }
          break;
        case "ui":
          //As of, right now this applies to the "select", "menu_open", "error" sound effects
          config["volume"] *= this.masterVolume * this.uiVolume;
          break;
        case "se":
          config["volume"] *= this.masterVolume * this.seVolume;
          break;
      }
      this.sound.play(key, config);
      return this.sound.get(key) as AnySound;
    } catch {
      console.log(`${key} not found`);
      return sound as AnySound;
    }
  }

  playSoundWithoutBgm(soundName: string, pauseDuration?: number): AnySound {
    this.bgmCache.add(soundName);
    const resumeBgm = this.pauseBgm();
    this.playSound(soundName);
    const sound = this.sound.get(soundName) as AnySound;
    if (this.bgmResumeTimer) {
      this.bgmResumeTimer.destroy();
    }
    if (resumeBgm) {
      this.bgmResumeTimer = this.time.delayedCall(
        pauseDuration || Utils.fixedInt(sound.totalDuration * 1000),
        () => {
          this.resumeBgm();
          this.bgmResumeTimer = null;
        },
      );
    }
    return sound;
  }

  /** The loop point of any given battle, mystery encounter, or title track, read as seconds and milliseconds. */
  getBgmLoopPoint(bgmName: string): number {
    switch (bgmName) {
      case "title": //Firel PokéRogue Title
        return 46.5;
      case "battle_kanto_champion": //B2W2 Kanto Champion Battle
        return 13.95;
      case "battle_johto_champion": //B2W2 Johto Champion Battle
        return 23.498;
      case "battle_hoenn_champion_g5": //B2W2 Hoenn Champion Battle
        return 11.328;
      case "battle_hoenn_champion_g6": //ORAS Hoenn Champion Battle
        return 11.762;
      case "battle_sinnoh_champion": //B2W2 Sinnoh Champion Battle
        return 12.235;
      case "battle_champion_alder": //BW Unova Champion Battle
        return 27.653;
      case "battle_champion_iris": //B2W2 Unova Champion Battle
        return 10.145;
      case "battle_kalos_champion": //XY Kalos Champion Battle
        return 10.38;
      case "battle_champion_kukui": //SM Kukui Battle
        return 15.784;
      case "battle_alola_champion": //USUM Alola Champion Battle
        return 13.025;
      case "battle_galar_champion": //SWSH Galar Champion Battle
        return 61.635;
      case "battle_mustard": //SWSH Mustard Battle
        return 22.442;
      case "battle_champion_geeta": //SV Champion Geeta Battle
        return 37.447;
      case "battle_champion_nemona": //SV Champion Nemona Battle
        return 14.914;
      case "battle_champion_kieran": //SV Champion Kieran Battle
        return 7.206;
      case "battle_hoenn_elite": //ORAS Elite Four Battle
        return 11.35;
      case "battle_unova_elite": //BW Elite Four Battle
        return 17.73;
      case "battle_kalos_elite": //XY Elite Four Battle
        return 12.34;
      case "battle_alola_elite": //SM Elite Four Battle
        return 19.212;
      case "battle_galar_elite": //SWSH League Tournament Battle
        return 164.069;
      case "battle_paldea_elite": //SV Elite Four Battle
        return 12.77;
      case "battle_bb_elite": //SV BB League Elite Four Battle
        return 19.434;
      case "battle_final_encounter": //PMD RTDX Rayquaza's Domain
        return 19.159;
      case "battle_final": //BW Ghetsis Battle
        return 16.453;
      case "battle_kanto_gym": //B2W2 Kanto Gym Battle
        return 13.857;
      case "battle_johto_gym": //B2W2 Johto Gym Battle
        return 12.911;
      case "battle_hoenn_gym": //B2W2 Hoenn Gym Battle
        return 12.379;
      case "battle_sinnoh_gym": //B2W2 Sinnoh Gym Battle
        return 13.122;
      case "battle_unova_gym": //BW Unova Gym Battle
        return 19.145;
      case "battle_kalos_gym": //XY Kalos Gym Battle
        return 44.81;
      case "battle_galar_gym": //SWSH Galar Gym Battle
        return 171.262;
      case "battle_paldea_gym": //SV Paldea Gym Battle
        return 127.489;
      case "battle_legendary_kanto": //XY Kanto Legendary Battle
        return 32.966;
      case "battle_legendary_raikou": //HGSS Raikou Battle
        return 12.632;
      case "battle_legendary_entei": //HGSS Entei Battle
        return 2.905;
      case "battle_legendary_suicune": //HGSS Suicune Battle
        return 12.636;
      case "battle_legendary_lugia": //HGSS Lugia Battle
        return 19.77;
      case "battle_legendary_ho_oh": //HGSS Ho-oh Battle
        return 17.668;
      case "battle_legendary_regis_g5": //B2W2 Legendary Titan Battle
        return 49.5;
      case "battle_legendary_regis_g6": //ORAS Legendary Titan Battle
        return 21.13;
      case "battle_legendary_gro_kyo": //ORAS Groudon & Kyogre Battle
        return 10.547;
      case "battle_legendary_rayquaza": //ORAS Rayquaza Battle
        return 10.495;
      case "battle_legendary_deoxys": //ORAS Deoxys Battle
        return 13.333;
      case "battle_legendary_lake_trio": //ORAS Lake Guardians Battle
        return 16.887;
      case "battle_legendary_sinnoh": //ORAS Sinnoh Legendary Battle
        return 22.77;
      case "battle_legendary_dia_pal": //ORAS Dialga & Palkia Battle
        return 16.009;
      case "battle_legendary_origin_forme": //LA Origin Dialga & Palkia Battle
        return 18.961;
      case "battle_legendary_giratina": //ORAS Giratina Battle
        return 10.451;
      case "battle_legendary_arceus": //HGSS Arceus Battle
        return 9.595;
      case "battle_legendary_unova": //BW Unova Legendary Battle
        return 13.855;
      case "battle_legendary_kyurem": //BW Kyurem Battle
        return 18.314;
      case "battle_legendary_res_zek": //BW Reshiram & Zekrom Battle
        return 18.329;
      case "battle_legendary_xern_yvel": //XY Xerneas & Yveltal Battle
        return 26.468;
      case "battle_legendary_tapu": //SM Tapu Battle
        return 0.0;
      case "battle_legendary_sol_lun": //SM Solgaleo & Lunala Battle
        return 6.525;
      case "battle_legendary_ub": //SM Ultra Beast Battle
        return 9.818;
      case "battle_legendary_dusk_dawn": //USUM Dusk Mane & Dawn Wings Necrozma Battle
        return 5.211;
      case "battle_legendary_ultra_nec": //USUM Ultra Necrozma Battle
        return 10.344;
      case "battle_legendary_zac_zam": //SWSH Zacian & Zamazenta Battle
        return 11.424;
      case "battle_legendary_glas_spec": //SWSH Glastrier & Spectrier Battle
        return 12.503;
      case "battle_legendary_calyrex": //SWSH Calyrex Battle
        return 50.641;
      case "battle_legendary_riders": //SWSH Ice & Shadow Rider Calyrex Battle
        return 18.155;
      case "battle_legendary_birds_galar": //SWSH Galarian Legendary Birds Battle
        return 0.175;
      case "battle_legendary_ruinous": //SV Treasures of Ruin Battle
        return 6.333;
      case "battle_legendary_kor_mir": //SV Depths of Area Zero Battle
        return 6.442;
      case "battle_legendary_loyal_three": //SV Loyal Three Battle
        return 6.5;
      case "battle_legendary_ogerpon": //SV Ogerpon Battle
        return 14.335;
      case "battle_legendary_terapagos": //SV Terapagos Battle
        return 24.377;
      case "battle_legendary_pecharunt": //SV Pecharunt Battle
        return 6.508;
      case "battle_rival": //BW Rival Battle
        return 14.11;
      case "battle_rival_2": //BW N Battle
        return 17.714;
      case "battle_rival_3": //BW Final N Battle
        return 17.586;
      case "battle_trainer": //BW Trainer Battle
        return 13.686;
      case "battle_wild": //BW Wild Battle
        return 12.703;
      case "battle_wild_strong": //BW Strong Wild Battle
        return 13.94;
      case "end_summit": //PMD RTDX Sky Tower Summit
        return 30.025;
      case "battle_rocket_grunt": //HGSS Team Rocket Battle
        return 12.707;
      case "battle_aqua_magma_grunt": //ORAS Team Aqua & Magma Battle
        return 12.062;
      case "battle_galactic_grunt": //BDSP Team Galactic Battle
        return 13.043;
      case "battle_plasma_grunt": //B2W2 Team Plasma Battle
        return 14.758;
      case "battle_flare_grunt": //XY Team Flare Battle
        return 4.228;
      case "battle_aether_grunt": // SM Aether Foundation Battle
        return 16.0;
      case "battle_skull_grunt": // SM Team Skull Battle
        return 20.87;
      case "battle_macro_grunt": // SWSH Trainer Battle
        return 11.56;
      case "battle_star_grunt": //SV Team Star Battle
        return 133.362;
      case "battle_galactic_admin": //BDSP Team Galactic Admin Battle
        return 11.997;
      case "battle_colress": //B2W2 Colress Battle
        return 12.234;
      case "battle_skull_admin": //SM Team Skull Admin Battle
        return 15.463;
      case "battle_oleana": //SWSH Oleana Battle
        return 14.11;
      case "battle_star_admin": //SV Team Star Boss Battle
        return 9.493;
      case "battle_rocket_boss": //USUM Giovanni Battle
        return 9.115;
      case "battle_aqua_magma_boss": //ORAS Archie & Maxie Battle
        return 14.847;
      case "battle_galactic_boss": //BDSP Cyrus Battle
        return 106.962;
      case "battle_plasma_boss": //B2W2 Ghetsis Battle
        return 25.624;
      case "battle_flare_boss": //XY Lysandre Battle
        return 8.085;
      case "battle_aether_boss": //SM Lusamine Battle
        return 11.33;
      case "battle_skull_boss": //SM Guzma Battle
        return 13.13;
      case "battle_macro_boss": //SWSH Rose Battle
        return 11.42;
      case "battle_star_boss": //SV Cassiopeia Battle
        return 25.764;
      case "mystery_encounter_gen_5_gts": // BW GTS
        return 8.52;
      case "mystery_encounter_gen_6_gts": // XY GTS
        return 9.24;
      case "mystery_encounter_fun_and_games": // EoS Guildmaster Wigglytuff
        return 4.78;
      case "mystery_encounter_weird_dream": // EoS Temporal Spire
        return 41.42;
      case "mystery_encounter_delibirdy": // Firel Delibirdy
        return 82.28;
    }

    return 0;
  }

  toggleInvert(invert: boolean): void {
    if (invert) {
      this.cameras.main.setPostPipeline(InvertPostFX);
    } else {
      this.cameras.main.removePostPipeline("InvertPostFX");
    }
  }

  /* Phase Functions */
  getCurrentPhase(): Phase | null {
    return this.currentPhase;
  }

  getStandbyPhase(): Phase | null {
    return this.standbyPhase;
  }

  /**
   * Adds a phase to the conditional queue and ensures it is executed only when the specified condition is met.
   *
   * This method allows deferring the execution of a phase until certain conditions are met, which is useful for handling
   * situations like abilities and entry hazards that depend on specific game states.
   *
   * @param {Phase} phase - The phase to be added to the conditional queue.
   * @param {() => boolean} condition - A function that returns a boolean indicating whether the phase should be executed.
   *
   */
  pushConditionalPhase(phase: Phase, condition: () => boolean): void {
    this.conditionalQueue.push([ condition, phase ]);
  }

  /**
   * Adds a phase to nextCommandPhaseQueue, as long as boolean passed in is false
   * @param phase {@linkcode Phase} the phase to add
   * @param defer boolean on which queue to add to, defaults to false, and adds to phaseQueue
   */
  pushPhase(phase: Phase, defer: boolean = false): void {
    (!defer ? this.phaseQueue : this.nextCommandPhaseQueue).push(phase);
  }

  /**
   * Adds Phase(s) to the end of phaseQueuePrepend, or at phaseQueuePrependSpliceIndex
   * @param phases {@linkcode Phase} the phase(s) to add
   */
  unshiftPhase(...phases: Phase[]): void {
    if (this.phaseQueuePrependSpliceIndex === -1) {
      this.phaseQueuePrepend.push(...phases);
    } else {
      this.phaseQueuePrepend.splice(
        this.phaseQueuePrependSpliceIndex,
        0,
        ...phases,
      );
    }
  }

  /**
   * Clears the phaseQueue
   */
  clearPhaseQueue(): void {
    this.phaseQueue.splice(0, this.phaseQueue.length);
  }

  /**
   * Used by function unshiftPhase(), sets index to start inserting at current length instead of the end of the array, useful if phaseQueuePrepend gets longer with Phases
   */
  setPhaseQueueSplice(): void {
    this.phaseQueuePrependSpliceIndex = this.phaseQueuePrepend.length;
  }

  /**
   * Resets phaseQueuePrependSpliceIndex to -1, implies that calls to unshiftPhase will insert at end of phaseQueuePrepend
   */
  clearPhaseQueueSplice(): void {
    this.phaseQueuePrependSpliceIndex = -1;
  }

  /**
   * Is called by each Phase implementations "end()" by default
   * We dump everything from phaseQueuePrepend to the start of of phaseQueue
   * then removes first Phase and starts it
   */
  shiftPhase(): void {
    if (this.standbyPhase) {
      this.currentPhase = this.standbyPhase;
      this.standbyPhase = null;
      return;
    }

    if (this.phaseQueuePrependSpliceIndex > -1) {
      this.clearPhaseQueueSplice();
    }
    if (this.phaseQueuePrepend.length) {
      while (this.phaseQueuePrepend.length) {
        const poppedPhase = this.phaseQueuePrepend.pop();
        if (poppedPhase) {
          this.phaseQueue.unshift(poppedPhase);
        }
      }
    }
    if (!this.phaseQueue.length) {
      this.populatePhaseQueue();
      // Clear the conditionalQueue if there are no phases left in the phaseQueue
      this.conditionalQueue = [];
    }

    this.currentPhase = this.phaseQueue.shift() ?? null;

    // Check if there are any conditional phases queued
    if (this.conditionalQueue?.length) {
      // Retrieve the first conditional phase from the queue
      const conditionalPhase = this.conditionalQueue.shift();
      // Evaluate the condition associated with the phase
      if (conditionalPhase?.[0]()) {
        // If the condition is met, add the phase to the phase queue
        this.pushPhase(conditionalPhase[1]);
      } else if (conditionalPhase) {
        // If the condition is not met, re-add the phase back to the front of the conditional queue
        this.conditionalQueue.unshift(conditionalPhase);
      } else {
        console.warn("condition phase is undefined/null!", conditionalPhase);
      }
    }

    if (this.currentPhase) {
      console.log(
        `%cStart Phase ${this.currentPhase.constructor.name}`,
        "color:green;",
      );
      this.currentPhase.start();
    }
  }

  overridePhase(phase: Phase): boolean {
    if (this.standbyPhase) {
      return false;
    }

    this.standbyPhase = this.currentPhase;
    this.currentPhase = phase;
    console.log(`%cStart Phase ${phase.constructor.name}`, "color:green;");
    phase.start();

    return true;
  }

  /**
   * Find a specific {@linkcode Phase} in the phase queue.
   *
   * @param phaseFilter filter function to use to find the wanted phase
   * @returns the found phase or undefined if none found
   */
  findPhase<P extends Phase = Phase>(
    phaseFilter: (phase: P) => boolean,
  ): P | undefined {
    return this.phaseQueue.find(phaseFilter) as P;
  }

  tryReplacePhase(
    phaseFilter: (phase: Phase) => boolean,
    phase: Phase,
  ): boolean {
    const phaseIndex = this.phaseQueue.findIndex(phaseFilter);
    if (phaseIndex > -1) {
      this.phaseQueue[phaseIndex] = phase;
      return true;
    }
    return false;
  }

  tryRemovePhase(phaseFilter: (phase: Phase) => boolean): boolean {
    const phaseIndex = this.phaseQueue.findIndex(phaseFilter);
    if (phaseIndex > -1) {
      this.phaseQueue.splice(phaseIndex, 1);
      return true;
    }
    return false;
  }

  /**
   * Will search for a specific phase in {@linkcode phaseQueuePrepend} via filter, and remove the first result if a match is found.
   * @param phaseFilter filter function
   */
  tryRemoveUnshiftedPhase(phaseFilter: (phase: Phase) => boolean): boolean {
    const phaseIndex = this.phaseQueuePrepend.findIndex(phaseFilter);
    if (phaseIndex > -1) {
      this.phaseQueuePrepend.splice(phaseIndex, 1);
      return true;
    }
    return false;
  }

  /**
   * Tries to add the input phase to index before target phase in the phaseQueue, else simply calls unshiftPhase()
   * @param phase {@linkcode Phase} the phase to be added
   * @param targetPhase {@linkcode Phase} the type of phase to search for in phaseQueue
   * @returns boolean if a targetPhase was found and added
   */
  prependToPhase(
    phase: Phase | Phase[],
    targetPhase: Constructor<Phase>,
  ): boolean {
    if (!Array.isArray(phase)) {
      phase = [ phase ];
    }
    const targetIndex = this.phaseQueue.findIndex(
      (ph) => ph instanceof targetPhase,
    );

    if (targetIndex !== -1) {
      this.phaseQueue.splice(targetIndex, 0, ...phase);
      return true;
    } else {
      this.unshiftPhase(...phase);
      return false;
    }
  }

  /**
   * Tries to add the input phase(s) to index after target phase in the {@linkcode phaseQueue}, else simply calls {@linkcode unshiftPhase()}
   * @param phase {@linkcode Phase} the phase(s) to be added
   * @param targetPhase {@linkcode Phase} the type of phase to search for in {@linkcode phaseQueue}
   * @returns `true` if a `targetPhase` was found to append to
   */
  appendToPhase(
    phase: Phase | Phase[],
    targetPhase: Constructor<Phase>,
  ): boolean {
    if (!Array.isArray(phase)) {
      phase = [ phase ];
    }
    const targetIndex = this.phaseQueue.findIndex(
      (ph) => ph instanceof targetPhase,
    );

    if (targetIndex !== -1 && this.phaseQueue.length > targetIndex) {
      this.phaseQueue.splice(targetIndex + 1, 0, ...phase);
      return true;
    } else {
      this.unshiftPhase(...phase);
      return false;
    }
  }

  /**
   * Adds a MessagePhase, either to PhaseQueuePrepend or nextCommandPhaseQueue
   * @param message string for MessagePhase
   * @param callbackDelay optional param for MessagePhase constructor
   * @param prompt optional param for MessagePhase constructor
   * @param promptDelay optional param for MessagePhase constructor
   * @param defer boolean for which queue to add it to, false -> add to PhaseQueuePrepend, true -> nextCommandPhaseQueue
   */
  queueMessage(
    message: string,
    callbackDelay?: number | null,
    prompt?: boolean | null,
    promptDelay?: number | null,
    defer?: boolean | null,
  ) {
    const phase = new MessagePhase(message, callbackDelay, prompt, promptDelay);
    if (!defer) {
      // adds to the end of PhaseQueuePrepend
      this.unshiftPhase(phase);
    } else {
      //remember that pushPhase adds it to nextCommandPhaseQueue
      this.pushPhase(phase);
    }
  }

  /**
   * Moves everything from nextCommandPhaseQueue to phaseQueue (keeping order)
   */
  populatePhaseQueue(): void {
    if (this.nextCommandPhaseQueue.length) {
      this.phaseQueue.push(...this.nextCommandPhaseQueue);
      this.nextCommandPhaseQueue.splice(0, this.nextCommandPhaseQueue.length);
    }
    this.phaseQueue.push(new TurnInitPhase());
  }

  addMoney(amount: number): void {
    this.money = Math.min(this.money + amount, Number.MAX_SAFE_INTEGER);
    this.updateMoneyText();
    this.animateMoneyChanged(true);
    this.validateAchvs(MoneyAchv);
  }

  getWaveMoneyAmount(moneyMultiplier: number): number {
    const waveIndex = this.currentBattle.waveIndex;
    const waveSetIndex = Math.ceil(waveIndex / 10) - 1;
    const moneyValue =
      Math.pow(
        (waveSetIndex + 1 + (0.75 + (((waveIndex - 1) % 10) + 1) / 10)) * 100,
        1 + 0.005 * waveSetIndex,
      ) * moneyMultiplier;
    return Math.floor(moneyValue / 10) * 10;
  }

  addModifier(
    modifier: Modifier | null,
    ignoreUpdate?: boolean,
    playSound?: boolean,
    virtual?: boolean,
    instant?: boolean,
    cost?: number,
  ): boolean {
    if (!modifier) {
      return false;
    }
    let success = false;
    const soundName = modifier.type.soundName;
    this.validateAchvs(ModifierAchv, modifier);
    const modifiersToRemove: PersistentModifier[] = [];
    if (modifier instanceof PersistentModifier) {
      if ((modifier as PersistentModifier).add(this.modifiers, !!virtual)) {
        if (modifier instanceof PokemonFormChangeItemModifier) {
          const pokemon = this.getPokemonById(modifier.pokemonId);
          if (pokemon) {
            success = modifier.apply(pokemon, true);
          }
        }
        if (playSound && !this.sound.get(soundName)) {
          this.playSound(soundName);
        }
      } else if (!virtual) {
        const defaultModifierType = getDefaultModifierTypeForTier(
          modifier.type.tier,
        );
        this.queueMessage(
          i18next.t("battle:itemStackFull", {
            fullItemName: modifier.type.name,
            itemName: defaultModifierType.name,
          }),
          undefined,
          false,
          3000,
        );
        return this.addModifier(
          defaultModifierType.newModifier(),
          ignoreUpdate,
          playSound,
          false,
          instant,
        );
      }

      for (const rm of modifiersToRemove) {
        this.removeModifier(rm);
      }

      if (!ignoreUpdate && !virtual) {
        this.updateModifiers(true, instant);
      }
    } else if (modifier instanceof ConsumableModifier) {
      if (playSound && !this.sound.get(soundName)) {
        this.playSound(soundName);
      }

      if (modifier instanceof ConsumablePokemonModifier) {
        for (const p in this.party) {
          const pokemon = this.party[p];

          const args: unknown[] = [];
          if (modifier instanceof PokemonHpRestoreModifier) {
            if (!(modifier as PokemonHpRestoreModifier).fainted) {
              const hpRestoreMultiplier = new Utils.NumberHolder(1);
              this.applyModifiers(
                HealingBoosterModifier,
                true,
                hpRestoreMultiplier,
              );
              args.push(hpRestoreMultiplier.value);
            } else {
              args.push(1);
            }
          } else if (modifier instanceof FusePokemonModifier) {
            args.push(
              this.getPokemonById(modifier.fusePokemonId) as PlayerPokemon,
            );
          } else if (
            modifier instanceof RememberMoveModifier &&
            !Utils.isNullOrUndefined(cost)
          ) {
            args.push(cost);
          }

          if (modifier.shouldApply(pokemon, ...args)) {
            const result = modifier.apply(pokemon, ...args);
            success ||= result;
          }
        }

        this.party.map((p) => p.updateInfo(instant));
      } else {
        const args = [ this ];
        if (modifier.shouldApply(...args)) {
          const result = modifier.apply(...args);
          success ||= result;
        }
      }
    }
    return success;
  }

  addEnemyModifier(
    modifier: PersistentModifier,
    ignoreUpdate?: boolean,
    instant?: boolean,
  ): Promise<void> {
    return new Promise((resolve) => {
      const modifiersToRemove: PersistentModifier[] = [];
      if ((modifier as PersistentModifier).add(this.enemyModifiers, false)) {
        if (modifier instanceof PokemonFormChangeItemModifier) {
          const pokemon = this.getPokemonById(modifier.pokemonId);
          if (pokemon) {
            modifier.apply(pokemon, true);
          }
        }
        for (const rm of modifiersToRemove) {
          this.removeModifier(rm, true);
        }
      }
      if (!ignoreUpdate) {
        this.updateModifiers(false, instant);
        resolve();
      } else {
        resolve();
      }
    });
  }

  /**
   * Try to transfer a held item to another pokemon.
   * If the recepient already has the maximum amount allowed for this item, the transfer is cancelled.
   * The quantity to transfer is automatically capped at how much the recepient can take before reaching the maximum stack size for the item.
   * A transfer that moves a quantity smaller than what is specified in the transferQuantity parameter is still considered successful.
   * @param itemModifier {@linkcode PokemonHeldItemModifier} item to transfer (represents the whole stack)
   * @param target {@linkcode Pokemon} recepient in this transfer
   * @param playSound `true` to play a sound when transferring the item
   * @param transferQuantity How many items of the stack to transfer. Optional, defaults to `1`
   * @param instant ??? (Optional)
   * @param ignoreUpdate ??? (Optional)
   * @param itemLost If `true`, treat the item's current holder as losing the item (for now, this simply enables Unburden). Default is `true`.
   * @returns `true` if the transfer was successful
   */
<<<<<<< HEAD
  tryTransferHeldItemModifier(_itemModifier: PokemonHeldItemModifier, target: Pokemon, playSound: boolean, transferQuantity: number = 1, instant?: boolean, ignoreUpdate?: boolean, itemLost: boolean = true, simulated: boolean = false): Promise<boolean> {
    return new Promise(resolve => {
      const source = _itemModifier.pokemonId ? _itemModifier.getPokemon() : null;
      const cancelled = new Utils.BooleanHolder(false);
      const removeFunc: (modifier: PersistentModifier, enemy: boolean | undefined) => boolean = simulated ? (modifier, enemy) => this.canRemoveModifier(modifier, enemy) : (modifier, enemy) => this.removeModifier(modifier, enemy);
      Utils.executeIf(!!source && source.isPlayer() !== target.isPlayer(), () => applyAbAttrs(BlockItemTheftAbAttr, source! /* checked in condition*/, cancelled)).then(() => {
        if (cancelled.value) {
          return resolve(false);
        }
        const newItemModifier = _itemModifier.clone() as PokemonHeldItemModifier;
        const itemModifier = simulated ? _itemModifier.clone() : _itemModifier;
        newItemModifier.pokemonId = target.id;
        const matchingModifier = this.findModifier(m => m instanceof PokemonHeldItemModifier
                    && (m as PokemonHeldItemModifier).matchType(itemModifier) && m.pokemonId === target.id, target.isPlayer()) as PokemonHeldItemModifier;
        let removeOld = true;
        if (matchingModifier) {
          const maxStackCount = matchingModifier.getMaxStackCount();
          if (matchingModifier.stackCount >= maxStackCount) {
            return resolve(false);
          }
          const countTaken = Math.min(transferQuantity, itemModifier.stackCount, maxStackCount - matchingModifier.stackCount);
          itemModifier.stackCount -= countTaken;
          newItemModifier.stackCount = matchingModifier.stackCount + countTaken;
          removeOld = !itemModifier.stackCount;
        } else {
          const countTaken = Math.min(transferQuantity, itemModifier.stackCount);
          itemModifier.stackCount -= countTaken;
          newItemModifier.stackCount = countTaken;
        }
        removeOld = !itemModifier.stackCount;
        if (!removeOld || !source || removeFunc(simulated ? _itemModifier : itemModifier, !source.isPlayer())) {
          const addModifier = () => {
            if (!matchingModifier || removeFunc(matchingModifier, !target.isPlayer())) {
              if (simulated) {
                return resolve(true);
              }
              if (target.isPlayer()) {
                this.addModifier(newItemModifier, ignoreUpdate, playSound, false, instant).then(() => {
                  if (source && itemLost) {
                    applyPostItemLostAbAttrs(PostItemLostAbAttr, source, false);
                  }
                  resolve(true);
                });
              } else {
                this.addEnemyModifier(newItemModifier, ignoreUpdate, instant).then(() => {
                  if (source && itemLost) {
                    applyPostItemLostAbAttrs(PostItemLostAbAttr, source, false);
                  }
                  resolve(true);
                });
              }
            } else {
              resolve(false);
            }
          };
          if (!simulated && source && source.isPlayer() !== target.isPlayer() && !ignoreUpdate) {
            this.updateModifiers(source.isPlayer(), instant).then(() => addModifier());
=======
  tryTransferHeldItemModifier(
    itemModifier: PokemonHeldItemModifier,
    target: Pokemon,
    playSound: boolean,
    transferQuantity: number = 1,
    instant?: boolean,
    ignoreUpdate?: boolean,
    itemLost: boolean = true,
  ): boolean {
    const source = itemModifier.pokemonId ? itemModifier.getPokemon() : null;
    const cancelled = new Utils.BooleanHolder(false);

    if (source && source.isPlayer() !== target.isPlayer()) {
      applyAbAttrs(BlockItemTheftAbAttr, source, cancelled);
    }

    if (cancelled.value) {
      return false;
    }

    const newItemModifier = itemModifier.clone() as PokemonHeldItemModifier;
    newItemModifier.pokemonId = target.id;
    const matchingModifier = this.findModifier(
      (m) =>
        m instanceof PokemonHeldItemModifier &&
        m.matchType(itemModifier) &&
        m.pokemonId === target.id,
      target.isPlayer(),
    ) as PokemonHeldItemModifier;

    if (matchingModifier) {
      const maxStackCount = matchingModifier.getMaxStackCount();
      if (matchingModifier.stackCount >= maxStackCount) {
        return false;
      }
      const countTaken = Math.min(
        transferQuantity,
        itemModifier.stackCount,
        maxStackCount - matchingModifier.stackCount,
      );
      itemModifier.stackCount -= countTaken;
      newItemModifier.stackCount = matchingModifier.stackCount + countTaken;
    } else {
      const countTaken = Math.min(transferQuantity, itemModifier.stackCount);
      itemModifier.stackCount -= countTaken;
      newItemModifier.stackCount = countTaken;
    }

    const removeOld = itemModifier.stackCount === 0;

    if (
      !removeOld ||
      !source ||
      this.removeModifier(itemModifier, !source.isPlayer())
    ) {
      const addModifier = () => {
        if (
          !matchingModifier ||
          this.removeModifier(matchingModifier, !target.isPlayer())
        ) {
          if (target.isPlayer()) {
            this.addModifier(
              newItemModifier,
              ignoreUpdate,
              playSound,
              false,
              instant,
            );
            if (source && itemLost) {
              applyPostItemLostAbAttrs(PostItemLostAbAttr, source, false);
            }
            return true;
>>>>>>> 39f2fdf4
          } else {
            this.addEnemyModifier(newItemModifier, ignoreUpdate, instant);
            if (source && itemLost) {
              applyPostItemLostAbAttrs(PostItemLostAbAttr, source, false);
            }
            return true;
          }
        }
        return false;
      };
      if (source && source.isPlayer() !== target.isPlayer() && !ignoreUpdate) {
        this.updateModifiers(source.isPlayer(), instant);
        addModifier();
      } else {
        addModifier();
      }
      return true;
    }
    return false;
  }

  removePartyMemberModifiers(partyMemberIndex: number): Promise<void> {
    return new Promise((resolve) => {
      const pokemonId = this.getPlayerParty()[partyMemberIndex].id;
      const modifiersToRemove = this.modifiers.filter(
        (m) =>
          m instanceof PokemonHeldItemModifier &&
          (m as PokemonHeldItemModifier).pokemonId === pokemonId,
      );
      for (const m of modifiersToRemove) {
        this.modifiers.splice(this.modifiers.indexOf(m), 1);
      }
      this.updateModifiers();
      resolve();
    });
  }

  generateEnemyModifiers(
    heldModifiersConfigs?: HeldModifierConfig[][],
  ): Promise<void> {
    return new Promise((resolve) => {
      if (this.currentBattle.battleSpec === BattleSpec.FINAL_BOSS) {
        return resolve();
      }
      const difficultyWaveIndex = this.gameMode.getWaveForDifficulty(
        this.currentBattle.waveIndex,
      );
      const isFinalBoss = this.gameMode.isWaveFinal(
        this.currentBattle.waveIndex,
      );
      let chances = Math.ceil(difficultyWaveIndex / 10);
      if (isFinalBoss) {
        chances = Math.ceil(chances * 2.5);
      }

      const party = this.getEnemyParty();

      if (this.currentBattle.trainer) {
        const modifiers = this.currentBattle.trainer.genModifiers(party);
        for (const modifier of modifiers) {
          this.addEnemyModifier(modifier, true, true);
        }

        this.currentBattle.trainer.genAI(party);
      }

      party.forEach((enemyPokemon: EnemyPokemon, i: number) => {
        if (
          heldModifiersConfigs &&
          i < heldModifiersConfigs.length &&
          heldModifiersConfigs[i]
        ) {
          heldModifiersConfigs[i].forEach((mt) => {
            let modifier: PokemonHeldItemModifier;
            if (mt.modifier instanceof PokemonHeldItemModifierType) {
              modifier = mt.modifier.newModifier(enemyPokemon);
            } else {
              modifier = mt.modifier as PokemonHeldItemModifier;
              modifier.pokemonId = enemyPokemon.id;
            }
            modifier.stackCount = mt.stackCount ?? 1;
            modifier.isTransferable =
              mt.isTransferable ?? modifier.isTransferable;
            this.addEnemyModifier(modifier, true);
          });
        } else {
          const isBoss =
            enemyPokemon.isBoss() ||
            (this.currentBattle.battleType === BattleType.TRAINER &&
              !!this.currentBattle.trainer?.config.isBoss);
          let upgradeChance = 32;
          if (isBoss) {
            upgradeChance /= 2;
          }
          if (isFinalBoss) {
            upgradeChance /= 8;
          }
          let count = 0;
          for (let c = 0; c < chances; c++) {
            if (!Utils.randSeedInt(this.gameMode.getEnemyModifierChance(isBoss))) {
              count++;
            }
          }
          if (isBoss) {
            count = Math.max(count, Math.floor(chances / 2));
          }
          getEnemyModifierTypesForWave(
            difficultyWaveIndex,
            count,
            [ enemyPokemon ],
            this.currentBattle.battleType === BattleType.TRAINER
              ? ModifierPoolType.TRAINER
              : ModifierPoolType.WILD,
            upgradeChance,
          ).map((mt) =>
            mt.newModifier(enemyPokemon).add(this.enemyModifiers, false),
          );
        }
        return true;
      });
      this.updateModifiers(false);
      resolve();
    });
  }

  /**
   * Removes all modifiers from enemy pokemon of {@linkcode PersistentModifier} type
   */
  clearEnemyModifiers(): void {
    const modifiersToRemove = this.enemyModifiers.filter(
      (m) => m instanceof PersistentModifier,
    );
    for (const m of modifiersToRemove) {
      this.enemyModifiers.splice(this.enemyModifiers.indexOf(m), 1);
    }
    this.updateModifiers(false);
    this.updateUIPositions();
  }

  /**
   * Removes all modifiers from enemy pokemon of {@linkcode PokemonHeldItemModifier} type
   * @param pokemon - If specified, only removes held items from that {@linkcode Pokemon}
   */
  clearEnemyHeldItemModifiers(pokemon?: Pokemon): void {
    const modifiersToRemove = this.enemyModifiers.filter(
      (m) =>
        m instanceof PokemonHeldItemModifier &&
        (!pokemon || m.getPokemon() === pokemon),
    );
    for (const m of modifiersToRemove) {
      this.enemyModifiers.splice(this.enemyModifiers.indexOf(m), 1);
    }
    this.updateModifiers(false);
    this.updateUIPositions();
  }

  setModifiersVisible(visible: boolean) {
    [ this.modifierBar, this.enemyModifierBar ].map((m) => m.setVisible(visible));
  }

  updateModifiers(player: boolean = true, instant?: boolean): void {
    const modifiers = player
      ? this.modifiers
      : (this.enemyModifiers as PersistentModifier[]);
    for (let m = 0; m < modifiers.length; m++) {
      const modifier = modifiers[m];
      if (
        modifier instanceof PokemonHeldItemModifier &&
        !this.getPokemonById((modifier as PokemonHeldItemModifier).pokemonId)
      ) {
        modifiers.splice(m--, 1);
      }
    }
    for (const modifier of modifiers) {
      if (modifier instanceof PersistentModifier) {
        (modifier as PersistentModifier).virtualStackCount = 0;
      }
    }

    const modifiersClone = modifiers.slice(0);
    for (const modifier of modifiersClone) {
      if (!modifier.getStackCount()) {
        modifiers.splice(modifiers.indexOf(modifier), 1);
      }
    }

    this.updatePartyForModifiers(
      player ? this.getPlayerParty() : this.getEnemyParty(),
      instant,
    );
    (player ? this.modifierBar : this.enemyModifierBar).updateModifiers(
      modifiers,
    );
    if (!player) {
      this.updateUIPositions();
    }
  }

  updatePartyForModifiers(party: Pokemon[], instant?: boolean): Promise<void> {
    return new Promise((resolve) => {
      Promise.allSettled(
        party.map((p) => {
          p.calculateStats();
          return p.updateInfo(instant);
        }),
      ).then(() => resolve());
    });
  }

  canRemoveModifier(modifier: PersistentModifier, enemy: boolean = false): boolean {
    const modifiers = !enemy ? this.modifiers : this.enemyModifiers;
    return modifiers.indexOf(modifier) > -1;
  }

  /**
   * Removes a currently owned item. If the item is stacked, the entire item stack
   * gets removed. This function does NOT apply in-battle effects, such as Unburden.
   * If in-battle effects are needed, use {@linkcode Pokemon.loseHeldItem} instead.
   * @param modifier The item to be removed.
   * @param enemy If `true`, remove an item owned by the enemy. If `false`, remove an item owned by the player. Default is `false`.
   * @returns `true` if the item exists and was successfully removed, `false` otherwise.
   */
  removeModifier(
    modifier: PersistentModifier,
    enemy: boolean = false,
  ): boolean {
    const modifiers = !enemy ? this.modifiers : this.enemyModifiers;
    const modifierIndex = modifiers.indexOf(modifier);
    if (modifierIndex > -1) {
      modifiers.splice(modifierIndex, 1);
      if (modifier instanceof PokemonFormChangeItemModifier) {
        const pokemon = this.getPokemonById(modifier.pokemonId);
        if (pokemon) {
          modifier.apply(pokemon, false);
        }
      }
      return true;
    }

    return false;
  }

  /**
   * Get all of the modifiers that match `modifierType`
   * @param modifierType The type of modifier to apply; must extend {@linkcode PersistentModifier}
   * @param player Whether to search the player (`true`) or the enemy (`false`); Defaults to `true`
   * @returns the list of all modifiers that matched `modifierType`.
   */
  getModifiers<T extends PersistentModifier>(
    modifierType: Constructor<T>,
    player: boolean = true,
  ): T[] {
    return (player ? this.modifiers : this.enemyModifiers).filter(
      (m): m is T => m instanceof modifierType,
    );
  }

  /**
   * Get all of the modifiers that pass the `modifierFilter` function
   * @param modifierFilter The function used to filter a target's modifiers
   * @param isPlayer Whether to search the player (`true`) or the enemy (`false`); Defaults to `true`
   * @returns the list of all modifiers that passed the `modifierFilter` function
   */
  findModifiers(
    modifierFilter: ModifierPredicate,
    isPlayer: boolean = true,
  ): PersistentModifier[] {
    return (isPlayer ? this.modifiers : this.enemyModifiers).filter(
      modifierFilter,
    );
  }

  /**
   * Find the first modifier that pass the `modifierFilter` function
   * @param modifierFilter The function used to filter a target's modifiers
   * @param player Whether to search the player (`true`) or the enemy (`false`); Defaults to `true`
   * @returns the first modifier that passed the `modifierFilter` function; `undefined` if none passed
   */
  findModifier(
    modifierFilter: ModifierPredicate,
    player: boolean = true,
  ): PersistentModifier | undefined {
    return (player ? this.modifiers : this.enemyModifiers).find(modifierFilter);
  }

  /**
   * Apply all modifiers that match `modifierType` in a random order
   * @param modifierType The type of modifier to apply; must extend {@linkcode PersistentModifier}
   * @param player Whether to search the player (`true`) or the enemy (`false`); Defaults to `true`
   * @param ...args The list of arguments needed to invoke `modifierType.apply`
   * @returns the list of all modifiers that matched `modifierType` and were applied.
   */
  applyShuffledModifiers<T extends PersistentModifier>(
    modifierType: Constructor<T>,
    player: boolean = true,
    ...args: Parameters<T["apply"]>
  ): T[] {
    let modifiers = (player ? this.modifiers : this.enemyModifiers).filter(
      (m): m is T => m instanceof modifierType && m.shouldApply(...args),
    );
    this.executeWithSeedOffset(
      () => {
        const shuffleModifiers = (mods) => {
          if (mods.length < 1) {
            return mods;
          }
          const rand = Utils.randSeedInt(mods.length);
          return [
            mods[rand],
            ...shuffleModifiers(mods.filter((_, i) => i !== rand)),
          ];
        };
        modifiers = shuffleModifiers(modifiers);
      },
      this.currentBattle.turn << 4,
      this.waveSeed,
    );
    return this.applyModifiersInternal(modifiers, player, args);
  }

  /**
   * Apply all modifiers that match `modifierType`
   * @param modifierType The type of modifier to apply; must extend {@linkcode PersistentModifier}
   * @param player Whether to search the player (`true`) or the enemy (`false`); Defaults to `true`
   * @param ...args The list of arguments needed to invoke `modifierType.apply`
   * @returns the list of all modifiers that matched `modifierType` and were applied.
   */
  applyModifiers<T extends PersistentModifier>(
    modifierType: Constructor<T>,
    player: boolean = true,
    ...args: Parameters<T["apply"]>
  ): T[] {
    const modifiers = (player ? this.modifiers : this.enemyModifiers).filter(
      (m): m is T => m instanceof modifierType && m.shouldApply(...args),
    );
    return this.applyModifiersInternal(modifiers, player, args);
  }

  /** Helper function to apply all passed modifiers */
  applyModifiersInternal<T extends PersistentModifier>(
    modifiers: T[],
    player: boolean,
    args: Parameters<T["apply"]>,
  ): T[] {
    const appliedModifiers: T[] = [];
    for (const modifier of modifiers) {
      if (modifier.apply(...args)) {
        console.log("Applied", modifier.type.name, !player ? "(enemy)" : "");
        appliedModifiers.push(modifier);
      }
    }

    return appliedModifiers;
  }

  /**
   * Apply the first modifier that matches `modifierType`
   * @param modifierType The type of modifier to apply; must extend {@linkcode PersistentModifier}
   * @param player Whether to search the player (`true`) or the enemy (`false`); Defaults to `true`
   * @param ...args The list of arguments needed to invoke `modifierType.apply`
   * @returns the first modifier that matches `modifierType` and was applied; return `null` if none matched
   */
  applyModifier<T extends PersistentModifier>(
    modifierType: Constructor<T>,
    player: boolean = true,
    ...args: Parameters<T["apply"]>
  ): T | null {
    const modifiers = (player ? this.modifiers : this.enemyModifiers).filter(
      (m): m is T => m instanceof modifierType && m.shouldApply(...args),
    );
    for (const modifier of modifiers) {
      if (modifier.apply(...args)) {
        console.log("Applied", modifier.type.name, !player ? "(enemy)" : "");
        return modifier;
      }
    }

    return null;
  }

  triggerPokemonFormChange(
    pokemon: Pokemon,
    formChangeTriggerType: Constructor<SpeciesFormChangeTrigger>,
    delayed: boolean = false,
    modal: boolean = false,
  ): boolean {
    if (pokemonFormChanges.hasOwnProperty(pokemon.species.speciesId)) {
      // in case this is NECROZMA, determine which forms this
      const matchingFormChangeOpts = pokemonFormChanges[
        pokemon.species.speciesId
      ].filter(
        (fc) => fc.findTrigger(formChangeTriggerType) && fc.canChange(pokemon),
      );
      let matchingFormChange: SpeciesFormChange | null;
      if (
        pokemon.species.speciesId === Species.NECROZMA &&
        matchingFormChangeOpts.length > 1
      ) {
        // Ultra Necrozma is changing its form back, so we need to figure out into which form it devolves.
        const formChangeItemModifiers = (
          this.findModifiers(
            (m) =>
              m instanceof PokemonFormChangeItemModifier &&
              m.pokemonId === pokemon.id,
          ) as PokemonFormChangeItemModifier[]
        )
          .filter((m) => m.active)
          .map((m) => m.formChangeItem);

        matchingFormChange = formChangeItemModifiers.includes(
          FormChangeItem.N_LUNARIZER,
        )
          ? matchingFormChangeOpts[0]
          : formChangeItemModifiers.includes(FormChangeItem.N_SOLARIZER)
            ? matchingFormChangeOpts[1]
            : null;
      } else {
        matchingFormChange = matchingFormChangeOpts[0];
      }
      if (matchingFormChange) {
        let phase: Phase;
        if (pokemon instanceof PlayerPokemon && !matchingFormChange.quiet) {
          phase = new FormChangePhase(pokemon, matchingFormChange, modal);
        } else {
          phase = new QuietFormChangePhase(pokemon, matchingFormChange);
        }
        if (
          pokemon instanceof PlayerPokemon &&
          !matchingFormChange.quiet &&
          modal
        ) {
          this.overridePhase(phase);
        } else if (delayed) {
          this.pushPhase(phase);
        } else {
          this.unshiftPhase(phase);
        }
        return true;
      }
    }

    return false;
  }

  triggerPokemonBattleAnim(
    pokemon: Pokemon,
    battleAnimType: PokemonAnimType,
    fieldAssets?: Phaser.GameObjects.Sprite[],
    delayed: boolean = false,
  ): boolean {
    const phase: Phase = new PokemonAnimPhase(
      battleAnimType,
      pokemon,
      fieldAssets,
    );
    if (delayed) {
      this.pushPhase(phase);
    } else {
      this.unshiftPhase(phase);
    }
    return true;
  }

  validateAchvs(achvType: Constructor<Achv>, ...args: unknown[]): void {
    const filteredAchvs = Object.values(achvs).filter(
      (a) => a instanceof achvType,
    );
    for (const achv of filteredAchvs) {
      this.validateAchv(achv, args);
    }
  }

  validateAchv(achv: Achv, args?: unknown[]): boolean {
    if (
      (!this.gameData.achvUnlocks.hasOwnProperty(achv.id) ||
        Overrides.ACHIEVEMENTS_REUNLOCK_OVERRIDE) &&
      achv.validate(args)
    ) {
      this.gameData.achvUnlocks[achv.id] = new Date().getTime();
      this.ui.achvBar.showAchv(achv);
      if (vouchers.hasOwnProperty(achv.id)) {
        this.validateVoucher(vouchers[achv.id]);
      }
      return true;
    }

    return false;
  }

  validateVoucher(voucher: Voucher, args?: unknown[]): boolean {
    if (
      !this.gameData.voucherUnlocks.hasOwnProperty(voucher.id) &&
      voucher.validate(args)
    ) {
      this.gameData.voucherUnlocks[voucher.id] = new Date().getTime();
      this.ui.achvBar.showAchv(voucher);
      this.gameData.voucherCounts[voucher.voucherType]++;
      return true;
    }

    return false;
  }

  updateGameInfo(): void {
    const gameInfo = {
      playTime: this.sessionPlayTime ?? 0,
      gameMode: this.currentBattle ? this.gameMode.getName() : "Title",
      biome: this.currentBattle ? getBiomeName(this.arena.biomeType) : "",
      wave: this.currentBattle?.waveIndex ?? 0,
      party: this.party
        ? this.party.map((p) => {
          return {
            name: p.name,
            form: p.getFormKey(),
            types: p.getTypes().map((type) => Type[type]),
            teraType: Type[p.getTeraType()],
            isTerastallized: p.isTerastallized,
            level: p.level,
            currentHP: p.hp,
            maxHP: p.getMaxHp(),
            status: p.status?.effect ? StatusEffect[p.status.effect] : "",
          };
        })
        : [],
      modeChain: this.ui?.getModeChain() ?? [],
    };
    (window as any).gameInfo = gameInfo;
  }

  /**
   * This function retrieves the sprite and audio keys for active Pokemon.
   * Active Pokemon include both enemy and player Pokemon of the current wave.
   * Note: Questions on garbage collection go to @frutescens
   * @returns a string array of active sprite and audio keys that should not be deleted
   */
  getActiveKeys(): string[] {
    const keys: string[] = [];
    let activePokemon: (PlayerPokemon | EnemyPokemon)[] = this.getPlayerParty();
    activePokemon = activePokemon.concat(this.getEnemyParty());
    activePokemon.forEach((p) => {
      keys.push(p.getSpriteKey(true));
      if (p instanceof PlayerPokemon) {
        keys.push(p.getBattleSpriteKey(true, true));
      }
      keys.push(p.species.getCryKey(p.formIndex));
      if (p.fusionSpecies) {
        keys.push(p.fusionSpecies.getCryKey(p.fusionFormIndex));
      }
    });
    return keys;
  }

  /**
   * Initialized the 2nd phase of the final boss (e.g. form-change for Eternatus)
   * @param pokemon The (enemy) pokemon
   */
  initFinalBossPhaseTwo(pokemon: Pokemon): void {
    if (
      pokemon instanceof EnemyPokemon &&
      pokemon.isBoss() &&
      !pokemon.formIndex &&
      pokemon.bossSegmentIndex < 1
    ) {
      this.fadeOutBgm(Utils.fixedInt(2000), false);
      this.ui.showDialogue(
        battleSpecDialogue[BattleSpec.FINAL_BOSS].firstStageWin,
        pokemon.species.name,
        undefined,
        () => {
          const finalBossMBH = getModifierType(
            modifierTypes.MINI_BLACK_HOLE,
          ).newModifier(pokemon) as TurnHeldItemTransferModifier;
          finalBossMBH.setTransferrableFalse();
          this.addEnemyModifier(finalBossMBH, false, true);
          pokemon.generateAndPopulateMoveset(1);
          this.setFieldScale(0.75);
          this.triggerPokemonFormChange(
            pokemon,
            SpeciesFormChangeManualTrigger,
            false,
          );
          this.currentBattle.double = true;
          const availablePartyMembers = this.getPlayerParty().filter((p) =>
            p.isAllowedInBattle(),
          );
          if (availablePartyMembers.length > 1) {
            this.pushPhase(new ToggleDoublePositionPhase(true));
            if (!availablePartyMembers[1].isOnField()) {
              this.pushPhase(new SummonPhase(1));
            }
          }

          this.shiftPhase();
        },
      );
      return;
    }

    this.shiftPhase();
  }

  /**
   * Updates Exp and level values for Player's party, adding new level up phases as required
   * @param expValue raw value of exp to split among participants, OR the base multiplier to use with waveIndex
   * @param pokemonDefeated If true, will increment Macho Brace stacks and give the party Pokemon friendship increases
   * @param useWaveIndexMultiplier Default false. If true, will multiply expValue by a scaling waveIndex multiplier. Not needed if expValue is already scaled by level/wave
   * @param pokemonParticipantIds Participants. If none are defined, no exp will be given. To spread evenly among the party, should pass all ids of party members.
   */
  applyPartyExp(
    expValue: number,
    pokemonDefeated: boolean,
    useWaveIndexMultiplier?: boolean,
    pokemonParticipantIds?: Set<number>,
  ): void {
    const participantIds =
      pokemonParticipantIds ?? this.currentBattle.playerParticipantIds;
    const party = this.getPlayerParty();
    const expShareModifier = this.findModifier(
      (m) => m instanceof ExpShareModifier,
    ) as ExpShareModifier;
    const expBalanceModifier = this.findModifier(
      (m) => m instanceof ExpBalanceModifier,
    ) as ExpBalanceModifier;
    const multipleParticipantExpBonusModifier = this.findModifier(
      (m) => m instanceof MultipleParticipantExpBonusModifier,
    ) as MultipleParticipantExpBonusModifier;
    const nonFaintedPartyMembers = party.filter((p) => p.hp);
    const expPartyMembers = nonFaintedPartyMembers.filter(
      (p) => p.level < this.getMaxExpLevel(),
    );
    const partyMemberExp: number[] = [];
    // EXP value calculation is based off Pokemon.getExpValue
    if (useWaveIndexMultiplier) {
      expValue = Math.floor((expValue * this.currentBattle.waveIndex) / 5 + 1);
    }

    if (participantIds.size > 0) {
      if (
        this.currentBattle.battleType === BattleType.TRAINER ||
        this.currentBattle.mysteryEncounter?.encounterMode ===
          MysteryEncounterMode.TRAINER_BATTLE
      ) {
        expValue = Math.floor(expValue * 1.5);
      } else if (
        this.currentBattle.isBattleMysteryEncounter() &&
        this.currentBattle.mysteryEncounter
      ) {
        expValue = Math.floor(
          expValue * this.currentBattle.mysteryEncounter.expMultiplier,
        );
      }
      for (const partyMember of nonFaintedPartyMembers) {
        const pId = partyMember.id;
        const participated = participantIds.has(pId);
        if (participated && pokemonDefeated) {
          partyMember.addFriendship(FRIENDSHIP_GAIN_FROM_BATTLE);
          const machoBraceModifier = partyMember
            .getHeldItems()
            .find((m) => m instanceof PokemonIncrementingStatModifier);
          if (
            machoBraceModifier &&
            machoBraceModifier.stackCount <
              machoBraceModifier.getMaxStackCount()
          ) {
            machoBraceModifier.stackCount++;
            this.updateModifiers(true, true);
            partyMember.updateInfo();
          }
        }
        if (!expPartyMembers.includes(partyMember)) {
          continue;
        }
        if (!participated && !expShareModifier) {
          partyMemberExp.push(0);
          continue;
        }
        let expMultiplier = 0;
        if (participated) {
          expMultiplier += 1 / participantIds.size;
          if (participantIds.size > 1 && multipleParticipantExpBonusModifier) {
            expMultiplier +=
              multipleParticipantExpBonusModifier.getStackCount() * 0.2;
          }
        } else if (expShareModifier) {
          expMultiplier +=
            (expShareModifier.getStackCount() * 0.2) / participantIds.size;
        }
        if (partyMember.pokerus) {
          expMultiplier *= 1.5;
        }
        if (Overrides.XP_MULTIPLIER_OVERRIDE !== null) {
          expMultiplier = Overrides.XP_MULTIPLIER_OVERRIDE;
        }
        const pokemonExp = new Utils.NumberHolder(expValue * expMultiplier);
        this.applyModifiers(
          PokemonExpBoosterModifier,
          true,
          partyMember,
          pokemonExp,
        );
        partyMemberExp.push(Math.floor(pokemonExp.value));
      }

      if (expBalanceModifier) {
        let totalLevel = 0;
        let totalExp = 0;
        expPartyMembers.forEach((expPartyMember, epm) => {
          totalExp += partyMemberExp[epm];
          totalLevel += expPartyMember.level;
        });

        const medianLevel = Math.floor(totalLevel / expPartyMembers.length);

        const recipientExpPartyMemberIndexes: number[] = [];
        expPartyMembers.forEach((expPartyMember, epm) => {
          if (expPartyMember.level <= medianLevel) {
            recipientExpPartyMemberIndexes.push(epm);
          }
        });

        const splitExp = Math.floor(
          totalExp / recipientExpPartyMemberIndexes.length,
        );

        expPartyMembers.forEach((_partyMember, pm) => {
          partyMemberExp[pm] = Phaser.Math.Linear(
            partyMemberExp[pm],
            recipientExpPartyMemberIndexes.indexOf(pm) > -1 ? splitExp : 0,
            0.2 * expBalanceModifier.getStackCount(),
          );
        });
      }

      for (let pm = 0; pm < expPartyMembers.length; pm++) {
        const exp = partyMemberExp[pm];

        if (exp) {
          const partyMemberIndex = party.indexOf(expPartyMembers[pm]);
          this.unshiftPhase(
            expPartyMembers[pm].isOnField()
              ? new ExpPhase(partyMemberIndex, exp)
              : new ShowPartyExpBarPhase(partyMemberIndex, exp),
          );
        }
      }
    }
  }

  /**
   * Returns if a wave COULD spawn a {@linkcode MysteryEncounter}.
   * Even if returns `true`, does not guarantee that a wave will actually be a ME.
   * That check is made in {@linkcode BattleScene.isWaveMysteryEncounter} instead.
   */
  isMysteryEncounterValidForWave(
    battleType: BattleType,
    waveIndex: number,
  ): boolean {
    const [ lowestMysteryEncounterWave, highestMysteryEncounterWave ] =
      this.gameMode.getMysteryEncounterLegalWaves();
    return (
      this.gameMode.hasMysteryEncounters &&
      battleType === BattleType.WILD &&
      !this.gameMode.isBoss(waveIndex) &&
      waveIndex < highestMysteryEncounterWave &&
      waveIndex > lowestMysteryEncounterWave
    );
  }

  /**
   * Determines whether a wave should randomly generate a {@linkcode MysteryEncounter}.
   * Currently, the only modes that MEs are allowed in are Classic and Challenge.
   * Additionally, MEs cannot spawn outside of waves 10-180 in those modes
   * @param newBattleType
   * @param waveIndex
   */
  private isWaveMysteryEncounter(
    newBattleType: BattleType,
    waveIndex: number,
  ): boolean {
    const [ lowestMysteryEncounterWave, highestMysteryEncounterWave ] =
      this.gameMode.getMysteryEncounterLegalWaves();
    if (this.isMysteryEncounterValidForWave(newBattleType, waveIndex)) {
      // Base spawn weight is BASE_MYSTERY_ENCOUNTER_SPAWN_WEIGHT/256, and increases by WEIGHT_INCREMENT_ON_SPAWN_MISS/256 for each missed attempt at spawning an encounter on a valid floor
      const sessionEncounterRate =
        this.mysteryEncounterSaveData.encounterSpawnChance;
      const encounteredEvents = this.mysteryEncounterSaveData.encounteredEvents;

      // If total number of encounters is lower than expected for the run, slightly favor a new encounter spawn (reverse as well)
      // Reduces occurrence of runs with total encounters significantly different from AVERAGE_ENCOUNTERS_PER_RUN_TARGET
      // Favored rate changes can never exceed 50%. So if base rate is 15/256 and favored rate would add 200/256, result will be (15 + 128)/256
      const expectedEncountersByFloor =
        (AVERAGE_ENCOUNTERS_PER_RUN_TARGET /
          (highestMysteryEncounterWave - lowestMysteryEncounterWave)) *
        (waveIndex - lowestMysteryEncounterWave);
      const currentRunDiffFromAvg =
        expectedEncountersByFloor - encounteredEvents.length;
      const favoredEncounterRate =
        sessionEncounterRate +
        Math.min(
          currentRunDiffFromAvg * ANTI_VARIANCE_WEIGHT_MODIFIER,
          MYSTERY_ENCOUNTER_SPAWN_MAX_WEIGHT / 2,
        );

      const successRate = isNullOrUndefined(
        Overrides.MYSTERY_ENCOUNTER_RATE_OVERRIDE,
      )
        ? favoredEncounterRate
        : Overrides.MYSTERY_ENCOUNTER_RATE_OVERRIDE!;

      // If the most recent ME was 3 or fewer waves ago, can never spawn a ME
      const canSpawn =
        encounteredEvents.length === 0 ||
        waveIndex - encounteredEvents[encounteredEvents.length - 1].waveIndex >
          3 ||
        !isNullOrUndefined(Overrides.MYSTERY_ENCOUNTER_RATE_OVERRIDE);

      if (canSpawn) {
        let roll = MYSTERY_ENCOUNTER_SPAWN_MAX_WEIGHT;
        // Always rolls the check on the same offset to ensure no RNG changes from reloading session
        this.executeWithSeedOffset(
          () => {
            roll = randSeedInt(MYSTERY_ENCOUNTER_SPAWN_MAX_WEIGHT);
          },
          waveIndex * 3 * 1000,
        );
        return roll < successRate;
      }
    }

    return false;
  }

  /**
   * Loads or generates a mystery encounter
   * @param encounterType used to load session encounter when restarting game, etc.
   * @param canBypass optional boolean to indicate that the request is coming from a function that needs to access a Mystery Encounter outside of gameplay requirements
   * @returns
   */
  getMysteryEncounter(
    encounterType?: MysteryEncounterType,
    canBypass?: boolean,
  ): MysteryEncounter {
    // Loading override or session encounter
    let encounter: MysteryEncounter | null;
    if (
      !isNullOrUndefined(Overrides.MYSTERY_ENCOUNTER_OVERRIDE) &&
      allMysteryEncounters.hasOwnProperty(Overrides.MYSTERY_ENCOUNTER_OVERRIDE)
    ) {
      encounter = allMysteryEncounters[Overrides.MYSTERY_ENCOUNTER_OVERRIDE];
      if (canBypass) {
        return encounter;
      }
    } else if (canBypass) {
      encounter = allMysteryEncounters[encounterType ?? -1];
      return encounter;
    } else {
      encounter = !isNullOrUndefined(encounterType)
        ? allMysteryEncounters[encounterType]
        : null;
    }

    // Check for queued encounters first
    if (
      !encounter &&
      this.mysteryEncounterSaveData?.queuedEncounters &&
      this.mysteryEncounterSaveData.queuedEncounters.length > 0
    ) {
      let i = 0;
      while (
        i < this.mysteryEncounterSaveData.queuedEncounters.length &&
        !!encounter
      ) {
        const candidate = this.mysteryEncounterSaveData.queuedEncounters[i];
        const forcedChance = candidate.spawnPercent;
        if (Utils.randSeedInt(100) < forcedChance) {
          encounter = allMysteryEncounters[candidate.type];
        }

        i++;
      }
    }

    if (encounter) {
      encounter = new MysteryEncounter(encounter);
      encounter.populateDialogueTokensFromRequirements();
      return encounter;
    }

    // See Enum values for base tier weights
    const tierWeights = [
      MysteryEncounterTier.COMMON,
      MysteryEncounterTier.GREAT,
      MysteryEncounterTier.ULTRA,
      MysteryEncounterTier.ROGUE,
    ];

    // Adjust tier weights by previously encountered events to lower odds of only Common/Great in run
    this.mysteryEncounterSaveData.encounteredEvents.forEach(
      (seenEncounterData) => {
        if (seenEncounterData.tier === MysteryEncounterTier.COMMON) {
          tierWeights[0] = tierWeights[0] - 6;
        } else if (seenEncounterData.tier === MysteryEncounterTier.GREAT) {
          tierWeights[1] = tierWeights[1] - 4;
        }
      },
    );

    const totalWeight = tierWeights.reduce((a, b) => a + b);
    const tierValue = Utils.randSeedInt(totalWeight);
    const commonThreshold = totalWeight - tierWeights[0];
    const greatThreshold = totalWeight - tierWeights[0] - tierWeights[1];
    const ultraThreshold =
      totalWeight - tierWeights[0] - tierWeights[1] - tierWeights[2];
    let tier: MysteryEncounterTier | null =
      tierValue > commonThreshold
        ? MysteryEncounterTier.COMMON
        : tierValue > greatThreshold
          ? MysteryEncounterTier.GREAT
          : tierValue > ultraThreshold
            ? MysteryEncounterTier.ULTRA
            : MysteryEncounterTier.ROGUE;

    if (!isNullOrUndefined(Overrides.MYSTERY_ENCOUNTER_TIER_OVERRIDE)) {
      tier = Overrides.MYSTERY_ENCOUNTER_TIER_OVERRIDE;
    }

    let availableEncounters: MysteryEncounter[] = [];
    const previousEncounter =
      this.mysteryEncounterSaveData.encounteredEvents.length > 0
        ? this.mysteryEncounterSaveData.encounteredEvents[
          this.mysteryEncounterSaveData.encounteredEvents.length - 1
        ].type
        : null;
    const disabledEncounters =
      this.eventManager.getEventMysteryEncountersDisabled();
    const biomeMysteryEncounters =
      mysteryEncountersByBiome
        .get(this.arena.biomeType)
        ?.filter((enc) => !disabledEncounters.includes(enc)) ?? [];
    // If no valid encounters exist at tier, checks next tier down, continuing until there are some encounters available
    while (availableEncounters.length === 0 && tier !== null) {
      availableEncounters = biomeMysteryEncounters
        .filter((encounterType) => {
          const encounterCandidate = allMysteryEncounters[encounterType];
          if (!encounterCandidate) {
            return false;
          }
          if (
            this.eventManager.getMysteryEncounterTierForEvent(
              encounterType,
              encounterCandidate.encounterTier,
            ) !== tier
          ) {
            return false;
          }
          const disallowedGameModes = encounterCandidate.disallowedGameModes;
          if (
            disallowedGameModes &&
            disallowedGameModes.length > 0 &&
            disallowedGameModes.includes(this.gameMode.modeId)
          ) {
            return false;
          }
          if (this.gameMode.modeId === GameModes.CHALLENGE) {
            const disallowedChallenges =
              encounterCandidate.disallowedChallenges;
            if (
              disallowedChallenges &&
              disallowedChallenges.length > 0 &&
              this.gameMode.challenges.some((challenge) =>
                disallowedChallenges.includes(challenge.id),
              )
            ) {
              return false;
            }
          }
          if (!encounterCandidate.meetsRequirements()) {
            return false;
          }
          if (
            previousEncounter !== null &&
            encounterType === previousEncounter
          ) {
            return false;
          }
          if (
            this.mysteryEncounterSaveData.encounteredEvents.length > 0 &&
            encounterCandidate.maxAllowedEncounters &&
            encounterCandidate.maxAllowedEncounters > 0 &&
            this.mysteryEncounterSaveData.encounteredEvents.filter(
              (e) => e.type === encounterType,
            ).length >= encounterCandidate.maxAllowedEncounters
          ) {
            return false;
          }
          return true;
        })
        .map((m) => allMysteryEncounters[m]);
      // Decrement tier
      if (tier === MysteryEncounterTier.ROGUE) {
        tier = MysteryEncounterTier.ULTRA;
      } else if (tier === MysteryEncounterTier.ULTRA) {
        tier = MysteryEncounterTier.GREAT;
      } else if (tier === MysteryEncounterTier.GREAT) {
        tier = MysteryEncounterTier.COMMON;
      } else {
        tier = null; // Ends loop
      }
    }

    // If absolutely no encounters are available, spawn 0th encounter
    if (availableEncounters.length === 0) {
      console.log(
        "No Mystery Encounters found, falling back to Mysterious Challengers.",
      );
      return allMysteryEncounters[MysteryEncounterType.MYSTERIOUS_CHALLENGERS];
    }
    encounter =
      availableEncounters[Utils.randSeedInt(availableEncounters.length)];
    // New encounter object to not dirty flags
    encounter = new MysteryEncounter(encounter);
    encounter.populateDialogueTokensFromRequirements();
    return encounter;
  }
}<|MERGE_RESOLUTION|>--- conflicted
+++ resolved
@@ -3314,65 +3314,6 @@
    * @param itemLost If `true`, treat the item's current holder as losing the item (for now, this simply enables Unburden). Default is `true`.
    * @returns `true` if the transfer was successful
    */
-<<<<<<< HEAD
-  tryTransferHeldItemModifier(_itemModifier: PokemonHeldItemModifier, target: Pokemon, playSound: boolean, transferQuantity: number = 1, instant?: boolean, ignoreUpdate?: boolean, itemLost: boolean = true, simulated: boolean = false): Promise<boolean> {
-    return new Promise(resolve => {
-      const source = _itemModifier.pokemonId ? _itemModifier.getPokemon() : null;
-      const cancelled = new Utils.BooleanHolder(false);
-      const removeFunc: (modifier: PersistentModifier, enemy: boolean | undefined) => boolean = simulated ? (modifier, enemy) => this.canRemoveModifier(modifier, enemy) : (modifier, enemy) => this.removeModifier(modifier, enemy);
-      Utils.executeIf(!!source && source.isPlayer() !== target.isPlayer(), () => applyAbAttrs(BlockItemTheftAbAttr, source! /* checked in condition*/, cancelled)).then(() => {
-        if (cancelled.value) {
-          return resolve(false);
-        }
-        const newItemModifier = _itemModifier.clone() as PokemonHeldItemModifier;
-        const itemModifier = simulated ? _itemModifier.clone() : _itemModifier;
-        newItemModifier.pokemonId = target.id;
-        const matchingModifier = this.findModifier(m => m instanceof PokemonHeldItemModifier
-                    && (m as PokemonHeldItemModifier).matchType(itemModifier) && m.pokemonId === target.id, target.isPlayer()) as PokemonHeldItemModifier;
-        let removeOld = true;
-        if (matchingModifier) {
-          const maxStackCount = matchingModifier.getMaxStackCount();
-          if (matchingModifier.stackCount >= maxStackCount) {
-            return resolve(false);
-          }
-          const countTaken = Math.min(transferQuantity, itemModifier.stackCount, maxStackCount - matchingModifier.stackCount);
-          itemModifier.stackCount -= countTaken;
-          newItemModifier.stackCount = matchingModifier.stackCount + countTaken;
-          removeOld = !itemModifier.stackCount;
-        } else {
-          const countTaken = Math.min(transferQuantity, itemModifier.stackCount);
-          itemModifier.stackCount -= countTaken;
-          newItemModifier.stackCount = countTaken;
-        }
-        removeOld = !itemModifier.stackCount;
-        if (!removeOld || !source || removeFunc(simulated ? _itemModifier : itemModifier, !source.isPlayer())) {
-          const addModifier = () => {
-            if (!matchingModifier || removeFunc(matchingModifier, !target.isPlayer())) {
-              if (simulated) {
-                return resolve(true);
-              }
-              if (target.isPlayer()) {
-                this.addModifier(newItemModifier, ignoreUpdate, playSound, false, instant).then(() => {
-                  if (source && itemLost) {
-                    applyPostItemLostAbAttrs(PostItemLostAbAttr, source, false);
-                  }
-                  resolve(true);
-                });
-              } else {
-                this.addEnemyModifier(newItemModifier, ignoreUpdate, instant).then(() => {
-                  if (source && itemLost) {
-                    applyPostItemLostAbAttrs(PostItemLostAbAttr, source, false);
-                  }
-                  resolve(true);
-                });
-              }
-            } else {
-              resolve(false);
-            }
-          };
-          if (!simulated && source && source.isPlayer() !== target.isPlayer() && !ignoreUpdate) {
-            this.updateModifiers(source.isPlayer(), instant).then(() => addModifier());
-=======
   tryTransferHeldItemModifier(
     itemModifier: PokemonHeldItemModifier,
     target: Pokemon,
@@ -3445,7 +3386,6 @@
               applyPostItemLostAbAttrs(PostItemLostAbAttr, source, false);
             }
             return true;
->>>>>>> 39f2fdf4
           } else {
             this.addEnemyModifier(newItemModifier, ignoreUpdate, instant);
             if (source && itemLost) {
@@ -3465,6 +3405,52 @@
       return true;
     }
     return false;
+  }
+
+  canTransferHeldItemModifier(
+    itemModifier: PokemonHeldItemModifier,
+    target: Pokemon,
+    transferQuantity: number = 1,
+  ): boolean {
+    const mod = itemModifier.clone() as PokemonHeldItemModifier;
+    const source = mod.pokemonId ? mod.getPokemon() : null;
+    const cancelled = new Utils.BooleanHolder(false);
+
+    if (source && source.isPlayer() !== target.isPlayer()) {
+      applyAbAttrs(BlockItemTheftAbAttr, source, cancelled);
+    }
+
+    if (cancelled.value) {
+      return false;
+    }
+
+    const matchingModifier = this.findModifier(
+      (m) =>
+        m instanceof PokemonHeldItemModifier &&
+        m.matchType(mod) &&
+        m.pokemonId === target.id,
+      target.isPlayer(),
+    ) as PokemonHeldItemModifier;
+
+    if (matchingModifier) {
+      const maxStackCount = matchingModifier.getMaxStackCount();
+      if (matchingModifier.stackCount >= maxStackCount) {
+        return false;
+      }
+      const countTaken = Math.min(
+        transferQuantity,
+        mod.stackCount,
+        maxStackCount - matchingModifier.stackCount,
+      );
+      mod.stackCount -= countTaken;
+    } else {
+      const countTaken = Math.min(transferQuantity, mod.stackCount);
+      mod.stackCount -= countTaken;
+    }
+
+    const removeOld = mod.stackCount === 0;
+
+    return !removeOld || !source || this.canRemoveModifier(itemModifier, !source.isPlayer());
   }
 
   removePartyMemberModifiers(partyMemberIndex: number): Promise<void> {
