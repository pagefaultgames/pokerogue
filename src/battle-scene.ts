--- conflicted
+++ resolved
@@ -1313,20 +1313,10 @@
     this.lastEnemyTrainer = lastBattle?.trainer;
     this.lastMysteryEncounter = lastBattle?.mysteryEncounter;
 
-<<<<<<< HEAD
     // TODO: Is this even needed?
     if (lastBattle?.double && !resolved.double) {
-      this.phaseManager.tryRemovePhase((p: Phase) => p.is("SwitchPhase"));
+      this.phaseManager.tryRemovePhase("SwitchPhase");
       // TODO: We already do this later in the function
-=======
-    if (newBattleType === BattleType.MYSTERY_ENCOUNTER) {
-      // Disable double battle on mystery encounters (it may be re-enabled as part of encounter)
-      newDouble = false;
-    }
-
-    if (lastBattle?.double && !newDouble) {
-      this.phaseManager.tryRemovePhase("SwitchPhase");
->>>>>>> 322f1838
       for (const p of this.getPlayerField()) {
         p.lapseTag(BattlerTagType.COMMANDED);
       }
