--- conflicted
+++ resolved
@@ -69,10 +69,7 @@
 import { ShopCursorTarget } from "#enums/shop-cursor-target";
 import { SpeciesId } from "#enums/species-id";
 import { StatusEffect } from "#enums/status-effect";
-<<<<<<< HEAD
 import { TrainerItemId } from "#enums/trainer-item-id";
-=======
->>>>>>> 8a2b8889
 import { TextStyle } from "#enums/text-style";
 import type { TrainerSlot } from "#enums/trainer-slot";
 import { TrainerType } from "#enums/trainer-type";
