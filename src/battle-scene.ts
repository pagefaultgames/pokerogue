--- conflicted
+++ resolved
@@ -62,13 +62,10 @@
 import { Abilities } from "./data/enums/abilities";
 import ArenaFlyout from "./ui/arena-flyout";
 import { EaseType } from "./ui/enums/ease-type";
-<<<<<<< HEAD
+import { ExpNotification } from "./enums/exp-notification";
 import MysteryEncounter, { MysteryEncounterTier, MysteryEncounterVariant } from "./data/mystery-encounter";
 import { MysteryEncounterFlags } from "./data/mystery-encounter-flags";
 import { allMysteryEncounters } from "./data/mystery-encounters/mystery-encounters";
-=======
-import { ExpNotification } from "./enums/exp-notification";
->>>>>>> 1a149bfa
 
 export const bypassLogin = import.meta.env.VITE_BYPASS_LOGIN === "1";
 
@@ -969,14 +966,9 @@
     }
   }
 
-<<<<<<< HEAD
   newBattle(waveIndex?: integer, battleType?: BattleType, trainerData?: TrainerData, double?: boolean, mysteryEncounter?: MysteryEncounter): Battle {
-    const newWaveIndex = waveIndex || ((this.currentBattle?.waveIndex || (startingWave - 1)) + 1);
-=======
-  newBattle(waveIndex?: integer, battleType?: BattleType, trainerData?: TrainerData, double?: boolean): Battle {
     const _startingWave = Overrides.STARTING_WAVE_OVERRIDE || startingWave;
     const newWaveIndex = waveIndex || ((this.currentBattle?.waveIndex || (_startingWave - 1)) + 1);
->>>>>>> 1a149bfa
     let newDouble: boolean;
     let newBattleType: BattleType;
     let newTrainer: Trainer;
