--- conflicted
+++ resolved
@@ -156,76 +156,6 @@
 import Phaser from "phaser";
 import SoundFade from "phaser3-rex-plugins/plugins/soundfade";
 import type UIPlugin from "phaser3-rex-plugins/templates/ui/ui-plugin";
-<<<<<<< HEAD
-import { addUiThemeOverrides } from "#app/ui/ui-theme";
-import type PokemonData from "#app/system/pokemon-data";
-import { Nature } from "#enums/nature";
-import type { SpeciesFormChange } from "#app/data/pokemon-forms";
-import type { SpeciesFormChangeTrigger } from "./data/pokemon-forms/form-change-triggers";
-import { pokemonFormChanges } from "#app/data/pokemon-forms";
-import { SpeciesFormChangeTimeOfDayTrigger } from "./data/pokemon-forms/form-change-triggers";
-import { SpeciesFormChangeManualTrigger } from "./data/pokemon-forms/form-change-triggers";
-import { FormChangeItem } from "#enums/form-change-item";
-import { getTypeRgb } from "#app/data/type";
-import { PokemonType } from "#enums/pokemon-type";
-import PokemonSpriteSparkleHandler from "#app/field/pokemon-sprite-sparkle-handler";
-import CharSprite from "#app/ui/char-sprite";
-import DamageNumberHandler from "#app/field/damage-number-handler";
-import PokemonInfoContainer from "#app/ui/pokemon-info-container";
-import { biomeDepths, getBiomeName } from "#app/data/balance/biomes";
-import { SceneBase } from "#app/scene-base";
-import CandyBar from "#app/ui/candy-bar";
-import type { Variant } from "#app/sprites/variant";
-import { variantData, clearVariantData } from "#app/sprites/variant";
-import type { Localizable } from "#app/@types/locales";
-import Overrides from "#app/overrides";
-import { InputsController } from "#app/inputs-controller";
-import { UiInputs } from "#app/ui-inputs";
-import { NewArenaEvent } from "#app/events/battle-scene";
-import { ArenaFlyout } from "#app/ui/arena-flyout";
-import { EaseType } from "#enums/ease-type";
-import { BattleSpec } from "#enums/battle-spec";
-import { BattleStyle } from "#enums/battle-style";
-import { BiomeId } from "#enums/biome-id";
-import type { ExpNotification } from "#enums/exp-notification";
-import { MoneyFormat } from "#enums/money-format";
-import { MoveId } from "#enums/move-id";
-import { PlayerGender } from "#enums/player-gender";
-import { SpeciesId } from "#enums/species-id";
-import { UiTheme } from "#enums/ui-theme";
-import { TimedEventManager } from "#app/timed-event-manager";
-import type { PokemonAnimType } from "#enums/pokemon-anim-type";
-import i18next from "i18next";
-import { TrainerType } from "#enums/trainer-type";
-import { battleSpecDialogue } from "#app/data/dialogue";
-import { LoadingScene } from "#app/loading-scene";
-import { ShopCursorTarget } from "#app/enums/shop-cursor-target";
-import MysteryEncounter from "#app/data/mystery-encounters/mystery-encounter";
-import { allMysteryEncounters, mysteryEncountersByBiome } from "#app/data/mystery-encounters/mystery-encounters";
-import {
-  ANTI_VARIANCE_WEIGHT_MODIFIER,
-  AVERAGE_ENCOUNTERS_PER_RUN_TARGET,
-  BASE_MYSTERY_ENCOUNTER_SPAWN_WEIGHT,
-  MYSTERY_ENCOUNTER_SPAWN_MAX_WEIGHT,
-} from "./constants";
-import { MysteryEncounterSaveData } from "#app/data/mystery-encounters/mystery-encounter-save-data";
-import { MysteryEncounterType } from "#enums/mystery-encounter-type";
-import { MysteryEncounterTier } from "#enums/mystery-encounter-tier";
-import type HeldModifierConfig from "#app/@types/held-modifier-config";
-import { MysteryEncounterMode } from "#enums/mystery-encounter-mode";
-import { ExpGainsSpeed } from "#enums/exp-gains-speed";
-import { BattlerTagType } from "#enums/battler-tag-type";
-import { FRIENDSHIP_GAIN_FROM_BATTLE } from "#app/data/balance/starters";
-import { StatusEffect } from "#enums/status-effect";
-import { globalScene, initGlobalScene } from "#app/global-scene";
-import { expSpriteKeys } from "./sprites/sprite-keys";
-import { hasExpSprite } from "./sprites/sprite-utils";
-import { timedEventManager } from "./global-event-manager";
-import { starterColors } from "./global-vars/starter-colors";
-import { startingWave } from "./starting-wave";
-import { PhaseManager } from "./phase-manager";
-=======
->>>>>>> 275ea487
 
 const DEBUG_RNG = false;
 
@@ -919,7 +849,7 @@
    * @param allyPokemon {@linkcode Pokemon} the pokemon that will have the moves be redirected TO
    */
   redirectPokemonMoves(removedPokemon: Pokemon, allyPokemon: Pokemon): void {
-    globalScene.phaseManager.redirectMoves(removedPokemon, allyPokemon);
+    this.phaseManager.redirectMoves(removedPokemon, allyPokemon);
   }
 
   /**
