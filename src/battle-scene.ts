import Phaser from 'phaser';
import UI from './ui/ui';
import { NextEncounterPhase, NewBiomeEncounterPhase, SelectBiomePhase, MessagePhase, TurnInitPhase, ReturnPhase, LevelCapPhase, ShowTrainerPhase, LoginPhase, MovePhase, TitlePhase, SwitchPhase } from './phases';
import Pokemon, { PlayerPokemon, EnemyPokemon } from './field/pokemon';
import PokemonSpecies, { PokemonSpeciesFilter, allSpecies, getPokemonSpecies, initSpecies } from './data/pokemon-species';
import * as Utils from './utils';
import { Modifier, ModifierBar, ConsumablePokemonModifier, ConsumableModifier, PokemonHpRestoreModifier, HealingBoosterModifier, PersistentModifier, PokemonHeldItemModifier, ModifierPredicate, DoubleBattleChanceBoosterModifier, FusePokemonModifier, PokemonFormChangeItemModifier, TerastallizeModifier, overrideModifiers, overrideHeldItems } from './modifier/modifier';
import { PokeballType } from './data/pokeball';
import { initCommonAnims, initMoveAnim, loadCommonAnimAssets, loadMoveAnimAssets, populateAnims } from './data/battle-anims';
import { Phase } from './phase';
import { initGameSpeed } from './system/game-speed';
import { Biome } from "./data/enums/biome";
import { Arena, ArenaBase } from './field/arena';
import { GameData, PlayerGender } from './system/game-data';
import { TextStyle, addTextObject } from './ui/text';
import { Moves } from "./data/enums/moves";
import { allMoves } from "./data/move";
import { initMoves } from './data/move';
import { ModifierPoolType, getDefaultModifierTypeForTier, getEnemyModifierTypesForWave, getLuckString, getLuckTextTint, getModifierPoolForType, getPartyLuckValue } from './modifier/modifier-type';
import AbilityBar from './ui/ability-bar';
import { BlockItemTheftAbAttr, DoubleBattleChanceAbAttr, IncrementMovePriorityAbAttr, applyAbAttrs, initAbilities } from './data/ability';
import { allAbilities } from "./data/ability";
import Battle, { BattleType, FixedBattleConfig, fixedBattles } from './battle';
import { GameMode, GameModes, gameModes } from './game-mode';
import FieldSpritePipeline from './pipelines/field-sprite';
import SpritePipeline from './pipelines/sprite';
import PartyExpBar from './ui/party-exp-bar';
import { TrainerSlot, trainerConfigs } from './data/trainer-config';
import Trainer, { TrainerVariant } from './field/trainer';
import TrainerData from './system/trainer-data';
import SoundFade from 'phaser3-rex-plugins/plugins/soundfade';
import { pokemonPrevolutions } from './data/pokemon-evolutions';
import PokeballTray from './ui/pokeball-tray';
import { Species } from './data/enums/species';
import InvertPostFX from './pipelines/invert';
import { Achv, ModifierAchv, MoneyAchv, achvs } from './system/achv';
import { Voucher, vouchers } from './system/voucher';
import { Gender } from './data/gender';
import UIPlugin from 'phaser3-rex-plugins/templates/ui/ui-plugin';
import { addUiThemeOverrides } from './ui/ui-theme';
import PokemonData from './system/pokemon-data';
import { Nature } from './data/nature';
import { SpeciesFormChangeTimeOfDayTrigger, SpeciesFormChangeTrigger, pokemonFormChanges } from './data/pokemon-forms';
import { FormChangePhase, QuietFormChangePhase } from './form-change-phase';
import { BattleSpec } from './enums/battle-spec';
import { getTypeRgb } from './data/type';
import PokemonSpriteSparkleHandler from './field/pokemon-sprite-sparkle-handler';
import CharSprite from './ui/char-sprite';
import DamageNumberHandler from './field/damage-number-handler';
import PokemonInfoContainer from './ui/pokemon-info-container';
import { biomeDepths, getBiomeName } from './data/biomes';
import { UiTheme } from './enums/ui-theme';
import { SceneBase } from './scene-base';
import CandyBar from './ui/candy-bar';
import { Variant, variantData } from './data/variant';
import { Localizable } from './plugins/i18n';
<<<<<<< HEAD
import { STARTING_WAVE_OVERRIDE, OPP_SPECIES_OVERRIDE, SEED_OVERRIDE, STARTING_BIOME_OVERRIDE, DOUBLE_BATTLE_OVERRIDE } from './overrides';
import { InputsController } from "./inputs-controller";
import { UiInputs } from "./ui-inputs";
=======
import * as Overrides from './overrides';
import {InputsController} from "./inputs-controller";
import {UiInputs} from "./ui-inputs";
>>>>>>> 460e9472

export const bypassLogin = import.meta.env.VITE_BYPASS_LOGIN === "1";

const DEBUG_RNG = false;

export const startingWave = Overrides.STARTING_WAVE_OVERRIDE || 1;

const expSpriteKeys: string[] = [];

export let starterColors: StarterColors;
interface StarterColors {
	[key: string]: [string, string]
}

export interface PokeballCounts {
	[pb: string]: integer;
}

export type AnySound = Phaser.Sound.WebAudioSound | Phaser.Sound.HTML5AudioSound | Phaser.Sound.NoAudioSound;

export default class BattleScene extends SceneBase {
	public rexUI: UIPlugin;
	public inputController: InputsController;
	public uiInputs: UiInputs;

	public sessionPlayTime: integer = null;
	public lastSavePlayTime: integer = null;
	public masterVolume: number = 0.5;
	public bgmVolume: number = 1;
	public seVolume: number = 1;
	public gameSpeed: integer = 1;
	public damageNumbersMode: integer = 0;
	public showLevelUpStats: boolean = true;
	public enableTutorials: boolean = import.meta.env.VITE_BYPASS_TUTORIAL === "1";
	public enableRetries: boolean = false;
	public uiTheme: UiTheme = UiTheme.DEFAULT;
	public windowType: integer = 0;
	public experimentalSprites: boolean = false;
	public moveAnimations: boolean = true;
	public expGainsSpeed: integer = 0;
	/**
	 * Defines the experience gain display mode.
	 *
	 * @remarks
	 * The `expParty` can have several modes:
	 * - `0` - Default: The normal experience gain display, nothing changed.
	 * - `1` - Level Up Notification: Displays the level up in the small frame instead of a message.
	 * - `2` - Skip: No level up frame nor message.
	 *
	 * Modes `1` and `2` are still compatible with stats display, level up, new move, etc.
	 * @default 0 - Uses the default normal experience gain display.
	 */
	public expParty: integer = 0;
	public hpBarSpeed: integer = 0;
	public fusionPaletteSwaps: boolean = true;
	public enableTouchControls: boolean = false;
	public enableVibration: boolean = false;
	public abSwapped: boolean = false;

	public disableMenu: boolean = false;

	public gameData: GameData;
	public sessionSlotId: integer;

	private phaseQueue: Phase[];
	private phaseQueuePrepend: Phase[];
	private phaseQueuePrependSpliceIndex: integer;
	private nextCommandPhaseQueue: Phase[];
	private currentPhase: Phase;
	private standbyPhase: Phase;
	public field: Phaser.GameObjects.Container;
	public fieldUI: Phaser.GameObjects.Container;
	public charSprite: CharSprite;
	public pbTray: PokeballTray;
	public pbTrayEnemy: PokeballTray;
	public abilityBar: AbilityBar;
	public partyExpBar: PartyExpBar;
	public candyBar: CandyBar;
	public arenaBg: Phaser.GameObjects.Sprite;
	public arenaBgTransition: Phaser.GameObjects.Sprite;
	public arenaPlayer: ArenaBase;
	public arenaPlayerTransition: ArenaBase;
	public arenaEnemy: ArenaBase;
	public arenaNextEnemy: ArenaBase;
	public arena: Arena;
	public gameMode: GameMode;
	public score: integer;
	public lockModifierTiers: boolean;
	public trainer: Phaser.GameObjects.Sprite;
	public lastEnemyTrainer: Trainer;
	public currentBattle: Battle;
	public pokeballCounts: PokeballCounts;
	public money: integer;
	public pokemonInfoContainer: PokemonInfoContainer;
	private party: PlayerPokemon[];
	private waveCountText: Phaser.GameObjects.Text;
	private moneyText: Phaser.GameObjects.Text;
	private scoreText: Phaser.GameObjects.Text;
	private luckLabelText: Phaser.GameObjects.Text;
	private luckText: Phaser.GameObjects.Text;
	private modifierBar: ModifierBar;
	private enemyModifierBar: ModifierBar;
	private fieldOverlay: Phaser.GameObjects.Rectangle;
	private modifiers: PersistentModifier[];
	private enemyModifiers: PersistentModifier[];
	public uiContainer: Phaser.GameObjects.Container;
	public ui: UI;

	public seed: string;
	public waveSeed: string;
	public waveCycleOffset: integer;
	public offsetGym: boolean;

	public damageNumberHandler: DamageNumberHandler
	private spriteSparkleHandler: PokemonSpriteSparkleHandler;

	public fieldSpritePipeline: FieldSpritePipeline;
	public spritePipeline: SpritePipeline;

	private bgm: AnySound;
	private bgmResumeTimer: Phaser.Time.TimerEvent;
	private bgmCache: Set<string> = new Set();
	private playTimeTimer: Phaser.Time.TimerEvent;

	public rngCounter: integer = 0;
	public rngSeedOverride: string = '';
	public rngOffset: integer = 0;

	constructor() {
		super('battle');

		initSpecies();
		initMoves();
		initAbilities();
		
		this.phaseQueue = [];
		this.phaseQueuePrepend = [];
		this.phaseQueuePrependSpliceIndex = -1;
		this.nextCommandPhaseQueue = [];
		this.updateGameInfo();
	}

	loadPokemonAtlas(key: string, atlasPath: string, experimental?: boolean) {
		if (experimental === undefined)
			experimental = this.experimentalSprites;
		let variant = atlasPath.includes('variant/') || /_[0-3]$/.test(atlasPath);
		if (experimental)
			experimental = this.hasExpSprite(key);
		if (variant)
			atlasPath = atlasPath.replace('variant/', '');
		this.load.atlas(key, `images/pokemon/${variant ? 'variant/' : ''}${experimental ? 'exp/' : ''}${atlasPath}.png`,  `images/pokemon/${variant ? 'variant/' : ''}${experimental ? 'exp/' : ''}${atlasPath}.json`);
	}

	async preload() {
		if (DEBUG_RNG) {
			const scene = this;
			const originalRealInRange = Phaser.Math.RND.realInRange;
			Phaser.Math.RND.realInRange = function (min: number, max: number): number {
				const ret = originalRealInRange.apply(this, [ min, max ]);
				const args = [ 'RNG', ++scene.rngCounter, ret / (max - min), `min: ${min} / max: ${max}` ];
				args.push(`seed: ${scene.rngSeedOverride || scene.waveSeed || scene.seed}`);
				if (scene.rngOffset)
					args.push(`offset: ${scene.rngOffset}`);
				console.log(...args);
				return ret;
			};
		}

		populateAnims();

		await this.initVariantData();
	}

	create() {
		initGameSpeed.apply(this);
		this.inputController = new InputsController(this);
		this.uiInputs = new UiInputs(this, this.inputController);

		this.gameData = new GameData(this);

		addUiThemeOverrides(this);

		this.load.setBaseURL();

		this.spritePipeline = new SpritePipeline(this.game);
		(this.renderer as Phaser.Renderer.WebGL.WebGLRenderer).pipelines.add('Sprite', this.spritePipeline);

		this.fieldSpritePipeline = new FieldSpritePipeline(this.game);
		(this.renderer as Phaser.Renderer.WebGL.WebGLRenderer).pipelines.add('FieldSprite', this.fieldSpritePipeline);

		this.time.delayedCall(20, () => this.launchBattle());
	}

	update() {
		this.inputController.update();
		this.ui?.update();
	}

	launchBattle() {
		this.arenaBg = this.add.sprite(0, 0, 'plains_bg');
		this.arenaBgTransition = this.add.sprite(0, 0, 'plains_bg');

		[ this.arenaBgTransition, this.arenaBg ].forEach(a => {
			a.setPipeline(this.fieldSpritePipeline);
			a.setScale(6);
			a.setOrigin(0);
			a.setSize(320, 240);
		});

		const field = this.add.container(0, 0);
		field.setScale(6);

		this.field = field;

		const fieldUI = this.add.container(0, this.game.canvas.height);
		fieldUI.setDepth(1);
		fieldUI.setScale(6);

		this.fieldUI = fieldUI;

		const transition = this.make.rexTransitionImagePack({
			x: 0,
			y: 0,
			scale: 6,
			key: 'loading_bg',
			origin: { x: 0, y: 0 }
		}, true);

		transition.transit({
			mode: 'blinds',
			ease: 'Cubic.easeInOut',
			duration: 1250,
			oncomplete: () => transition.destroy()
		});

		this.add.existing(transition);

		const uiContainer = this.add.container(0, 0);
		uiContainer.setDepth(2);
		uiContainer.setScale(6);

		this.uiContainer = uiContainer;

		const overlayWidth = this.game.canvas.width / 6;
		const overlayHeight = (this.game.canvas.height / 6) - 48;
		this.fieldOverlay = this.add.rectangle(0, overlayHeight * -1 - 48, overlayWidth, overlayHeight, 0x424242);
		this.fieldOverlay.setOrigin(0, 0);
		this.fieldOverlay.setAlpha(0);
		this.fieldUI.add(this.fieldOverlay);

		this.modifiers = [];
		this.enemyModifiers = [];

		this.modifierBar = new ModifierBar(this);
		this.add.existing(this.modifierBar);
		uiContainer.add(this.modifierBar);

		this.enemyModifierBar = new ModifierBar(this, true);
		this.add.existing(this.enemyModifierBar);
		uiContainer.add(this.enemyModifierBar);

		this.charSprite = new CharSprite(this);
		this.charSprite.setup();

		this.fieldUI.add(this.charSprite);

		this.pbTray = new PokeballTray(this, true);
		this.pbTray.setup();

		this.pbTrayEnemy = new PokeballTray(this, false);
		this.pbTrayEnemy.setup();

		this.fieldUI.add(this.pbTray);
		this.fieldUI.add(this.pbTrayEnemy);

		this.abilityBar = new AbilityBar(this);
		this.abilityBar.setup();
		this.fieldUI.add(this.abilityBar);

		this.partyExpBar = new PartyExpBar(this);
		this.partyExpBar.setup();
		this.fieldUI.add(this.partyExpBar);

		this.candyBar = new CandyBar(this);
		this.candyBar.setup();
		this.fieldUI.add(this.candyBar);

		this.waveCountText = addTextObject(this, (this.game.canvas.width / 6) - 2, 0, startingWave.toString(), TextStyle.BATTLE_INFO);
		this.waveCountText.setOrigin(1, 0);
		this.fieldUI.add(this.waveCountText);

		this.moneyText = addTextObject(this, (this.game.canvas.width / 6) - 2, 0, '', TextStyle.MONEY);
		this.moneyText.setOrigin(1, 0);
		this.fieldUI.add(this.moneyText);

		this.scoreText = addTextObject(this, (this.game.canvas.width / 6) - 2, 0, '', TextStyle.PARTY, { fontSize: '54px' });
		this.scoreText.setOrigin(1, 0);
		this.fieldUI.add(this.scoreText);

		this.luckText = addTextObject(this, (this.game.canvas.width / 6) - 2, 0, '', TextStyle.PARTY, { fontSize: '54px' });
		this.luckText.setOrigin(1, 0);
		this.luckText.setVisible(false);
		this.fieldUI.add(this.luckText);

		this.luckLabelText = addTextObject(this, (this.game.canvas.width / 6) - 2, 0, 'Luck:', TextStyle.PARTY, { fontSize: '54px' });
		this.luckLabelText.setOrigin(1, 0);
		this.luckLabelText.setVisible(false);
		this.fieldUI.add(this.luckLabelText);

		this.updateUIPositions();

		this.damageNumberHandler = new DamageNumberHandler();

		this.spriteSparkleHandler = new PokemonSpriteSparkleHandler();
		this.spriteSparkleHandler.setup(this);

		this.pokemonInfoContainer = new PokemonInfoContainer(this, (this.game.canvas.width / 6) + 52, -(this.game.canvas.height / 6) + 66);
		this.pokemonInfoContainer.setup();

		this.fieldUI.add(this.pokemonInfoContainer);

		this.party = [];

		let loadPokemonAssets = [];

		this.arenaPlayer = new ArenaBase(this, true);
		this.arenaPlayerTransition = new ArenaBase(this, true);
		this.arenaEnemy = new ArenaBase(this, false);
		this.arenaNextEnemy = new ArenaBase(this, false);

		this.arenaBgTransition.setVisible(false);
		this.arenaPlayerTransition.setVisible(false);
		this.arenaNextEnemy.setVisible(false);

		[ this.arenaPlayer, this.arenaPlayerTransition, this.arenaEnemy, this.arenaNextEnemy ].forEach(a => {
			if (a instanceof Phaser.GameObjects.Sprite)
				a.setOrigin(0, 0);
			field.add(a);
		});

		const trainer = this.addFieldSprite(0, 0, `trainer_${this.gameData.gender === PlayerGender.FEMALE ? 'f' : 'm'}_back`);
		trainer.setOrigin(0.5, 1);

		field.add(trainer);

		this.trainer = trainer;

		this.anims.create({
			key: 'prompt',
			frames: this.anims.generateFrameNumbers('prompt', { start: 1, end: 4 }),
			frameRate: 6,
			repeat: -1,
			showOnStart: true
		});

		this.anims.create({
			key: 'tera_sparkle',
			frames: this.anims.generateFrameNumbers('tera_sparkle', { start: 0, end: 12 }),
			frameRate: 18,
			repeat: 0,
			showOnStart: true,
			hideOnComplete: true
		});

		this.reset(false, false, true);

		const ui = new UI(this);
		this.uiContainer.add(ui);

		this.ui = ui;

		ui.setup();

		const defaultMoves = [ Moves.TACKLE, Moves.TAIL_WHIP, Moves.FOCUS_ENERGY, Moves.STRUGGLE ];

		Promise.all([
			Promise.all(loadPokemonAssets),
			initCommonAnims(this).then(() => loadCommonAnimAssets(this, true)),
			Promise.all([ Moves.TACKLE, Moves.TAIL_WHIP, Moves.FOCUS_ENERGY, Moves.STRUGGLE ].map(m => initMoveAnim(this, m))).then(() => loadMoveAnimAssets(this, defaultMoves, true)),
			this.initStarterColors()
		]).then(() => {
			this.pushPhase(new LoginPhase(this));
			this.pushPhase(new TitlePhase(this));

			this.shiftPhase();
		});
	}

	initSession(): void {
		if (this.sessionPlayTime === null)
			this.sessionPlayTime = 0;
		if (this.lastSavePlayTime === null)
			this.lastSavePlayTime = 0;

		if (this.playTimeTimer)
			this.playTimeTimer.destroy();

		this.playTimeTimer = this.time.addEvent({
			delay: Utils.fixedInt(1000),
			repeat: -1,
    	callback: () => {
				if (this.gameData)
					this.gameData.gameStats.playTime++;
				if (this.sessionPlayTime !== null)
					this.sessionPlayTime++;
				if (this.lastSavePlayTime !== null)
					this.lastSavePlayTime++;
			}
		});

		this.updateWaveCountText();
		this.updateMoneyText();
		this.updateScoreText();
	}

	async initExpSprites(): Promise<void> {
		if (expSpriteKeys.length)
			return;
		this.cachedFetch('./exp-sprites.json').then(res => res.json()).then(keys => {
			if (Array.isArray(keys))
				expSpriteKeys.push(...keys);
			Promise.resolve();
		});
	}

	async initVariantData(): Promise<void> {
		Object.keys(variantData).forEach(key => delete variantData[key]);
		await this.cachedFetch('./images/pokemon/variant/_masterlist.json').then(res => res.json())
			.then(v => {
				Object.keys(v).forEach(k => variantData[k] = v[k]);
				if (this.experimentalSprites) {
					const expVariantData = variantData['exp'];
					const traverseVariantData = (keys: string[]) => {
						let variantTree = variantData;
						let expTree = expVariantData;
						keys.map((k: string, i: integer) => {
							if (i < keys.length - 1) {
								variantTree = variantTree[k];
								expTree = expTree[k];
							} else if (variantTree.hasOwnProperty(k) && expTree.hasOwnProperty(k)) {
								if ([ 'back', 'female' ].includes(k))
									traverseVariantData(keys.concat(k));
								else
									variantTree[k] = expTree[k];
							}
						});
					};
					Object.keys(expVariantData).forEach(ek => traverseVariantData([ ek ]));
				}
				Promise.resolve();
			});
	}

	cachedFetch(url: string, init?: RequestInit): Promise<Response> {
		const manifest = this.game['manifest'];
		if (manifest) {
			const timestamp = manifest[`/${url.replace('./', '')}`];
			if (timestamp)
				url += `?t=${timestamp}`;
		}
		return fetch(url, init);
	}

	initStarterColors(): Promise<void> {
		return new Promise(resolve => {
			if (starterColors)
				return resolve();

			this.cachedFetch('./starter-colors.json').then(res => res.json()).then(sc => {
				starterColors = {};
				Object.keys(sc).forEach(key => {
					starterColors[key] = sc[key];
				});

				/*const loadPokemonAssets: Promise<void>[] = [];

				for (let s of Object.keys(speciesStarters)) {
					const species = getPokemonSpecies(parseInt(s));
					loadPokemonAssets.push(species.loadAssets(this, false, 0, false));
				}
	
				Promise.all(loadPokemonAssets).then(() => {
					const starterCandyColors = {};
					const rgbaToHexFunc = (r, g, b) => [r, g, b].map(x => x.toString(16).padStart(2, '0')).join('');
		
					for (let s of Object.keys(speciesStarters)) {
						const species = getPokemonSpecies(parseInt(s));
						
						starterCandyColors[species.speciesId] = species.generateCandyColors(this).map(c => rgbaToHexFunc(c[0], c[1], c[2]));
					}
		
					console.log(JSON.stringify(starterCandyColors));

					resolve();
				});*/

				resolve();
			});
		});
	}

	hasExpSprite(key: string): boolean {
		const keyMatch = /^pkmn__?(back__)?(shiny__)?(female__)?(\d+)(\-.*?)?(?:_[1-3])?$/g.exec(key);
		let k = keyMatch[4];
		if (keyMatch[2])
			k += 's';
		if (keyMatch[1])
			k += 'b';
		if (keyMatch[3])
			k += 'f';
		if (keyMatch[5])
			k += keyMatch[5];
		if (!expSpriteKeys.includes(k))
			return false;
		return true;
	}

	getParty(): PlayerPokemon[] {
		return this.party;
	}

	getPlayerPokemon(): PlayerPokemon {
		return this.getPlayerField().find(p => p.isActive());
	}

	getPlayerField(): PlayerPokemon[] {
		const party = this.getParty();
		return party.slice(0, Math.min(party.length, this.currentBattle?.double ? 2 : 1));
	}

	getEnemyParty(): EnemyPokemon[] {
		return this.currentBattle?.enemyParty || [];
	}

	getEnemyPokemon(): EnemyPokemon {
		return this.getEnemyField().find(p => p.isActive());
	}

	getEnemyField(): EnemyPokemon[] {
		const party = this.getEnemyParty();
		return party.slice(0, Math.min(party.length, this.currentBattle?.double ? 2 : 1));
	}

	getField(activeOnly: boolean = false): Pokemon[] {
		const ret = new Array(4).fill(null);
		const playerField = this.getPlayerField();
		const enemyField = this.getEnemyField();
		ret.splice(0, playerField.length, ...playerField);
		ret.splice(2, enemyField.length, ...enemyField);
		return activeOnly
			? ret.filter(p => p?.isActive())
			: ret;
	}

	getPokemonById(pokemonId: integer): Pokemon {
		const findInParty = (party: Pokemon[]) => party.find(p => p.id === pokemonId);
		return findInParty(this.getParty()) || findInParty(this.getEnemyParty());
	}

	addPlayerPokemon(species: PokemonSpecies, level: integer, abilityIndex: integer, formIndex: integer, gender?: Gender, shiny?: boolean, variant?: Variant, ivs?: integer[], nature?: Nature, dataSource?: Pokemon | PokemonData, postProcess?: (playerPokemon: PlayerPokemon) => void): PlayerPokemon {
		const pokemon = new PlayerPokemon(this, species, level, abilityIndex, formIndex, gender, shiny, variant, ivs, nature, dataSource);
		if (postProcess)
			postProcess(pokemon);
		pokemon.init();
		return pokemon;
	}

	addEnemyPokemon(species: PokemonSpecies, level: integer, trainerSlot: TrainerSlot, boss: boolean = false, dataSource?: PokemonData, postProcess?: (enemyPokemon: EnemyPokemon) => void): EnemyPokemon {
		if (Overrides.OPP_SPECIES_OVERRIDE)
			species = getPokemonSpecies(Overrides.OPP_SPECIES_OVERRIDE);
		const pokemon = new EnemyPokemon(this, species, level, trainerSlot, boss, dataSource);
		overrideModifiers(this, false);
		overrideHeldItems(this, pokemon, false);
		if (boss && !dataSource) {
			const secondaryIvs = Utils.getIvsFromId(Utils.randSeedInt(4294967295));

			for (let s = 0; s < pokemon.ivs.length; s++)
				pokemon.ivs[s] = Math.round(Phaser.Math.Linear(Math.min(pokemon.ivs[s], secondaryIvs[s]), Math.max(pokemon.ivs[s], secondaryIvs[s]), 0.75));
		}
		if (postProcess)
			postProcess(pokemon);
		pokemon.init();
		return pokemon;
	}

	addPokemonIcon(pokemon: Pokemon, x: number, y: number, originX: number = 0.5, originY: number = 0.5, ignoreOverride: boolean = false): Phaser.GameObjects.Container {
		const container = this.add.container(x, y);
		
		const icon = this.add.sprite(0, 0, pokemon.getIconAtlasKey(ignoreOverride));
    	icon.setFrame(pokemon.getIconId(true));
		// Temporary fix to show pokemon's default icon if variant icon doesn't exist
		if (icon.frame.name != pokemon.getIconId(true)) {
			console.log(`${pokemon.name}'s variant icon does not exist. Replacing with default.`)
			const temp = pokemon.shiny;
			pokemon.shiny = false;
			icon.setTexture(pokemon.getIconAtlasKey(ignoreOverride));
			icon.setFrame(pokemon.getIconId(true));
			pokemon.shiny = temp;
		}
		icon.setOrigin(0.5, 0);

		container.add(icon);

		if (pokemon.isFusion()) {
			const fusionIcon = this.add.sprite(0, 0, pokemon.getFusionIconAtlasKey(ignoreOverride));
			fusionIcon.setOrigin(0.5, 0)
			fusionIcon.setFrame(pokemon.getFusionIconId(true));

			const originalWidth = icon.width;
			const originalHeight = icon.height;
			const originalFrame = icon.frame;

			const iconHeight = (icon.frame.cutHeight <= fusionIcon.frame.cutHeight ? Math.ceil : Math.floor)((icon.frame.cutHeight + fusionIcon.frame.cutHeight) / 4);
			
			// Inefficient, but for some reason didn't work with only the unique properties as part of the name
			const iconFrameId = `${icon.frame.name}f${fusionIcon.frame.name}`;

			if (!icon.frame.texture.has(iconFrameId))
				icon.frame.texture.add(iconFrameId, icon.frame.sourceIndex, icon.frame.cutX, icon.frame.cutY, icon.frame.cutWidth, iconHeight);

			icon.setFrame(iconFrameId);

			fusionIcon.y = icon.frame.cutHeight;

			const originalFusionFrame = fusionIcon.frame;

			const fusionIconY = fusionIcon.frame.cutY + icon.frame.cutHeight;
			const fusionIconHeight = fusionIcon.frame.cutHeight - icon.frame.cutHeight;

			// Inefficient, but for some reason didn't work with only the unique properties as part of the name
			const fusionIconFrameId = `${fusionIcon.frame.name}f${icon.frame.name}`;

			if (!fusionIcon.frame.texture.has(fusionIconFrameId))
				fusionIcon.frame.texture.add(fusionIconFrameId, fusionIcon.frame.sourceIndex, fusionIcon.frame.cutX, fusionIconY, fusionIcon.frame.cutWidth, fusionIconHeight);
			fusionIcon.setFrame(fusionIconFrameId);

			const frameY = (originalFrame.y + originalFusionFrame.y) / 2;
			icon.frame.y = fusionIcon.frame.y = frameY;

			container.add(fusionIcon);

			if (originX !== 0.5)
				container.x -= originalWidth * (originX - 0.5);
			if (originY !== 0)
				container.y -= (originalHeight) * originY;
		} else {
			if (originX !== 0.5)
				container.x -= icon.width * (originX - 0.5);
			if (originY !== 0)
				container.y -= icon.height * originY;
		}

		return container;
	}

	setSeed(seed: string): void {
		this.seed = seed;
		this.rngCounter = 0;
		this.waveCycleOffset = this.getGeneratedWaveCycleOffset();
		this.offsetGym = this.gameMode.isClassic && this.getGeneratedOffsetGym();
	}

	randBattleSeedInt(range: integer, min: integer = 0): integer {
		return this.currentBattle.randSeedInt(this, range, min);
	}

	reset(clearScene: boolean = false, clearData: boolean = false, reloadI18n: boolean = false): void {
		if (clearData)
			this.gameData = new GameData(this);

		this.gameMode = gameModes[GameModes.CLASSIC];
		
		this.setSeed(Overrides.SEED_OVERRIDE || Utils.randomString(24));
		console.log('Seed:', this.seed);

		this.disableMenu = false;

		this.score = 0;
		this.money = 0;

		this.lockModifierTiers = false;

		this.pokeballCounts = Object.fromEntries(Utils.getEnumValues(PokeballType).filter(p => p <= PokeballType.MASTER_BALL).map(t => [ t, 0 ]));
		this.pokeballCounts[PokeballType.POKEBALL] += 5;
		if (Overrides.POKEBALL_OVERRIDE.active) {
            this.pokeballCounts = Overrides.POKEBALL_OVERRIDE.pokeballs;
          }

		this.modifiers = [];
		this.enemyModifiers = [];
		this.modifierBar.removeAll(true);
		this.enemyModifierBar.removeAll(true);

		for (let p of this.getParty())
			p.destroy();
		this.party = [];
		for (let p of this.getEnemyParty())
			p.destroy();
			
		this.currentBattle = null;

		this.waveCountText.setText(startingWave.toString());
		this.waveCountText.setVisible(false);

		this.updateMoneyText();
		this.moneyText.setVisible(false);

		this.updateScoreText();
		this.scoreText.setVisible(false);

		[ this.luckLabelText, this.luckText ].map(t => t.setVisible(false));

		this.newArena(Overrides.STARTING_BIOME_OVERRIDE || Biome.TOWN);

		this.field.setVisible(true);

		this.arenaBgTransition.setPosition(0, 0);
		this.arenaPlayer.setPosition(300, 0);
		this.arenaPlayerTransition.setPosition(0, 0);
		[ this.arenaEnemy, this.arenaNextEnemy ].forEach(a => a.setPosition(-280, 0));
		this.arenaNextEnemy.setVisible(false);

		this.arena.init();

		this.trainer.setTexture(`trainer_${this.gameData.gender === PlayerGender.FEMALE ? 'f' : 'm'}_back`);
		this.trainer.setPosition(406, 186);
		this.trainer.setVisible(true);
		
		this.updateGameInfo();

		if (reloadI18n) {
			const localizable: Localizable[] = [
				...allSpecies,
				...allMoves,
				...allAbilities,
				...Utils.getEnumValues(ModifierPoolType).map(mpt => getModifierPoolForType(mpt)).map(mp => Object.values(mp).flat().map(mt => mt.modifierType).filter(mt => 'localize' in mt).map(lpb => lpb as unknown as Localizable)).flat()
			];
			for (let item of localizable)
				item.localize();
		}

		if (clearScene) {
			// Reload variant data in case sprite set has changed
			this.initVariantData();

			this.fadeOutBgm(250, false);
			this.tweens.add({
				targets: [ this.uiContainer ],
				alpha: 0,
				duration: 250,
				ease: 'Sine.easeInOut',
				onComplete: () => {
					this.clearPhaseQueue();

					this.children.removeAll(true);
					this.game.domContainer.innerHTML = '';
					this.launchBattle();
				}
			});
		}
	}

	newBattle(waveIndex?: integer, battleType?: BattleType, trainerData?: TrainerData, double?: boolean): Battle {
		let newWaveIndex = waveIndex || ((this.currentBattle?.waveIndex || (startingWave - 1)) + 1);
		let newDouble: boolean;
		let newBattleType: BattleType;
		let newTrainer: Trainer;

		let battleConfig: FixedBattleConfig = null;

		this.resetSeed(newWaveIndex);

		const playerField = this.getPlayerField();
		
		if (this.gameMode.hasFixedBattles && fixedBattles.hasOwnProperty(newWaveIndex) && trainerData === undefined) {
			battleConfig = fixedBattles[newWaveIndex];
			newDouble = battleConfig.double;
			newBattleType = battleConfig.battleType;
			this.executeWithSeedOffset(() => newTrainer = battleConfig.getTrainer(this), (battleConfig.seedOffsetWaveIndex || newWaveIndex) << 8);
			if (newTrainer)
				this.field.add(newTrainer);
		} else {
			if (!this.gameMode.hasTrainers)
				newBattleType = BattleType.WILD;
			else if (battleType === undefined)
				newBattleType = this.gameMode.isWaveTrainer(newWaveIndex, this.arena) ? BattleType.TRAINER : BattleType.WILD;
			else
				newBattleType = battleType;

			if (newBattleType === BattleType.TRAINER) {
				const trainerType = this.arena.randomTrainerType(newWaveIndex);
				let doubleTrainer = false;
				if (trainerConfigs[trainerType].doubleOnly)
					doubleTrainer = true;
				else if (trainerConfigs[trainerType].hasDouble) {
					const doubleChance = new Utils.IntegerHolder(newWaveIndex % 10 === 0 ? 32 : 8);
					this.applyModifiers(DoubleBattleChanceBoosterModifier, true, doubleChance);
					playerField.forEach(p => applyAbAttrs(DoubleBattleChanceAbAttr, p, null, doubleChance));
					doubleTrainer = !Utils.randSeedInt(doubleChance.value);
				}
				newTrainer = trainerData !== undefined ? trainerData.toTrainer(this) : new Trainer(this, trainerType, doubleTrainer ? TrainerVariant.DOUBLE : Utils.randSeedInt(2) ? TrainerVariant.FEMALE : TrainerVariant.DEFAULT);
				this.field.add(newTrainer);
			}
		}

		if (double === undefined && newWaveIndex > 1) {
			if (newBattleType === BattleType.WILD && !this.gameMode.isWaveFinal(newWaveIndex)) {
				const doubleChance = new Utils.IntegerHolder(newWaveIndex % 10 === 0 ? 32 : 8);
				this.applyModifiers(DoubleBattleChanceBoosterModifier, true, doubleChance);
				playerField.forEach(p => applyAbAttrs(DoubleBattleChanceAbAttr, p, null, doubleChance));
				newDouble = !Utils.randSeedInt(doubleChance.value);
			} else if (newBattleType === BattleType.TRAINER)
				newDouble = newTrainer.variant === TrainerVariant.DOUBLE;
		} else if (!battleConfig)
			newDouble = !!double;

		if (Overrides.DOUBLE_BATTLE_OVERRIDE)
			newDouble = true;

		const lastBattle = this.currentBattle;

		if (lastBattle?.double && !newDouble)
			this.tryRemovePhase(p => p instanceof SwitchPhase);

		const maxExpLevel = this.getMaxExpLevel();

		this.lastEnemyTrainer = lastBattle?.trainer ?? null;

		this.executeWithSeedOffset(() => {
			this.currentBattle = new Battle(this.gameMode, newWaveIndex, newBattleType, newTrainer, newDouble);
		}, newWaveIndex << 3, this.waveSeed);
		this.currentBattle.incrementTurn(this);

		//this.pushPhase(new TrainerMessageTestPhase(this, TrainerType.RIVAL, TrainerType.RIVAL_2, TrainerType.RIVAL_3, TrainerType.RIVAL_4, TrainerType.RIVAL_5, TrainerType.RIVAL_6));

		if (!waveIndex && lastBattle) {
			let isNewBiome = !(lastBattle.waveIndex % 10) || ((this.gameMode.hasShortBiomes || this.gameMode.isDaily) && (lastBattle.waveIndex % 50) === 49);
			if (!isNewBiome && this.gameMode.hasShortBiomes && (lastBattle.waveIndex % 10) < 9) {
				let w = lastBattle.waveIndex - ((lastBattle.waveIndex % 10) - 1);
				let biomeWaves = 1;
				while (w < lastBattle.waveIndex) {
					let wasNewBiome = false;
					this.executeWithSeedOffset(() => {
						wasNewBiome = !Utils.randSeedInt(6 - biomeWaves);
					}, w << 4);
					if (wasNewBiome)
						biomeWaves = 1;
					else
						biomeWaves++;
					w++;
				}

				this.executeWithSeedOffset(() => {
					isNewBiome = !Utils.randSeedInt(6 - biomeWaves);
				}, lastBattle.waveIndex << 4);
			}
			const resetArenaState = isNewBiome || this.currentBattle.battleType === BattleType.TRAINER || this.currentBattle.battleSpec === BattleSpec.FINAL_BOSS;
			this.getEnemyParty().forEach(enemyPokemon => enemyPokemon.destroy());
			this.trySpreadPokerus();
			if (!isNewBiome && (newWaveIndex % 10) == 5)
				this.arena.updatePoolsForTimeOfDay();
			if (resetArenaState) {
				this.arena.removeAllTags();
				playerField.forEach((_, p) => this.unshiftPhase(new ReturnPhase(this, p)));
				this.unshiftPhase(new ShowTrainerPhase(this));
			}
			for (let pokemon of this.getParty()) {
				if (pokemon) {
					if (resetArenaState)
						pokemon.resetBattleData();
					this.triggerPokemonFormChange(pokemon, SpeciesFormChangeTimeOfDayTrigger);
				}
			}
			if (!this.gameMode.hasRandomBiomes && !isNewBiome)
				this.pushPhase(new NextEncounterPhase(this));
			else {
				this.pushPhase(new SelectBiomePhase(this));
				this.pushPhase(new NewBiomeEncounterPhase(this));

				const newMaxExpLevel = this.getMaxExpLevel();
				if (newMaxExpLevel > maxExpLevel)
					this.pushPhase(new LevelCapPhase(this));
			}
		}
		
		return this.currentBattle;
	}

	newArena(biome: Biome): Arena {
		this.arena = new Arena(this, biome, Biome[biome].toLowerCase());

		this.arenaBg.pipelineData = { terrainColorRatio: this.arena.getBgTerrainColorRatioForBiome() };

		return this.arena;
	}

	updateFieldScale(): Promise<void> {
		return new Promise(resolve => {
			const fieldScale = Math.floor(Math.pow(1 / this.getField(true)
				.map(p => p.getSpriteScale())
				.reduce((highestScale: number, scale: number) => highestScale = Math.max(scale, highestScale), 0), 0.7) * 40
			) / 40;
			this.setFieldScale(fieldScale).then(() => resolve());
		});
	}

	setFieldScale(scale: number, instant: boolean = false): Promise<void> {
		return new Promise(resolve => {
			scale *= 6;
			if (this.field.scale === scale)
				return resolve();

			const defaultWidth = this.arenaBg.width * 6;
			const defaultHeight = 132 * 6;
			const scaledWidth = this.arenaBg.width * scale;
			const scaledHeight = 132 * scale;

			this.tweens.add({
				targets: this.field,
				scale: scale,
				x: (defaultWidth - scaledWidth) / 2,
				y: defaultHeight - scaledHeight,
				duration: !instant ? Utils.fixedInt(Math.abs(this.field.scale - scale) * 200) : 0,
				ease: 'Sine.easeInOut',
				onComplete: () => resolve()
			});
		});
	}

	getSpeciesFormIndex(species: PokemonSpecies, gender?: Gender, nature?: Nature, ignoreArena?: boolean): integer {
		if (!species.forms?.length)
			return 0;

		switch (species.speciesId) {
			case Species.UNOWN:
			case Species.SHELLOS:
			case Species.GASTRODON:
			case Species.BASCULIN:
			case Species.DEERLING:
			case Species.SAWSBUCK:
			case Species.FROAKIE:
			case Species.FROGADIER:
			case Species.SCATTERBUG:
			case Species.SPEWPA:
			case Species.VIVILLON:
			case Species.FLABEBE:
			case Species.FLOETTE:
			case Species.FLORGES:
			case Species.FURFROU:
			case Species.ORICORIO:
			case Species.MAGEARNA:
			case Species.ZARUDE:
			case Species.SQUAWKABILLY:
			case Species.TATSUGIRI:
			case Species.PALDEA_TAUROS:
				return Utils.randSeedInt(species.forms.length);
			case Species.GRENINJA:
				return Utils.randSeedInt(2);
			case Species.ZYGARDE:
				return Utils.randSeedInt(3);
			case Species.MINIOR:
				return Utils.randSeedInt(6);
			case Species.ALCREMIE:
				return Utils.randSeedInt(9);
			case Species.MEOWSTIC:
			case Species.INDEEDEE:
			case Species.BASCULEGION:
			case Species.OINKOLOGNE:
				return gender === Gender.FEMALE ? 1 : 0;
			case Species.TOXTRICITY:
				const lowkeyNatures = [ Nature.LONELY, Nature.BOLD, Nature.RELAXED, Nature.TIMID, Nature.SERIOUS, Nature.MODEST, Nature.MILD, Nature.QUIET, Nature.BASHFUL, Nature.CALM, Nature.GENTLE, Nature.CAREFUL ];
				if (nature !== undefined && lowkeyNatures.indexOf(nature) > -1)
					return 1;
				return 0;
		}

		if (ignoreArena) {
			switch (species.speciesId) {
				case Species.BURMY:
				case Species.WORMADAM:
				case Species.ROTOM:
				case Species.LYCANROC:
					return Utils.randSeedInt(species.forms.length);
			}
			return 0;
		}

		return this.arena.getSpeciesFormIndex(species);
	}

	private getGeneratedOffsetGym(): boolean {
		let ret = false;
		this.executeWithSeedOffset(() => {
			ret = !Utils.randSeedInt(2);
		}, 0, this.seed.toString());
		return ret;
	}

	private getGeneratedWaveCycleOffset(): integer {
		let ret = 0;
		this.executeWithSeedOffset(() => {
			ret = Utils.randSeedInt(8) * 5;
		}, 0, this.seed.toString());
		return ret;
	}

	getEncounterBossSegments(waveIndex: integer, level: integer, species?: PokemonSpecies, forceBoss: boolean = false): integer {
		if (this.gameMode.isDaily && this.gameMode.isWaveFinal(waveIndex))
			return 5;

		let isBoss: boolean;
		if (forceBoss || (species && (species.subLegendary || species.legendary || species.mythical)))
			isBoss = true;
		else {
			this.executeWithSeedOffset(() => {
				isBoss = waveIndex % 10 === 0 || (this.gameMode.hasRandomBosses && Utils.randSeedInt(100) < Math.min(Math.max(Math.ceil((waveIndex - 250) / 50), 0) * 2, 30));
			}, waveIndex << 2);
		}
		if (!isBoss)
			return 0;

		let ret: integer = 2;

		if (level >= 100)
			ret++;
		if (species) {
			if (species.baseTotal >= 670)
				ret++;
		}
		ret += Math.floor(waveIndex / 250);

		return ret;
	}

	trySpreadPokerus(): void {
		const party = this.getParty();
		const infectedIndexes: integer[] = [];
		const spread = (index: number, spreadTo: number) => {
			const partyMember = party[index + spreadTo];
			if (!partyMember.pokerus && !Utils.randSeedInt(10)) {
				partyMember.pokerus = true;
				infectedIndexes.push(index + spreadTo);
			}
		};
		party.forEach((pokemon, p) => {
			if (!pokemon.pokerus || infectedIndexes.indexOf(p) > -1)
				return;
			
			this.executeWithSeedOffset(() => {
				if (p)
					spread(p, -1);
				if (p < party.length - 1)
					spread(p, 1);
			}, this.currentBattle.waveIndex + (p << 8));
		});
	}

	resetSeed(waveIndex?: integer): void {
		const wave = waveIndex || this.currentBattle?.waveIndex || 0;
		this.waveSeed = Utils.shiftCharCodes(this.seed, wave);
		Phaser.Math.RND.sow([ this.waveSeed ]);
		console.log('Wave Seed:', this.waveSeed, wave);
		this.rngCounter = 0;
	}

	executeWithSeedOffset(func: Function, offset: integer, seedOverride?: string): void {
		if (!func)
			return;
		const tempRngCounter = this.rngCounter;
		const tempRngOffset = this.rngOffset;
		const tempRngSeedOverride = this.rngSeedOverride;
		const state = Phaser.Math.RND.state();
		Phaser.Math.RND.sow([ Utils.shiftCharCodes(seedOverride || this.seed, offset) ]);
		this.rngCounter = 0;
		this.rngOffset = offset;
		this.rngSeedOverride = seedOverride || '';
		func();
		Phaser.Math.RND.state(state);
		this.rngCounter = tempRngCounter;
		this.rngOffset = tempRngOffset;
		this.rngSeedOverride = tempRngSeedOverride;
	}

	addFieldSprite(x: number, y: number, texture: string | Phaser.Textures.Texture, frame?: string | number, terrainColorRatio: number = 0): Phaser.GameObjects.Sprite {
		const ret = this.add.sprite(x, y, texture, frame);
		ret.setPipeline(this.fieldSpritePipeline);
		if (terrainColorRatio)
			ret.pipelineData['terrainColorRatio'] = terrainColorRatio;

		return ret;
	}

	addPokemonSprite(pokemon: Pokemon, x: number, y: number, texture: string | Phaser.Textures.Texture, frame?: string | number, hasShadow: boolean = false, ignoreOverride: boolean = false): Phaser.GameObjects.Sprite {
		const ret = this.addFieldSprite(x, y, texture, frame);
		this.initPokemonSprite(ret, pokemon, hasShadow, ignoreOverride);
		return ret;
	}

	initPokemonSprite(sprite: Phaser.GameObjects.Sprite, pokemon?: Pokemon, hasShadow: boolean = false, ignoreOverride: boolean = false): Phaser.GameObjects.Sprite {
		sprite.setPipeline(this.spritePipeline, { tone: [ 0.0, 0.0, 0.0, 0.0 ], hasShadow: hasShadow, ignoreOverride: ignoreOverride, teraColor: pokemon ? getTypeRgb(pokemon.getTeraType()) : undefined });
		this.spriteSparkleHandler.add(sprite);
		return sprite;
	}

	showFieldOverlay(duration: integer): Promise<void> {
		return new Promise(resolve => {
			this.tweens.add({
				targets: this.fieldOverlay,
				alpha: 0.5,
				ease: 'Sine.easeOut',
				duration: duration,
				onComplete: () => resolve()
			});
		});
	}

	hideFieldOverlay(duration: integer): Promise<void> {
		return new Promise(resolve => {
			this.tweens.add({
				targets: this.fieldOverlay,
				alpha: 0,
				duration: duration,
				ease: 'Cubic.easeIn',
				onComplete: () => resolve()
			});
		});
	}

	updateWaveCountText(): void {
		const isBoss = !(this.currentBattle.waveIndex % 10);
		this.waveCountText.setText(this.currentBattle.waveIndex.toString());
		this.waveCountText.setColor(!isBoss ? '#404040' : '#f89890');
		this.waveCountText.setShadowColor(!isBoss ? '#ded6b5' : '#984038');
		this.waveCountText.setVisible(true);
	}

	updateMoneyText(): void {
		this.moneyText.setText(`₽${Utils.formatLargeNumber(this.money, 1000)}`);
		this.moneyText.setVisible(true);
	}

	updateScoreText(): void {
		this.scoreText.setText(`Score: ${this.score.toString()}`);
		this.scoreText.setVisible(this.gameMode.isDaily);
	}

	updateAndShowLuckText(duration: integer): void {
		const labels = [ this.luckLabelText, this.luckText ];
		labels.map(t => {
			t.setAlpha(0);
			t.setVisible(true);
		})
		const luckValue = getPartyLuckValue(this.getParty());
		this.luckText.setText(getLuckString(luckValue));
		if (luckValue < 14)
			this.luckText.setTint(getLuckTextTint(luckValue));
		else
			this.luckText.setTint(0x83a55a, 0xee384a, 0x5271cd, 0x7b487b);
		this.luckLabelText.setX((this.game.canvas.width / 6) - 2 - (this.luckText.displayWidth + 2));
		this.tweens.add({
			targets: labels,
			duration: duration,
			alpha: 1
		});
	}

	hideLuckText(duration: integer): void {
		const labels = [ this.luckLabelText, this.luckText ];
		this.tweens.add({
			targets: labels,
			duration: duration,
			alpha: 0,
			onComplete: () => {
				labels.map(l => l.setVisible(false));
			}
		});
	}

	updateUIPositions(): void {
		const enemyModifierCount = this.enemyModifiers.filter(m => m.isIconVisible(this)).length;
		this.waveCountText.setY(-(this.game.canvas.height / 6) + (enemyModifierCount ? enemyModifierCount <= 12 ? 15 : 24 : 0));
		this.moneyText.setY(this.waveCountText.y + 10);
		this.scoreText.setY(this.moneyText.y + 10);
		[ this.luckLabelText, this.luckText ].map(l => l.setY((this.scoreText.visible ? this.scoreText : this.moneyText).y + 10));
		const offsetY = (this.scoreText.visible ? this.scoreText : this.moneyText).y + 15;
		this.partyExpBar.setY(offsetY);
		this.candyBar.setY(offsetY + 15);
		this.ui?.achvBar.setY(this.game.canvas.height / 6 + offsetY);
	}

	addFaintedEnemyScore(enemy: EnemyPokemon): void {
		let scoreIncrease = enemy.getSpeciesForm().getBaseExp() * (enemy.level / this.getMaxExpLevel()) * ((enemy.ivs.reduce((iv: integer, total: integer) => total += iv, 0) / 93) * 0.2 + 0.8);
		this.findModifiers(m => m instanceof PokemonHeldItemModifier && m.pokemonId === enemy.id, false).map(m => scoreIncrease *= (m as PokemonHeldItemModifier).getScoreMultiplier());
		if (enemy.isBoss())
			scoreIncrease *= Math.sqrt(enemy.bossSegments);
		this.currentBattle.battleScore += Math.ceil(scoreIncrease);
	}

	getMaxExpLevel(ignoreLevelCap?: boolean): integer {
		if (ignoreLevelCap)
			return Number.MAX_SAFE_INTEGER;
		const waveIndex = Math.ceil((this.currentBattle?.waveIndex || 1) / 10) * 10;
		const difficultyWaveIndex = this.gameMode.getWaveForDifficulty(waveIndex);
		const baseLevel = (1 + difficultyWaveIndex / 2 + Math.pow(difficultyWaveIndex / 25, 2)) * 1.2;
		return Math.ceil(baseLevel / 2) * 2 + 2;
	}

	randomSpecies(waveIndex: integer, level: integer, fromArenaPool?: boolean, speciesFilter?: PokemonSpeciesFilter, filterAllEvolutions?: boolean): PokemonSpecies {
		if (fromArenaPool)
			return this.arena.randomSpecies(waveIndex, level);
		const filteredSpecies = speciesFilter ? [...new Set(allSpecies.filter(s => s.isCatchable()).filter(speciesFilter).map(s => {
			if (!filterAllEvolutions) {
				while (pokemonPrevolutions.hasOwnProperty(s.speciesId))
					s = getPokemonSpecies(pokemonPrevolutions[s.speciesId]);
			}
			return s;
		}))] : allSpecies.filter(s => s.isCatchable());
		return filteredSpecies[Utils.randSeedInt(filteredSpecies.length)];
	}

	generateRandomBiome(waveIndex: integer): Biome {
		const relWave = waveIndex % 250;
		const biomes = Utils.getEnumValues(Biome).slice(1, Utils.getEnumValues(Biome).filter(b => b >= 40).length * -1);
		const maxDepth = biomeDepths[Biome.END][0] - 2;
		const depthWeights = new Array(maxDepth + 1).fill(null)
			.map((_, i: integer) => ((1 - Math.min(Math.abs((i / (maxDepth - 1)) - (relWave / 250)) + 0.25, 1)) / 0.75) * 250);
		const biomeThresholds: integer[] = [];
		let totalWeight = 0;
		for (let biome of biomes) {
			totalWeight += Math.ceil(depthWeights[biomeDepths[biome][0] - 1] / biomeDepths[biome][1]);
			biomeThresholds.push(totalWeight);
		}

		const randInt = Utils.randSeedInt(totalWeight);

		for (let biome of biomes) {
			if (randInt < biomeThresholds[biome])
				return biome;
		}

		return biomes[Utils.randSeedInt(biomes.length)];
	}

	isBgmPlaying(): boolean {
		return this.bgm && this.bgm.isPlaying;
	}

	playBgm(bgmName?: string, fadeOut?: boolean): void {
		if (bgmName === undefined)
			bgmName = this.currentBattle?.getBgmOverride(this) || this.arena?.bgm;
		if (this.bgm && bgmName === this.bgm.key) {
			if (!this.bgm.isPlaying) {
				this.bgm.play({
					volume: this.masterVolume * this.bgmVolume
				});
			}
			return;
		}
		if (fadeOut && !this.bgm)
			fadeOut = false;
		this.bgmCache.add(bgmName);
		this.loadBgm(bgmName);
		let loopPoint = 0;
		loopPoint = bgmName === this.arena.bgm
			? this.arena.getBgmLoopPoint()
			: this.getBgmLoopPoint(bgmName);
		let loaded = false;
		const playNewBgm = () => {
			if (bgmName === null && this.bgm && !this.bgm.pendingRemove) {
				this.bgm.play({
					volume: this.masterVolume * this.bgmVolume
				});
				return;
			}
			if (this.bgm && !this.bgm.pendingRemove && this.bgm.isPlaying)
				this.bgm.stop();
			this.bgm = this.sound.add(bgmName, { loop: true });
			this.bgm.play({
				volume: this.masterVolume * this.bgmVolume
			});
			if (loopPoint)
				this.bgm.on('looped', () => this.bgm.play({ seek: loopPoint }));
		};
		this.load.once(Phaser.Loader.Events.COMPLETE, () => {
			loaded = true;
			if (!fadeOut || !this.bgm.isPlaying)
				playNewBgm();
		});
		if (fadeOut) {
			const onBgmFaded = () => {
				if (loaded && (!this.bgm.isPlaying || this.bgm.pendingRemove))
					playNewBgm();
			};
			this.time.delayedCall(this.fadeOutBgm(500, true) ? 750 : 250, onBgmFaded);
		}
		if (!this.load.isLoading())
			this.load.start();
	}

	pauseBgm(): boolean {
		if (this.bgm && !this.bgm.pendingRemove && this.bgm.isPlaying) {
			this.bgm.pause();
			return true;
		}
		return false;
	}

	resumeBgm(): boolean {
		if (this.bgm && !this.bgm.pendingRemove && this.bgm.isPaused) {
			this.bgm.resume();
			return true;
		}
		return false;
	}

	updateSoundVolume(): void {
		if (this.sound) {
			for (let sound of this.sound.getAllPlaying())
				(sound as AnySound).setVolume(this.masterVolume * (this.bgmCache.has(sound.key) ? this.bgmVolume : this.seVolume));
		}
	}

	fadeOutBgm(duration: integer = 500, destroy: boolean = true): boolean {
		if (!this.bgm)
			return false;
    const bgm = this.sound.getAllPlaying().find(bgm => bgm.key === this.bgm.key);
		if (bgm) {
			SoundFade.fadeOut(this, this.bgm, duration, destroy);
			return true;
		}

		return false;
	}

	playSound(sound: string | AnySound, config?: object): AnySound {
		if (config) {
			if (config.hasOwnProperty('volume'))
				config['volume'] *= this.masterVolume * this.seVolume;
			else
				config['volume'] = this.masterVolume * this.seVolume;
		} else
			config = { volume: this.masterVolume * this.seVolume };
		// PRSFX sounds are mixed too loud
		if ((typeof sound === 'string' ? sound : sound.key).startsWith('PRSFX- '))
			config['volume'] *= 0.5;
		if (typeof sound === 'string') {
			this.sound.play(sound, config);
			return this.sound.get(sound) as AnySound;
		} else {
			sound.play(config);
			return sound;
		}
	}

	playSoundWithoutBgm(soundName: string, pauseDuration?: integer): AnySound {
		this.bgmCache.add(soundName);
		const resumeBgm = this.pauseBgm();
		this.playSound(soundName);
		const sound = this.sound.get(soundName) as AnySound;
		if (this.bgmResumeTimer)
			this.bgmResumeTimer.destroy();
		if (resumeBgm) {
			this.bgmResumeTimer = this.time.delayedCall((pauseDuration || Utils.fixedInt(sound.totalDuration * 1000)), () => {
				this.resumeBgm();
				this.bgmResumeTimer = null;
			});
		}
		return sound;
	}

	getBgmLoopPoint(bgmName: string): number {
		switch (bgmName) {
			case 'battle_kanto_champion':
				return 13.950;
			case 'battle_johto_champion':
				return 23.498;
			case 'battle_hoenn_champion':
				return 11.328;
			case 'battle_sinnoh_champion':
				return 12.235;
			case 'battle_champion_alder':
				return 27.653;
			case 'battle_champion_iris':
				return 10.145;
			case 'battle_elite':
				return 17.730;
			case 'battle_final_encounter':
				return 19.159;
			case 'battle_final':
				return 16.453;
			case 'battle_kanto_gym':
				return 13.857;
			case 'battle_johto_gym':
				return 12.911;
			case 'battle_hoenn_gym':
				return 12.379;
			case 'battle_sinnoh_gym':
				return 13.122;
			case 'battle_unova_gym':
				return 19.145;
			case 'battle_legendary_regis': //B2W2 Legendary Titan Battle
				return 49.500;
			case 'battle_legendary_unova': //BW Unova Legendary Battle
				return 13.855;
			case 'battle_legendary_kyurem': //BW Kyurem Battle
				return 18.314;
			case 'battle_legendary_res_zek': //BW Reshiram & Zekrom Battle
				return 18.329;
			case 'battle_rival':
				return 13.689;
			case 'battle_rival_2':
				return 17.714;
			case 'battle_rival_3':
				return 17.586;
			case 'battle_trainer':
				return 13.686;
			case 'battle_wild':
				return 12.703;
			case 'battle_wild_strong':
				return 13.940;
			case 'end_summit':
				return 30.025;
		}

		return 0;
	}

	toggleInvert(invert: boolean): void {
		if (invert)
			this.cameras.main.setPostPipeline(InvertPostFX);
		else
			this.cameras.main.removePostPipeline('InvertPostFX');
	}

	/* Phase Functions */
	getCurrentPhase(): Phase {
		return this.currentPhase;
	}

	getStandbyPhase(): Phase {
		return this.standbyPhase;
	}

	pushPhase(phase: Phase, defer: boolean = false): void {
		(!defer ? this.phaseQueue : this.nextCommandPhaseQueue).push(phase);
	}

	unshiftPhase(phase: Phase): void {
		if (this.phaseQueuePrependSpliceIndex === -1)
			this.phaseQueuePrepend.push(phase);
		else
			this.phaseQueuePrepend.splice(this.phaseQueuePrependSpliceIndex, 0, phase);
	}

	clearPhaseQueue(): void {
		this.phaseQueue.splice(0, this.phaseQueue.length);
	}

	setPhaseQueueSplice(): void {
		this.phaseQueuePrependSpliceIndex = this.phaseQueuePrepend.length;
	}

	clearPhaseQueueSplice(): void {
		this.phaseQueuePrependSpliceIndex = -1;
	}

	shiftPhase(): void {
		if (this.standbyPhase) {
			this.currentPhase = this.standbyPhase;
			this.standbyPhase = null;
			return;
		}

		if (this.phaseQueuePrependSpliceIndex > -1)
			this.clearPhaseQueueSplice();
		if (this.phaseQueuePrepend.length) {
			while (this.phaseQueuePrepend.length)
				this.phaseQueue.unshift(this.phaseQueuePrepend.pop());
		}
		if (!this.phaseQueue.length)
			this.populatePhaseQueue();
		this.currentPhase = this.phaseQueue.shift();
		this.currentPhase.start();
	}
	
	overridePhase(phase: Phase): boolean {
		if (this.standbyPhase)
			return false;

		this.standbyPhase = this.currentPhase;
		this.currentPhase = phase;
		phase.start();

		return true;
	}

	findPhase(phaseFilter: (phase: Phase) => boolean): Phase {
		return this.phaseQueue.find(phaseFilter);
	}

	tryReplacePhase(phaseFilter: (phase: Phase) => boolean, phase: Phase): boolean {
		const phaseIndex = this.phaseQueue.findIndex(phaseFilter);
		if (phaseIndex > -1) {
			this.phaseQueue[phaseIndex] = phase;
			return true;
		}
		return false;
	}

	tryRemovePhase(phaseFilter: (phase: Phase) => boolean): boolean {
		const phaseIndex = this.phaseQueue.findIndex(phaseFilter);
		if (phaseIndex > -1) {
			this.phaseQueue.splice(phaseIndex, 1);
			return true;
		}
		return false;
	}

	pushMovePhase(movePhase: MovePhase, priorityOverride?: integer): void {
		const movePriority = new Utils.IntegerHolder(priorityOverride !== undefined ? priorityOverride : movePhase.move.getMove().priority);
		applyAbAttrs(IncrementMovePriorityAbAttr, movePhase.pokemon, null, movePhase.move.getMove(), movePriority);
		const lowerPriorityPhase = this.phaseQueue.find(p => p instanceof MovePhase && p.move.getMove().priority < movePriority.value);
		if (lowerPriorityPhase)
			this.phaseQueue.splice(this.phaseQueue.indexOf(lowerPriorityPhase), 0, movePhase);
		else
			this.pushPhase(movePhase);
	}

	queueMessage(message: string, callbackDelay?: integer, prompt?: boolean, promptDelay?: integer, defer?: boolean) {
		const phase = new MessagePhase(this, message, callbackDelay, prompt, promptDelay);
		if (!defer)
			this.unshiftPhase(phase);
		else
			this.pushPhase(phase);
	}

	populatePhaseQueue(): void {
		if (this.nextCommandPhaseQueue.length) {
			this.phaseQueue.push(...this.nextCommandPhaseQueue);
			this.nextCommandPhaseQueue.splice(0, this.nextCommandPhaseQueue.length);
		}
		this.phaseQueue.push(new TurnInitPhase(this));
	}

	addMoney(amount: integer): void {
		this.money = Math.min(this.money + amount, Number.MAX_SAFE_INTEGER);
		this.updateMoneyText();
		this.validateAchvs(MoneyAchv);
	}

	getWaveMoneyAmount(moneyMultiplier: number): integer {
		const waveIndex = this.currentBattle.waveIndex;
		const waveSetIndex = Math.ceil(waveIndex / 10) - 1;
		const moneyValue = Math.pow((waveSetIndex + 1 + (0.75 + (((waveIndex - 1) % 10) + 1) / 10)) * 100, 1 + 0.005 * waveSetIndex) * moneyMultiplier;
		return Math.floor(moneyValue / 10) * 10;
	}

	addModifier(modifier: Modifier, ignoreUpdate?: boolean, playSound?: boolean, virtual?: boolean, instant?: boolean): Promise<boolean> {
		return new Promise(resolve => {
			let success = false;
			const soundName = modifier.type.soundName;
			this.validateAchvs(ModifierAchv, modifier);
			const modifiersToRemove: PersistentModifier[] = [];
			const modifierPromises: Promise<boolean>[] = [];
			if (modifier instanceof PersistentModifier) {
				if (modifier instanceof TerastallizeModifier)
					modifiersToRemove.push(...(this.findModifiers(m => m instanceof TerastallizeModifier && m.pokemonId === modifier.pokemonId)));
				if ((modifier as PersistentModifier).add(this.modifiers, !!virtual, this)) {
					if (modifier instanceof PokemonFormChangeItemModifier || modifier instanceof TerastallizeModifier)
						success = modifier.apply([ this.getPokemonById(modifier.pokemonId), true ]);
					if (playSound && !this.sound.get(soundName))
						this.playSound(soundName);
				} else if (!virtual) {
					const defaultModifierType = getDefaultModifierTypeForTier(modifier.type.tier);
					this.queueMessage(`The stack for this item is full.\n You will receive ${defaultModifierType.name} instead.`, null, true);
					return this.addModifier(defaultModifierType.newModifier(), ignoreUpdate, playSound, false, instant).then(success => resolve(success));
				}
				
				for (let rm of modifiersToRemove)
					this.removeModifier(rm);

				if (!ignoreUpdate && !virtual)
					return this.updateModifiers(true, instant).then(() => resolve(success));
			} else if (modifier instanceof ConsumableModifier) {
				if (playSound && !this.sound.get(soundName))
					this.playSound(soundName);

				if (modifier instanceof ConsumablePokemonModifier) {
					for (let p in this.party) {
						const pokemon = this.party[p];

						const args: any[] = [ pokemon ];
						if (modifier instanceof PokemonHpRestoreModifier) {
							if (!(modifier as PokemonHpRestoreModifier).fainted) {
								const hpRestoreMultiplier = new Utils.IntegerHolder(1);
								this.applyModifiers(HealingBoosterModifier, true, hpRestoreMultiplier);
								args.push(hpRestoreMultiplier.value);
							} else
								args.push(1);
						} else if (modifier instanceof FusePokemonModifier)
							args.push(this.getPokemonById(modifier.fusePokemonId) as PlayerPokemon);
							
						if (modifier.shouldApply(args)) {
							const result = modifier.apply(args);
							if (result instanceof Promise)
								modifierPromises.push(result.then(s => success ||= s));
							else
								success ||= result;
						}
					}
					
					return Promise.allSettled([this.party.map(p => p.updateInfo(instant)), ...modifierPromises]).then(() => resolve(success));
				} else {
					const args = [ this ];
					if (modifier.shouldApply(args)) {
						const result = modifier.apply(args);
						if (result instanceof Promise) {
							return result.then(success => resolve(success));
						} else
							success ||= result;
					}
				}
			}

			resolve(success);
		});
	}

	addEnemyModifier(modifier: PersistentModifier, ignoreUpdate?: boolean, instant?: boolean): Promise<void> {
		return new Promise(resolve => {
			const modifiersToRemove: PersistentModifier[] = [];
			if (modifier instanceof TerastallizeModifier)
					modifiersToRemove.push(...(this.findModifiers(m => m instanceof TerastallizeModifier && m.pokemonId === modifier.pokemonId, false)));
			if ((modifier as PersistentModifier).add(this.enemyModifiers, false, this)) {
				if (modifier instanceof PokemonFormChangeItemModifier || modifier instanceof TerastallizeModifier)
					modifier.apply([ this.getPokemonById(modifier.pokemonId), true ]);
				for (let rm of modifiersToRemove)
					this.removeModifier(rm, true);
			}
			if (!ignoreUpdate)
				this.updateModifiers(false, instant).then(() => resolve());
			else
				resolve();
		});
	}

	tryTransferHeldItemModifier(itemModifier: PokemonHeldItemModifier, target: Pokemon, transferStack: boolean, playSound: boolean, instant?: boolean, ignoreUpdate?: boolean): Promise<boolean> {
		return new Promise(resolve => {
			const source = itemModifier.pokemonId ? itemModifier.getPokemon(target.scene) : null;
			const cancelled = new Utils.BooleanHolder(false);
			Utils.executeIf(source && source.isPlayer() !== target.isPlayer(), () => applyAbAttrs(BlockItemTheftAbAttr, source, cancelled)).then(() => {
				if (cancelled.value)
					return resolve(false);
				const newItemModifier = itemModifier.clone() as PokemonHeldItemModifier;
				newItemModifier.pokemonId = target.id;
				const matchingModifier = target.scene.findModifier(m => m instanceof PokemonHeldItemModifier
					&& (m as PokemonHeldItemModifier).matchType(itemModifier) && m.pokemonId === target.id, target.isPlayer()) as PokemonHeldItemModifier;
				let removeOld = true;
				if (matchingModifier) {
					const maxStackCount = matchingModifier.getMaxStackCount(target.scene);
					if (matchingModifier.stackCount >= maxStackCount)
						return resolve(false);
					const countTaken = transferStack ? Math.min(itemModifier.stackCount, maxStackCount - matchingModifier.stackCount) : 1;
					itemModifier.stackCount -= countTaken;
					newItemModifier.stackCount = matchingModifier.stackCount + countTaken;
					removeOld = !itemModifier.stackCount;
				} else if (!transferStack) {
					newItemModifier.stackCount = 1;
					removeOld = !(--itemModifier.stackCount);
				}
				if (!removeOld || !source || this.removeModifier(itemModifier, !source.isPlayer())) {
					const addModifier = () => {
						if (!matchingModifier || this.removeModifier(matchingModifier, !target.isPlayer())) {
							if (target.isPlayer())
								this.addModifier(newItemModifier, ignoreUpdate, playSound, false, instant).then(() => resolve(true));
							else
								this.addEnemyModifier(newItemModifier, ignoreUpdate, instant).then(() => resolve(true));
						} else
							resolve(false);
					};
					if (source && source.isPlayer() !== target.isPlayer() && !ignoreUpdate)
						this.updateModifiers(source.isPlayer(), instant).then(() => addModifier());
					else
						addModifier();
					return;
				}
				resolve(false);
			});
		});
	}

	removePartyMemberModifiers(partyMemberIndex: integer): Promise<void> {
		return new Promise(resolve => {
			const pokemonId = this.getParty()[partyMemberIndex].id;
			const modifiersToRemove = this.modifiers.filter(m => m instanceof PokemonHeldItemModifier && (m as PokemonHeldItemModifier).pokemonId === pokemonId);
			for (let m of modifiersToRemove)
				this.modifiers.splice(this.modifiers.indexOf(m), 1);
			this.updateModifiers().then(() => resolve());
		});
	}

	generateEnemyModifiers(): Promise<void> {
		return new Promise(resolve => {
			if (this.currentBattle.battleSpec === BattleSpec.FINAL_BOSS)
				return resolve();
			const difficultyWaveIndex = this.gameMode.getWaveForDifficulty(this.currentBattle.waveIndex);
			const isFinalBoss = this.gameMode.isWaveFinal(this.currentBattle.waveIndex);
			let chances = Math.ceil(difficultyWaveIndex / 10);
			if (isFinalBoss)
				chances = Math.ceil(chances * 2.5);

			const party = this.getEnemyParty();

			if (this.currentBattle.trainer) {
				const modifiers = this.currentBattle.trainer.genModifiers(party);
				for (let modifier of modifiers)
					this.addEnemyModifier(modifier, true, true);
			}

			party.forEach((enemyPokemon: EnemyPokemon, i: integer) => {
				const isBoss = enemyPokemon.isBoss() || (this.currentBattle.battleType === BattleType.TRAINER && this.currentBattle.trainer.config.isBoss);
				let upgradeChance = 32;
				if (isBoss)
					upgradeChance /= 2;
				if (isFinalBoss)
					upgradeChance /= 8;
				const modifierChance = this.gameMode.getEnemyModifierChance(isBoss);
				let pokemonModifierChance = modifierChance;
				if (this.currentBattle.battleType === BattleType.TRAINER)
					pokemonModifierChance = Math.ceil(pokemonModifierChance * this.currentBattle.trainer.getPartyMemberModifierChanceMultiplier(i));
				let count = 0;
				for (let c = 0; c < chances; c++) {
					if (!Utils.randSeedInt(modifierChance))
						count++;
				}
				if (isBoss)
					count = Math.max(count, Math.floor(chances / 2));
				getEnemyModifierTypesForWave(difficultyWaveIndex, count, [ enemyPokemon ], this.currentBattle.battleType === BattleType.TRAINER ? ModifierPoolType.TRAINER : ModifierPoolType.WILD, upgradeChance)
					.map(mt => mt.newModifier(enemyPokemon).add(this.enemyModifiers, false, this));
			});

			this.updateModifiers(false).then(() => resolve());
		});
	}

	/**
	* Removes all modifiers from enemy of PersistentModifier type
	*/
	clearEnemyModifiers(): void {
		const modifiersToRemove = this.enemyModifiers.filter(m => m instanceof PersistentModifier);
		for (let m of modifiersToRemove)
			this.enemyModifiers.splice(this.enemyModifiers.indexOf(m), 1);
		this.updateModifiers(false).then(() => this.updateUIPositions());
	}

	/**
	* Removes all modifiers from enemy of PokemonHeldItemModifier type
	*/
	clearEnemyHeldItemModifiers(): void {
		const modifiersToRemove = this.enemyModifiers.filter(m => m instanceof PokemonHeldItemModifier);
		for (let m of modifiersToRemove)
			this.enemyModifiers.splice(this.enemyModifiers.indexOf(m), 1);
		this.updateModifiers(false).then(() => this.updateUIPositions());
	}

	setModifiersVisible(visible: boolean) {
		[ this.modifierBar, this.enemyModifierBar ].map(m => m.setVisible(visible));
	}

	updateModifiers(player?: boolean, instant?: boolean): Promise<void> {
		if (player === undefined)
			player = true;
		return new Promise(resolve => {
			const modifiers = player ? this.modifiers : this.enemyModifiers as PersistentModifier[];
			for (let m = 0; m < modifiers.length; m++) {
				const modifier = modifiers[m];
				if (modifier instanceof PokemonHeldItemModifier && !this.getPokemonById((modifier as PokemonHeldItemModifier).pokemonId))
					modifiers.splice(m--, 1);
			}
			for (let modifier of modifiers) {
				if (modifier instanceof PersistentModifier)
					(modifier as PersistentModifier).virtualStackCount = 0;
			}

			const modifiersClone = modifiers.slice(0);
			for (let modifier of modifiersClone) {
				if (!modifier.getStackCount())
					modifiers.splice(modifiers.indexOf(modifier), 1);
			}

			this.updatePartyForModifiers(player ? this.getParty() : this.getEnemyParty(), instant).then(() => {
				(player ? this.modifierBar : this.enemyModifierBar).updateModifiers(modifiers);
				if (!player)
					this.updateUIPositions();
				resolve();
			});
		});
	}

	updatePartyForModifiers(party: Pokemon[], instant?: boolean): Promise<void> {
		return new Promise(resolve => {
			Promise.allSettled(party.map(p => {
				if (p.scene)
					p.calculateStats();
				return p.updateInfo(instant);
			})).then(() => resolve());
		});
	}

	removeModifier(modifier: PersistentModifier, enemy?: boolean): boolean {
		const modifiers = !enemy ? this.modifiers : this.enemyModifiers;
		const modifierIndex = modifiers.indexOf(modifier);
		if (modifierIndex > -1) {
			modifiers.splice(modifierIndex, 1);
			if (modifier instanceof PokemonFormChangeItemModifier || modifier instanceof TerastallizeModifier)
				modifier.apply([ this.getPokemonById(modifier.pokemonId), false ]);
			return true;
		}

		return false;
	}

	getModifiers(modifierType: { new(...args: any[]): Modifier }, player: boolean = true): PersistentModifier[] {
		return (player ? this.modifiers : this.enemyModifiers).filter(m => m instanceof modifierType);
	}

	findModifiers(modifierFilter: ModifierPredicate, player: boolean = true): PersistentModifier[] {
		return (player ? this.modifiers : this.enemyModifiers).filter(m => (modifierFilter as ModifierPredicate)(m));
	}

	findModifier(modifierFilter: ModifierPredicate, player: boolean = true): PersistentModifier {
		return (player ? this.modifiers : this.enemyModifiers).find(m => (modifierFilter as ModifierPredicate)(m));
	}

	applyShuffledModifiers(scene: BattleScene, modifierType: { new(...args: any[]): Modifier }, player: boolean = true, ...args: any[]): PersistentModifier[] {
		let modifiers = (player ? this.modifiers : this.enemyModifiers).filter(m => m instanceof modifierType && m.shouldApply(args));
		scene.executeWithSeedOffset(() => {
			const shuffleModifiers = mods => {
				if (mods.length < 1)
					return mods;
				const rand = Math.floor(Utils.randSeedInt(mods.length));
				return [mods[rand], ...shuffleModifiers(mods.filter((_, i) => i !== rand))];
			};
			modifiers = shuffleModifiers(modifiers);
		}, scene.currentBattle.turn << 4, scene.waveSeed);
		return this.applyModifiersInternal(modifiers, player, args);
	}

	applyModifiers(modifierType: { new(...args: any[]): Modifier }, player: boolean = true, ...args: any[]): PersistentModifier[] {
		const modifiers = (player ? this.modifiers : this.enemyModifiers).filter(m => m instanceof modifierType && m.shouldApply(args));
		return this.applyModifiersInternal(modifiers, player, args);
	}

	applyModifiersInternal(modifiers: PersistentModifier[], player: boolean, args: any[]): PersistentModifier[] {
		const appliedModifiers: PersistentModifier[] = [];
		for (let modifier of modifiers) {
			if (modifier.apply(args)) {
				console.log('Applied', modifier.type.name, !player ? '(enemy)' : '');
				appliedModifiers.push(modifier);
			}
		}

		return appliedModifiers;
	}

	applyModifier(modifierType: { new(...args: any[]): Modifier }, player: boolean = true, ...args: any[]): PersistentModifier {
		const modifiers = (player ? this.modifiers : this.enemyModifiers).filter(m => m instanceof modifierType && m.shouldApply(args));
		for (let modifier of modifiers) {
			if (modifier.apply(args)) {
				console.log('Applied', modifier.type.name, !player ? '(enemy)' : '');
				return modifier;
			}
		}

		return null;
	}

	triggerPokemonFormChange(pokemon: Pokemon, formChangeTriggerType: { new(...args: any[]): SpeciesFormChangeTrigger }, delayed: boolean = false, modal: boolean = false): boolean {
		if (pokemonFormChanges.hasOwnProperty(pokemon.species.speciesId)) {
			const matchingFormChange = pokemonFormChanges[pokemon.species.speciesId].find(fc => fc.findTrigger(formChangeTriggerType) && fc.canChange(pokemon));
			if (matchingFormChange) {
				let phase: Phase;
				if (pokemon instanceof PlayerPokemon && !matchingFormChange.quiet)
					phase = new FormChangePhase(this, pokemon, matchingFormChange, modal);
				else
					phase = new QuietFormChangePhase(this, pokemon, matchingFormChange);
				if (pokemon instanceof PlayerPokemon && !matchingFormChange.quiet && modal)
					this.overridePhase(phase);
				else if (delayed)
					this.pushPhase(phase);
				else
					this.unshiftPhase(phase);
				return true;
			}
		}

		return false;
	}

	validateAchvs(achvType: { new(...args: any[]): Achv }, ...args: any[]): void {
		const filteredAchvs = Object.values(achvs).filter(a => a instanceof achvType);
		for (let achv of filteredAchvs)
			this.validateAchv(achv, args);
	}

	validateAchv(achv: Achv, args?: any[]): boolean {
		if (!this.gameData.achvUnlocks.hasOwnProperty(achv.id) && achv.validate(this, args)) {
			this.gameData.achvUnlocks[achv.id] = new Date().getTime();
			this.ui.achvBar.showAchv(achv);
			if (vouchers.hasOwnProperty(achv.id))
				this.validateVoucher(vouchers[achv.id]);
			return true;
		}

		return false;
	}

	validateVoucher(voucher: Voucher, args?: any[]): boolean {
		if (!this.gameData.voucherUnlocks.hasOwnProperty(voucher.id) && voucher.validate(this, args)) {
			this.gameData.voucherUnlocks[voucher.id] = new Date().getTime();
			this.ui.achvBar.showAchv(voucher);
			this.gameData.voucherCounts[voucher.voucherType]++;
			return true;
		}

		return false;
	}
	
	updateGameInfo(): void {
		const gameInfo = {
			playTime: this.sessionPlayTime ? this.sessionPlayTime : 0,
			gameMode: this.currentBattle ? this.gameMode.getName() : 'Title',
			biome: this.currentBattle ? getBiomeName(this.arena.biomeType) : '',
			wave: this.currentBattle?.waveIndex || 0,
			party: this.party ? this.party.map(p => {
				return { name: p.name, level: p.level };
			}) : []
		};
		(window as any).gameInfo = gameInfo;
	}
}<|MERGE_RESOLUTION|>--- conflicted
+++ resolved
@@ -54,15 +54,9 @@
 import CandyBar from './ui/candy-bar';
 import { Variant, variantData } from './data/variant';
 import { Localizable } from './plugins/i18n';
-<<<<<<< HEAD
-import { STARTING_WAVE_OVERRIDE, OPP_SPECIES_OVERRIDE, SEED_OVERRIDE, STARTING_BIOME_OVERRIDE, DOUBLE_BATTLE_OVERRIDE } from './overrides';
+import * as Overrides from './overrides';
 import { InputsController } from "./inputs-controller";
 import { UiInputs } from "./ui-inputs";
-=======
-import * as Overrides from './overrides';
-import {InputsController} from "./inputs-controller";
-import {UiInputs} from "./ui-inputs";
->>>>>>> 460e9472
 
 export const bypassLogin = import.meta.env.VITE_BYPASS_LOGIN === "1";
 
