--- conflicted
+++ resolved
@@ -130,11 +130,8 @@
   public fusionPaletteSwaps: boolean = true;
   public enableTouchControls: boolean = false;
   public enableVibration: boolean = false;
-<<<<<<< HEAD
+  public gamepadSupport: boolean = false;
   public typeHints: integer = 0;
-=======
-  public gamepadSupport: boolean = false;
->>>>>>> 1af9f622
   public abSwapped: boolean = false;
 
   public disableMenu: boolean = false;
