--- conflicted
+++ resolved
@@ -3177,12 +3177,9 @@
     let encounter: MysteryEncounter | null;
     if (!isNullOrUndefined(Overrides.MYSTERY_ENCOUNTER_OVERRIDE) && allMysteryEncounters.hasOwnProperty(Overrides.MYSTERY_ENCOUNTER_OVERRIDE)) {
       encounter = allMysteryEncounters[Overrides.MYSTERY_ENCOUNTER_OVERRIDE];
-<<<<<<< HEAD
-=======
       if (canBypass) {
         return encounter;
       }
->>>>>>> 5c70ab23
     } else if (canBypass) {
       encounter = allMysteryEncounters[encounterType ?? -1];
       return encounter;
