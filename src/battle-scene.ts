--- conflicted
+++ resolved
@@ -104,7 +104,6 @@
 import { trainerConfigs } from "#trainers/trainer-config";
 import type { HeldItemConfiguration } from "#types/held-item-data-types";
 import type { Localizable } from "#types/locales";
-<<<<<<< HEAD
 import {
   isTrainerItemPool,
   isTrainerItemSpecs,
@@ -112,23 +111,14 @@
   type TrainerItemSaveData,
 } from "#types/trainer-item-data-types";
 import type { TrainerItemEffectParamMap } from "#types/trainer-item-parameter";
-import { AbilityBar } from "#ui/ability-bar";
-import { ArenaFlyout } from "#ui/arena-flyout";
-import { CandyBar } from "#ui/candy-bar";
-import { CharSprite } from "#ui/char-sprite";
-import { ItemBar } from "#ui/item-bar-ui";
-import { PartyExpBar } from "#ui/party-exp-bar";
-import { PokeballTray } from "#ui/pokeball-tray";
-import { PokemonInfoContainer } from "#ui/pokemon-info-container";
-=======
 import { AbilityBar } from "#ui/containers/ability-bar";
 import { ArenaFlyout } from "#ui/containers/arena-flyout";
 import { CandyBar } from "#ui/containers/candy-bar";
 import { CharSprite } from "#ui/containers/char-sprite";
+import { ItemBar } from "#ui/item-bar-ui";
 import { PartyExpBar } from "#ui/containers/party-exp-bar";
 import { PokeballTray } from "#ui/containers/pokeball-tray";
 import { PokemonInfoContainer } from "#ui/containers/pokemon-info-container";
->>>>>>> d3462a14
 import { addTextObject, getTextColor } from "#ui/text";
 import { UI } from "#ui/ui";
 import { addUiThemeOverrides } from "#ui/ui-theme";
@@ -2066,13 +2056,7 @@
     const enemyItemCount = this.enemyItemBar.totalVisibleLength;
     const biomeWaveTextHeight = this.biomeWaveText.getBottomLeft().y - this.biomeWaveText.getTopLeft().y;
     this.biomeWaveText.setY(
-<<<<<<< HEAD
       -this.scaledCanvas.height + (enemyItemCount ? (enemyItemCount <= 12 ? 15 : 24) : 0) + biomeWaveTextHeight / 2,
-=======
-      -this.scaledCanvas.height
-        + (enemyModifierCount ? (enemyModifierCount <= 12 ? 15 : 24) : 0)
-        + biomeWaveTextHeight / 2,
->>>>>>> d3462a14
     );
     this.moneyText.setY(this.biomeWaveText.y + 10);
     this.scoreText.setY(this.moneyText.y + 10);
@@ -2096,19 +2080,10 @@
 
   addFaintedEnemyScore(enemy: EnemyPokemon): void {
     let scoreIncrease =
-<<<<<<< HEAD
-      enemy.getSpeciesForm().getBaseExp() *
-      (enemy.level / this.getMaxExpLevel()) *
-      ((enemy.ivs.reduce((iv: number, total: number) => (total += iv), 0) / 93) * 0.2 + 0.8);
-    enemy.getHeldItems().map(m => (scoreIncrease *= allHeldItems[m].getScoreMultiplier()));
-=======
       enemy.getSpeciesForm().getBaseExp()
       * (enemy.level / this.getMaxExpLevel())
       * ((enemy.ivs.reduce((iv: number, total: number) => (total += iv), 0) / 93) * 0.2 + 0.8);
-    this.findModifiers(m => m instanceof PokemonHeldItemModifier && m.pokemonId === enemy.id, false).map(
-      m => (scoreIncrease *= (m as PokemonHeldItemModifier).getScoreMultiplier()),
-    );
->>>>>>> d3462a14
+    enemy.getHeldItems().map(m => (scoreIncrease *= allHeldItems[m].getScoreMultiplier()));
     if (enemy.isBoss()) {
       scoreIncrease *= Math.sqrt(enemy.bossSegments);
     }
@@ -2664,31 +2639,9 @@
       this.playSound(soundName);
     }
 
-<<<<<<< HEAD
     if (pokemon.isPlayer()) {
       this.validateAchvs(HeldItemAchv, pokemon);
     }
-=======
-  addEnemyModifier(modifier: PersistentModifier, ignoreUpdate?: boolean, instant?: boolean): Promise<void> {
-    return new Promise(resolve => {
-      const modifiersToRemove: PersistentModifier[] = [];
-      if ((modifier as PersistentModifier).add(this.enemyModifiers, false)) {
-        if (modifier instanceof PokemonFormChangeItemModifier) {
-          const pokemon = this.getPokemonById(modifier.pokemonId);
-          if (pokemon) {
-            modifier.apply(pokemon, true);
-          }
-        }
-        for (const rm of modifiersToRemove) {
-          this.removeModifier(rm, true);
-        }
-      }
-      if (!ignoreUpdate) {
-        this.updateModifiers(false, instant);
-      }
-      resolve();
-    });
->>>>>>> d3462a14
   }
 
   /**
@@ -2899,34 +2852,8 @@
   }
 
   // TODO: Document this
-<<<<<<< HEAD
   updateItems(player = true, showHeldItems = true): void {
     const trainerItems = player ? this.trainerItems : this.enemyTrainerItems;
-=======
-  updateModifiers(player = true, instant?: boolean): void {
-    const modifiers = player ? this.modifiers : (this.enemyModifiers as PersistentModifier[]);
-    for (let m = 0; m < modifiers.length; m++) {
-      const modifier = modifiers[m];
-      if (
-        modifier instanceof PokemonHeldItemModifier
-        && !this.getPokemonById((modifier as PokemonHeldItemModifier).pokemonId)
-      ) {
-        modifiers.splice(m--, 1);
-      }
-      if (
-        modifier instanceof PokemonHeldItemModifier
-        && !isNullOrUndefined(modifier.getSpecies())
-        && !this.getPokemonById(modifier.pokemonId)?.hasSpecies(modifier.getSpecies()!)
-      ) {
-        modifiers.splice(m--, 1);
-      }
-    }
-    for (const modifier of modifiers) {
-      if (modifier instanceof PersistentModifier) {
-        (modifier as PersistentModifier).virtualStackCount = 0;
-      }
-    }
->>>>>>> d3462a14
 
     this.updateParty(player ? this.getPlayerParty() : this.getEnemyParty(), true);
 
@@ -2965,15 +2892,9 @@
 
     this.executeWithSeedOffset(
       () => {
-<<<<<<< HEAD
         const shuffleTokens = toks => {
-          if (toks.length < 1) {
+          if (toks.length === 0) {
             return toks;
-=======
-        const shuffleModifiers = mods => {
-          if (mods.length === 0) {
-            return mods;
->>>>>>> d3462a14
           }
           const rand = randSeedInt(toks.length);
           return [toks[rand], ...shuffleTokens(toks.filter((_, i) => i !== rand))];
