import { applyAbAttrs } from "#abilities/apply-ab-attrs";
import type { FixedBattleConfig } from "#app/battle";
import { Battle } from "#app/battle";
import {
  ANTI_VARIANCE_WEIGHT_MODIFIER,
  AVERAGE_ENCOUNTERS_PER_RUN_TARGET,
  BASE_MYSTERY_ENCOUNTER_SPAWN_WEIGHT,
  MYSTERY_ENCOUNTER_SPAWN_MAX_WEIGHT,
} from "#app/constants";
import type { GameMode } from "#app/game-mode";
import { getGameMode } from "#app/game-mode";
import { timedEventManager } from "#app/global-event-manager";
import { initGlobalScene } from "#app/global-scene";
import { starterColors } from "#app/global-vars/starter-colors";
import { InputsController } from "#app/inputs-controller";
import { LoadingScene } from "#app/loading-scene";
import Overrides from "#app/overrides";
import type { Phase } from "#app/phase";
import { PhaseManager } from "#app/phase-manager";
import { FieldSpritePipeline } from "#app/pipelines/field-sprite";
import { InvertPostFX } from "#app/pipelines/invert";
import { SpritePipeline } from "#app/pipelines/sprite";
import { SceneBase } from "#app/scene-base";
import { startingWave } from "#app/starting-wave";
import { TimedEventManager } from "#app/timed-event-manager";
import { UiInputs } from "#app/ui-inputs";
import { biomeDepths, getBiomeName } from "#balance/biomes";
import { pokemonPrevolutions } from "#balance/pokemon-evolutions";
import { FRIENDSHIP_GAIN_FROM_BATTLE } from "#balance/starters";
import {
  initCommonAnims,
  initMoveAnim,
  loadCommonAnimAssets,
  loadMoveAnimAssets,
  populateAnims,
} from "#data/battle-anims";
import { allAbilities, allHeldItems, allMoves, allSpecies, allTrainerItems } from "#data/data-lists";
import { battleSpecDialogue } from "#data/dialogue";
import type { SpeciesFormChangeTrigger } from "#data/form-change-triggers";
import { SpeciesFormChangeManualTrigger, SpeciesFormChangeTimeOfDayTrigger } from "#data/form-change-triggers";
import { Gender } from "#data/gender";
import type { SpeciesFormChange } from "#data/pokemon-forms";
import { pokemonFormChanges } from "#data/pokemon-forms";
import type { PokemonSpecies, PokemonSpeciesFilter } from "#data/pokemon-species";
import { getTypeRgb } from "#data/type";
import { BattleSpec } from "#enums/battle-spec";
import { BattleStyle } from "#enums/battle-style";
import { BattleType } from "#enums/battle-type";
import { BattlerTagType } from "#enums/battler-tag-type";
import { BiomeId } from "#enums/biome-id";
import { EaseType } from "#enums/ease-type";
import { ExpGainsSpeed } from "#enums/exp-gains-speed";
import type { ExpNotification } from "#enums/exp-notification";
import { FormChangeItem } from "#enums/form-change-item";
import { GameModes } from "#enums/game-modes";
import { HeldItemId } from "#enums/held-item-id";
import { HeldItemPoolType, ModifierPoolType } from "#enums/modifier-pool-type";
import { MoneyFormat } from "#enums/money-format";
import { MoveId } from "#enums/move-id";
import { MysteryEncounterMode } from "#enums/mystery-encounter-mode";
import { MysteryEncounterTier } from "#enums/mystery-encounter-tier";
import { MysteryEncounterType } from "#enums/mystery-encounter-type";
import { Nature } from "#enums/nature";
import { PlayerGender } from "#enums/player-gender";
import { PokeballType } from "#enums/pokeball";
import type { PokemonAnimType } from "#enums/pokemon-anim-type";
import { PokemonType } from "#enums/pokemon-type";
import { ShopCursorTarget } from "#enums/shop-cursor-target";
import { SpeciesId } from "#enums/species-id";
import { StatusEffect } from "#enums/status-effect";
import { TrainerItemId } from "#enums/trainer-item-id";
import type { TrainerSlot } from "#enums/trainer-slot";
import { TrainerType } from "#enums/trainer-type";
import { TrainerVariant } from "#enums/trainer-variant";
import { UiTheme } from "#enums/ui-theme";
import { NewArenaEvent } from "#events/battle-scene";
import { Arena, ArenaBase } from "#field/arena";
import { DamageNumberHandler } from "#field/damage-number-handler";
import type { Pokemon } from "#field/pokemon";
import { EnemyPokemon, PlayerPokemon } from "#field/pokemon";
import { PokemonSpriteSparkleHandler } from "#field/pokemon-sprite-sparkle-handler";
import { Trainer } from "#field/trainer";
import { applyHeldItems } from "#items/all-held-items";
import { type ApplyTrainerItemsParams, applyTrainerItems } from "#items/apply-trainer-items";
import { HeldItemEffect } from "#items/held-item";
import type { HeldItemConfiguration } from "#items/held-item-data-types";
import { assignEnemyHeldItemsForWave, assignItemsFromConfiguration } from "#items/held-item-pool";
import { type EnemyAttackStatusEffectChanceTrainerItem, TrainerItemEffect } from "#items/trainer-item";
import {
  isTrainerItemPool,
  isTrainerItemSpecs,
  type TrainerItemConfiguration,
  type TrainerItemSaveData,
} from "#items/trainer-item-data-types";
import { TrainerItemManager } from "#items/trainer-item-manager";
import { getNewTrainerItemFromPool } from "#items/trainer-item-pool";
import type { Modifier } from "#modifiers/modifier";
import {
  ConsumableModifier,
  ConsumablePokemonModifier,
  FusePokemonModifier,
  PokemonHpRestoreModifier,
  RememberMoveModifier,
} from "#modifiers/modifier";
import { getLuckString, getLuckTextTint, getPartyLuckValue } from "#modifiers/modifier-type";
import { MysteryEncounter } from "#mystery-encounters/mystery-encounter";
import { MysteryEncounterSaveData } from "#mystery-encounters/mystery-encounter-save-data";
import { allMysteryEncounters, mysteryEncountersByBiome } from "#mystery-encounters/mystery-encounters";
import type { MovePhase } from "#phases/move-phase";
import { expSpriteKeys } from "#sprites/sprite-keys";
import { hasExpSprite } from "#sprites/sprite-utils";
import type { Variant } from "#sprites/variant";
import { clearVariantData, variantData } from "#sprites/variant";
import type { Achv } from "#system/achv";
import { achvs, HeldItemAchv, ModifierAchv, MoneyAchv } from "#system/achv";
import { GameData } from "#system/game-data";
import { initGameSpeed } from "#system/game-speed";
import type { PokemonData } from "#system/pokemon-data";
import { MusicPreference } from "#system/settings";
import type { TrainerData } from "#system/trainer-data";
import type { Voucher } from "#system/voucher";
import { vouchers } from "#system/voucher";
import { trainerConfigs } from "#trainers/trainer-config";
import type { Localizable } from "#types/locales";
import { AbilityBar } from "#ui/ability-bar";
import { ArenaFlyout } from "#ui/arena-flyout";
import { CandyBar } from "#ui/candy-bar";
import { CharSprite } from "#ui/char-sprite";
import { ItemBar } from "#ui/item-bar-ui";
import { PartyExpBar } from "#ui/party-exp-bar";
import { PokeballTray } from "#ui/pokeball-tray";
import { PokemonInfoContainer } from "#ui/pokemon-info-container";
import { addTextObject, getTextColor, TextStyle } from "#ui/text";
import { UI } from "#ui/ui";
import { addUiThemeOverrides } from "#ui/ui-theme";
import {
  BooleanHolder,
  type Constructor,
  fixedInt,
  formatMoney,
  getIvsFromId,
  isBetween,
  isNullOrUndefined,
  NumberHolder,
  randomString,
  randSeedInt,
  shiftCharCodes,
} from "#utils/common";
import { deepMergeSpriteData } from "#utils/data";
<<<<<<< HEAD
import { getModifierPoolForType } from "#utils/modifier-utils";
=======
import { getEnumValues } from "#utils/enums";
import { getModifierPoolForType, getModifierType } from "#utils/modifier-utils";
>>>>>>> 55672112
import { getPokemonSpecies } from "#utils/pokemon-utils";
import i18next from "i18next";
import Phaser from "phaser";
import SoundFade from "phaser3-rex-plugins/plugins/soundfade";
import type UIPlugin from "phaser3-rex-plugins/templates/ui/ui-plugin";

const DEBUG_RNG = false;

export interface PokeballCounts {
  [pb: string]: number;
}

export type AnySound = Phaser.Sound.WebAudioSound | Phaser.Sound.HTML5AudioSound | Phaser.Sound.NoAudioSound;

export interface InfoToggle {
  toggleInfo(force?: boolean): void;
  isActive(): boolean;
}

export class BattleScene extends SceneBase {
  public rexUI: UIPlugin;
  public inputController: InputsController;
  public uiInputs: UiInputs;

  public sessionPlayTime: number | null = null;
  public lastSavePlayTime: number | null = null;
  public masterVolume = 0.5;
  public bgmVolume = 1;
  public fieldVolume = 1;
  public seVolume = 1;
  public uiVolume = 1;
  public gameSpeed = 1;
  public damageNumbersMode = 0;
  public reroll = false;
  public shopCursorTarget: number = ShopCursorTarget.REWARDS;
  public commandCursorMemory = false;
  public dexForDevs = false;
  public showMovesetFlyout = true;
  public showArenaFlyout = true;
  public showTimeOfDayWidget = true;
  public timeOfDayAnimation: EaseType = EaseType.NONE;
  public showLevelUpStats = true;
  public enableTutorials: boolean = import.meta.env.VITE_BYPASS_TUTORIAL === "1";
  public enableMoveInfo = true;
  public enableRetries = false;
  public hideIvs = false;
  /**
   * Determines the condition for a notification should be shown for Candy Upgrades
   * - 0 = 'Off'
   * - 1 = 'Passives Only'
   * - 2 = 'On'
   */
  public candyUpgradeNotification = 0;
  /**
   * Determines what type of notification is used for Candy Upgrades
   * - 0 = 'Icon'
   * - 1 = 'Animation'
   */
  public candyUpgradeDisplay = 0;
  public moneyFormat: MoneyFormat = MoneyFormat.NORMAL;
  public uiTheme: UiTheme = UiTheme.DEFAULT;
  public windowType = 0;
  public experimentalSprites = false;
  public musicPreference: number = MusicPreference.ALLGENS;
  public moveAnimations = true;
  public expGainsSpeed: ExpGainsSpeed = ExpGainsSpeed.DEFAULT;
  public skipSeenDialogues = false;
  /**
   * Determines if the egg hatching animation should be skipped
   * - 0 = Never (never skip animation)
   * - 1 = Ask (ask to skip animation when hatching 2 or more eggs)
   * - 2 = Always (automatically skip animation when hatching 2 or more eggs)
   */
  public eggSkipPreference = 0;

  /**
   * Defines the experience gain display mode.
   *
   * @remarks
   * The `expParty` can have several modes:
   * - `0` - Default: The normal experience gain display, nothing changed.
   * - `1` - Level Up Notification: Displays the level up in the small frame instead of a message.
   * - `2` - Skip: No level up frame nor message.
   *
   * Modes `1` and `2` are still compatible with stats display, level up, new move, etc.
   * @default 0 - Uses the default normal experience gain display.
   */
  public expParty: ExpNotification = 0;
  public hpBarSpeed = 0;
  public fusionPaletteSwaps = true;
  public enableTouchControls = false;
  public enableVibration = false;
  public showBgmBar = true;

  /**
   * Determines the selected battle style.
   * - 0 = 'Switch'
   * - 1 = 'Set' - The option to switch the active pokemon at the start of a battle will not display.
   */
  public battleStyle: number = BattleStyle.SWITCH;

  /**
   * Defines whether or not to show type effectiveness hints
   * - true: No hints
   * - false: Show hints for moves
   */
  public typeHints = false;

  public disableMenu = false;

  public gameData: GameData;
  public sessionSlotId: number;

  /** Manager for the phases active in the battle scene */
  public readonly phaseManager: PhaseManager;
  public field: Phaser.GameObjects.Container;
  public fieldUI: Phaser.GameObjects.Container;
  public charSprite: CharSprite;
  public pbTray: PokeballTray;
  public pbTrayEnemy: PokeballTray;
  public abilityBar: AbilityBar;
  public partyExpBar: PartyExpBar;
  public candyBar: CandyBar;
  public arenaBg: Phaser.GameObjects.Sprite;
  public arenaBgTransition: Phaser.GameObjects.Sprite;
  public arenaPlayer: ArenaBase;
  public arenaPlayerTransition: ArenaBase;
  public arenaEnemy: ArenaBase;
  public arenaNextEnemy: ArenaBase;
  public arena: Arena;
  public gameMode: GameMode;
  public score: number;
  public lockModifierTiers: boolean;
  public trainer: Phaser.GameObjects.Sprite;
  public lastEnemyTrainer: Trainer | null;
  public currentBattle: Battle;
  public pokeballCounts: PokeballCounts;
  public money: number;
  public pokemonInfoContainer: PokemonInfoContainer;
  private party: PlayerPokemon[];
  /** Session save data that pertains to Mystery Encounters */
  public mysteryEncounterSaveData: MysteryEncounterSaveData = new MysteryEncounterSaveData();
  /** If the previous wave was a MysteryEncounter, tracks the object with this variable. Mostly used for visual object cleanup */
  public lastMysteryEncounter?: MysteryEncounter;
  /** Combined Biome and Wave count text */
  private biomeWaveText: Phaser.GameObjects.Text;
  private moneyText: Phaser.GameObjects.Text;
  private scoreText: Phaser.GameObjects.Text;
  private luckLabelText: Phaser.GameObjects.Text;
  private luckText: Phaser.GameObjects.Text;
  private itemBar: ItemBar;
  private enemyItemBar: ItemBar;
  public arenaFlyout: ArenaFlyout;

  private fieldOverlay: Phaser.GameObjects.Rectangle;
  private shopOverlay: Phaser.GameObjects.Rectangle;
  private shopOverlayShown = false;
  private shopOverlayOpacity = 0.8;

  public trainerItems: TrainerItemManager;
  public enemyTrainerItems: TrainerItemManager;
  public uiContainer: Phaser.GameObjects.Container;
  public ui: UI;

  public seed: string;
  public waveSeed: string;
  public waveCycleOffset: number;
  public offsetGym: boolean;

  public damageNumberHandler: DamageNumberHandler;
  private spriteSparkleHandler: PokemonSpriteSparkleHandler;

  public fieldSpritePipeline: FieldSpritePipeline;
  public spritePipeline: SpritePipeline;

  private bgm: AnySound;
  private bgmResumeTimer: Phaser.Time.TimerEvent | null;
  private bgmCache: Set<string> = new Set();
  private playTimeTimer: Phaser.Time.TimerEvent;

  public rngCounter = 0;
  public rngSeedOverride = "";
  public rngOffset = 0;

  public inputMethod: string;
  private infoToggles: InfoToggle[] = [];

  public eventManager: TimedEventManager;

  /**
   * Allows subscribers to listen for events
   *
   * Current Events:
   * - {@linkcode BattleSceneEventType.MOVE_USED} {@linkcode MoveUsedEvent}
   * - {@linkcode BattleSceneEventType.TURN_INIT} {@linkcode TurnInitEvent}
   * - {@linkcode BattleSceneEventType.TURN_END} {@linkcode TurnEndEvent}
   * - {@linkcode BattleSceneEventType.NEW_ARENA} {@linkcode NewArenaEvent}
   */
  public readonly eventTarget: EventTarget = new EventTarget();

  constructor() {
    super("battle");
    this.phaseManager = new PhaseManager();
    this.eventManager = new TimedEventManager();
    this.updateGameInfo();
    initGlobalScene(this);
  }

  loadPokemonAtlas(key: string, atlasPath: string, experimental?: boolean) {
    if (experimental === undefined) {
      experimental = this.experimentalSprites;
    }
    const variant = atlasPath.includes("variant/") || /_[0-3]$/.test(atlasPath);
    if (experimental) {
      experimental = hasExpSprite(key);
    }
    if (variant) {
      atlasPath = atlasPath.replace("variant/", "");
    }
    this.load.atlas(
      key,
      `images/pokemon/${variant ? "variant/" : ""}${experimental ? "exp/" : ""}${atlasPath}.png`,
      `images/pokemon/${variant ? "variant/" : ""}${experimental ? "exp/" : ""}${atlasPath}.json`,
    );
  }

  async preload() {
    if (DEBUG_RNG) {
      const originalRealInRange = Phaser.Math.RND.realInRange;
      Phaser.Math.RND.realInRange = function (min: number, max: number): number {
        const ret = originalRealInRange.apply(this, [min, max]);
        const args = ["RNG", ++this.rngCounter, ret / (max - min), `min: ${min} / max: ${max}`];
        args.push(`seed: ${this.rngSeedOverride || this.waveSeed || this.seed}`);
        if (this.rngOffset) {
          args.push(`offset: ${this.rngOffset}`);
        }
        console.log(...args);
        return ret;
      };
    }

    populateAnims();

    await this.initVariantData();
  }

  create() {
    this.scene.remove(LoadingScene.KEY);
    initGameSpeed.apply(this);
    this.inputController = new InputsController();
    this.uiInputs = new UiInputs(this.inputController);

    this.gameData = new GameData();

    addUiThemeOverrides();

    this.load.setBaseURL();

    this.spritePipeline = new SpritePipeline(this.game);
    (this.renderer as Phaser.Renderer.WebGL.WebGLRenderer).pipelines.add("Sprite", this.spritePipeline);

    this.fieldSpritePipeline = new FieldSpritePipeline(this.game);
    (this.renderer as Phaser.Renderer.WebGL.WebGLRenderer).pipelines.add("FieldSprite", this.fieldSpritePipeline);

    this.launchBattle();
  }

  update() {
    this.ui?.update();
  }

  launchBattle() {
    this.arenaBg = this.add.sprite(0, 0, "plains_bg");
    this.arenaBg.setName("sprite-arena-bg");
    this.arenaBgTransition = this.add.sprite(0, 0, "plains_bg");
    this.arenaBgTransition.setName("sprite-arena-bg-transition");

    for (const a of [this.arenaBgTransition, this.arenaBg]) {
      a.setPipeline(this.fieldSpritePipeline);
      a.setScale(6);
      a.setOrigin(0);
      a.setSize(320, 240);
    }

    const field = this.add.container(0, 0);
    field.setName("field");
    field.setScale(6);

    this.field = field;

    const fieldUI = this.add.container(0, this.game.canvas.height);
    fieldUI.setName("field-ui");
    fieldUI.setDepth(1);
    fieldUI.setScale(6);

    this.fieldUI = fieldUI;

    const transition = this.make.rexTransitionImagePack(
      {
        x: 0,
        y: 0,
        scale: 6,
        key: "loading_bg",
        origin: { x: 0, y: 0 },
      },
      true,
    );

    //@ts-expect-error (the defined types in the package are incromplete...)
    transition.transit({
      mode: "blinds",
      ease: "Cubic.easeInOut",
      duration: 1250,
    });
    transition.once("complete", () => {
      transition.destroy();
    });

    this.add.existing(transition);

    const uiContainer = this.add.container(0, 0);
    uiContainer.setName("ui");
    uiContainer.setDepth(2);
    uiContainer.setScale(6);

    this.uiContainer = uiContainer;

    const overlayWidth = this.game.canvas.width / 6;
    const overlayHeight = this.game.canvas.height / 6 - 48;
    this.fieldOverlay = this.add.rectangle(0, overlayHeight * -1 - 48, overlayWidth, overlayHeight, 0x424242);
    this.fieldOverlay.setName("rect-field-overlay");
    this.fieldOverlay.setOrigin(0, 0);
    this.fieldOverlay.setAlpha(0);
    this.fieldUI.add(this.fieldOverlay);

    this.shopOverlay = this.add.rectangle(0, overlayHeight * -1 - 48, overlayWidth, overlayHeight, 0x070707);
    this.shopOverlay.setName("rect-shop-overlay");
    this.shopOverlay.setOrigin(0, 0);
    this.shopOverlay.setAlpha(0);
    this.fieldUI.add(this.shopOverlay);

    this.trainerItems = new TrainerItemManager();
    this.enemyTrainerItems = new TrainerItemManager();

    this.itemBar = new ItemBar();
    this.itemBar.setName("modifier-bar");
    this.add.existing(this.itemBar);
    uiContainer.add(this.itemBar);

    this.enemyItemBar = new ItemBar(true);
    this.enemyItemBar.setName("enemy-modifier-bar");
    this.add.existing(this.enemyItemBar);
    uiContainer.add(this.enemyItemBar);

    this.charSprite = new CharSprite();
    this.charSprite.setName("sprite-char");
    this.charSprite.setup();

    this.fieldUI.add(this.charSprite);

    this.pbTray = new PokeballTray(true);
    this.pbTray.setName("pb-tray");
    this.pbTray.setup();

    this.pbTrayEnemy = new PokeballTray(false);
    this.pbTrayEnemy.setName("enemy-pb-tray");
    this.pbTrayEnemy.setup();

    this.fieldUI.add(this.pbTray);
    this.fieldUI.add(this.pbTrayEnemy);

    this.abilityBar = new AbilityBar();
    this.abilityBar.setName("ability-bar");
    this.abilityBar.setup();
    this.fieldUI.add(this.abilityBar);

    this.partyExpBar = new PartyExpBar();
    this.partyExpBar.setName("party-exp-bar");
    this.partyExpBar.setup();
    this.fieldUI.add(this.partyExpBar);

    this.candyBar = new CandyBar();
    this.candyBar.setName("candy-bar");
    this.candyBar.setup();
    this.fieldUI.add(this.candyBar);

    this.biomeWaveText = addTextObject(
      this.game.canvas.width / 6 - 2,
      0,
      startingWave.toString(),
      TextStyle.BATTLE_INFO,
    );
    this.biomeWaveText.setName("text-biome-wave");
    this.biomeWaveText.setOrigin(1, 0.5);
    this.fieldUI.add(this.biomeWaveText);

    this.moneyText = addTextObject(this.game.canvas.width / 6 - 2, 0, "", TextStyle.MONEY);
    this.moneyText.setName("text-money");
    this.moneyText.setOrigin(1, 0.5);
    this.fieldUI.add(this.moneyText);

    this.scoreText = addTextObject(this.game.canvas.width / 6 - 2, 0, "", TextStyle.PARTY, { fontSize: "54px" });
    this.scoreText.setName("text-score");
    this.scoreText.setOrigin(1, 0.5);
    this.fieldUI.add(this.scoreText);

    this.luckText = addTextObject(this.game.canvas.width / 6 - 2, 0, "", TextStyle.PARTY, { fontSize: "54px" });
    this.luckText.setName("text-luck");
    this.luckText.setOrigin(1, 0.5);
    this.luckText.setVisible(false);
    this.fieldUI.add(this.luckText);

    this.luckLabelText = addTextObject(
      this.game.canvas.width / 6 - 2,
      0,
      i18next.t("common:luckIndicator"),
      TextStyle.PARTY,
      { fontSize: "54px" },
    );
    this.luckLabelText.setName("text-luck-label");
    this.luckLabelText.setOrigin(1, 0.5);
    this.luckLabelText.setVisible(false);
    this.fieldUI.add(this.luckLabelText);

    this.arenaFlyout = new ArenaFlyout();
    this.fieldUI.add(this.arenaFlyout);
    this.fieldUI.moveBelow<Phaser.GameObjects.GameObject>(this.arenaFlyout, this.fieldOverlay);

    this.updateUIPositions();

    this.damageNumberHandler = new DamageNumberHandler();

    this.spriteSparkleHandler = new PokemonSpriteSparkleHandler();
    this.spriteSparkleHandler.setup();

    this.pokemonInfoContainer = new PokemonInfoContainer(
      this.game.canvas.width / 6 + 52,
      -(this.game.canvas.height / 6) + 66,
    );
    this.pokemonInfoContainer.setup();

    this.fieldUI.add(this.pokemonInfoContainer);

    this.party = [];

    const loadPokemonAssets = [];

    this.arenaPlayer = new ArenaBase(true);
    this.arenaPlayer.setName("arena-player");
    this.arenaPlayerTransition = new ArenaBase(true);
    this.arenaPlayerTransition.setName("arena-player-transition");
    this.arenaEnemy = new ArenaBase(false);
    this.arenaEnemy.setName("arena-enemy");
    this.arenaNextEnemy = new ArenaBase(false);
    this.arenaNextEnemy.setName("arena-next-enemy");

    this.arenaBgTransition.setVisible(false);
    this.arenaPlayerTransition.setVisible(false);
    this.arenaNextEnemy.setVisible(false);

    for (const a of [this.arenaPlayer, this.arenaPlayerTransition, this.arenaEnemy, this.arenaNextEnemy]) {
      if (a instanceof Phaser.GameObjects.Sprite) {
        a.setOrigin(0, 0);
      }
      field.add(a);
    }

    const trainer = this.addFieldSprite(
      0,
      0,
      `trainer_${this.gameData.gender === PlayerGender.FEMALE ? "f" : "m"}_back`,
    );
    trainer.setOrigin(0.5, 1);
    trainer.setName("sprite-trainer");

    field.add(trainer);

    this.trainer = trainer;

    this.anims.create({
      key: "prompt",
      frames: this.anims.generateFrameNumbers("prompt", { start: 1, end: 4 }),
      frameRate: 6,
      repeat: -1,
      showOnStart: true,
    });

    this.anims.create({
      key: "tera_sparkle",
      frames: this.anims.generateFrameNumbers("tera_sparkle", {
        start: 0,
        end: 12,
      }),
      frameRate: 18,
      repeat: 0,
      showOnStart: true,
      hideOnComplete: true,
    });

    this.reset(false, false, true);

    const ui = new UI();
    this.uiContainer.add(ui);

    this.ui = ui;

    ui.setup();

    const defaultMoves = [MoveId.TACKLE, MoveId.TAIL_WHIP, MoveId.FOCUS_ENERGY, MoveId.STRUGGLE];

    Promise.all([
      Promise.all(loadPokemonAssets),
      initCommonAnims().then(() => loadCommonAnimAssets(true)),
      Promise.all(
        [MoveId.TACKLE, MoveId.TAIL_WHIP, MoveId.FOCUS_ENERGY, MoveId.STRUGGLE].map(m => initMoveAnim(m)),
      ).then(() => loadMoveAnimAssets(defaultMoves, true)),
      this.initStarterColors(),
    ]).then(() => {
      this.phaseManager.pushNew("LoginPhase");
      this.phaseManager.pushNew("TitlePhase");

      this.phaseManager.shiftPhase();
    });
  }

  initSession(): void {
    if (this.sessionPlayTime === null) {
      this.sessionPlayTime = 0;
    }
    if (this.lastSavePlayTime === null) {
      this.lastSavePlayTime = 0;
    }

    if (this.playTimeTimer) {
      this.playTimeTimer.destroy();
    }

    this.playTimeTimer = this.time.addEvent({
      delay: fixedInt(1000),
      repeat: -1,
      callback: () => {
        if (this.gameData) {
          this.gameData.gameStats.playTime++;
        }
        if (this.sessionPlayTime !== null) {
          this.sessionPlayTime++;
        }
        if (this.lastSavePlayTime !== null) {
          this.lastSavePlayTime++;
        }
      },
    });

    this.updateBiomeWaveText();
    this.updateMoneyText();
    this.updateScoreText();
  }

  async initExpSprites(): Promise<void> {
    if (expSpriteKeys.size > 0) {
      return;
    }
    this.cachedFetch("./exp-sprites.json")
      .then(res => res.json())
      .then(keys => {
        if (Array.isArray(keys)) {
          for (const key of keys) {
            expSpriteKeys.add(key);
          }
        }
        Promise.resolve();
      });
  }

  /**
   * Initialize the variant data.
   * If experimental sprites are enabled, their entries are replaced via this method.
   */
  async initVariantData(): Promise<void> {
    clearVariantData();
    const otherVariantData = await this.cachedFetch("./images/pokemon/variant/_masterlist.json").then(r => r.json());
    for (const k of Object.keys(otherVariantData)) {
      variantData[k] = otherVariantData[k];
    }
    if (!this.experimentalSprites) {
      return;
    }
    const expVariantData = await this.cachedFetch("./images/pokemon/variant/_exp_masterlist.json").then(r => r.json());
    deepMergeSpriteData(variantData, expVariantData);
  }

  cachedFetch(url: string, init?: RequestInit): Promise<Response> {
    const manifest = this.game["manifest"];
    if (manifest) {
      const timestamp = manifest[`/${url.replace("./", "")}`];
      if (timestamp) {
        url += `?t=${timestamp}`;
      }
    }
    return fetch(url, init);
  }

  async initStarterColors(): Promise<void> {
    if (Object.keys(starterColors).length > 0) {
      // already initialized
      return;
    }
    const sc = await this.cachedFetch("./starter-colors.json").then(res => res.json());
    for (const key of Object.keys(sc)) {
      starterColors[key] = sc[key];
    }
  }

  // TODO: Add a `getPartyOnSide` function for getting the party of a pokemon
  public getPlayerParty(): PlayerPokemon[] {
    return this.party;
  }

  /**
   * @returns An array of {@linkcode PlayerPokemon} filtered from the player's party
   * that are {@linkcode Pokemon.isAllowedInBattle | allowed in battle}.
   */
  public getPokemonAllowedInBattle(): PlayerPokemon[] {
    return this.getPlayerParty().filter(p => p.isAllowedInBattle());
  }

  /**
   * @returns The first {@linkcode PlayerPokemon} that is {@linkcode getPlayerField on the field}
   * and {@linkcode PlayerPokemon.isActive is active}
   * (aka {@linkcode PlayerPokemon.isAllowedInBattle is allowed in battle}),
   * or `undefined` if there are no valid pokemon
   * @param includeSwitching Whether a pokemon that is currently switching out is valid, default `true`
   */
  public getPlayerPokemon(includeSwitching = true): PlayerPokemon | undefined {
    return this.getPlayerField().find(p => p.isActive() && (includeSwitching || p.switchOutStatus === false));
  }

  // TODO: Add `undefined` to return type
  /**
   * Returns an array of PlayerPokemon of length 1 or 2 depending on if in a double battle or not.
   * @param active - (Default `false`) Whether to consider only {@linkcode Pokemon.isActive | active} on-field pokemon
   * @returns array of {@linkcode PlayerPokemon}
   */
  public getPlayerField(active = false): PlayerPokemon[] {
    const party = this.getPlayerParty();
    return party
      .slice(0, Math.min(party.length, this.currentBattle?.double ? 2 : 1))
      .filter(p => !active || p.isActive());
  }

  public getEnemyParty(): EnemyPokemon[] {
    return this.currentBattle?.enemyParty ?? [];
  }

  /**
   * @returns The first {@linkcode EnemyPokemon} that is {@linkcode getEnemyField | on the field}
   * and {@linkcode EnemyPokemon.isActive | is active}
   * (aka {@linkcode EnemyPokemon.isAllowedInBattle | is allowed in battle}),
   * or `undefined` if there are no valid pokemon
   * @param includeSwitching Whether a pokemon that is currently switching out is valid, default `true`
   */
  public getEnemyPokemon(includeSwitching = true): EnemyPokemon | undefined {
    return this.getEnemyField().find(p => p.isActive() && (includeSwitching || p.switchOutStatus === false));
  }

  /**
   * Returns an array of EnemyPokemon of length 1 or 2 depending on if in a double battle or not.
   * Does not actually check if the pokemon are on the field or not.
   * @returns array of {@linkcode EnemyPokemon}
   */
  public getEnemyField(): EnemyPokemon[] {
    const party = this.getEnemyParty();
    return party.slice(0, Math.min(party.length, this.currentBattle?.double ? 2 : 1));
  }

  /**
   * Returns an array of Pokemon on both sides of the battle - player first, then enemy.
   * Does not actually check if the pokemon are on the field or not, and always has length 4 regardless of battle type.
   * @param activeOnly - Whether to consider only active pokemon; default `false`
   * @returns An array of {@linkcode Pokemon}, as described above.
   */
  public getField(activeOnly = false): Pokemon[] {
    const ret = new Array(4).fill(null);
    const playerField = this.getPlayerField();
    const enemyField = this.getEnemyField();
    ret.splice(0, playerField.length, ...playerField);
    ret.splice(2, enemyField.length, ...enemyField);
    return activeOnly ? ret.filter(p => p?.isActive()) : ret;
  }

  /**
   * Used in doubles battles to redirect moves from one pokemon to another when one faints or is removed from the field
   * @param removedPokemon {@linkcode Pokemon} the pokemon that is being removed from the field (flee, faint), moves to be redirected FROM
   * @param allyPokemon {@linkcode Pokemon} the pokemon that will have the moves be redirected TO
   */
  redirectPokemonMoves(removedPokemon: Pokemon, allyPokemon: Pokemon): void {
    // failsafe: if not a double battle just return
    if (this.currentBattle.double === false) {
      return;
    }
    if (allyPokemon?.isActive(true)) {
      let targetingMovePhase: MovePhase;
      do {
        targetingMovePhase = this.phaseManager.findPhase(
          mp =>
            mp.is("MovePhase") &&
            mp.targets.length === 1 &&
            mp.targets[0] === removedPokemon.getBattlerIndex() &&
            mp.pokemon.isPlayer() !== allyPokemon.isPlayer(),
        ) as MovePhase;
        if (targetingMovePhase && targetingMovePhase.targets[0] !== allyPokemon.getBattlerIndex()) {
          targetingMovePhase.targets[0] = allyPokemon.getBattlerIndex();
        }
      } while (targetingMovePhase);
    }
  }

  /**
   * Returns the ModifierBar of this scene, which is declared private and therefore not accessible elsewhere
   * @param isEnemy Whether to return the enemy's modifier bar
   * @returns {ModifierBar}
   */
  getItemBar(isEnemy?: boolean): ItemBar {
    return isEnemy ? this.enemyItemBar : this.itemBar;
  }

  // store info toggles to be accessible by the ui
  addInfoToggle(...infoToggles: InfoToggle[]): void {
    this.infoToggles.push(...infoToggles);
  }

  // return the stored info toggles; used by ui-inputs
  getInfoToggles(activeOnly = false): InfoToggle[] {
    return activeOnly ? this.infoToggles.filter(t => t?.isActive()) : this.infoToggles;
  }

  /**
   * Return the {@linkcode Pokemon} associated with a given ID.
   * @param pokemonId - The ID whose Pokemon will be retrieved.
   * @returns The {@linkcode Pokemon} associated with the given id.
   * Returns `null` if the ID is `undefined` or not present in either party.
   */
  getPokemonById(pokemonId: number | undefined): Pokemon | null {
    if (isNullOrUndefined(pokemonId)) {
      return null;
    }

    const party = (this.getPlayerParty() as Pokemon[]).concat(this.getEnemyParty());
    return party.find(p => p.id === pokemonId) ?? null;
  }

  addPlayerPokemon(
    species: PokemonSpecies,
    level: number,
    abilityIndex?: number,
    formIndex?: number,
    gender?: Gender,
    shiny?: boolean,
    variant?: Variant,
    ivs?: number[],
    nature?: Nature,
    heldItemConfig?: HeldItemConfiguration,
    dataSource?: Pokemon | PokemonData,
    postProcess?: (playerPokemon: PlayerPokemon) => void,
  ): PlayerPokemon {
    const pokemon = new PlayerPokemon(
      species,
      level,
      abilityIndex,
      formIndex,
      gender,
      shiny,
      variant,
      ivs,
      nature,
      heldItemConfig,
      dataSource,
    );

    if (postProcess) {
      postProcess(pokemon);
    }

    if (Overrides.IVS_OVERRIDE === null) {
      // do nothing
    } else if (Array.isArray(Overrides.IVS_OVERRIDE)) {
      if (Overrides.IVS_OVERRIDE.length !== 6) {
        throw new Error("The Player IVs override must be an array of length 6 or a number!");
      }
      if (Overrides.IVS_OVERRIDE.some(value => !isBetween(value, 0, 31))) {
        throw new Error("All IVs in the player IV override must be between 0 and 31!");
      }
      pokemon.ivs = Overrides.IVS_OVERRIDE;
    } else {
      if (!isBetween(Overrides.IVS_OVERRIDE, 0, 31)) {
        throw new Error("The Player IV override must be a value between 0 and 31!");
      }
      pokemon.ivs = new Array(6).fill(Overrides.IVS_OVERRIDE);
    }

    if (Overrides.NATURE_OVERRIDE !== null) {
      pokemon.nature = Overrides.NATURE_OVERRIDE;
    }

    pokemon.init();
    return pokemon;
  }

  addEnemyPokemon(
    species: PokemonSpecies,
    level: number,
    trainerSlot: TrainerSlot,
    boss = false,
    shinyLock = false,
    heldItemConfig?: HeldItemConfiguration,
    dataSource?: PokemonData,
    postProcess?: (enemyPokemon: EnemyPokemon) => void,
  ): EnemyPokemon {
    if (Overrides.OPP_LEVEL_OVERRIDE > 0) {
      level = Overrides.OPP_LEVEL_OVERRIDE;
    }
    if (Overrides.OPP_SPECIES_OVERRIDE) {
      species = getPokemonSpecies(Overrides.OPP_SPECIES_OVERRIDE);
      // The fact that a Pokemon is a boss or not can change based on its Species and level
      boss = this.getEncounterBossSegments(this.currentBattle.waveIndex, level, species) > 1;
    }

    const pokemon = new EnemyPokemon(species, level, trainerSlot, boss, shinyLock, heldItemConfig, dataSource);
    if (Overrides.OPP_FUSION_OVERRIDE) {
      pokemon.generateFusionSpecies();
    }

    if (boss && !dataSource) {
      const secondaryIvs = getIvsFromId(randSeedInt(4294967296));

      for (let s = 0; s < pokemon.ivs.length; s++) {
        pokemon.ivs[s] = Math.round(
          Phaser.Math.Linear(
            Math.min(pokemon.ivs[s], secondaryIvs[s]),
            Math.max(pokemon.ivs[s], secondaryIvs[s]),
            0.75,
          ),
        );
      }
    }
    if (postProcess) {
      postProcess(pokemon);
    }

    if (Overrides.ENEMY_IVS_OVERRIDE === null) {
      // do nothing
    } else if (Array.isArray(Overrides.ENEMY_IVS_OVERRIDE)) {
      if (Overrides.ENEMY_IVS_OVERRIDE.length !== 6) {
        throw new Error("The Enemy IVs override must be an array of length 6 or a number!");
      }
      if (Overrides.ENEMY_IVS_OVERRIDE.some(value => !isBetween(value, 0, 31))) {
        throw new Error("All IVs in the enemy IV override must be between 0 and 31!");
      }
      pokemon.ivs = Overrides.ENEMY_IVS_OVERRIDE;
    } else {
      if (!isBetween(Overrides.ENEMY_IVS_OVERRIDE, 0, 31)) {
        throw new Error("The Enemy IV override must be a value between 0 and 31!");
      }
      pokemon.ivs = new Array(6).fill(Overrides.ENEMY_IVS_OVERRIDE);
    }

    if (Overrides.ENEMY_NATURE_OVERRIDE !== null) {
      pokemon.nature = Overrides.ENEMY_NATURE_OVERRIDE;
    }

    pokemon.init();

    return pokemon;
  }

  /**
   * Removes a {@linkcode PlayerPokemon} from the party, and clears modifiers for that Pokemon's id
   * Useful for MEs/Challenges that remove Pokemon from the player party temporarily or permanently
   * @param pokemon
   * @param destroy Default true. If true, will destroy the {@linkcode PlayerPokemon} after removing
   */
  removePokemonFromPlayerParty(pokemon: PlayerPokemon, destroy = true) {
    if (!pokemon) {
      return;
    }

    const partyIndex = this.party.indexOf(pokemon);
    this.party.splice(partyIndex, 1);
    if (destroy) {
      this.field.remove(pokemon, true);
      pokemon.destroy();
    }
    this.updateItems(true);
  }

  addPokemonIcon(
    pokemon: Pokemon,
    x: number,
    y: number,
    originX = 0.5,
    originY = 0.5,
    ignoreOverride = true,
    useIllusion = false,
  ): Phaser.GameObjects.Container {
    const container = this.add.container(x, y);
    container.setName(`${pokemon.name}-icon`);

    const icon = this.add.sprite(0, 0, pokemon.getIconAtlasKey(ignoreOverride, useIllusion));
    icon.setName(`sprite-${pokemon.name}-icon`);
    icon.setFrame(pokemon.getIconId(ignoreOverride, useIllusion));
    // Temporary fix to show pokemon's default icon if variant icon doesn't exist
    if (icon.frame.name !== pokemon.getIconId(ignoreOverride, useIllusion)) {
      console.log(`${pokemon.name}'s variant icon does not exist. Replacing with default.`);
      const temp = pokemon.shiny;
      pokemon.shiny = false;
      icon.setTexture(pokemon.getIconAtlasKey(ignoreOverride, useIllusion));
      icon.setFrame(pokemon.getIconId(true, useIllusion));
      pokemon.shiny = temp;
    }
    icon.setOrigin(0.5, 0);

    container.add(icon);

    if (pokemon.isFusion(useIllusion)) {
      const fusionIcon = this.add.sprite(0, 0, pokemon.getFusionIconAtlasKey(ignoreOverride, useIllusion));
      fusionIcon.setName("sprite-fusion-icon");
      fusionIcon.setOrigin(0.5, 0);
      fusionIcon.setFrame(pokemon.getFusionIconId(ignoreOverride, useIllusion));

      const originalWidth = icon.width;
      const originalHeight = icon.height;
      const originalFrame = icon.frame;

      const iconHeight = (icon.frame.cutHeight <= fusionIcon.frame.cutHeight ? Math.ceil : Math.floor)(
        (icon.frame.cutHeight + fusionIcon.frame.cutHeight) / 4,
      );

      // Inefficient, but for some reason didn't work with only the unique properties as part of the name
      const iconFrameId = `${icon.frame.name}f${fusionIcon.frame.name}`;

      if (!icon.frame.texture.has(iconFrameId)) {
        icon.frame.texture.add(
          iconFrameId,
          icon.frame.sourceIndex,
          icon.frame.cutX,
          icon.frame.cutY,
          icon.frame.cutWidth,
          iconHeight,
        );
      }

      icon.setFrame(iconFrameId);

      fusionIcon.y = icon.frame.cutHeight;

      const originalFusionFrame = fusionIcon.frame;

      const fusionIconY = fusionIcon.frame.cutY + icon.frame.cutHeight;
      const fusionIconHeight = fusionIcon.frame.cutHeight - icon.frame.cutHeight;

      // Inefficient, but for some reason didn't work with only the unique properties as part of the name
      const fusionIconFrameId = `${fusionIcon.frame.name}f${icon.frame.name}`;

      if (!fusionIcon.frame.texture.has(fusionIconFrameId)) {
        fusionIcon.frame.texture.add(
          fusionIconFrameId,
          fusionIcon.frame.sourceIndex,
          fusionIcon.frame.cutX,
          fusionIconY,
          fusionIcon.frame.cutWidth,
          fusionIconHeight,
        );
      }
      fusionIcon.setFrame(fusionIconFrameId);

      const frameY = (originalFrame.y + originalFusionFrame.y) / 2;
      icon.frame.y = fusionIcon.frame.y = frameY;

      container.add(fusionIcon);

      if (originX !== 0.5) {
        container.x -= originalWidth * (originX - 0.5);
      }
      if (originY !== 0) {
        container.y -= originalHeight * originY;
      }
    } else {
      if (originX !== 0.5) {
        container.x -= icon.width * (originX - 0.5);
      }
      if (originY !== 0) {
        container.y -= icon.height * originY;
      }
    }

    return container;
  }

  setSeed(seed: string): void {
    this.seed = seed;
    this.rngCounter = 0;
    this.waveCycleOffset = this.getGeneratedWaveCycleOffset();
    this.offsetGym = this.gameMode.isClassic && this.getGeneratedOffsetGym();
  }

  /**
   * Generates a random number using the current battle's seed
   *
   * This calls {@linkcode Battle.randSeedInt}({@linkcode range}, {@linkcode min}) in `src/battle.ts`
   * which calls {@linkcode randSeedInt randSeedInt}({@linkcode range}, {@linkcode min}) in `src/utils.ts`
   *
   * @param range How large of a range of random numbers to choose from. If {@linkcode range} <= 1, returns {@linkcode min}
   * @param min The minimum integer to pick, default `0`
   * @returns A random integer between {@linkcode min} and ({@linkcode min} + {@linkcode range} - 1)
   */
  randBattleSeedInt(range: number, min = 0): number {
    return this.currentBattle?.randSeedInt(range, min);
  }

  reset(clearScene = false, clearData = false, reloadI18n = false): void {
    if (clearData) {
      this.gameData = new GameData();
    }

    this.gameMode = getGameMode(GameModes.CLASSIC);

    this.disableMenu = false;

    this.score = 0;
    this.money = 0;

    this.lockModifierTiers = false;

    this.pokeballCounts = Object.fromEntries(
      getEnumValues(PokeballType)
        .filter(p => p <= PokeballType.MASTER_BALL)
        .map(t => [t, 0]),
    );
    this.pokeballCounts[PokeballType.POKEBALL] += 5;
    if (Overrides.POKEBALL_OVERRIDE.active) {
      this.pokeballCounts = Overrides.POKEBALL_OVERRIDE.pokeballs;
    }

    this.trainerItems.clearItems();
    this.enemyTrainerItems.clearItems();
    this.itemBar.removeAll(true);
    this.enemyItemBar.removeAll(true);

    for (const p of this.getPlayerParty()) {
      p.destroy();
    }
    this.party = [];
    for (const p of this.getEnemyParty()) {
      p.destroy();
    }

    // If this is a ME, clear any residual visual sprites before reloading
    if (this.currentBattle?.mysteryEncounter?.introVisuals) {
      this.field.remove(this.currentBattle.mysteryEncounter?.introVisuals, true);
    }

    //@ts-expect-error  - allowing `null` for currentBattle causes a lot of trouble
    this.currentBattle = null; // TODO: resolve ts-ignore

    // Reset RNG after end of game or save & quit.
    // This needs to happen after clearing this.currentBattle or the seed will be affected by the last wave played
    this.setSeed(Overrides.SEED_OVERRIDE || randomString(24));
    console.log("Seed:", this.seed);
    this.resetSeed();

    this.biomeWaveText.setText(startingWave.toString());
    this.biomeWaveText.setVisible(false);

    this.updateMoneyText();
    this.moneyText.setVisible(false);

    this.updateScoreText();
    this.scoreText.setVisible(false);

    [this.luckLabelText, this.luckText].map(t => t.setVisible(false));

    this.newArena(Overrides.STARTING_BIOME_OVERRIDE || BiomeId.TOWN);

    this.field.setVisible(true);

    this.arenaBgTransition.setPosition(0, 0);
    this.arenaPlayer.setPosition(300, 0);
    this.arenaPlayerTransition.setPosition(0, 0);
    this.arenaEnemy.setPosition(-280, 0);
    this.arenaNextEnemy.setPosition(-280, 0);
    this.arenaNextEnemy.setVisible(false);

    this.arena.init();

    this.trainer.setTexture(`trainer_${this.gameData.gender === PlayerGender.FEMALE ? "f" : "m"}_back`);
    this.trainer.setPosition(406, 186);
    this.trainer.setVisible(true);

    this.mysteryEncounterSaveData = new MysteryEncounterSaveData();

    this.updateGameInfo();

    if (reloadI18n) {
      const localizable: Localizable[] = [
        ...allSpecies,
        ...allMoves,
        ...allAbilities,
        ...getEnumValues(ModifierPoolType)
          .map(mpt => getModifierPoolForType(mpt))
          .flatMap(mp =>
            Object.values(mp)
              .flat()
              .map(mt => mt.modifierType)
              .filter(mt => "localize" in mt)
              .map(lpb => lpb as unknown as Localizable),
          ),
      ];
      for (const item of localizable) {
        item.localize();
      }
    }

    if (clearScene) {
      // Reload variant data in case sprite set has changed
      this.initVariantData();

      this.fadeOutBgm(250, false);
      this.tweens.add({
        targets: [this.uiContainer],
        alpha: 0,
        duration: 250,
        ease: "Sine.easeInOut",
        onComplete: () => {
          this.phaseManager.clearPhaseQueue();

          this.ui.freeUIData();
          this.uiContainer.remove(this.ui, true);
          this.uiContainer.destroy();
          this.children.removeAll(true);
          this.game.domContainer.innerHTML = "";
          this.launchBattle();
        },
      });
    }
  }

  getDoubleBattleChance(newWaveIndex: number, playerField: PlayerPokemon[]) {
    const doubleChance = new NumberHolder(newWaveIndex % 10 === 0 ? 32 : 8);
    this.applyPlayerItems(TrainerItemEffect.DOUBLE_BATTLE_CHANCE_BOOSTER, { numberHolder: doubleChance });
    for (const p of playerField) {
      applyAbAttrs("DoubleBattleChanceAbAttr", { pokemon: p, chance: doubleChance });
    }
    return Math.max(doubleChance.value, 1);
  }

  isNewBiome(currentBattle = this.currentBattle) {
    const isWaveIndexMultipleOfTen = !(currentBattle.waveIndex % 10);
    const isEndlessOrDaily = this.gameMode.hasShortBiomes || this.gameMode.isDaily;
    const isEndlessFifthWave = this.gameMode.hasShortBiomes && currentBattle.waveIndex % 5 === 0;
    const isWaveIndexMultipleOfFiftyMinusOne = currentBattle.waveIndex % 50 === 49;
    const isNewBiome =
      isWaveIndexMultipleOfTen || isEndlessFifthWave || (isEndlessOrDaily && isWaveIndexMultipleOfFiftyMinusOne);
    return isNewBiome;
  }

  newBattle(
    waveIndex?: number,
    battleType?: BattleType,
    trainerData?: TrainerData,
    double?: boolean,
    mysteryEncounterType?: MysteryEncounterType,
  ): Battle {
    const _startingWave = Overrides.STARTING_WAVE_OVERRIDE || startingWave;
    const newWaveIndex = waveIndex || (this.currentBattle?.waveIndex || _startingWave - 1) + 1;
    let newDouble: boolean | undefined;
    let newBattleType: BattleType;
    let newTrainer: Trainer | undefined;

    let battleConfig: FixedBattleConfig | null = null;

    this.resetSeed(newWaveIndex);

    const playerField = this.getPlayerField();

    if (this.gameMode.isFixedBattle(newWaveIndex) && trainerData === undefined) {
      battleConfig = this.gameMode.getFixedBattle(newWaveIndex);
      newDouble = battleConfig.double;
      newBattleType = battleConfig.battleType;
      this.executeWithSeedOffset(
        () => (newTrainer = battleConfig?.getTrainer()),
        (battleConfig.seedOffsetWaveIndex || newWaveIndex) << 8,
      );
      if (newTrainer) {
        this.field.add(newTrainer);
      }
    } else {
      if (
        !this.gameMode.hasTrainers ||
        Overrides.BATTLE_TYPE_OVERRIDE === BattleType.WILD ||
        (Overrides.DISABLE_STANDARD_TRAINERS_OVERRIDE && isNullOrUndefined(trainerData))
      ) {
        newBattleType = BattleType.WILD;
      } else {
        newBattleType =
          Overrides.BATTLE_TYPE_OVERRIDE ??
          battleType ??
          (this.gameMode.isWaveTrainer(newWaveIndex, this.arena) ? BattleType.TRAINER : BattleType.WILD);
      }

      if (newBattleType === BattleType.TRAINER) {
        const trainerType =
          Overrides.RANDOM_TRAINER_OVERRIDE?.trainerType ?? this.arena.randomTrainerType(newWaveIndex);
        let doubleTrainer = false;
        if (trainerConfigs[trainerType].doubleOnly) {
          doubleTrainer = true;
        } else if (trainerConfigs[trainerType].hasDouble) {
          doubleTrainer =
            Overrides.RANDOM_TRAINER_OVERRIDE?.alwaysDouble ||
            !randSeedInt(this.getDoubleBattleChance(newWaveIndex, playerField));
          // Add a check that special trainers can't be double except for tate and liza - they should use the normal double chance
          if (
            trainerConfigs[trainerType].trainerTypeDouble &&
            ![TrainerType.TATE, TrainerType.LIZA].includes(trainerType)
          ) {
            doubleTrainer = false;
          }
        }
        const variant = doubleTrainer
          ? TrainerVariant.DOUBLE
          : randSeedInt(2)
            ? TrainerVariant.FEMALE
            : TrainerVariant.DEFAULT;
        newTrainer = trainerData !== undefined ? trainerData.toTrainer() : new Trainer(trainerType, variant);
        this.field.add(newTrainer);
      }

      // Check for mystery encounter
      // Can only occur in place of a standard (non-boss) wild battle, waves 10-180
      if (
        !Overrides.BATTLE_TYPE_OVERRIDE &&
        (this.isWaveMysteryEncounter(newBattleType, newWaveIndex) || newBattleType === BattleType.MYSTERY_ENCOUNTER)
      ) {
        newBattleType = BattleType.MYSTERY_ENCOUNTER;
        // Reset to base spawn weight
        this.mysteryEncounterSaveData.encounterSpawnChance = BASE_MYSTERY_ENCOUNTER_SPAWN_WEIGHT;
      }
    }

    if (double === undefined && newWaveIndex > 1) {
      if (newBattleType === BattleType.WILD && !this.gameMode.isWaveFinal(newWaveIndex)) {
        newDouble = !randSeedInt(this.getDoubleBattleChance(newWaveIndex, playerField));
      } else if (newBattleType === BattleType.TRAINER) {
        newDouble = newTrainer?.variant === TrainerVariant.DOUBLE;
      }
    } else if (!battleConfig) {
      newDouble = !!double;
    }

    // Disable double battles on Endless/Endless Spliced Wave 50x boss battles (Introduced 1.2.0)
    if (this.gameMode.isEndlessBoss(newWaveIndex)) {
      newDouble = false;
    }

    if (!isNullOrUndefined(Overrides.BATTLE_STYLE_OVERRIDE)) {
      let doubleOverrideForWave: "single" | "double" | null = null;

      switch (Overrides.BATTLE_STYLE_OVERRIDE) {
        case "double":
          doubleOverrideForWave = "double";
          break;
        case "single":
          doubleOverrideForWave = "single";
          break;
        case "even-doubles":
          doubleOverrideForWave = newWaveIndex % 2 ? "single" : "double";
          break;
        case "odd-doubles":
          doubleOverrideForWave = newWaveIndex % 2 ? "double" : "single";
          break;
      }

      if (doubleOverrideForWave === "double") {
        newDouble = true;
      }
      /**
       * Override battles into single only if not fighting with trainers.
       * @see {@link https://github.com/pagefaultgames/pokerogue/issues/1948 GitHub Issue #1948}
       */
      if (newBattleType !== BattleType.TRAINER && doubleOverrideForWave === "single") {
        newDouble = false;
      }
    }

    const lastBattle = this.currentBattle;

    const maxExpLevel = this.getMaxExpLevel();

    this.lastEnemyTrainer = lastBattle?.trainer ?? null;
    this.lastMysteryEncounter = lastBattle?.mysteryEncounter;

    if (newBattleType === BattleType.MYSTERY_ENCOUNTER) {
      // Disable double battle on mystery encounters (it may be re-enabled as part of encounter)
      newDouble = false;
    }

    if (lastBattle?.double && !newDouble) {
      this.phaseManager.tryRemovePhase((p: Phase) => p.is("SwitchPhase"));
      for (const p of this.getPlayerField()) {
        p.lapseTag(BattlerTagType.COMMANDED);
      }
    }

    this.executeWithSeedOffset(
      () => {
        this.currentBattle = new Battle(this.gameMode, newWaveIndex, newBattleType, newTrainer, newDouble);
      },
      newWaveIndex << 3,
      this.waveSeed,
    );
    this.currentBattle.incrementTurn();

    if (newBattleType === BattleType.MYSTERY_ENCOUNTER) {
      // Will generate the actual Mystery Encounter during NextEncounterPhase, to ensure it uses proper biome
      this.currentBattle.mysteryEncounterType = mysteryEncounterType;
    }

    if (!waveIndex && lastBattle) {
      const isNewBiome = this.isNewBiome(lastBattle);
      const resetArenaState =
        isNewBiome ||
        [BattleType.TRAINER, BattleType.MYSTERY_ENCOUNTER].includes(this.currentBattle.battleType) ||
        this.currentBattle.battleSpec === BattleSpec.FINAL_BOSS;
      for (const enemyPokemon of this.getEnemyParty()) {
        enemyPokemon.destroy();
      }
      this.trySpreadPokerus();
      if (!isNewBiome && newWaveIndex % 10 === 5) {
        this.arena.updatePoolsForTimeOfDay();
      }
      if (resetArenaState) {
        this.arena.resetArenaEffects();

        for (const pokemon of playerField) {
          pokemon.lapseTag(BattlerTagType.COMMANDED);
        }

        playerField.forEach((pokemon, p) => {
          if (pokemon.isOnField()) {
            this.phaseManager.pushNew("ReturnPhase", p);
          }
        });

        for (const pokemon of this.getPlayerParty()) {
          pokemon.resetBattleAndWaveData();
          pokemon.resetTera();
          applyAbAttrs("PostBattleInitAbAttr", { pokemon });
          if (
            pokemon.hasSpecies(SpeciesId.TERAPAGOS) ||
            (this.gameMode.isClassic && this.currentBattle.waveIndex > 180 && this.currentBattle.waveIndex <= 190)
          ) {
            this.arena.playerTerasUsed = 0;
          }
        }

        if (!this.trainer.visible) {
          this.phaseManager.pushNew("ShowTrainerPhase");
        }
      }

      for (const pokemon of this.getPlayerParty()) {
        this.triggerPokemonFormChange(pokemon, SpeciesFormChangeTimeOfDayTrigger);
      }

      if (!this.gameMode.hasRandomBiomes && !isNewBiome) {
        this.phaseManager.pushNew("NextEncounterPhase");
      } else {
        this.phaseManager.pushNew("NewBiomeEncounterPhase");

        const newMaxExpLevel = this.getMaxExpLevel();
        if (newMaxExpLevel > maxExpLevel) {
          this.phaseManager.pushNew("LevelCapPhase");
        }
      }
    }

    return this.currentBattle;
  }

  newArena(biome: BiomeId, playerFaints?: number): Arena {
    this.arena = new Arena(biome, BiomeId[biome].toLowerCase(), playerFaints);
    this.eventTarget.dispatchEvent(new NewArenaEvent());

    this.arenaBg.pipelineData = {
      terrainColorRatio: this.arena.getBgTerrainColorRatioForBiome(),
    };

    return this.arena;
  }

  updateFieldScale(): Promise<void> {
    return new Promise(resolve => {
      const fieldScale =
        Math.floor(
          Math.pow(
            1 /
              this.getField(true)
                .map(p => p.getSpriteScale())
                .reduce((highestScale: number, scale: number) => (highestScale = Math.max(scale, highestScale)), 0),
            0.7,
          ) * 40,
        ) / 40;
      this.setFieldScale(fieldScale).then(() => resolve());
    });
  }

  setFieldScale(scale: number, instant = false): Promise<void> {
    return new Promise(resolve => {
      scale *= 6;
      if (this.field.scale === scale) {
        return resolve();
      }

      const defaultWidth = this.arenaBg.width * 6;
      const defaultHeight = 132 * 6;
      const scaledWidth = this.arenaBg.width * scale;
      const scaledHeight = 132 * scale;

      this.tweens.add({
        targets: this.field,
        scale: scale,
        x: (defaultWidth - scaledWidth) / 2,
        y: defaultHeight - scaledHeight,
        duration: !instant ? fixedInt(Math.abs(this.field.scale - scale) * 200) : 0,
        ease: "Sine.easeInOut",
        onComplete: () => resolve(),
      });
    });
  }

  getSpeciesFormIndex(species: PokemonSpecies, gender?: Gender, nature?: Nature, ignoreArena?: boolean): number {
    if (!species.forms?.length) {
      return 0;
    }

    const isEggPhase: boolean = ["EggLapsePhase", "EggHatchPhase"].includes(
      this.phaseManager.getCurrentPhase()?.phaseName ?? "",
    );

    if (
      // Give trainers with specialty types an appropriately-typed form for Wormadam, Rotom, Arceus, Oricorio, Silvally, or Paldean Tauros.
      !isEggPhase &&
      this.currentBattle?.battleType === BattleType.TRAINER &&
      !isNullOrUndefined(this.currentBattle.trainer) &&
      this.currentBattle.trainer.config.hasSpecialtyType()
    ) {
      if (species.speciesId === SpeciesId.WORMADAM) {
        switch (this.currentBattle.trainer.config.specialtyType) {
          case PokemonType.GROUND:
            return 1; // Sandy Cloak
          case PokemonType.STEEL:
            return 2; // Trash Cloak
          case PokemonType.GRASS:
            return 0; // Plant Cloak
        }
      }
      if (species.speciesId === SpeciesId.ROTOM) {
        switch (this.currentBattle.trainer.config.specialtyType) {
          case PokemonType.FLYING:
            return 4; // Fan Rotom
          case PokemonType.GHOST:
            return 0; // Lightbulb Rotom
          case PokemonType.FIRE:
            return 1; // Heat Rotom
          case PokemonType.GRASS:
            return 5; // Mow Rotom
          case PokemonType.WATER:
            return 2; // Wash Rotom
          case PokemonType.ICE:
            return 3; // Frost Rotom
        }
      }
      if (species.speciesId === SpeciesId.ORICORIO) {
        switch (this.currentBattle.trainer.config.specialtyType) {
          case PokemonType.GHOST:
            return 3; // Sensu Style
          case PokemonType.FIRE:
            return 0; // Baile Style
          case PokemonType.ELECTRIC:
            return 1; // Pom-Pom Style
          case PokemonType.PSYCHIC:
            return 2; // Pa'u Style
        }
      }
      if (species.speciesId === SpeciesId.PALDEA_TAUROS) {
        switch (this.currentBattle.trainer.config.specialtyType) {
          case PokemonType.FIRE:
            return 1; // Blaze Breed
          case PokemonType.WATER:
            return 2; // Aqua Breed
        }
      }
      if (species.speciesId === SpeciesId.SILVALLY || species.speciesId === SpeciesId.ARCEUS) {
        // Would probably never happen, but might as well
        return this.currentBattle.trainer.config.specialtyType;
      }
    }

    switch (species.speciesId) {
      case SpeciesId.UNOWN:
      case SpeciesId.SHELLOS:
      case SpeciesId.GASTRODON:
      case SpeciesId.BASCULIN:
      case SpeciesId.DEERLING:
      case SpeciesId.SAWSBUCK:
      case SpeciesId.SCATTERBUG:
      case SpeciesId.SPEWPA:
      case SpeciesId.VIVILLON:
      case SpeciesId.FLABEBE:
      case SpeciesId.FLOETTE:
      case SpeciesId.FLORGES:
      case SpeciesId.FURFROU:
      case SpeciesId.PUMPKABOO:
      case SpeciesId.GOURGEIST:
      case SpeciesId.ORICORIO:
      case SpeciesId.MAGEARNA:
      case SpeciesId.ZARUDE:
      case SpeciesId.SQUAWKABILLY:
      case SpeciesId.TATSUGIRI:
      case SpeciesId.PALDEA_TAUROS:
        return randSeedInt(species.forms.length);
      case SpeciesId.MAUSHOLD:
      case SpeciesId.DUDUNSPARCE:
        return !randSeedInt(4) ? 1 : 0;
      case SpeciesId.PIKACHU:
        if (this.currentBattle?.battleType === BattleType.TRAINER && this.currentBattle?.waveIndex < 30) {
          return 0; // Ban Cosplay and Partner Pika from Trainers before wave 30
        }
        return randSeedInt(8);
      case SpeciesId.EEVEE:
        if (
          this.currentBattle?.battleType === BattleType.TRAINER &&
          this.currentBattle?.waveIndex < 30 &&
          !isEggPhase
        ) {
          return 0; // No Partner Eevee for Wave 12 Preschoolers
        }
        return randSeedInt(2);
      case SpeciesId.FROAKIE:
      case SpeciesId.FROGADIER:
      case SpeciesId.GRENINJA:
        if (this.currentBattle?.battleType === BattleType.TRAINER && !isEggPhase) {
          return 0; // Don't give trainers Battle Bond Greninja, Froakie or Frogadier
        }
        return randSeedInt(2);
      case SpeciesId.URSHIFU:
        return randSeedInt(2);
      case SpeciesId.ZYGARDE:
        return randSeedInt(4);
      case SpeciesId.MINIOR:
        return randSeedInt(7);
      case SpeciesId.ALCREMIE:
        return randSeedInt(9);
      case SpeciesId.MEOWSTIC:
      case SpeciesId.INDEEDEE:
      case SpeciesId.BASCULEGION:
      case SpeciesId.OINKOLOGNE:
        return gender === Gender.FEMALE ? 1 : 0;
      case SpeciesId.TOXTRICITY: {
        const lowkeyNatures = [
          Nature.LONELY,
          Nature.BOLD,
          Nature.RELAXED,
          Nature.TIMID,
          Nature.SERIOUS,
          Nature.MODEST,
          Nature.MILD,
          Nature.QUIET,
          Nature.BASHFUL,
          Nature.CALM,
          Nature.GENTLE,
          Nature.CAREFUL,
        ];
        if (nature !== undefined && lowkeyNatures.indexOf(nature) > -1) {
          return 1;
        }
        return 0;
      }
      case SpeciesId.GIMMIGHOUL:
        // Chest form can only be found in Mysterious Chest Encounter, if this is a game mode with MEs
        if (this.gameMode.hasMysteryEncounters && !isEggPhase) {
          return 1; // Wandering form
        }
        return randSeedInt(species.forms.length);
    }

    if (ignoreArena) {
      switch (species.speciesId) {
        case SpeciesId.BURMY:
        case SpeciesId.WORMADAM:
        case SpeciesId.ROTOM:
        case SpeciesId.LYCANROC:
          return randSeedInt(species.forms.length);
      }
      return 0;
    }

    return this.arena.getSpeciesFormIndex(species);
  }

  private getGeneratedOffsetGym(): boolean {
    let ret = false;
    this.executeWithSeedOffset(
      () => {
        ret = !randSeedInt(2);
      },
      0,
      this.seed.toString(),
    );
    return ret;
  }

  private getGeneratedWaveCycleOffset(): number {
    let ret = 0;
    this.executeWithSeedOffset(
      () => {
        ret = randSeedInt(8) * 5;
      },
      0,
      this.seed.toString(),
    );
    return ret;
  }

  getEncounterBossSegments(waveIndex: number, level: number, species?: PokemonSpecies, forceBoss = false): number {
    if (Overrides.OPP_HEALTH_SEGMENTS_OVERRIDE > 1) {
      return Overrides.OPP_HEALTH_SEGMENTS_OVERRIDE;
    }
    if (Overrides.OPP_HEALTH_SEGMENTS_OVERRIDE === 1) {
      // The rest of the code expects to be returned 0 and not 1 if the enemy is not a boss
      return 0;
    }

    if (this.gameMode.isDaily && this.gameMode.isWaveFinal(waveIndex)) {
      return 5;
    }

    let isBoss: boolean | undefined;
    if (forceBoss || (species && (species.subLegendary || species.legendary || species.mythical))) {
      isBoss = true;
    } else {
      this.executeWithSeedOffset(() => {
        isBoss =
          waveIndex % 10 === 0 ||
          (this.gameMode.hasRandomBosses &&
            randSeedInt(100) < Math.min(Math.max(Math.ceil((waveIndex - 250) / 50), 0) * 2, 30));
      }, waveIndex << 2);
    }
    if (!isBoss) {
      return 0;
    }

    let ret = 2;

    if (level >= 100) {
      ret++;
    }
    if (species) {
      if (species.baseTotal >= 670) {
        ret++;
      }
    }
    ret += Math.floor(waveIndex / 250);

    return ret;
  }

  trySpreadPokerus(): void {
    const party = this.getPlayerParty();
    const infectedIndexes: number[] = [];
    const spread = (index: number, spreadTo: number) => {
      const partyMember = party[index + spreadTo];
      if (!partyMember.pokerus && !randSeedInt(10)) {
        partyMember.pokerus = true;
        infectedIndexes.push(index + spreadTo);
      }
    };
    party.forEach((pokemon, p) => {
      if (!pokemon.pokerus || infectedIndexes.indexOf(p) > -1) {
        return;
      }

      this.executeWithSeedOffset(
        () => {
          if (p) {
            spread(p, -1);
          }
          if (p < party.length - 1) {
            spread(p, 1);
          }
        },
        this.currentBattle.waveIndex + (p << 8),
      );
    });
  }

  resetSeed(waveIndex?: number): void {
    const wave = waveIndex || this.currentBattle?.waveIndex || 0;
    this.waveSeed = shiftCharCodes(this.seed, wave);
    Phaser.Math.RND.sow([this.waveSeed]);
    console.log("Wave Seed:", this.waveSeed, wave);
    this.rngCounter = 0;
  }

  executeWithSeedOffset(
    // biome-ignore lint/complexity/noBannedTypes: Refactor to not use Function
    func: Function,
    offset: number,
    seedOverride?: string,
  ): void {
    if (!func) {
      return;
    }
    const tempRngCounter = this.rngCounter;
    const tempRngOffset = this.rngOffset;
    const tempRngSeedOverride = this.rngSeedOverride;
    const state = Phaser.Math.RND.state();
    Phaser.Math.RND.sow([shiftCharCodes(seedOverride || this.seed, offset)]);
    this.rngCounter = 0;
    this.rngOffset = offset;
    this.rngSeedOverride = seedOverride || "";
    func();
    Phaser.Math.RND.state(state);
    this.rngCounter = tempRngCounter;
    this.rngOffset = tempRngOffset;
    this.rngSeedOverride = tempRngSeedOverride;
  }

  addFieldSprite(
    x: number,
    y: number,
    texture: string | Phaser.Textures.Texture,
    frame?: string | number,
    terrainColorRatio = 0,
  ): Phaser.GameObjects.Sprite {
    const ret = this.add.sprite(x, y, texture, frame);
    ret.setPipeline(this.fieldSpritePipeline);
    if (terrainColorRatio) {
      ret.pipelineData["terrainColorRatio"] = terrainColorRatio;
    }

    return ret;
  }

  addPokemonSprite(
    pokemon: Pokemon,
    x: number,
    y: number,
    texture: string | Phaser.Textures.Texture,
    frame?: string | number,
    hasShadow = false,
    ignoreOverride = false,
  ): Phaser.GameObjects.Sprite {
    const ret = this.addFieldSprite(x, y, texture, frame);
    this.initPokemonSprite(ret, pokemon, hasShadow, ignoreOverride);
    return ret;
  }

  initPokemonSprite(
    sprite: Phaser.GameObjects.Sprite,
    pokemon?: Pokemon,
    hasShadow = false,
    ignoreOverride = false,
  ): Phaser.GameObjects.Sprite {
    sprite.setPipeline(this.spritePipeline, {
      tone: [0.0, 0.0, 0.0, 0.0],
      hasShadow: hasShadow,
      ignoreOverride: ignoreOverride,
      teraColor: pokemon ? getTypeRgb(pokemon.getTeraType()) : undefined,
      isTerastallized: pokemon ? pokemon.isTerastallized : false,
    });
    this.spriteSparkleHandler.add(sprite);
    return sprite;
  }

  moveBelowOverlay<T extends Phaser.GameObjects.GameObject>(gameObject: T) {
    this.fieldUI.moveBelow<any>(gameObject, this.fieldOverlay);
  }
  processInfoButton(pressed: boolean): void {
    this.arenaFlyout.toggleFlyout(pressed);
  }

  showFieldOverlay(duration: number): Promise<void> {
    return new Promise(resolve => {
      this.tweens.add({
        targets: this.fieldOverlay,
        alpha: 0.5,
        ease: "Sine.easeOut",
        duration: duration,
        onComplete: () => resolve(),
      });
    });
  }

  hideFieldOverlay(duration: number): Promise<void> {
    return new Promise(resolve => {
      this.tweens.add({
        targets: this.fieldOverlay,
        alpha: 0,
        duration: duration,
        ease: "Cubic.easeIn",
        onComplete: () => resolve(),
      });
    });
  }

  updateShopOverlayOpacity(value: number): void {
    this.shopOverlayOpacity = value;

    if (this.shopOverlayShown) {
      this.shopOverlay.setAlpha(this.shopOverlayOpacity);
    }
  }

  showShopOverlay(duration: number): Promise<void> {
    this.shopOverlayShown = true;
    return new Promise(resolve => {
      this.tweens.add({
        targets: this.shopOverlay,
        alpha: this.shopOverlayOpacity,
        ease: "Sine.easeOut",
        duration,
        onComplete: () => resolve(),
      });
    });
  }

  hideShopOverlay(duration: number): Promise<void> {
    this.shopOverlayShown = false;
    return new Promise(resolve => {
      this.tweens.add({
        targets: this.shopOverlay,
        alpha: 0,
        duration: duration,
        ease: "Cubic.easeIn",
        onComplete: () => resolve(),
      });
    });
  }

  showEnemyModifierBar(): void {
    this.enemyItemBar.setVisible(true);
  }

  hideEnemyModifierBar(): void {
    this.enemyItemBar.setVisible(false);
  }

  updateBiomeWaveText(): void {
    const isBoss = !(this.currentBattle.waveIndex % 10);
    const biomeString: string = getBiomeName(this.arena.biomeType);
    this.fieldUI.moveAbove(this.biomeWaveText, this.luckText);
    this.biomeWaveText.setText(biomeString + " - " + this.currentBattle.waveIndex.toString());
    this.biomeWaveText.setColor(!isBoss ? "#ffffff" : "#f89890");
    this.biomeWaveText.setShadowColor(!isBoss ? "#636363" : "#984038");
    this.biomeWaveText.setVisible(true);
  }

  updateMoneyText(forceVisible = true): void {
    if (this.money === undefined) {
      return;
    }
    const formattedMoney = formatMoney(this.moneyFormat, this.money);
    this.moneyText.setText(i18next.t("battleScene:moneyOwned", { formattedMoney }));
    this.fieldUI.moveAbove(this.moneyText, this.luckText);
    if (forceVisible) {
      this.moneyText.setVisible(true);
    }
  }

  animateMoneyChanged(positiveChange: boolean): void {
    if (this.tweens.getTweensOf(this.moneyText).length > 0) {
      return;
    }
    const deltaScale = this.moneyText.scale * 0.14 * (positiveChange ? 1 : -1);
    this.moneyText.setShadowColor(positiveChange ? "#008000" : "#FF0000");
    this.tweens.add({
      targets: this.moneyText,
      duration: 250,
      scale: this.moneyText.scale + deltaScale,
      loop: 0,
      yoyo: true,
      onComplete: _ => this.moneyText.setShadowColor(getTextColor(TextStyle.MONEY, true)),
    });
  }

  updateScoreText(): void {
    this.scoreText.setText(`Score: ${this.score.toString()}`);
    this.scoreText.setVisible(this.gameMode.isDaily);
  }

  /**
   * Displays the current luck value.
   * @param duration The time for this label to fade in, if it is not already visible.
   */
  updateAndShowText(duration: number): void {
    const labels = [this.luckLabelText, this.luckText];
    for (const label of labels) {
      label.setAlpha(0);
    }
    const luckValue = getPartyLuckValue(this.getPlayerParty());
    this.luckText.setText(getLuckString(luckValue));
    if (luckValue < 14) {
      this.luckText.setTint(getLuckTextTint(luckValue));
    } else {
      this.luckText.setTint(0xffef5c, 0x47ff69, 0x6b6bff, 0xff6969);
    }
    this.luckLabelText.setX(this.game.canvas.width / 6 - 2 - (this.luckText.displayWidth + 2));
    this.tweens.add({
      targets: labels,
      duration: duration,
      alpha: 1,
      onComplete: () => {
        for (const label of labels) {
          label.setVisible(true);
        }
      },
    });
  }

  hideLuckText(duration: number): void {
    if (this.reroll) {
      return;
    }
    const labels = [this.luckLabelText, this.luckText];
    this.tweens.add({
      targets: labels,
      duration: duration,
      alpha: 0,
      onComplete: () => {
        for (const label of labels) {
          label.setVisible(false);
        }
      },
    });
  }

  updateUIPositions(): void {
    const enemyModifierCount = this.enemyItemBar.totalVisibleLength;
    const biomeWaveTextHeight = this.biomeWaveText.getBottomLeft().y - this.biomeWaveText.getTopLeft().y;
    this.biomeWaveText.setY(
      -(this.game.canvas.height / 6) +
        (enemyModifierCount ? (enemyModifierCount <= 12 ? 15 : 24) : 0) +
        biomeWaveTextHeight / 2,
    );
    this.moneyText.setY(this.biomeWaveText.y + 10);
    this.scoreText.setY(this.moneyText.y + 10);
    [this.luckLabelText, this.luckText].map(l =>
      l.setY((this.scoreText.visible ? this.scoreText : this.moneyText).y + 10),
    );
    const offsetY = (this.scoreText.visible ? this.scoreText : this.moneyText).y + 15;
    this.partyExpBar.setY(offsetY);
    this.candyBar.setY(offsetY + 15);
    this.ui?.achvBar.setY(this.game.canvas.height / 6 + offsetY);
  }

  /**
   * Pushes all {@linkcode Phaser.GameObjects.Text} objects in the top right to the bottom of the canvas
   */
  sendTextToBack(): void {
    this.fieldUI.sendToBack(this.biomeWaveText);
    this.fieldUI.sendToBack(this.moneyText);
    this.fieldUI.sendToBack(this.scoreText);
  }

  addFaintedEnemyScore(enemy: EnemyPokemon): void {
    let scoreIncrease =
      enemy.getSpeciesForm().getBaseExp() *
      (enemy.level / this.getMaxExpLevel()) *
      ((enemy.ivs.reduce((iv: number, total: number) => (total += iv), 0) / 93) * 0.2 + 0.8);
    enemy.getHeldItems().map(m => (scoreIncrease *= allHeldItems[m].getScoreMultiplier()));
    if (enemy.isBoss()) {
      scoreIncrease *= Math.sqrt(enemy.bossSegments);
    }
    this.currentBattle.battleScore += Math.ceil(scoreIncrease);
  }

  getMaxExpLevel(ignoreLevelCap = false): number {
    const capOverride = Overrides.LEVEL_CAP_OVERRIDE ?? 0;
    if (capOverride > 0) {
      return capOverride;
    }

    if (ignoreLevelCap || capOverride < 0) {
      return Number.MAX_SAFE_INTEGER;
    }

    const waveIndex = Math.ceil((this.currentBattle?.waveIndex || 1) / 10) * 10;
    const difficultyWaveIndex = this.gameMode.getWaveForDifficulty(waveIndex);
    const baseLevel = (1 + difficultyWaveIndex / 2 + Math.pow(difficultyWaveIndex / 25, 2)) * 1.2;
    return Math.ceil(baseLevel / 2) * 2 + 2;
  }

  randomSpecies(
    waveIndex: number,
    level: number,
    fromArenaPool?: boolean,
    speciesFilter?: PokemonSpeciesFilter,
    filterAllEvolutions?: boolean,
  ): PokemonSpecies {
    if (fromArenaPool) {
      return this.arena.randomSpecies(waveIndex, level, undefined, getPartyLuckValue(this.party));
    }
    const filteredSpecies = speciesFilter
      ? [
          ...new Set(
            allSpecies
              .filter(s => s.isCatchable())
              .filter(speciesFilter)
              .map(s => {
                if (!filterAllEvolutions) {
                  while (pokemonPrevolutions.hasOwnProperty(s.speciesId)) {
                    s = getPokemonSpecies(pokemonPrevolutions[s.speciesId]);
                  }
                }
                return s;
              }),
          ),
        ]
      : allSpecies.filter(s => s.isCatchable());
    // TODO: should this use `randSeedItem`?
    return filteredSpecies[randSeedInt(filteredSpecies.length)];
  }

  generateRandomBiome(waveIndex: number): BiomeId {
    const relWave = waveIndex % 250;
    const biomes = getEnumValues(BiomeId).filter(b => b !== BiomeId.TOWN && b !== BiomeId.END);
    const maxDepth = biomeDepths[BiomeId.END][0] - 2;
    const depthWeights = new Array(maxDepth + 1)
      .fill(null)
      .map((_, i: number) => ((1 - Math.min(Math.abs(i / (maxDepth - 1) - relWave / 250) + 0.25, 1)) / 0.75) * 250);
    const biomeThresholds: number[] = [];
    let totalWeight = 0;
    for (const biome of biomes) {
      totalWeight += Math.ceil(depthWeights[biomeDepths[biome][0] - 1] / biomeDepths[biome][1]);
      biomeThresholds.push(totalWeight);
    }

    const randInt = randSeedInt(totalWeight);

    for (let i = 0; i < biomes.length; i++) {
      if (randInt < biomeThresholds[i]) {
        return biomes[i];
      }
    }

    // TODO: should this use `randSeedItem`?
    return biomes[randSeedInt(biomes.length)];
  }

  isBgmPlaying(): boolean {
    return this.bgm?.isPlaying ?? false;
  }

  playBgm(bgmName?: string, fadeOut?: boolean): void {
    if (bgmName === undefined) {
      bgmName = this.currentBattle?.getBgmOverride() || this.arena?.bgm;
    }

    bgmName = timedEventManager.getEventBgmReplacement(bgmName);

    if (this.bgm && bgmName === this.bgm.key) {
      if (!this.bgm.isPlaying) {
        this.bgm.play({
          volume: this.masterVolume * this.bgmVolume,
        });
      }
      return;
    }
    if (fadeOut && !this.bgm) {
      fadeOut = false;
    }
    this.bgmCache.add(bgmName);
    this.loadBgm(bgmName);
    let loopPoint = 0;
    loopPoint = bgmName === this.arena.bgm ? this.arena.getBgmLoopPoint() : this.getBgmLoopPoint(bgmName);
    let loaded = false;
    const playNewBgm = () => {
      this.ui.bgmBar.setBgmToBgmBar(bgmName);
      if (bgmName === null && this.bgm && !this.bgm.pendingRemove) {
        this.bgm.play({
          volume: this.masterVolume * this.bgmVolume,
        });
        return;
      }
      if (this.bgm && !this.bgm.pendingRemove && this.bgm.isPlaying) {
        this.bgm.stop();
      }
      this.bgm = this.sound.add(bgmName, { loop: true });
      this.bgm.play({
        volume: this.masterVolume * this.bgmVolume,
      });
      if (loopPoint) {
        this.bgm.on("looped", () => this.bgm.play({ seek: loopPoint }));
      }
    };
    this.load.once(Phaser.Loader.Events.COMPLETE, () => {
      loaded = true;
      if (!fadeOut || !this.bgm.isPlaying) {
        playNewBgm();
      }
    });
    if (fadeOut) {
      const onBgmFaded = () => {
        if (loaded && (!this.bgm.isPlaying || this.bgm.pendingRemove)) {
          playNewBgm();
        }
      };
      this.time.delayedCall(this.fadeOutBgm(500, true) ? 750 : 250, onBgmFaded);
    }
    if (!this.load.isLoading()) {
      this.load.start();
    }
  }

  pauseBgm(): boolean {
    if (this.bgm && !this.bgm.pendingRemove && this.bgm.isPlaying) {
      this.bgm.pause();
      return true;
    }
    return false;
  }

  resumeBgm(): boolean {
    if (this.bgm && !this.bgm.pendingRemove && this.bgm.isPaused) {
      this.bgm.resume();
      return true;
    }
    return false;
  }

  updateSoundVolume(): void {
    if (this.sound) {
      for (const sound of this.sound.getAllPlaying() as AnySound[]) {
        if (this.bgmCache.has(sound.key)) {
          sound.setVolume(this.masterVolume * this.bgmVolume);
        } else {
          const soundDetails = sound.key.split("/");
          switch (soundDetails[0]) {
            case "battle_anims":
            case "cry":
              if (soundDetails[1].startsWith("PRSFX- ")) {
                sound.setVolume(this.masterVolume * this.fieldVolume * 0.5);
              } else {
                sound.setVolume(this.masterVolume * this.fieldVolume);
              }
              break;
            case "se":
            case "ui":
              sound.setVolume(this.masterVolume * this.seVolume);
          }
        }
      }
    }
  }

  fadeOutBgm(duration = 500, destroy = true): boolean {
    if (!this.bgm) {
      return false;
    }
    const bgm = this.sound.getAllPlaying().find(bgm => bgm.key === this.bgm.key);
    if (bgm) {
      SoundFade.fadeOut(this, this.bgm, duration, destroy);
      return true;
    }

    return false;
  }

  /**
   * Fades out current track for `delay` ms, then fades in new track.
   * @param newBgmKey
   * @param destroy
   * @param delay
   */
  fadeAndSwitchBgm(newBgmKey: string, destroy = false, delay = 2000) {
    this.fadeOutBgm(delay, destroy);
    this.time.delayedCall(delay, () => {
      this.playBgm(newBgmKey);
    });
  }

  playSound(sound: string | AnySound, config?: object): AnySound {
    const key = typeof sound === "string" ? sound : sound.key;
    config = config ?? {};
    try {
      const keyDetails = key.split("/");
      config["volume"] = config["volume"] ?? 1;
      switch (keyDetails[0]) {
        case "level_up_fanfare":
        case "item_fanfare":
        case "minor_fanfare":
        case "heal":
        case "evolution":
        case "evolution_fanfare":
          // These sounds are loaded in as BGM, but played as sound effects
          // When these sounds are updated in updateVolume(), they are treated as BGM however because they are placed in the BGM Cache through being called by playSoundWithoutBGM()
          config["volume"] *= this.masterVolume * this.bgmVolume;
          break;
        case "battle_anims":
        case "cry":
          config["volume"] *= this.masterVolume * this.fieldVolume;
          //PRSFX sound files are unusually loud
          if (keyDetails[1].startsWith("PRSFX- ")) {
            config["volume"] *= 0.5;
          }
          break;
        case "ui":
          //As of, right now this applies to the "select", "menu_open", "error" sound effects
          config["volume"] *= this.masterVolume * this.uiVolume;
          break;
        case "se":
          config["volume"] *= this.masterVolume * this.seVolume;
          break;
      }
      this.sound.play(key, config);
      return this.sound.get(key) as AnySound;
    } catch {
      console.log(`${key} not found`);
      return sound as AnySound;
    }
  }

  playSoundWithoutBgm(soundName: string, pauseDuration?: number): AnySound {
    this.bgmCache.add(soundName);
    const resumeBgm = this.pauseBgm();
    this.playSound(soundName);
    const sound = this.sound.get(soundName) as AnySound;
    if (this.bgmResumeTimer) {
      this.bgmResumeTimer.destroy();
    }
    if (resumeBgm) {
      this.bgmResumeTimer = this.time.delayedCall(pauseDuration || fixedInt(sound.totalDuration * 1000), () => {
        this.resumeBgm();
        this.bgmResumeTimer = null;
      });
    }
    return sound;
  }

  /** The loop point of any given battle, mystery encounter, or title track, read as seconds and milliseconds. */
  getBgmLoopPoint(bgmName: string): number {
    switch (bgmName) {
      case "title": //Firel PokéRogue Title
        return 46.5;
      case "battle_kanto_champion": //B2W2 Kanto Champion Battle
        return 13.95;
      case "battle_johto_champion": //B2W2 Johto Champion Battle
        return 23.498;
      case "battle_hoenn_champion_g5": //B2W2 Hoenn Champion Battle
        return 11.328;
      case "battle_hoenn_champion_g6": //ORAS Hoenn Champion Battle
        return 11.762;
      case "battle_sinnoh_champion": //B2W2 Sinnoh Champion Battle
        return 12.235;
      case "battle_champion_alder": //BW Unova Champion Battle
        return 27.653;
      case "battle_champion_iris": //B2W2 Unova Champion Battle
        return 10.145;
      case "battle_kalos_champion": //XY Kalos Champion Battle
        return 10.38;
      case "battle_champion_kukui": //SM Kukui Battle
        return 15.784;
      case "battle_alola_champion": //USUM Alola Champion Battle
        return 13.025;
      case "battle_galar_champion": //SWSH Galar Champion Battle
        return 61.635;
      case "battle_mustard": //SWSH Mustard Battle
        return 22.442;
      case "battle_champion_geeta": //SV Champion Geeta Battle
        return 37.447;
      case "battle_champion_nemona": //SV Champion Nemona Battle
        return 14.914;
      case "battle_champion_kieran": //SV Champion Kieran Battle
        return 7.206;
      case "battle_hoenn_elite": //ORAS Elite Four Battle
        return 11.35;
      case "battle_unova_elite": //BW Elite Four Battle
        return 17.73;
      case "battle_kalos_elite": //XY Elite Four Battle
        return 12.34;
      case "battle_alola_elite": //SM Elite Four Battle
        return 19.212;
      case "battle_galar_elite": //SWSH League Tournament Battle
        return 164.069;
      case "battle_paldea_elite": //SV Elite Four Battle
        return 12.77;
      case "battle_bb_elite": //SV BB League Elite Four Battle
        return 19.434;
      case "battle_final_encounter": //PMD RTDX Rayquaza's Domain
        return 19.159;
      case "battle_final": //BW Ghetsis Battle
        return 16.453;
      case "battle_kanto_gym": //B2W2 Kanto Gym Battle
        return 13.857;
      case "battle_johto_gym": //B2W2 Johto Gym Battle
        return 12.911;
      case "battle_hoenn_gym": //B2W2 Hoenn Gym Battle
        return 12.379;
      case "battle_sinnoh_gym": //B2W2 Sinnoh Gym Battle
        return 13.122;
      case "battle_unova_gym": //BW Unova Gym Battle
        return 19.145;
      case "battle_kalos_gym": //XY Kalos Gym Battle
        return 44.81;
      case "battle_galar_gym": //SWSH Galar Gym Battle
        return 171.262;
      case "battle_paldea_gym": //SV Paldea Gym Battle
        return 127.489;
      case "battle_legendary_kanto": //XY Kanto Legendary Battle
        return 32.966;
      case "battle_legendary_raikou": //HGSS Raikou Battle
        return 12.632;
      case "battle_legendary_entei": //HGSS Entei Battle
        return 2.905;
      case "battle_legendary_suicune": //HGSS Suicune Battle
        return 12.636;
      case "battle_legendary_lugia": //HGSS Lugia Battle
        return 19.77;
      case "battle_legendary_ho_oh": //HGSS Ho-oh Battle
        return 17.668;
      case "battle_legendary_regis_g5": //B2W2 Legendary Titan Battle
        return 49.5;
      case "battle_legendary_regis_g6": //ORAS Legendary Titan Battle
        return 21.13;
      case "battle_legendary_gro_kyo": //ORAS Groudon & Kyogre Battle
        return 10.547;
      case "battle_legendary_rayquaza": //ORAS Rayquaza Battle
        return 10.495;
      case "battle_legendary_deoxys": //ORAS Deoxys Battle
        return 13.333;
      case "battle_legendary_lake_trio": //ORAS Lake Guardians Battle
        return 16.887;
      case "battle_legendary_sinnoh": //ORAS Sinnoh Legendary Battle
        return 22.77;
      case "battle_legendary_dia_pal": //ORAS Dialga & Palkia Battle
        return 16.009;
      case "battle_legendary_origin_forme": //LA Origin Dialga & Palkia Battle
        return 18.961;
      case "battle_legendary_giratina": //ORAS Giratina Battle
        return 10.451;
      case "battle_legendary_arceus": //HGSS Arceus Battle
        return 9.595;
      case "battle_legendary_unova": //BW Unova Legendary Battle
        return 13.855;
      case "battle_legendary_kyurem": //BW Kyurem Battle
        return 18.314;
      case "battle_legendary_res_zek": //BW Reshiram & Zekrom Battle
        return 18.329;
      case "battle_legendary_xern_yvel": //XY Xerneas & Yveltal Battle
        return 26.468;
      case "battle_legendary_tapu": //SM Tapu Battle
        return 0.0;
      case "battle_legendary_sol_lun": //SM Solgaleo & Lunala Battle
        return 6.525;
      case "battle_legendary_ub": //SM Ultra Beast Battle
        return 9.818;
      case "battle_legendary_dusk_dawn": //USUM Dusk Mane & Dawn Wings Necrozma Battle
        return 5.211;
      case "battle_legendary_ultra_nec": //USUM Ultra Necrozma Battle
        return 10.344;
      case "battle_legendary_zac_zam": //SWSH Zacian & Zamazenta Battle
        return 11.424;
      case "battle_legendary_eternatus_p1": //SWSH Eternatus Battle
        return 11.102;
      case "battle_legendary_eternatus_p2": //SWSH Eternamax Eternatus Battle
        return 0.0;
      case "battle_legendary_glas_spec": //SWSH Glastrier & Spectrier Battle
        return 12.503;
      case "battle_legendary_calyrex": //SWSH Calyrex Battle
        return 50.641;
      case "battle_legendary_riders": //SWSH Ice & Shadow Rider Calyrex Battle
        return 18.155;
      case "battle_legendary_birds_galar": //SWSH Galarian Legendary Birds Battle
        return 0.175;
      case "battle_legendary_ruinous": //SV Treasures of Ruin Battle
        return 6.333;
      case "battle_legendary_kor_mir": //SV Depths of Area Zero Battle
        return 6.442;
      case "battle_legendary_loyal_three": //SV Loyal Three Battle
        return 6.5;
      case "battle_legendary_ogerpon": //SV Ogerpon Battle
        return 14.335;
      case "battle_legendary_terapagos": //SV Terapagos Battle
        return 24.377;
      case "battle_legendary_pecharunt": //SV Pecharunt Battle
        return 6.508;
      case "battle_rival": //BW Rival Battle
        return 14.11;
      case "battle_rival_2": //BW N Battle
        return 17.714;
      case "battle_rival_3": //BW Final N Battle
        return 17.586;
      case "battle_trainer": //BW Trainer Battle
        return 13.686;
      case "battle_wild": //BW Wild Battle
        return 12.703;
      case "battle_wild_strong": //BW Strong Wild Battle
        return 13.94;
      case "end_summit": //PMD RTDX Sky Tower Summit
        return 30.025;
      case "battle_rocket_grunt": //HGSS Team Rocket Battle
        return 12.707;
      case "battle_aqua_magma_grunt": //ORAS Team Aqua & Magma Battle
        return 12.062;
      case "battle_galactic_grunt": //BDSP Team Galactic Battle
        return 13.043;
      case "battle_plasma_grunt": //B2W2 Team Plasma Battle
        return 14.758;
      case "battle_flare_grunt": //XY Team Flare Battle
        return 4.228;
      case "battle_aether_grunt": // SM Aether Foundation Battle
        return 16.0;
      case "battle_skull_grunt": // SM Team Skull Battle
        return 20.87;
      case "battle_macro_grunt": // SWSH Trainer Battle
        return 11.56;
      case "battle_star_grunt": //SV Team Star Battle
        return 133.362;
      case "battle_galactic_admin": //BDSP Team Galactic Admin Battle
        return 11.997;
      case "battle_colress": //B2W2 Colress Battle
        return 12.234;
      case "battle_skull_admin": //SM Team Skull Admin Battle
        return 15.463;
      case "battle_oleana": //SWSH Oleana Battle
        return 14.11;
      case "battle_star_admin": //SV Team Star Boss Battle
        return 9.493;
      case "battle_rocket_boss": //USUM Giovanni Battle
        return 9.115;
      case "battle_aqua_magma_boss": //ORAS Archie & Maxie Battle
        return 14.847;
      case "battle_galactic_boss": //BDSP Cyrus Battle
        return 106.962;
      case "battle_plasma_boss": //B2W2 Ghetsis Battle
        return 25.624;
      case "battle_flare_boss": //XY Lysandre Battle
        return 8.085;
      case "battle_aether_boss": //SM Lusamine Battle
        return 11.33;
      case "battle_skull_boss": //SM Guzma Battle
        return 13.13;
      case "battle_macro_boss": //SWSH Rose Battle
        return 11.42;
      case "battle_star_boss": //SV Cassiopeia Battle
        return 25.764;
      case "mystery_encounter_gen_5_gts": // BW GTS
        return 8.52;
      case "mystery_encounter_gen_6_gts": // XY GTS
        return 9.24;
      case "mystery_encounter_fun_and_games": // EoS Guildmaster Wigglytuff
        return 4.78;
      case "mystery_encounter_weird_dream": // EoS Temporal Spire
        return 41.42;
      case "mystery_encounter_delibirdy": // Firel Delibirdy
        return 82.28;
      case "title_afd": // Andr06 - PokéRogue Title Remix (AFD)
        return 47.66;
      case "battle_rival_3_afd": // Andr06 - Final N Battle Remix (AFD)
        return 49.147;
    }

    return 0;
  }

  toggleInvert(invert: boolean): void {
    if (invert) {
      this.cameras.main.setPostPipeline(InvertPostFX);
    } else {
      this.cameras.main.removePostPipeline("InvertPostFX");
    }
  }

  addMoney(amount: number): void {
    this.money = Math.min(this.money + amount, Number.MAX_SAFE_INTEGER);
    this.updateMoneyText();
    this.animateMoneyChanged(true);
    this.validateAchvs(MoneyAchv);
  }

  getWaveMoneyAmount(moneyMultiplier: number): number {
    const waveIndex = this.currentBattle.waveIndex;
    const waveSetIndex = Math.ceil(waveIndex / 10) - 1;
    const moneyValue =
      Math.pow((waveSetIndex + 1 + (0.75 + (((waveIndex - 1) % 10) + 1) / 10)) * 100, 1 + 0.005 * waveSetIndex) *
      moneyMultiplier;
    return Math.floor(moneyValue / 10) * 10;
  }

  applyPlayerItems<T extends TrainerItemEffect>(effect: T, params: ApplyTrainerItemsParams[T]) {
    applyTrainerItems(effect, this.trainerItems, params);
  }

  addModifier(modifier: Modifier | null, playSound?: boolean, instant?: boolean, cost?: number): boolean {
    // We check against modifier.type to stop a bug related to loading in a pokemon that has a form change item, which prior to some patch
    // that changed form change modifiers worked, had previously set the `type` field to null.
    // TODO: This is not the right place to check for this; it should ideally go in a session migrator.
    if (!modifier || !modifier.type) {
      return false;
    }
    let success = false;
    const soundName = modifier.type.soundName;
    this.validateAchvs(ModifierAchv, modifier);
    if (modifier instanceof ConsumableModifier) {
      if (playSound && !this.sound.get(soundName)) {
        this.playSound(soundName);
      }

      if (modifier instanceof ConsumablePokemonModifier) {
        for (const p in this.party) {
          const pokemon = this.party[p];

          const args: unknown[] = [];
          if (modifier instanceof PokemonHpRestoreModifier) {
            if (!(modifier as PokemonHpRestoreModifier).fainted) {
              const hpRestoreMultiplier = new NumberHolder(1);
              this.applyPlayerItems(TrainerItemEffect.HEALING_BOOSTER, { numberHolder: hpRestoreMultiplier });
              args.push(hpRestoreMultiplier.value);
            } else {
              args.push(1);
            }
          } else if (modifier instanceof FusePokemonModifier) {
            args.push(this.getPokemonById(modifier.fusePokemonId) as PlayerPokemon);
          } else if (modifier instanceof RememberMoveModifier && !isNullOrUndefined(cost)) {
            args.push(cost);
          }

          if (modifier.shouldApply(pokemon, ...args)) {
            const result = modifier.apply(pokemon, ...args);
            success ||= result;
          }
        }

        this.party.map(p => p.updateInfo(instant));
      } else {
        const args = [this];
        if (modifier.shouldApply(...args)) {
          const result = modifier.apply(...args);
          success ||= result;
        }
      }
    }
    return success;
  }

  addHeldItem(heldItemId: HeldItemId, pokemon: Pokemon, amount = 1, playSound?: boolean, ignoreUpdate?: boolean) {
    pokemon.heldItemManager.add(heldItemId, amount);
    if (!ignoreUpdate) {
      this.updateItems(pokemon.isPlayer());
    }
    const soundName = allHeldItems[heldItemId].soundName;
    if (playSound && !this.sound.get(soundName)) {
      this.playSound(soundName);
    }

    if (pokemon.isPlayer()) {
      this.validateAchvs(HeldItemAchv, pokemon);
    }
  }

  /**
   * Try to transfer a held item from source to target.
   * If the recepient already has the maximum amount allowed for this item, the transfer is cancelled.
   * The quantity to transfer is automatically capped at how much the recepient can take before reaching the maximum stack size for the item.
   * A transfer that moves a quantity smaller than what is specified in the transferQuantity parameter is still considered successful.
   * @param heldItemId {@linkcode HeldItemId} item to transfer
   * @param source {@linkcode Pokemon} giver in this transfer
   * @param target {@linkcode Pokemon} recepient in this transfer
   * @param playSound `true` to play a sound when transferring the item
   * @param transferQuantity How many items of the stack to transfer. Optional, defaults to `1`
   * @param instant ??? (Optional)
   * @param ignoreUpdate ??? (Optional)
   * @param itemLost If `true`, treat the item's current holder as losing the item (for now, this simply enables Unburden). Default is `true`.
   * @returns `true` if the transfer was successful
   */
  tryTransferHeldItem(
    heldItemId: HeldItemId,
    source: Pokemon,
    target: Pokemon,
    playSound: boolean,
    transferQuantity = 1,
    ignoreUpdate?: boolean,
    itemLost = true,
  ): boolean {
    const cancelled = new BooleanHolder(false);

    if (source && source.isPlayer() !== target.isPlayer()) {
      applyAbAttrs("BlockItemTheftAbAttr", { pokemon: source, cancelled });
    }

    if (cancelled.value) {
      return false;
    }

    const itemStack = source.heldItemManager.getStack(heldItemId);
    const matchingItemStack = target.heldItemManager.getStack(heldItemId);

    const maxStackCount = allHeldItems[heldItemId].getMaxStackCount();
    if (matchingItemStack >= maxStackCount) {
      return false;
    }
    const countTaken = Math.min(transferQuantity, itemStack, maxStackCount - matchingItemStack);

    const itemSpecs = source.heldItemManager.getItemSpecs(heldItemId);
    if (!itemSpecs) {
      return false;
    }
    source.heldItemManager.remove(heldItemId, countTaken);
    target.heldItemManager.add(itemSpecs);

    if (source.heldItemManager.getStack(heldItemId) === 0 && itemLost) {
      applyAbAttrs("PostItemLostAbAttr", { pokemon: source });
    }

    if (source.isPlayer() !== target.isPlayer() && !ignoreUpdate) {
      this.updateItems(source.isPlayer());
    }

    const soundName = allHeldItems[heldItemId].soundName;
    if (playSound && !this.sound.get(soundName)) {
      this.playSound(soundName);
    }

    return true;
  }

  canTransferHeldItem(heldItemId: HeldItemId, source: Pokemon, target: Pokemon, transferQuantity = 1): boolean {
    const cancelled = new BooleanHolder(false);

    if (source && source.isPlayer() !== target.isPlayer()) {
      applyAbAttrs("BlockItemTheftAbAttr", { pokemon: source, cancelled });
    }

    if (cancelled.value) {
      return false;
    }

    const itemStack = source.heldItemManager.getStack(heldItemId);
    const matchingItemStack = target.heldItemManager.getStack(heldItemId);

    const maxStackCount = allHeldItems[heldItemId].getMaxStackCount();
    if (matchingItemStack >= maxStackCount) {
      return false;
    }
    const countTaken = Math.min(transferQuantity, itemStack, maxStackCount - matchingItemStack);

    return countTaken > 0;
  }

  assignTrainerItemsFromConfiguration(config: TrainerItemConfiguration, isPlayer: boolean) {
    const manager = isPlayer ? this.trainerItems : this.enemyTrainerItems;
    config.forEach(item => {
      const { entry, count } = item;
      const actualCount = typeof count === "function" ? count() : count;

      if (typeof entry === "number") {
        manager.add(entry, actualCount);
      }

      if (isTrainerItemSpecs(entry)) {
        manager.add(entry);
      }

      if (isTrainerItemPool(entry)) {
        for (let i = 1; i <= (actualCount ?? 1); i++) {
          const newItem = getNewTrainerItemFromPool(entry, manager);
          if (newItem) {
            manager.add(newItem);
          }
        }
      }
    });
  }

  assignTrainerItemsFromSaveData(saveData: TrainerItemSaveData, isPlayer: boolean) {
    const manager = isPlayer ? this.trainerItems : this.enemyTrainerItems;
    for (const item of saveData) {
      manager.add(item);
    }
  }

  generateEnemyItems(heldItemConfigs?: HeldItemConfiguration[]): Promise<void> {
    return new Promise(resolve => {
      if (this.currentBattle.battleSpec === BattleSpec.FINAL_BOSS) {
        return resolve();
      }
      const difficultyWaveIndex = this.gameMode.getWaveForDifficulty(this.currentBattle.waveIndex);
      const isFinalBoss = this.gameMode.isWaveFinal(this.currentBattle.waveIndex);
      let chances = Math.ceil(difficultyWaveIndex / 10);
      if (isFinalBoss) {
        chances = Math.ceil(chances * 2.5);
      }

      const party = this.getEnemyParty();

      if (this.currentBattle.trainer) {
        const trainerItemConfig = this.currentBattle.trainer.genTrainerItems(party);
        this.assignTrainerItemsFromConfiguration(trainerItemConfig, false);
      }

      party.forEach((enemyPokemon: EnemyPokemon, i: number) => {
        if (heldItemConfigs && i < heldItemConfigs.length && heldItemConfigs[i]) {
          assignItemsFromConfiguration(heldItemConfigs[i], enemyPokemon);
        } else {
          const isBoss =
            enemyPokemon.isBoss() ||
            (this.currentBattle.battleType === BattleType.TRAINER && !!this.currentBattle.trainer?.config.isBoss);
          let upgradeChance = 32;
          if (isBoss) {
            upgradeChance /= 2;
          }
          if (isFinalBoss) {
            upgradeChance /= 8;
          }
          let count = 0;
          for (let c = 0; c < chances; c++) {
            if (!randSeedInt(this.gameMode.getEnemyModifierChance(isBoss))) {
              count++;
            }
          }
          if (isBoss) {
            count = Math.max(count, Math.floor(chances / 2));
          }
          assignEnemyHeldItemsForWave(
            difficultyWaveIndex,
            count,
            enemyPokemon,
            this.currentBattle.battleType === BattleType.TRAINER ? HeldItemPoolType.TRAINER : HeldItemPoolType.WILD,
            upgradeChance,
          );
        }
        return true;
      });
      this.updateItems(false);
      resolve();
    });
  }

  /**
   * Removes all modifiers from enemy pokemon of {@linkcode PersistentModifier} type
   */
  clearEnemyItems(): void {
    this.enemyTrainerItems.clearItems();
    for (const p of this.getEnemyParty()) {
      p.heldItemManager.clearItems();
    }
    this.updateItems(false);
    this.updateUIPositions();
  }

  clearAllItems(): void {
    this.trainerItems.clearItems();
    this.enemyTrainerItems.clearItems();
    for (const p of this.getPlayerParty()) {
      p.heldItemManager.clearItems();
    }
    for (const p of this.getEnemyParty()) {
      p.heldItemManager.clearItems();
    }
    this.updateItems(false);
    this.updateUIPositions();
  }

  setModifiersVisible(visible: boolean) {
    [this.itemBar, this.enemyItemBar].map(m => m.setVisible(visible));
  }

  // TODO: Document this
  updateItems(player = true, showHeldItems = true): void {
    const trainerItems = player ? this.trainerItems : this.enemyTrainerItems;

    this.updateParty(player ? this.getPlayerParty() : this.getEnemyParty(), true);

    const pokemonA = player ? this.getPlayerParty()[0] : this.getEnemyParty()[0];

    const bar = player ? this.itemBar : this.enemyItemBar;

    if (showHeldItems) {
      bar.updateItems(trainerItems, pokemonA);
    } else {
      bar.updateItems(trainerItems);
    }

    if (!player) {
      this.updateUIPositions();
    }
  }

  updateParty(party: Pokemon[], instant?: boolean): Promise<void> {
    return new Promise(resolve => {
      Promise.allSettled(
        party.map(p => {
          p.calculateStats();
          return p.updateInfo(instant);
        }),
      ).then(() => resolve());
    });
  }

  applyShuffledStatusTokens(pokemon: Pokemon) {
    let tokens = [
      TrainerItemId.ENEMY_ATTACK_BURN_CHANCE,
      TrainerItemId.ENEMY_ATTACK_PARALYZE_CHANCE,
      TrainerItemId.ENEMY_ATTACK_POISON_CHANCE,
    ].filter(t => this.enemyTrainerItems.hasItem(t));

    this.executeWithSeedOffset(
      () => {
        const shuffleTokens = toks => {
          if (toks.length < 1) {
            return toks;
          }
          const rand = randSeedInt(toks.length);
          return [toks[rand], ...shuffleTokens(toks.filter((_, i) => i !== rand))];
        };
        tokens = shuffleTokens(tokens);
      },
      this.currentBattle.turn << 4,
      this.waveSeed,
    );

    for (const t in tokens) {
      (allTrainerItems[t] as EnemyAttackStatusEffectChanceTrainerItem).apply(this.enemyTrainerItems, {
        pokemon: pokemon,
      });
    }
  }

  triggerPokemonFormChange(
    pokemon: Pokemon,
    formChangeTriggerType: Constructor<SpeciesFormChangeTrigger>,
    delayed = false,
    modal = false,
  ): boolean {
    if (pokemonFormChanges.hasOwnProperty(pokemon.species.speciesId)) {
      // in case this is NECROZMA, determine which forms this
      const matchingFormChangeOpts = pokemonFormChanges[pokemon.species.speciesId].filter(
        fc => fc.findTrigger(formChangeTriggerType) && fc.canChange(pokemon),
      );
      let matchingFormChange: SpeciesFormChange | null;
      if (pokemon.species.speciesId === SpeciesId.NECROZMA && matchingFormChangeOpts.length > 1) {
        // Ultra Necrozma is changing its form back, so we need to figure out into which form it devolves.
        const activeFormChangeItems = pokemon.heldItemManager.getActiveFormChangeItems();

        matchingFormChange = activeFormChangeItems.includes(FormChangeItem.N_LUNARIZER)
          ? matchingFormChangeOpts[0]
          : activeFormChangeItems.includes(FormChangeItem.N_SOLARIZER)
            ? matchingFormChangeOpts[1]
            : null;
      } else {
        matchingFormChange = matchingFormChangeOpts[0];
      }

      if (matchingFormChange) {
        let phase: Phase;
        if (pokemon.isPlayer() && !matchingFormChange.quiet) {
          phase = this.phaseManager.create("FormChangePhase", pokemon, matchingFormChange, modal);
        } else {
          phase = this.phaseManager.create("QuietFormChangePhase", pokemon, matchingFormChange);
        }
        if (pokemon.isPlayer() && !matchingFormChange.quiet && modal) {
          this.phaseManager.overridePhase(phase);
        } else if (delayed) {
          this.phaseManager.pushPhase(phase);
        } else {
          this.phaseManager.unshiftPhase(phase);
        }
        return true;
      }
    }

    return false;
  }

  triggerPokemonBattleAnim(
    pokemon: Pokemon,
    battleAnimType: PokemonAnimType,
    fieldAssets?: Phaser.GameObjects.Sprite[],
    delayed = false,
  ): boolean {
    const phaseManager = this.phaseManager;
    const phase: Phase = phaseManager.create("PokemonAnimPhase", battleAnimType, pokemon, fieldAssets);
    if (delayed) {
      phaseManager.pushPhase(phase);
    } else {
      phaseManager.unshiftPhase(phase);
    }
    return true;
  }

  validateAchvs(achvType: Constructor<Achv>, ...args: unknown[]): void {
    const filteredAchvs = Object.values(achvs).filter(a => a instanceof achvType);
    for (const achv of filteredAchvs) {
      this.validateAchv(achv, args);
    }
  }

  validateAchv(achv: Achv, args?: unknown[]): boolean {
    if (
      (!this.gameData.achvUnlocks.hasOwnProperty(achv.id) || Overrides.ACHIEVEMENTS_REUNLOCK_OVERRIDE) &&
      achv.validate(args)
    ) {
      this.gameData.achvUnlocks[achv.id] = Date.now();
      this.ui.achvBar.showAchv(achv);
      if (vouchers.hasOwnProperty(achv.id)) {
        this.validateVoucher(vouchers[achv.id]);
      }
      return true;
    }

    return false;
  }

  validateVoucher(voucher: Voucher, args?: unknown[]): boolean {
    if (!this.gameData.voucherUnlocks.hasOwnProperty(voucher.id) && voucher.validate(args)) {
      this.gameData.voucherUnlocks[voucher.id] = Date.now();
      this.ui.achvBar.showAchv(voucher);
      this.gameData.voucherCounts[voucher.voucherType]++;
      return true;
    }

    return false;
  }

  updateGameInfo(): void {
    const gameInfo = {
      playTime: this.sessionPlayTime ?? 0,
      gameMode: this.currentBattle ? this.gameMode.getName() : "Title",
      biome: this.currentBattle ? getBiomeName(this.arena.biomeType) : "",
      wave: this.currentBattle?.waveIndex ?? 0,
      party:
        this.party?.map(p => ({
          name: p.name,
          form: p.getFormKey(),
          types: p.getTypes().map(type => PokemonType[type]),
          teraType: PokemonType[p.getTeraType()],
          isTerastallized: p.isTerastallized,
          level: p.level,
          currentHP: p.hp,
          maxHP: p.getMaxHp(),
          status: p.status?.effect ? StatusEffect[p.status.effect] : "",
        })) ?? [], // TODO: review if this can be nullish
      modeChain: this.ui?.getModeChain() ?? [],
    };
    (window as any).gameInfo = gameInfo;
  }

  /**
   * This function retrieves the sprite and audio keys for active Pokemon.
   * Active Pokemon include both enemy and player Pokemon of the current wave.
   * Note: Questions on garbage collection go to @frutescens
   * @returns a string array of active sprite and audio keys that should not be deleted
   */
  getActiveKeys(): string[] {
    const keys: string[] = [];
    let activePokemon: (PlayerPokemon | EnemyPokemon)[] = this.getPlayerParty();
    activePokemon = activePokemon.concat(this.getEnemyParty());
    for (const p of activePokemon) {
      keys.push(p.getSpriteKey(true));
      if (p.isPlayer()) {
        keys.push(p.getBattleSpriteKey(true, true));
      }
      keys.push(p.species.getCryKey(p.formIndex));
      if (p.fusionSpecies) {
        keys.push(p.fusionSpecies.getCryKey(p.fusionFormIndex));
      }
    }
    return keys;
  }

  /**
   * Initialized the 2nd phase of the final boss (e.g. form-change for Eternatus)
   * @param pokemon The (enemy) pokemon
   */
  initFinalBossPhaseTwo(pokemon: Pokemon): void {
    if (pokemon.isEnemy() && pokemon.isBoss() && !pokemon.formIndex && pokemon.bossSegmentIndex < 1) {
      this.fadeOutBgm(fixedInt(2000), false);
      this.ui.showDialogue(
        battleSpecDialogue[BattleSpec.FINAL_BOSS].firstStageWin,
        pokemon.species.name,
        undefined,
        () => {
          pokemon.heldItemManager.add(HeldItemId.MINI_BLACK_HOLE);
          pokemon.generateAndPopulateMoveset(1);
          this.setFieldScale(0.75);
          this.triggerPokemonFormChange(pokemon, SpeciesFormChangeManualTrigger, false);
          this.currentBattle.double = true;
          const availablePartyMembers = this.getPlayerParty().filter(p => p.isAllowedInBattle());
          if (availablePartyMembers.length > 1) {
            this.phaseManager.pushNew("ToggleDoublePositionPhase", true);
            if (!availablePartyMembers[1].isOnField()) {
              this.phaseManager.pushNew("SummonPhase", 1);
            }
          }

          this.phaseManager.shiftPhase();
        },
      );
      return;
    }

    this.phaseManager.shiftPhase();
  }

  /**
   * Updates Exp and level values for Player's party, adding new level up phases as required
   * @param expValue raw value of exp to split among participants, OR the base multiplier to use with waveIndex
   * @param pokemonDefeated If true, will increment Macho Brace stacks and give the party Pokemon friendship increases
   * @param useWaveIndexMultiplier Default false. If true, will multiply expValue by a scaling waveIndex multiplier. Not needed if expValue is already scaled by level/wave
   * @param pokemonParticipantIds Participants. If none are defined, no exp will be given. To spread evenly among the party, should pass all ids of party members.
   */
  applyPartyExp(
    expValue: number,
    pokemonDefeated: boolean,
    useWaveIndexMultiplier?: boolean,
    pokemonParticipantIds?: Set<number>,
  ): void {
    const participantIds = pokemonParticipantIds ?? this.currentBattle.playerParticipantIds;
    const party = this.getPlayerParty();
    const expShareStack = this.trainerItems.getStack(TrainerItemId.EXP_SHARE);
    const expBalanceStack = this.trainerItems.getStack(TrainerItemId.EXP_BALANCE);
    const ovalCharmStack = this.trainerItems.getStack(TrainerItemId.OVAL_CHARM);
    const nonFaintedPartyMembers = party.filter(p => p.hp);
    const expPartyMembers = nonFaintedPartyMembers.filter(p => p.level < this.getMaxExpLevel());
    const partyMemberExp: number[] = [];
    // EXP value calculation is based off Pokemon.getExpValue
    if (useWaveIndexMultiplier) {
      expValue = Math.floor((expValue * this.currentBattle.waveIndex) / 5 + 1);
    }

    if (participantIds.size > 0) {
      if (
        this.currentBattle.battleType === BattleType.TRAINER ||
        this.currentBattle.mysteryEncounter?.encounterMode === MysteryEncounterMode.TRAINER_BATTLE
      ) {
        expValue = Math.floor(expValue * 1.5);
      } else if (this.currentBattle.isBattleMysteryEncounter() && this.currentBattle.mysteryEncounter) {
        expValue = Math.floor(expValue * this.currentBattle.mysteryEncounter.expMultiplier);
      }
      for (const partyMember of nonFaintedPartyMembers) {
        const pId = partyMember.id;
        const participated = participantIds.has(pId);
        if (participated && pokemonDefeated) {
          partyMember.addFriendship(FRIENDSHIP_GAIN_FROM_BATTLE);
          const hasMachoBrace = partyMember.heldItemManager.hasItem(HeldItemId.MACHO_BRACE);
          if (hasMachoBrace) {
            partyMember.heldItemManager.add(HeldItemId.MACHO_BRACE);
            this.updateItems(true);
            partyMember.updateInfo();
          }
        }
        if (!expPartyMembers.includes(partyMember)) {
          continue;
        }
        if (!participated && !expShareStack) {
          partyMemberExp.push(0);
          continue;
        }
        let expMultiplier = 0;
        if (participated) {
          expMultiplier += 1 / participantIds.size;
          if (participantIds.size > 1 && ovalCharmStack) {
            expMultiplier += ovalCharmStack * 0.2;
          }
        } else if (expShareStack) {
          expMultiplier += (expShareStack * 0.2) / participantIds.size;
        }
        if (partyMember.pokerus) {
          expMultiplier *= 1.5;
        }
        if (Overrides.XP_MULTIPLIER_OVERRIDE !== null) {
          expMultiplier = Overrides.XP_MULTIPLIER_OVERRIDE;
        }
        const pokemonExp = new NumberHolder(expValue * expMultiplier);
        applyHeldItems(HeldItemEffect.EXP_BOOSTER, { pokemon: partyMember, expAmount: pokemonExp });
        partyMemberExp.push(Math.floor(pokemonExp.value));
      }

      if (expBalanceStack) {
        let totalLevel = 0;
        let totalExp = 0;
        expPartyMembers.forEach((expPartyMember, epm) => {
          totalExp += partyMemberExp[epm];
          totalLevel += expPartyMember.level;
        });

        const medianLevel = Math.floor(totalLevel / expPartyMembers.length);

        const recipientExpPartyMemberIndexes: number[] = [];
        expPartyMembers.forEach((expPartyMember, epm) => {
          if (expPartyMember.level <= medianLevel) {
            recipientExpPartyMemberIndexes.push(epm);
          }
        });

        const splitExp = Math.floor(totalExp / recipientExpPartyMemberIndexes.length);

        expPartyMembers.forEach((_partyMember, pm) => {
          partyMemberExp[pm] = Phaser.Math.Linear(
            partyMemberExp[pm],
            recipientExpPartyMemberIndexes.indexOf(pm) > -1 ? splitExp : 0,
            0.2 * expBalanceStack,
          );
        });
      }

      for (let pm = 0; pm < expPartyMembers.length; pm++) {
        const exp = partyMemberExp[pm];

        if (exp) {
          const partyMemberIndex = party.indexOf(expPartyMembers[pm]);
          this.phaseManager.unshiftPhase(
            expPartyMembers[pm].isOnField()
              ? this.phaseManager.create("ExpPhase", partyMemberIndex, exp)
              : this.phaseManager.create("ShowPartyExpBarPhase", partyMemberIndex, exp),
          );
        }
      }
    }
  }

  /**
   * Returns if a wave COULD spawn a {@linkcode MysteryEncounter}.
   * Even if returns `true`, does not guarantee that a wave will actually be a ME.
   * That check is made in {@linkcode BattleScene.isWaveMysteryEncounter} instead.
   */
  isMysteryEncounterValidForWave(battleType: BattleType, waveIndex: number): boolean {
    const [lowestMysteryEncounterWave, highestMysteryEncounterWave] = this.gameMode.getMysteryEncounterLegalWaves();
    return (
      this.gameMode.hasMysteryEncounters &&
      battleType === BattleType.WILD &&
      !this.gameMode.isBoss(waveIndex) &&
      waveIndex < highestMysteryEncounterWave &&
      waveIndex > lowestMysteryEncounterWave
    );
  }

  /**
   * Determines whether a wave should randomly generate a {@linkcode MysteryEncounter}.
   * Currently, the only modes that MEs are allowed in are Classic and Challenge.
   * Additionally, MEs cannot spawn outside of waves 10-180 in those modes
   * @param newBattleType
   * @param waveIndex
   */
  private isWaveMysteryEncounter(newBattleType: BattleType, waveIndex: number): boolean {
    const [lowestMysteryEncounterWave, highestMysteryEncounterWave] = this.gameMode.getMysteryEncounterLegalWaves();
    if (this.isMysteryEncounterValidForWave(newBattleType, waveIndex)) {
      // Base spawn weight is BASE_MYSTERY_ENCOUNTER_SPAWN_WEIGHT/256, and increases by WEIGHT_INCREMENT_ON_SPAWN_MISS/256 for each missed attempt at spawning an encounter on a valid floor
      const sessionEncounterRate = this.mysteryEncounterSaveData.encounterSpawnChance;
      const encounteredEvents = this.mysteryEncounterSaveData.encounteredEvents;

      // If total number of encounters is lower than expected for the run, slightly favor a new encounter spawn (reverse as well)
      // Reduces occurrence of runs with total encounters significantly different from AVERAGE_ENCOUNTERS_PER_RUN_TARGET
      // Favored rate changes can never exceed 50%. So if base rate is 15/256 and favored rate would add 200/256, result will be (15 + 128)/256
      const expectedEncountersByFloor =
        (AVERAGE_ENCOUNTERS_PER_RUN_TARGET / (highestMysteryEncounterWave - lowestMysteryEncounterWave)) *
        (waveIndex - lowestMysteryEncounterWave);
      const currentRunDiffFromAvg = expectedEncountersByFloor - encounteredEvents.length;
      const favoredEncounterRate =
        sessionEncounterRate +
        Math.min(currentRunDiffFromAvg * ANTI_VARIANCE_WEIGHT_MODIFIER, MYSTERY_ENCOUNTER_SPAWN_MAX_WEIGHT / 2);

      const successRate = Overrides.MYSTERY_ENCOUNTER_RATE_OVERRIDE ?? favoredEncounterRate;

      // MEs can only spawn 3 or more waves after the previous ME, barring overrides
      const canSpawn =
        encounteredEvents.length === 0 || waveIndex - encounteredEvents[encounteredEvents.length - 1].waveIndex > 3;

      if (canSpawn || Overrides.MYSTERY_ENCOUNTER_RATE_OVERRIDE !== null) {
        let roll = MYSTERY_ENCOUNTER_SPAWN_MAX_WEIGHT;
        // Always rolls the check on the same offset to ensure no RNG changes from reloading session
        this.executeWithSeedOffset(
          () => {
            roll = randSeedInt(MYSTERY_ENCOUNTER_SPAWN_MAX_WEIGHT);
          },
          waveIndex * 3 * 1000,
        );
        return roll < successRate;
      }
    }

    return false;
  }

  /**
   * Loads or generates a mystery encounter
   * @param encounterType used to load session encounter when restarting game, etc.
   * @param canBypass optional boolean to indicate that the request is coming from a function that needs to access a Mystery Encounter outside of gameplay requirements
   * @returns
   */
  getMysteryEncounter(encounterType?: MysteryEncounterType, canBypass?: boolean): MysteryEncounter {
    // Loading override or session encounter
    let encounter: MysteryEncounter | null;
    if (
      !isNullOrUndefined(Overrides.MYSTERY_ENCOUNTER_OVERRIDE) &&
      allMysteryEncounters.hasOwnProperty(Overrides.MYSTERY_ENCOUNTER_OVERRIDE)
    ) {
      encounter = allMysteryEncounters[Overrides.MYSTERY_ENCOUNTER_OVERRIDE];
      if (canBypass) {
        return encounter;
      }
    } else if (canBypass) {
      encounter = allMysteryEncounters[encounterType ?? -1];
      return encounter;
    } else {
      encounter = !isNullOrUndefined(encounterType) ? allMysteryEncounters[encounterType] : null;
    }

    // Check for queued encounters first
    if (
      !encounter &&
      this.mysteryEncounterSaveData?.queuedEncounters &&
      this.mysteryEncounterSaveData.queuedEncounters.length > 0
    ) {
      let i = 0;
      while (i < this.mysteryEncounterSaveData.queuedEncounters.length && !!encounter) {
        const candidate = this.mysteryEncounterSaveData.queuedEncounters[i];
        const forcedChance = candidate.spawnPercent;
        if (randSeedInt(100) < forcedChance) {
          encounter = allMysteryEncounters[candidate.type];
        }

        i++;
      }
    }

    if (encounter) {
      encounter = new MysteryEncounter(encounter);
      encounter.populateDialogueTokensFromRequirements();
      return encounter;
    }

    // See Enum values for base tier weights
    const tierWeights = [
      MysteryEncounterTier.COMMON,
      MysteryEncounterTier.GREAT,
      MysteryEncounterTier.ULTRA,
      MysteryEncounterTier.ROGUE,
    ];

    // Adjust tier weights by previously encountered events to lower odds of only Common/Great in run
    // biome-ignore format: biome sucks at formatting this line
    for (const seenEncounterData of this.mysteryEncounterSaveData.encounteredEvents) {
      if (seenEncounterData.tier === MysteryEncounterTier.COMMON) {
        tierWeights[0] = tierWeights[0] - 6;
      } else if (seenEncounterData.tier === MysteryEncounterTier.GREAT) {
        tierWeights[1] = tierWeights[1] - 4;
      }
    }

    const totalWeight = tierWeights.reduce((a, b) => a + b);
    const tierValue = randSeedInt(totalWeight);
    const commonThreshold = totalWeight - tierWeights[0];
    const greatThreshold = totalWeight - tierWeights[0] - tierWeights[1];
    const ultraThreshold = totalWeight - tierWeights[0] - tierWeights[1] - tierWeights[2];
    let tier: MysteryEncounterTier | null =
      tierValue > commonThreshold
        ? MysteryEncounterTier.COMMON
        : tierValue > greatThreshold
          ? MysteryEncounterTier.GREAT
          : tierValue > ultraThreshold
            ? MysteryEncounterTier.ULTRA
            : MysteryEncounterTier.ROGUE;

    if (!isNullOrUndefined(Overrides.MYSTERY_ENCOUNTER_TIER_OVERRIDE)) {
      tier = Overrides.MYSTERY_ENCOUNTER_TIER_OVERRIDE;
    }

    let availableEncounters: MysteryEncounter[] = [];
    const previousEncounter =
      this.mysteryEncounterSaveData.encounteredEvents.length > 0
        ? this.mysteryEncounterSaveData.encounteredEvents[this.mysteryEncounterSaveData.encounteredEvents.length - 1]
            .type
        : null;
    const disabledEncounters = this.eventManager.getEventMysteryEncountersDisabled();
    const biomeMysteryEncounters =
      mysteryEncountersByBiome.get(this.arena.biomeType)?.filter(enc => !disabledEncounters.includes(enc)) ?? [];
    // If no valid encounters exist at tier, checks next tier down, continuing until there are some encounters available
    while (availableEncounters.length === 0 && tier !== null) {
      availableEncounters = biomeMysteryEncounters
        .filter(encounterType => {
          const encounterCandidate = allMysteryEncounters[encounterType];
          if (!encounterCandidate) {
            return false;
          }
          if (
            this.eventManager.getMysteryEncounterTierForEvent(encounterType, encounterCandidate.encounterTier) !== tier
          ) {
            return false;
          }
          const disallowedGameModes = encounterCandidate.disallowedGameModes;
          if (
            disallowedGameModes &&
            disallowedGameModes.length > 0 &&
            disallowedGameModes.includes(this.gameMode.modeId)
          ) {
            return false;
          }
          if (this.gameMode.modeId === GameModes.CHALLENGE) {
            const disallowedChallenges = encounterCandidate.disallowedChallenges;
            if (
              disallowedChallenges &&
              disallowedChallenges.length > 0 &&
              this.gameMode.challenges.some(challenge => disallowedChallenges.includes(challenge.id))
            ) {
              return false;
            }
          }
          if (!encounterCandidate.meetsRequirements()) {
            return false;
          }
          if (previousEncounter !== null && encounterType === previousEncounter) {
            return false;
          }
          return !(
            this.mysteryEncounterSaveData.encounteredEvents.length > 0 &&
            encounterCandidate.maxAllowedEncounters &&
            encounterCandidate.maxAllowedEncounters > 0 &&
            this.mysteryEncounterSaveData.encounteredEvents.filter(e => e.type === encounterType).length >=
              encounterCandidate.maxAllowedEncounters
          );
        })
        .map(m => allMysteryEncounters[m]);
      // Decrement tier
      if (tier === MysteryEncounterTier.ROGUE) {
        tier = MysteryEncounterTier.ULTRA;
      } else if (tier === MysteryEncounterTier.ULTRA) {
        tier = MysteryEncounterTier.GREAT;
      } else if (tier === MysteryEncounterTier.GREAT) {
        tier = MysteryEncounterTier.COMMON;
      } else {
        tier = null; // Ends loop
      }
    }

    // If absolutely no encounters are available, spawn 0th encounter
    if (availableEncounters.length === 0) {
      console.log("No Mystery Encounters found, falling back to Mysterious Challengers.");
      return allMysteryEncounters[MysteryEncounterType.MYSTERIOUS_CHALLENGERS];
    }
    // TODO: should this use `randSeedItem`?
    encounter = availableEncounters[randSeedInt(availableEncounters.length)];
    // New encounter object to not dirty flags
    encounter = new MysteryEncounter(encounter);
    encounter.populateDialogueTokensFromRequirements();
    return encounter;
  }
}<|MERGE_RESOLUTION|>--- conflicted
+++ resolved
@@ -147,12 +147,8 @@
   shiftCharCodes,
 } from "#utils/common";
 import { deepMergeSpriteData } from "#utils/data";
-<<<<<<< HEAD
+import { getEnumValues } from "#utils/enums";
 import { getModifierPoolForType } from "#utils/modifier-utils";
-=======
-import { getEnumValues } from "#utils/enums";
-import { getModifierPoolForType, getModifierType } from "#utils/modifier-utils";
->>>>>>> 55672112
 import { getPokemonSpecies } from "#utils/pokemon-utils";
 import i18next from "i18next";
 import Phaser from "phaser";
