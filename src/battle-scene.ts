--- conflicted
+++ resolved
@@ -1316,67 +1316,7 @@
     } else if (props.trainerData) {
       this.handleSavedBattle(resolved, props);
     } else {
-<<<<<<< HEAD
       this.handleNonFixedBattle(resolved);
-=======
-      if (
-        !this.gameMode.hasTrainers
-        || Overrides.BATTLE_TYPE_OVERRIDE === BattleType.WILD
-        || (Overrides.DISABLE_STANDARD_TRAINERS_OVERRIDE && trainerData == null)
-      ) {
-        newBattleType = BattleType.WILD;
-      } else {
-        newBattleType =
-          Overrides.BATTLE_TYPE_OVERRIDE
-          ?? battleType
-          ?? (this.gameMode.isWaveTrainer(newWaveIndex, this.arena) ? BattleType.TRAINER : BattleType.WILD);
-      }
-
-      if (newBattleType === BattleType.TRAINER) {
-        const trainerType =
-          Overrides.RANDOM_TRAINER_OVERRIDE?.trainerType ?? this.arena.randomTrainerType(newWaveIndex);
-        const hasDouble = trainerConfigs[trainerType].hasDouble;
-        let doubleTrainer = false;
-        if (trainerConfigs[trainerType].doubleOnly) {
-          doubleTrainer = true;
-        } else if (hasDouble) {
-          doubleTrainer = !randSeedInt(this.getDoubleBattleChance(newWaveIndex, playerField));
-          // Add a check that special trainers can't be double except for tate and liza - they should use the normal double chance
-          if (
-            trainerConfigs[trainerType].trainerTypeDouble
-            && ![TrainerType.TATE, TrainerType.LIZA].includes(trainerType)
-          ) {
-            doubleTrainer = false;
-          }
-        }
-
-        // Forcing a double battle on wave 1 causes a bug where only one enemy is sent out,
-        // making it impossible to complete the fight without a reload
-        const overrideVariant =
-          Overrides.RANDOM_TRAINER_OVERRIDE?.trainerVariant === TrainerVariant.DOUBLE
-          && (!hasDouble || newWaveIndex <= 1)
-            ? TrainerVariant.DEFAULT
-            : Overrides.RANDOM_TRAINER_OVERRIDE?.trainerVariant;
-
-        const variant =
-          overrideVariant
-          ?? (doubleTrainer ? TrainerVariant.DOUBLE : randSeedInt(2) ? TrainerVariant.FEMALE : TrainerVariant.DEFAULT);
-
-        newTrainer = trainerData !== undefined ? trainerData.toTrainer() : new Trainer(trainerType, variant);
-        this.field.add(newTrainer);
-      }
-
-      // Check for mystery encounter
-      // Can only occur in place of a standard (non-boss) wild battle, waves 10-180
-      if (
-        !Overrides.BATTLE_TYPE_OVERRIDE
-        && (this.isWaveMysteryEncounter(newBattleType, newWaveIndex) || newBattleType === BattleType.MYSTERY_ENCOUNTER)
-      ) {
-        newBattleType = BattleType.MYSTERY_ENCOUNTER;
-        // Reset to base spawn weight
-        this.mysteryEncounterSaveData.encounterSpawnChance = BASE_MYSTERY_ENCOUNTER_SPAWN_WEIGHT;
-      }
->>>>>>> 7d83a3a2
     }
 
     if (resolved.battleType == null) {
@@ -1516,16 +1456,15 @@
     ) {
       doubleTrainer = false;
     } else {
-      doubleTrainer =
-        Overrides.RANDOM_TRAINER_OVERRIDE?.alwaysDouble || !randSeedInt(this.getDoubleBattleChance(waveIndex));
-    }
-
-    // NB: The original code leaves `double` unset here so I suppose we do too
-    const variant = doubleTrainer
-      ? TrainerVariant.DOUBLE
-      : randSeedInt(2)
-        ? TrainerVariant.FEMALE
-        : TrainerVariant.DEFAULT;
+      // Forcing a double battle on wave 1 causes a bug where only one enemy is sent out,
+      // making it impossible to complete the fight without a reload
+      // TODO: Find a cleaner way of syncing both this and the trainer check than duplicating the wave check
+      doubleTrainer = waveIndex > 1 && !randSeedInt(this.getDoubleBattleChance(waveIndex));
+    }
+
+    const overrideVariant = doubleTrainer ? TrainerVariant.DOUBLE : Overrides.RANDOM_TRAINER_OVERRIDE?.trainerVariant;
+
+    const variant = overrideVariant ?? (randSeedInt(2) ? TrainerVariant.FEMALE : TrainerVariant.DEFAULT);
 
     const trainer = new Trainer(trainerType, variant);
     this.field.add(trainer);
@@ -1591,7 +1530,7 @@
   /**
    * Sub-method of `newBattle` that returns whether the new battle is a double battle.
    * @param __namedParameters - filler text for typedoc to shut up
-   * @returns Whether the battle should be a duouble battle.
+   * @returns Whether the battle should be a double battle.
    */
   private checkIsDouble({ double, battleType, waveIndex, trainer }: NewBattleConstructedProps): boolean {
     const overriddenDouble = this.doCheckDoubleOverride(waveIndex);
@@ -1606,7 +1545,8 @@
       waveIndex === 1
       || this.gameMode.isWaveFinal(waveIndex)
       || this.gameMode.isEndlessBoss(waveIndex)
-      || battleType === BattleType.MYSTERY_ENCOUNTER // MEs are never double battles
+      // MEs are never double battles
+      || battleType === BattleType.MYSTERY_ENCOUNTER
     ) {
       return false;
     }
