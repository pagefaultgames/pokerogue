--- conflicted
+++ resolved
@@ -109,189 +109,12 @@
 	 * Modes `1` and `2` are still compatible with stats display, level up, new move, etc.
 	 * @default 0 - Uses the default normal experience gain display.
 	 */
-<<<<<<< HEAD
-	public expParty: integer = 0;
-	public hpBarSpeed: integer = 0;
-	public fusionPaletteSwaps: boolean = true;
-	public enableTouchControls: boolean = false;
-	public enableVibration: boolean = false;
-	public typeHints: integer = 0;
-	public abSwapped: boolean = false;
-
-	public disableMenu: boolean = false;
-
-	public gameData: GameData;
-	public sessionSlotId: integer;
-
-	private phaseQueue: Phase[];
-	private phaseQueuePrepend: Phase[];
-	private phaseQueuePrependSpliceIndex: integer;
-	private nextCommandPhaseQueue: Phase[];
-	private currentPhase: Phase;
-	private standbyPhase: Phase;
-	public field: Phaser.GameObjects.Container;
-	public fieldUI: Phaser.GameObjects.Container;
-	public charSprite: CharSprite;
-	public pbTray: PokeballTray;
-	public pbTrayEnemy: PokeballTray;
-	public abilityBar: AbilityBar;
-	public partyExpBar: PartyExpBar;
-	public candyBar: CandyBar;
-	public arenaBg: Phaser.GameObjects.Sprite;
-	public arenaBgTransition: Phaser.GameObjects.Sprite;
-	public arenaPlayer: ArenaBase;
-	public arenaPlayerTransition: ArenaBase;
-	public arenaEnemy: ArenaBase;
-	public arenaNextEnemy: ArenaBase;
-	public arena: Arena;
-	public gameMode: GameMode;
-	public score: integer;
-	public lockModifierTiers: boolean;
-	public trainer: Phaser.GameObjects.Sprite;
-	public lastEnemyTrainer: Trainer;
-	public currentBattle: Battle;
-	public pokeballCounts: PokeballCounts;
-	public money: integer;
-	public pokemonInfoContainer: PokemonInfoContainer;
-	private party: PlayerPokemon[];
-	private waveCountText: Phaser.GameObjects.Text;
-	private moneyText: Phaser.GameObjects.Text;
-	private scoreText: Phaser.GameObjects.Text;
-	private luckLabelText: Phaser.GameObjects.Text;
-	private luckText: Phaser.GameObjects.Text;
-	private modifierBar: ModifierBar;
-	private enemyModifierBar: ModifierBar;
-	private fieldOverlay: Phaser.GameObjects.Rectangle;
-	private modifiers: PersistentModifier[];
-	private enemyModifiers: PersistentModifier[];
-	public uiContainer: Phaser.GameObjects.Container;
-	public ui: UI;
-
-	public seed: string;
-	public waveSeed: string;
-	public waveCycleOffset: integer;
-	public offsetGym: boolean;
-
-	public damageNumberHandler: DamageNumberHandler
-	private spriteSparkleHandler: PokemonSpriteSparkleHandler;
-
-	public fieldSpritePipeline: FieldSpritePipeline;
-	public spritePipeline: SpritePipeline;
-
-	private bgm: AnySound;
-	private bgmResumeTimer: Phaser.Time.TimerEvent;
-	private bgmCache: Set<string> = new Set();
-	private playTimeTimer: Phaser.Time.TimerEvent;
-
-	public rngCounter: integer = 0;
-	public rngSeedOverride: string = '';
-	public rngOffset: integer = 0;
-
-	constructor() {
-		super('battle');
-
-		initSpecies();
-		initMoves();
-		initAbilities();
-		
-		this.phaseQueue = [];
-		this.phaseQueuePrepend = [];
-		this.phaseQueuePrependSpliceIndex = -1;
-		this.nextCommandPhaseQueue = [];
-		this.updateGameInfo();
-	}
-
-	loadPokemonAtlas(key: string, atlasPath: string, experimental?: boolean) {
-		if (experimental === undefined)
-			experimental = this.experimentalSprites;
-		let variant = atlasPath.includes('variant/') || /_[0-3]$/.test(atlasPath);
-		if (experimental)
-			experimental = this.hasExpSprite(key);
-		if (variant)
-			atlasPath = atlasPath.replace('variant/', '');
-		this.load.atlas(key, `images/pokemon/${variant ? 'variant/' : ''}${experimental ? 'exp/' : ''}${atlasPath}.png`,  `images/pokemon/${variant ? 'variant/' : ''}${experimental ? 'exp/' : ''}${atlasPath}.json`);
-	}
-
-	async preload() {
-		if (DEBUG_RNG) {
-			const scene = this;
-			const originalRealInRange = Phaser.Math.RND.realInRange;
-			Phaser.Math.RND.realInRange = function (min: number, max: number): number {
-				const ret = originalRealInRange.apply(this, [ min, max ]);
-				const args = [ 'RNG', ++scene.rngCounter, ret / (max - min), `min: ${min} / max: ${max}` ];
-				args.push(`seed: ${scene.rngSeedOverride || scene.waveSeed || scene.seed}`);
-				if (scene.rngOffset)
-					args.push(`offset: ${scene.rngOffset}`);
-				console.log(...args);
-				return ret;
-			};
-		}
-
-		populateAnims();
-
-		await this.initVariantData();
-	}
-
-	create() {
-		initGameSpeed.apply(this);
-		this.inputController = new InputsController(this);
-		this.uiInputs = new UiInputs(this, this.inputController);
-
-		this.gameData = new GameData(this);
-
-		addUiThemeOverrides(this);
-
-		this.load.setBaseURL();
-
-		this.spritePipeline = new SpritePipeline(this.game);
-		(this.renderer as Phaser.Renderer.WebGL.WebGLRenderer).pipelines.add('Sprite', this.spritePipeline);
-
-		this.fieldSpritePipeline = new FieldSpritePipeline(this.game);
-		(this.renderer as Phaser.Renderer.WebGL.WebGLRenderer).pipelines.add('FieldSprite', this.fieldSpritePipeline);
-
-		this.time.delayedCall(20, () => this.launchBattle());
-	}
-
-	update() {
-		this.inputController.update();
-		this.ui?.update();
-	}
-
-	launchBattle() {
-		this.arenaBg = this.add.sprite(0, 0, 'plains_bg');
-		this.arenaBgTransition = this.add.sprite(0, 0, 'plains_bg');
-
-		[ this.arenaBgTransition, this.arenaBg ].forEach(a => {
-			a.setPipeline(this.fieldSpritePipeline);
-			a.setScale(6);
-			a.setOrigin(0);
-			a.setSize(320, 240);
-		});
-
-		const field = this.add.container(0, 0);
-		field.setScale(6);
-
-		this.field = field;
-
-		const fieldUI = this.add.container(0, this.game.canvas.height);
-		fieldUI.setDepth(1);
-		fieldUI.setScale(6);
-
-		this.fieldUI = fieldUI;
-
-		const transition = this.make.rexTransitionImagePack({
-			x: 0,
-			y: 0,
-			scale: 6,
-			key: 'loading_bg',
-			origin: { x: 0, y: 0 }
-		}, true);
-=======
   public expParty: integer = 0;
   public hpBarSpeed: integer = 0;
   public fusionPaletteSwaps: boolean = true;
   public enableTouchControls: boolean = false;
   public enableVibration: boolean = false;
+  public typeHints: integer = 0;
   public abSwapped: boolean = false;
 
   public disableMenu: boolean = false;
@@ -473,7 +296,6 @@
       duration: 1250,
       oncomplete: () => transition.destroy()
     });
->>>>>>> 62288576
 
     this.add.existing(transition);
 
