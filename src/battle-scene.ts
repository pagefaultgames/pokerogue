import Phaser from "phaser";
import UI from "./ui/ui";
import { NextEncounterPhase, NewBiomeEncounterPhase, SelectBiomePhase, MessagePhase, TurnInitPhase, ReturnPhase, LevelCapPhase, ShowTrainerPhase, LoginPhase, MovePhase, TitlePhase, SwitchPhase } from "./phases";
import Pokemon, { PlayerPokemon, EnemyPokemon } from "./field/pokemon";
import PokemonSpecies, { PokemonSpeciesFilter, allSpecies, getPokemonSpecies } from "./data/pokemon-species";
import * as Utils from "./utils";
import { Modifier, ModifierBar, ConsumablePokemonModifier, ConsumableModifier, PokemonHpRestoreModifier, HealingBoosterModifier, PersistentModifier, PokemonHeldItemModifier, ModifierPredicate, DoubleBattleChanceBoosterModifier, FusePokemonModifier, PokemonFormChangeItemModifier, TerastallizeModifier, overrideModifiers, overrideHeldItems } from "./modifier/modifier";
import { PokeballType } from "./data/pokeball";
import { initCommonAnims, initMoveAnim, loadCommonAnimAssets, loadMoveAnimAssets, populateAnims } from "./data/battle-anims";
import { Phase } from "./phase";
import { initGameSpeed } from "./system/game-speed";
import { Biome } from "./data/enums/biome";
import { Arena, ArenaBase } from "./field/arena";
import { GameData, PlayerGender } from "./system/game-data";
import { TextStyle, addTextObject } from "./ui/text";
import { Moves } from "./data/enums/moves";
import { allMoves } from "./data/move";
import { ModifierPoolType, getDefaultModifierTypeForTier, getEnemyModifierTypesForWave, getLuckString, getLuckTextTint, getModifierPoolForType, getPartyLuckValue } from "./modifier/modifier-type";
import AbilityBar from "./ui/ability-bar";
import { BlockItemTheftAbAttr, DoubleBattleChanceAbAttr, IncrementMovePriorityAbAttr, PostBattleInitAbAttr, applyAbAttrs, applyPostBattleInitAbAttrs } from "./data/ability";
import { allAbilities } from "./data/ability";
import Battle, { BattleType, FixedBattleConfig, fixedBattles } from "./battle";
import { GameMode, GameModes, gameModes } from "./game-mode";
import FieldSpritePipeline from "./pipelines/field-sprite";
import SpritePipeline from "./pipelines/sprite";
import PartyExpBar from "./ui/party-exp-bar";
import { TrainerSlot, trainerConfigs } from "./data/trainer-config";
import Trainer, { TrainerVariant } from "./field/trainer";
import TrainerData from "./system/trainer-data";
import SoundFade from "phaser3-rex-plugins/plugins/soundfade";
import { pokemonPrevolutions } from "./data/pokemon-evolutions";
import PokeballTray from "./ui/pokeball-tray";
import { Species } from "./data/enums/species";
import InvertPostFX from "./pipelines/invert";
import { Achv, ModifierAchv, MoneyAchv, achvs } from "./system/achv";
import { Voucher, vouchers } from "./system/voucher";
import { Gender } from "./data/gender";
import UIPlugin from "phaser3-rex-plugins/templates/ui/ui-plugin";
import { addUiThemeOverrides } from "./ui/ui-theme";
import PokemonData from "./system/pokemon-data";
import { Nature } from "./data/nature";
import { SpeciesFormChangeTimeOfDayTrigger, SpeciesFormChangeTrigger, pokemonFormChanges } from "./data/pokemon-forms";
import { FormChangePhase, QuietFormChangePhase } from "./form-change-phase";
import { BattleSpec } from "./enums/battle-spec";
import { getTypeRgb } from "./data/type";
import PokemonSpriteSparkleHandler from "./field/pokemon-sprite-sparkle-handler";
import CharSprite from "./ui/char-sprite";
import DamageNumberHandler from "./field/damage-number-handler";
import PokemonInfoContainer from "./ui/pokemon-info-container";
import { biomeDepths, getBiomeName } from "./data/biomes";
import { UiTheme } from "./enums/ui-theme";
import { SceneBase } from "./scene-base";
import CandyBar from "./ui/candy-bar";
import { Variant, variantData } from "./data/variant";
import { Localizable } from "./plugins/i18n";
import * as Overrides from "./overrides";
import {InputsController} from "./inputs-controller";
import {UiInputs} from "./ui-inputs";
import { MoneyFormat } from "./enums/money-format";
import { NewArenaEvent } from "./battle-scene-events";
<<<<<<< HEAD
import { Abilities } from "./data/enums/abilities";
=======
import ArenaFlyout from "./ui/arena-flyout";
>>>>>>> 38f53327

export const bypassLogin = import.meta.env.VITE_BYPASS_LOGIN === "1";

const DEBUG_RNG = false;

export const startingWave = Overrides.STARTING_WAVE_OVERRIDE || 1;

const expSpriteKeys: string[] = [];

export let starterColors: StarterColors;
interface StarterColors {
	[key: string]: [string, string]
}

export interface PokeballCounts {
	[pb: string]: integer;
}

export type AnySound = Phaser.Sound.WebAudioSound | Phaser.Sound.HTML5AudioSound | Phaser.Sound.NoAudioSound;

export default class BattleScene extends SceneBase {
  public rexUI: UIPlugin;
  public inputController: InputsController;
  public uiInputs: UiInputs;

  public sessionPlayTime: integer = null;
  public lastSavePlayTime: integer = null;
  public masterVolume: number = 0.5;
  public bgmVolume: number = 1;
  public seVolume: number = 1;
  public gameSpeed: integer = 1;
  public damageNumbersMode: integer = 0;
  public reroll: boolean = false;
  public showMovesetFlyout: boolean = true;
  public showArenaFlyout: boolean = true;
  public showLevelUpStats: boolean = true;
  public enableTutorials: boolean = import.meta.env.VITE_BYPASS_TUTORIAL === "1";
  public enableRetries: boolean = false;
  /**
   * Determines the condition for a notification should be shown for Candy Upgrades
   * - 0 = 'Off'
   * - 1 = 'Passives Only'
   * - 2 = 'On'
   */
  public candyUpgradeNotification: integer = 0;
  /**
   * Determines what type of notification is used for Candy Upgrades
   * - 0 = 'Icon'
   * - 1 = 'Animation'
   */
  public candyUpgradeDisplay: integer = 0;
  public moneyFormat: MoneyFormat = MoneyFormat.NORMAL;
  public uiTheme: UiTheme = UiTheme.DEFAULT;
  public windowType: integer = 0;
  public experimentalSprites: boolean = false;
  public moveAnimations: boolean = true;
  public expGainsSpeed: integer = 0;
  public skipSeenDialogues: boolean = false;

  /**
	 * Defines the experience gain display mode.
	 *
	 * @remarks
	 * The `expParty` can have several modes:
	 * - `0` - Default: The normal experience gain display, nothing changed.
	 * - `1` - Level Up Notification: Displays the level up in the small frame instead of a message.
	 * - `2` - Skip: No level up frame nor message.
	 *
	 * Modes `1` and `2` are still compatible with stats display, level up, new move, etc.
	 * @default 0 - Uses the default normal experience gain display.
	 */
  public expParty: integer = 0;
  public hpBarSpeed: integer = 0;
  public fusionPaletteSwaps: boolean = true;
  public enableTouchControls: boolean = false;
  public enableVibration: boolean = false;

  public disableMenu: boolean = false;

  public gameData: GameData;
  public sessionSlotId: integer;

  private phaseQueue: Phase[];
  private phaseQueuePrepend: Phase[];
  private phaseQueuePrependSpliceIndex: integer;
  private nextCommandPhaseQueue: Phase[];
  private currentPhase: Phase;
  private standbyPhase: Phase;
  public field: Phaser.GameObjects.Container;
  public fieldUI: Phaser.GameObjects.Container;
  public charSprite: CharSprite;
  public pbTray: PokeballTray;
  public pbTrayEnemy: PokeballTray;
  public abilityBar: AbilityBar;
  public partyExpBar: PartyExpBar;
  public candyBar: CandyBar;
  public arenaBg: Phaser.GameObjects.Sprite;
  public arenaBgTransition: Phaser.GameObjects.Sprite;
  public arenaPlayer: ArenaBase;
  public arenaPlayerTransition: ArenaBase;
  public arenaEnemy: ArenaBase;
  public arenaNextEnemy: ArenaBase;
  public arena: Arena;
  public gameMode: GameMode;
  public score: integer;
  public lockModifierTiers: boolean;
  public trainer: Phaser.GameObjects.Sprite;
  public lastEnemyTrainer: Trainer;
  public currentBattle: Battle;
  public pokeballCounts: PokeballCounts;
  public money: integer;
  public pokemonInfoContainer: PokemonInfoContainer;
  private party: PlayerPokemon[];
  /** Combined Biome and Wave count text */
  private biomeWaveText: Phaser.GameObjects.Text;
  private moneyText: Phaser.GameObjects.Text;
  private scoreText: Phaser.GameObjects.Text;
  private luckLabelText: Phaser.GameObjects.Text;
  private luckText: Phaser.GameObjects.Text;
  private modifierBar: ModifierBar;
  private enemyModifierBar: ModifierBar;
  public arenaFlyout: ArenaFlyout;

  private fieldOverlay: Phaser.GameObjects.Rectangle;
  private modifiers: PersistentModifier[];
  private enemyModifiers: PersistentModifier[];
  public uiContainer: Phaser.GameObjects.Container;
  public ui: UI;

  public seed: string;
  public waveSeed: string;
  public waveCycleOffset: integer;
  public offsetGym: boolean;

  public damageNumberHandler: DamageNumberHandler;
  private spriteSparkleHandler: PokemonSpriteSparkleHandler;

  public fieldSpritePipeline: FieldSpritePipeline;
  public spritePipeline: SpritePipeline;

  private bgm: AnySound;
  private bgmResumeTimer: Phaser.Time.TimerEvent;
  private bgmCache: Set<string> = new Set();
  private playTimeTimer: Phaser.Time.TimerEvent;

  public rngCounter: integer = 0;
  public rngSeedOverride: string = "";
  public rngOffset: integer = 0;

  /**
   * Allows subscribers to listen for events
   *
   * Current Events:
   * - {@linkcode BattleSceneEventType.MOVE_USED} {@linkcode MoveUsedEvent}
   * - {@linkcode BattleSceneEventType.TURN_INIT} {@linkcode TurnInitEvent}
   * - {@linkcode BattleSceneEventType.TURN_END} {@linkcode TurnEndEvent}
   * - {@linkcode BattleSceneEventType.NEW_ARENA} {@linkcode NewArenaEvent}
   */
  public readonly eventTarget: EventTarget = new EventTarget();

  constructor() {
    super("battle");
    this.phaseQueue = [];
    this.phaseQueuePrepend = [];
    this.phaseQueuePrependSpliceIndex = -1;
    this.nextCommandPhaseQueue = [];
    this.updateGameInfo();
  }

  loadPokemonAtlas(key: string, atlasPath: string, experimental?: boolean) {
    if (experimental === undefined) {
      experimental = this.experimentalSprites;
    }
    const variant = atlasPath.includes("variant/") || /_[0-3]$/.test(atlasPath);
    if (experimental) {
      experimental = this.hasExpSprite(key);
    }
    if (variant) {
      atlasPath = atlasPath.replace("variant/", "");
    }
    this.load.atlas(key, `images/pokemon/${variant ? "variant/" : ""}${experimental ? "exp/" : ""}${atlasPath}.png`,  `images/pokemon/${variant ? "variant/" : ""}${experimental ? "exp/" : ""}${atlasPath}.json`);
  }

  async preload() {
    if (DEBUG_RNG) {
      const scene = this;
      const originalRealInRange = Phaser.Math.RND.realInRange;
      Phaser.Math.RND.realInRange = function (min: number, max: number): number {
        const ret = originalRealInRange.apply(this, [ min, max ]);
        const args = [ "RNG", ++scene.rngCounter, ret / (max - min), `min: ${min} / max: ${max}` ];
        args.push(`seed: ${scene.rngSeedOverride || scene.waveSeed || scene.seed}`);
        if (scene.rngOffset) {
          args.push(`offset: ${scene.rngOffset}`);
        }
        console.log(...args);
        return ret;
      };
    }

    populateAnims();

    await this.initVariantData();
  }

  create() {
    initGameSpeed.apply(this);
    this.inputController = new InputsController(this);
    this.uiInputs = new UiInputs(this, this.inputController);

    this.gameData = new GameData(this);

    addUiThemeOverrides(this);

    this.load.setBaseURL();

    this.spritePipeline = new SpritePipeline(this.game);
    (this.renderer as Phaser.Renderer.WebGL.WebGLRenderer).pipelines.add("Sprite", this.spritePipeline);

    this.fieldSpritePipeline = new FieldSpritePipeline(this.game);
    (this.renderer as Phaser.Renderer.WebGL.WebGLRenderer).pipelines.add("FieldSprite", this.fieldSpritePipeline);

    this.time.delayedCall(20, () => this.launchBattle());
  }

  update() {
    this.inputController.update();
    this.ui?.update();
  }

  launchBattle() {
    this.arenaBg = this.add.sprite(0, 0, "plains_bg");
    this.arenaBgTransition = this.add.sprite(0, 0, "plains_bg");

    [ this.arenaBgTransition, this.arenaBg ].forEach(a => {
      a.setPipeline(this.fieldSpritePipeline);
      a.setScale(6);
      a.setOrigin(0);
      a.setSize(320, 240);
    });

    const field = this.add.container(0, 0);
    field.setScale(6);

    this.field = field;

    const fieldUI = this.add.container(0, this.game.canvas.height);
    fieldUI.setName("container-field-ui");
    fieldUI.setDepth(1);
    fieldUI.setScale(6);

    this.fieldUI = fieldUI;

    const transition = (this.make as any).rexTransitionImagePack({
      x: 0,
      y: 0,
      scale: 6,
      key: "loading_bg",
      origin: { x: 0, y: 0 }
    }, true);

    transition.transit({
      mode: "blinds",
      ease: "Cubic.easeInOut",
      duration: 1250,
      oncomplete: () => transition.destroy()
    });

    this.add.existing(transition);

    const uiContainer = this.add.container(0, 0);
    uiContainer.setName("container-ui");
    uiContainer.setDepth(2);
    uiContainer.setScale(6);

    this.uiContainer = uiContainer;

    const overlayWidth = this.game.canvas.width / 6;
    const overlayHeight = (this.game.canvas.height / 6) - 48;
    this.fieldOverlay = this.add.rectangle(0, overlayHeight * -1 - 48, overlayWidth, overlayHeight, 0x424242);
    this.fieldOverlay.setName("rect-field-overlay");
    this.fieldOverlay.setOrigin(0, 0);
    this.fieldOverlay.setAlpha(0);
    this.fieldUI.add(this.fieldOverlay);

    this.modifiers = [];
    this.enemyModifiers = [];

    this.modifierBar = new ModifierBar(this);
    this.modifierBar.setName("container-modifier-bar");
    this.add.existing(this.modifierBar);
    uiContainer.add(this.modifierBar);

    this.enemyModifierBar = new ModifierBar(this, true);
    this.enemyModifierBar.setName("container-enemy-modifier-bar");
    this.add.existing(this.enemyModifierBar);
    uiContainer.add(this.enemyModifierBar);

    this.charSprite = new CharSprite(this);
    this.charSprite.setName("sprite-char");
    this.charSprite.setup();

    this.fieldUI.add(this.charSprite);

    this.pbTray = new PokeballTray(this, true);
    this.pbTray.setName("container-pb-tray");
    this.pbTray.setup();

    this.pbTrayEnemy = new PokeballTray(this, false);
    this.pbTrayEnemy.setName("container-enemy-pb-tray");
    this.pbTrayEnemy.setup();

    this.fieldUI.add(this.pbTray);
    this.fieldUI.add(this.pbTrayEnemy);

    this.abilityBar = new AbilityBar(this);
    this.abilityBar.setName("container-ability-bar");
    this.abilityBar.setup();
    this.fieldUI.add(this.abilityBar);

    this.partyExpBar = new PartyExpBar(this);
    this.partyExpBar.setName("container-party-exp-bar");
    this.partyExpBar.setup();
    this.fieldUI.add(this.partyExpBar);

    this.candyBar = new CandyBar(this);
    this.candyBar.setName("container-candy-bar");
    this.candyBar.setup();
    this.fieldUI.add(this.candyBar);

    this.biomeWaveText = addTextObject(this, (this.game.canvas.width / 6) - 2, 0, startingWave.toString(), TextStyle.BATTLE_INFO);
    this.biomeWaveText.setName("text-biome-wave");
    this.biomeWaveText.setOrigin(1, 0);
    this.fieldUI.add(this.biomeWaveText);

    this.moneyText = addTextObject(this, (this.game.canvas.width / 6) - 2, 0, "", TextStyle.MONEY);
    this.moneyText.setName("text-money");
    this.moneyText.setOrigin(1, 0);
    this.fieldUI.add(this.moneyText);

    this.scoreText = addTextObject(this, (this.game.canvas.width / 6) - 2, 0, "", TextStyle.PARTY, { fontSize: "54px" });
    this.scoreText.setName("text-score");
    this.scoreText.setOrigin(1, 0);
    this.fieldUI.add(this.scoreText);

    this.luckText = addTextObject(this, (this.game.canvas.width / 6) - 2, 0, "", TextStyle.PARTY, { fontSize: "54px" });
    this.luckText.setName("text-luck");
    this.luckText.setOrigin(1, 0);
    this.luckText.setVisible(false);
    this.fieldUI.add(this.luckText);

    this.luckLabelText = addTextObject(this, (this.game.canvas.width / 6) - 2, 0, "Luck:", TextStyle.PARTY, { fontSize: "54px" });
    this.luckLabelText.setName("text-luck-label");
    this.luckLabelText.setOrigin(1, 0);
    this.luckLabelText.setVisible(false);
    this.fieldUI.add(this.luckLabelText);

    this.arenaFlyout = new ArenaFlyout(this);
    this.fieldUI.add(this.arenaFlyout);
    this.fieldUI.moveBelow<Phaser.GameObjects.GameObject>(this.arenaFlyout, this.fieldOverlay);

    this.updateUIPositions();

    this.damageNumberHandler = new DamageNumberHandler();

    this.spriteSparkleHandler = new PokemonSpriteSparkleHandler();
    this.spriteSparkleHandler.setup(this);

    this.pokemonInfoContainer = new PokemonInfoContainer(this, (this.game.canvas.width / 6) + 52, -(this.game.canvas.height / 6) + 66);
    this.pokemonInfoContainer.setup();

    this.fieldUI.add(this.pokemonInfoContainer);

    this.party = [];

    const loadPokemonAssets = [];

    this.arenaPlayer = new ArenaBase(this, true);
    this.arenaPlayerTransition = new ArenaBase(this, true);
    this.arenaEnemy = new ArenaBase(this, false);
    this.arenaNextEnemy = new ArenaBase(this, false);

    this.arenaBgTransition.setVisible(false);
    this.arenaPlayerTransition.setVisible(false);
    this.arenaNextEnemy.setVisible(false);

    [ this.arenaPlayer, this.arenaPlayerTransition, this.arenaEnemy, this.arenaNextEnemy ].forEach(a => {
      if (a instanceof Phaser.GameObjects.Sprite) {
        a.setOrigin(0, 0);
      }
      field.add(a);
    });

    const trainer = this.addFieldSprite(0, 0, `trainer_${this.gameData.gender === PlayerGender.FEMALE ? "f" : "m"}_back`);
    trainer.setOrigin(0.5, 1);

    field.add(trainer);

    this.trainer = trainer;

    this.anims.create({
      key: "prompt",
      frames: this.anims.generateFrameNumbers("prompt", { start: 1, end: 4 }),
      frameRate: 6,
      repeat: -1,
      showOnStart: true
    });

    this.anims.create({
      key: "tera_sparkle",
      frames: this.anims.generateFrameNumbers("tera_sparkle", { start: 0, end: 12 }),
      frameRate: 18,
      repeat: 0,
      showOnStart: true,
      hideOnComplete: true
    });

    this.reset(false, false, true);

    const ui = new UI(this);
    this.uiContainer.add(ui);

    this.ui = ui;

    ui.setup();

    const defaultMoves = [ Moves.TACKLE, Moves.TAIL_WHIP, Moves.FOCUS_ENERGY, Moves.STRUGGLE ];

    Promise.all([
      Promise.all(loadPokemonAssets),
      initCommonAnims(this).then(() => loadCommonAnimAssets(this, true)),
      Promise.all([ Moves.TACKLE, Moves.TAIL_WHIP, Moves.FOCUS_ENERGY, Moves.STRUGGLE ].map(m => initMoveAnim(this, m))).then(() => loadMoveAnimAssets(this, defaultMoves, true)),
      this.initStarterColors()
    ]).then(() => {
      this.pushPhase(new LoginPhase(this));
      this.pushPhase(new TitlePhase(this));

      this.shiftPhase();
    });
  }

  initSession(): void {
    if (this.sessionPlayTime === null) {
      this.sessionPlayTime = 0;
    }
    if (this.lastSavePlayTime === null) {
      this.lastSavePlayTime = 0;
    }

    if (this.playTimeTimer) {
      this.playTimeTimer.destroy();
    }

    this.playTimeTimer = this.time.addEvent({
      delay: Utils.fixedInt(1000),
      repeat: -1,
    	callback: () => {
        if (this.gameData) {
          this.gameData.gameStats.playTime++;
        }
        if (this.sessionPlayTime !== null) {
          this.sessionPlayTime++;
        }
        if (this.lastSavePlayTime !== null) {
          this.lastSavePlayTime++;
        }
      }
    });

    this.updateBiomeWaveText();
    this.updateMoneyText();
    this.updateScoreText();
  }

  async initExpSprites(): Promise<void> {
    if (expSpriteKeys.length) {
      return;
    }
    this.cachedFetch("./exp-sprites.json").then(res => res.json()).then(keys => {
      if (Array.isArray(keys)) {
        expSpriteKeys.push(...keys);
      }
      Promise.resolve();
    });
  }

  async initVariantData(): Promise<void> {
    Object.keys(variantData).forEach(key => delete variantData[key]);
    await this.cachedFetch("./images/pokemon/variant/_masterlist.json").then(res => res.json())
      .then(v => {
        Object.keys(v).forEach(k => variantData[k] = v[k]);
        if (this.experimentalSprites) {
          const expVariantData = variantData["exp"];
          const traverseVariantData = (keys: string[]) => {
            let variantTree = variantData;
            let expTree = expVariantData;
            keys.map((k: string, i: integer) => {
              if (i < keys.length - 1) {
                variantTree = variantTree[k];
                expTree = expTree[k];
              } else if (variantTree.hasOwnProperty(k) && expTree.hasOwnProperty(k)) {
                if ([ "back", "female" ].includes(k)) {
                  traverseVariantData(keys.concat(k));
                } else {
                  variantTree[k] = expTree[k];
                }
              }
            });
          };
          Object.keys(expVariantData).forEach(ek => traverseVariantData([ ek ]));
        }
        Promise.resolve();
      });
  }

  cachedFetch(url: string, init?: RequestInit): Promise<Response> {
    const manifest = this.game["manifest"];
    if (manifest) {
      const timestamp = manifest[`/${url.replace("./", "")}`];
      if (timestamp) {
        url += `?t=${timestamp}`;
      }
    }
    return fetch(url, init);
  }

  initStarterColors(): Promise<void> {
    return new Promise(resolve => {
      if (starterColors) {
        return resolve();
      }

      this.cachedFetch("./starter-colors.json").then(res => res.json()).then(sc => {
        starterColors = {};
        Object.keys(sc).forEach(key => {
          starterColors[key] = sc[key];
        });

        /*const loadPokemonAssets: Promise<void>[] = [];

				for (let s of Object.keys(speciesStarters)) {
					const species = getPokemonSpecies(parseInt(s));
					loadPokemonAssets.push(species.loadAssets(this, false, 0, false));
				}

				Promise.all(loadPokemonAssets).then(() => {
					const starterCandyColors = {};
					const rgbaToHexFunc = (r, g, b) => [r, g, b].map(x => x.toString(16).padStart(2, '0')).join('');

					for (let s of Object.keys(speciesStarters)) {
						const species = getPokemonSpecies(parseInt(s));

						starterCandyColors[species.speciesId] = species.generateCandyColors(this).map(c => rgbaToHexFunc(c[0], c[1], c[2]));
					}

					console.log(JSON.stringify(starterCandyColors));

					resolve();
				});*/

        resolve();
      });
    });
  }

  hasExpSprite(key: string): boolean {
    const keyMatch = /^pkmn__?(back__)?(shiny__)?(female__)?(\d+)(\-.*?)?(?:_[1-3])?$/g.exec(key);
    let k = keyMatch[4];
    if (keyMatch[2]) {
      k += "s";
    }
    if (keyMatch[1]) {
      k += "b";
    }
    if (keyMatch[3]) {
      k += "f";
    }
    if (keyMatch[5]) {
      k += keyMatch[5];
    }
    if (!expSpriteKeys.includes(k)) {
      return false;
    }
    return true;
  }

  getParty(): PlayerPokemon[] {
    return this.party;
  }

  getPlayerPokemon(): PlayerPokemon {
    return this.getPlayerField().find(p => p.isActive());
  }

  getPlayerField(): PlayerPokemon[] {
    const party = this.getParty();
    return party.slice(0, Math.min(party.length, this.currentBattle?.double ? 2 : 1));
  }

  getEnemyParty(): EnemyPokemon[] {
    return this.currentBattle?.enemyParty || [];
  }

  getEnemyPokemon(): EnemyPokemon {
    return this.getEnemyField().find(p => p.isActive());
  }

  getEnemyField(): EnemyPokemon[] {
    const party = this.getEnemyParty();
    return party.slice(0, Math.min(party.length, this.currentBattle?.double ? 2 : 1));
  }

  getField(activeOnly: boolean = false): Pokemon[] {
    const ret = new Array(4).fill(null);
    const playerField = this.getPlayerField();
    const enemyField = this.getEnemyField();
    ret.splice(0, playerField.length, ...playerField);
    ret.splice(2, enemyField.length, ...enemyField);
    return activeOnly
      ? ret.filter(p => p?.isActive())
      : ret;
  }

  getPokemonById(pokemonId: integer): Pokemon {
    const findInParty = (party: Pokemon[]) => party.find(p => p.id === pokemonId);
    return findInParty(this.getParty()) || findInParty(this.getEnemyParty());
  }

  addPlayerPokemon(species: PokemonSpecies, level: integer, abilityIndex: integer, formIndex: integer, gender?: Gender, shiny?: boolean, variant?: Variant, ivs?: integer[], nature?: Nature, dataSource?: Pokemon | PokemonData, postProcess?: (playerPokemon: PlayerPokemon) => void): PlayerPokemon {
    const pokemon = new PlayerPokemon(this, species, level, abilityIndex, formIndex, gender, shiny, variant, ivs, nature, dataSource);
    if (postProcess) {
      postProcess(pokemon);
    }
    pokemon.init();
    return pokemon;
  }

  addEnemyPokemon(species: PokemonSpecies, level: integer, trainerSlot: TrainerSlot, boss: boolean = false, dataSource?: PokemonData, postProcess?: (enemyPokemon: EnemyPokemon) => void): EnemyPokemon {
    if (Overrides.OPP_SPECIES_OVERRIDE) {
      species = getPokemonSpecies(Overrides.OPP_SPECIES_OVERRIDE);
    }
    const pokemon = new EnemyPokemon(this, species, level, trainerSlot, boss, dataSource);
    if (Overrides.OPP_LEVEL_OVERRIDE !== 0) {
      pokemon.level = Overrides.OPP_LEVEL_OVERRIDE;
    }

    if (Overrides.OPP_GENDER_OVERRIDE !== null) {
      pokemon.gender = Overrides.OPP_GENDER_OVERRIDE;
    }
    overrideModifiers(this, false);
    overrideHeldItems(this, pokemon, false);
    if (boss && !dataSource) {
      const secondaryIvs = Utils.getIvsFromId(Utils.randSeedInt(4294967295));

      for (let s = 0; s < pokemon.ivs.length; s++) {
        pokemon.ivs[s] = Math.round(Phaser.Math.Linear(Math.min(pokemon.ivs[s], secondaryIvs[s]), Math.max(pokemon.ivs[s], secondaryIvs[s]), 0.75));
      }
    }
    if (postProcess) {
      postProcess(pokemon);
    }
    pokemon.init();
    return pokemon;
  }

  addPokemonIcon(pokemon: Pokemon, x: number, y: number, originX: number = 0.5, originY: number = 0.5, ignoreOverride: boolean = false): Phaser.GameObjects.Container {
    const container = this.add.container(x, y);

    const icon = this.add.sprite(0, 0, pokemon.getIconAtlasKey(ignoreOverride));
    	icon.setFrame(pokemon.getIconId(true));
    // Temporary fix to show pokemon's default icon if variant icon doesn't exist
    if (icon.frame.name !== pokemon.getIconId(true)) {
      console.log(`${pokemon.name}'s variant icon does not exist. Replacing with default.`);
      const temp = pokemon.shiny;
      pokemon.shiny = false;
      icon.setTexture(pokemon.getIconAtlasKey(ignoreOverride));
      icon.setFrame(pokemon.getIconId(true));
      pokemon.shiny = temp;
    }
    icon.setOrigin(0.5, 0);

    container.add(icon);

    if (pokemon.isFusion()) {
      const fusionIcon = this.add.sprite(0, 0, pokemon.getFusionIconAtlasKey(ignoreOverride));
      fusionIcon.setOrigin(0.5, 0);
      fusionIcon.setFrame(pokemon.getFusionIconId(true));

      const originalWidth = icon.width;
      const originalHeight = icon.height;
      const originalFrame = icon.frame;

      const iconHeight = (icon.frame.cutHeight <= fusionIcon.frame.cutHeight ? Math.ceil : Math.floor)((icon.frame.cutHeight + fusionIcon.frame.cutHeight) / 4);

      // Inefficient, but for some reason didn't work with only the unique properties as part of the name
      const iconFrameId = `${icon.frame.name}f${fusionIcon.frame.name}`;

      if (!icon.frame.texture.has(iconFrameId)) {
        icon.frame.texture.add(iconFrameId, icon.frame.sourceIndex, icon.frame.cutX, icon.frame.cutY, icon.frame.cutWidth, iconHeight);
      }

      icon.setFrame(iconFrameId);

      fusionIcon.y = icon.frame.cutHeight;

      const originalFusionFrame = fusionIcon.frame;

      const fusionIconY = fusionIcon.frame.cutY + icon.frame.cutHeight;
      const fusionIconHeight = fusionIcon.frame.cutHeight - icon.frame.cutHeight;

      // Inefficient, but for some reason didn't work with only the unique properties as part of the name
      const fusionIconFrameId = `${fusionIcon.frame.name}f${icon.frame.name}`;

      if (!fusionIcon.frame.texture.has(fusionIconFrameId)) {
        fusionIcon.frame.texture.add(fusionIconFrameId, fusionIcon.frame.sourceIndex, fusionIcon.frame.cutX, fusionIconY, fusionIcon.frame.cutWidth, fusionIconHeight);
      }
      fusionIcon.setFrame(fusionIconFrameId);

      const frameY = (originalFrame.y + originalFusionFrame.y) / 2;
      icon.frame.y = fusionIcon.frame.y = frameY;

      container.add(fusionIcon);

      if (originX !== 0.5) {
        container.x -= originalWidth * (originX - 0.5);
      }
      if (originY !== 0) {
        container.y -= (originalHeight) * originY;
      }
    } else {
      if (originX !== 0.5) {
        container.x -= icon.width * (originX - 0.5);
      }
      if (originY !== 0) {
        container.y -= icon.height * originY;
      }
    }

    return container;
  }

  setSeed(seed: string): void {
    this.seed = seed;
    this.rngCounter = 0;
    this.waveCycleOffset = this.getGeneratedWaveCycleOffset();
    this.offsetGym = this.gameMode.isClassic && this.getGeneratedOffsetGym();
  }

  randBattleSeedInt(range: integer, min: integer = 0): integer {
    return this.currentBattle.randSeedInt(this, range, min);
  }

  reset(clearScene: boolean = false, clearData: boolean = false, reloadI18n: boolean = false): void {
    if (clearData) {
      this.gameData = new GameData(this);
    }

    this.gameMode = gameModes[GameModes.CLASSIC];

    this.setSeed(Overrides.SEED_OVERRIDE || Utils.randomString(24));
    console.log("Seed:", this.seed);

    this.disableMenu = false;

    this.score = 0;
    this.money = 0;

    this.lockModifierTiers = false;

    this.pokeballCounts = Object.fromEntries(Utils.getEnumValues(PokeballType).filter(p => p <= PokeballType.MASTER_BALL).map(t => [ t, 0 ]));
    this.pokeballCounts[PokeballType.POKEBALL] += 5;
    if (Overrides.POKEBALL_OVERRIDE.active) {
      this.pokeballCounts = Overrides.POKEBALL_OVERRIDE.pokeballs;
    }

    this.modifiers = [];
    this.enemyModifiers = [];
    this.modifierBar.removeAll(true);
    this.enemyModifierBar.removeAll(true);

    for (const p of this.getParty()) {
      p.destroy();
    }
    this.party = [];
    for (const p of this.getEnemyParty()) {
      p.destroy();
    }

    this.currentBattle = null;

    this.biomeWaveText.setText(startingWave.toString());
    this.biomeWaveText.setVisible(false);

    this.updateMoneyText();
    this.moneyText.setVisible(false);

    this.updateScoreText();
    this.scoreText.setVisible(false);

    [ this.luckLabelText, this.luckText ].map(t => t.setVisible(false));

    this.newArena(Overrides.STARTING_BIOME_OVERRIDE || Biome.TOWN);

    this.field.setVisible(true);

    this.arenaBgTransition.setPosition(0, 0);
    this.arenaPlayer.setPosition(300, 0);
    this.arenaPlayerTransition.setPosition(0, 0);
    [ this.arenaEnemy, this.arenaNextEnemy ].forEach(a => a.setPosition(-280, 0));
    this.arenaNextEnemy.setVisible(false);

    this.arena.init();

    this.trainer.setTexture(`trainer_${this.gameData.gender === PlayerGender.FEMALE ? "f" : "m"}_back`);
    this.trainer.setPosition(406, 186);
    this.trainer.setVisible(true);

    this.updateGameInfo();

    if (reloadI18n) {
      const localizable: Localizable[] = [
        ...allSpecies,
        ...allMoves,
        ...allAbilities,
        ...Utils.getEnumValues(ModifierPoolType).map(mpt => getModifierPoolForType(mpt)).map(mp => Object.values(mp).flat().map(mt => mt.modifierType).filter(mt => "localize" in mt).map(lpb => lpb as unknown as Localizable)).flat()
      ];
      for (const item of localizable) {
        item.localize();
      }
    }

    if (clearScene) {
      // Reload variant data in case sprite set has changed
      this.initVariantData();

      this.fadeOutBgm(250, false);
      this.tweens.add({
        targets: [ this.uiContainer ],
        alpha: 0,
        duration: 250,
        ease: "Sine.easeInOut",
        onComplete: () => {
          this.clearPhaseQueue();

          this.children.removeAll(true);
          this.game.domContainer.innerHTML = "";
          this.launchBattle();
        }
      });
    }
  }

  newBattle(waveIndex?: integer, battleType?: BattleType, trainerData?: TrainerData, double?: boolean): Battle {
    const newWaveIndex = waveIndex || ((this.currentBattle?.waveIndex || (startingWave - 1)) + 1);
    let newDouble: boolean;
    let newBattleType: BattleType;
    let newTrainer: Trainer;

    let battleConfig: FixedBattleConfig = null;

    this.resetSeed(newWaveIndex);

    const playerField = this.getPlayerField();

    if (this.gameMode.hasFixedBattles && fixedBattles.hasOwnProperty(newWaveIndex) && trainerData === undefined) {
      battleConfig = fixedBattles[newWaveIndex];
      newDouble = battleConfig.double;
      newBattleType = battleConfig.battleType;
      this.executeWithSeedOffset(() => newTrainer = battleConfig.getTrainer(this), (battleConfig.seedOffsetWaveIndex || newWaveIndex) << 8);
      if (newTrainer) {
        this.field.add(newTrainer);
      }
    } else {
      if (!this.gameMode.hasTrainers) {
        newBattleType = BattleType.WILD;
      } else if (battleType === undefined) {
        newBattleType = this.gameMode.isWaveTrainer(newWaveIndex, this.arena) ? BattleType.TRAINER : BattleType.WILD;
      } else {
        newBattleType = battleType;
      }

      if (newBattleType === BattleType.TRAINER) {
        const trainerType = this.arena.randomTrainerType(newWaveIndex);
        let doubleTrainer = false;
        if (trainerConfigs[trainerType].doubleOnly) {
          doubleTrainer = true;
        } else if (trainerConfigs[trainerType].hasDouble) {
          const doubleChance = new Utils.IntegerHolder(newWaveIndex % 10 === 0 ? 32 : 8);
          this.applyModifiers(DoubleBattleChanceBoosterModifier, true, doubleChance);
          playerField.forEach(p => applyAbAttrs(DoubleBattleChanceAbAttr, p, null, doubleChance));
          doubleTrainer = !Utils.randSeedInt(doubleChance.value);
        }
        newTrainer = trainerData !== undefined ? trainerData.toTrainer(this) : new Trainer(this, trainerType, doubleTrainer ? TrainerVariant.DOUBLE : Utils.randSeedInt(2) ? TrainerVariant.FEMALE : TrainerVariant.DEFAULT);
        this.field.add(newTrainer);
      }
    }

    if (double === undefined && newWaveIndex > 1) {
      if (newBattleType === BattleType.WILD && !this.gameMode.isWaveFinal(newWaveIndex)) {
        const doubleChance = new Utils.IntegerHolder(newWaveIndex % 10 === 0 ? 32 : 8);
        this.applyModifiers(DoubleBattleChanceBoosterModifier, true, doubleChance);
        playerField.forEach(p => applyAbAttrs(DoubleBattleChanceAbAttr, p, null, doubleChance));
        newDouble = !Utils.randSeedInt(doubleChance.value);
      } else if (newBattleType === BattleType.TRAINER) {
        newDouble = newTrainer.variant === TrainerVariant.DOUBLE;
      }
    } else if (!battleConfig) {
      newDouble = !!double;
    }

    if (Overrides.DOUBLE_BATTLE_OVERRIDE) {
      newDouble = true;
    }

    const lastBattle = this.currentBattle;

    if (lastBattle?.double && !newDouble) {
      this.tryRemovePhase(p => p instanceof SwitchPhase);
    }

    const maxExpLevel = this.getMaxExpLevel();

    this.lastEnemyTrainer = lastBattle?.trainer ?? null;

    this.executeWithSeedOffset(() => {
      this.currentBattle = new Battle(this.gameMode, newWaveIndex, newBattleType, newTrainer, newDouble);
    }, newWaveIndex << 3, this.waveSeed);
    this.currentBattle.incrementTurn(this);

    //this.pushPhase(new TrainerMessageTestPhase(this, TrainerType.RIVAL, TrainerType.RIVAL_2, TrainerType.RIVAL_3, TrainerType.RIVAL_4, TrainerType.RIVAL_5, TrainerType.RIVAL_6));

    if (!waveIndex && lastBattle) {
      let isNewBiome = !(lastBattle.waveIndex % 10) || ((this.gameMode.hasShortBiomes || this.gameMode.isDaily) && (lastBattle.waveIndex % 50) === 49);
      if (!isNewBiome && this.gameMode.hasShortBiomes && (lastBattle.waveIndex % 10) < 9) {
        let w = lastBattle.waveIndex - ((lastBattle.waveIndex % 10) - 1);
        let biomeWaves = 1;
        while (w < lastBattle.waveIndex) {
          let wasNewBiome = false;
          this.executeWithSeedOffset(() => {
            wasNewBiome = !Utils.randSeedInt(6 - biomeWaves);
          }, w << 4);
          if (wasNewBiome) {
            biomeWaves = 1;
          } else {
            biomeWaves++;
          }
          w++;
        }

        this.executeWithSeedOffset(() => {
          isNewBiome = !Utils.randSeedInt(6 - biomeWaves);
        }, lastBattle.waveIndex << 4);
      }
      const resetArenaState = isNewBiome || this.currentBattle.battleType === BattleType.TRAINER || this.currentBattle.battleSpec === BattleSpec.FINAL_BOSS;
      this.getEnemyParty().forEach(enemyPokemon => enemyPokemon.destroy());
      this.trySpreadPokerus();
      if (!isNewBiome && (newWaveIndex % 10) === 5) {
        this.arena.updatePoolsForTimeOfDay();
      }
      if (resetArenaState) {
        this.arena.removeAllTags();
        playerField.forEach((_, p) => this.unshiftPhase(new ReturnPhase(this, p)));

        for (const pokemon of this.getParty()) {
          if (pokemon.hasAbility(Abilities.ICE_FACE)) {
            pokemon.formIndex = 0;
          }
        }
        this.unshiftPhase(new ShowTrainerPhase(this));
      }
      for (const pokemon of this.getParty()) {
        if (pokemon) {
          if (resetArenaState) {
            pokemon.resetBattleData();
            applyPostBattleInitAbAttrs(PostBattleInitAbAttr, pokemon, true);
          }
          this.triggerPokemonFormChange(pokemon, SpeciesFormChangeTimeOfDayTrigger);
        }
      }
      if (!this.gameMode.hasRandomBiomes && !isNewBiome) {
        this.pushPhase(new NextEncounterPhase(this));
      } else {
        this.pushPhase(new SelectBiomePhase(this));
        this.pushPhase(new NewBiomeEncounterPhase(this));

        const newMaxExpLevel = this.getMaxExpLevel();
        if (newMaxExpLevel > maxExpLevel) {
          this.pushPhase(new LevelCapPhase(this));
        }
      }
    }

    return this.currentBattle;
  }

  newArena(biome: Biome): Arena {
    this.arena = new Arena(this, biome, Biome[biome].toLowerCase());
    this.eventTarget.dispatchEvent(new NewArenaEvent());

    this.arenaBg.pipelineData = { terrainColorRatio: this.arena.getBgTerrainColorRatioForBiome() };

    return this.arena;
  }

  updateFieldScale(): Promise<void> {
    return new Promise(resolve => {
      const fieldScale = Math.floor(Math.pow(1 / this.getField(true)
        .map(p => p.getSpriteScale())
        .reduce((highestScale: number, scale: number) => highestScale = Math.max(scale, highestScale), 0), 0.7) * 40
      ) / 40;
      this.setFieldScale(fieldScale).then(() => resolve());
    });
  }

  setFieldScale(scale: number, instant: boolean = false): Promise<void> {
    return new Promise(resolve => {
      scale *= 6;
      if (this.field.scale === scale) {
        return resolve();
      }

      const defaultWidth = this.arenaBg.width * 6;
      const defaultHeight = 132 * 6;
      const scaledWidth = this.arenaBg.width * scale;
      const scaledHeight = 132 * scale;

      this.tweens.add({
        targets: this.field,
        scale: scale,
        x: (defaultWidth - scaledWidth) / 2,
        y: defaultHeight - scaledHeight,
        duration: !instant ? Utils.fixedInt(Math.abs(this.field.scale - scale) * 200) : 0,
        ease: "Sine.easeInOut",
        onComplete: () => resolve()
      });
    });
  }

  getSpeciesFormIndex(species: PokemonSpecies, gender?: Gender, nature?: Nature, ignoreArena?: boolean): integer {
    if (!species.forms?.length) {
      return 0;
    }

    switch (species.speciesId) {
    case Species.UNOWN:
    case Species.SHELLOS:
    case Species.GASTRODON:
    case Species.BASCULIN:
    case Species.DEERLING:
    case Species.SAWSBUCK:
    case Species.FROAKIE:
    case Species.FROGADIER:
    case Species.SCATTERBUG:
    case Species.SPEWPA:
    case Species.VIVILLON:
    case Species.FLABEBE:
    case Species.FLOETTE:
    case Species.FLORGES:
    case Species.FURFROU:
    case Species.PUMPKABOO:
    case Species.GOURGEIST:
    case Species.ORICORIO:
    case Species.MAGEARNA:
    case Species.ZARUDE:
    case Species.SQUAWKABILLY:
    case Species.TATSUGIRI:
    case Species.PALDEA_TAUROS:
      return Utils.randSeedInt(species.forms.length);
    case Species.PIKACHU:
      return Utils.randSeedInt(8);
    case Species.EEVEE:
      return Utils.randSeedInt(2);
    case Species.GRENINJA:
      return Utils.randSeedInt(2);
    case Species.ZYGARDE:
      return Utils.randSeedInt(3);
    case Species.MINIOR:
      return Utils.randSeedInt(6);
    case Species.ALCREMIE:
      return Utils.randSeedInt(9);
    case Species.MEOWSTIC:
    case Species.INDEEDEE:
    case Species.BASCULEGION:
    case Species.OINKOLOGNE:
      return gender === Gender.FEMALE ? 1 : 0;
    case Species.TOXTRICITY:
      const lowkeyNatures = [ Nature.LONELY, Nature.BOLD, Nature.RELAXED, Nature.TIMID, Nature.SERIOUS, Nature.MODEST, Nature.MILD, Nature.QUIET, Nature.BASHFUL, Nature.CALM, Nature.GENTLE, Nature.CAREFUL ];
      if (nature !== undefined && lowkeyNatures.indexOf(nature) > -1) {
        return 1;
      }
      return 0;
    }

    if (ignoreArena) {
      switch (species.speciesId) {
      case Species.BURMY:
      case Species.WORMADAM:
      case Species.ROTOM:
      case Species.LYCANROC:
        return Utils.randSeedInt(species.forms.length);
      }
      return 0;
    }

    return this.arena.getSpeciesFormIndex(species);
  }

  private getGeneratedOffsetGym(): boolean {
    let ret = false;
    this.executeWithSeedOffset(() => {
      ret = !Utils.randSeedInt(2);
    }, 0, this.seed.toString());
    return ret;
  }

  private getGeneratedWaveCycleOffset(): integer {
    let ret = 0;
    this.executeWithSeedOffset(() => {
      ret = Utils.randSeedInt(8) * 5;
    }, 0, this.seed.toString());
    return ret;
  }

  getEncounterBossSegments(waveIndex: integer, level: integer, species?: PokemonSpecies, forceBoss: boolean = false): integer {
    if (this.gameMode.isDaily && this.gameMode.isWaveFinal(waveIndex)) {
      return 5;
    }

    let isBoss: boolean;
    if (forceBoss || (species && (species.subLegendary || species.legendary || species.mythical))) {
      isBoss = true;
    } else {
      this.executeWithSeedOffset(() => {
        isBoss = waveIndex % 10 === 0 || (this.gameMode.hasRandomBosses && Utils.randSeedInt(100) < Math.min(Math.max(Math.ceil((waveIndex - 250) / 50), 0) * 2, 30));
      }, waveIndex << 2);
    }
    if (!isBoss) {
      return 0;
    }

    let ret: integer = 2;

    if (level >= 100) {
      ret++;
    }
    if (species) {
      if (species.baseTotal >= 670) {
        ret++;
      }
    }
    ret += Math.floor(waveIndex / 250);

    return ret;
  }

  trySpreadPokerus(): void {
    const party = this.getParty();
    const infectedIndexes: integer[] = [];
    const spread = (index: number, spreadTo: number) => {
      const partyMember = party[index + spreadTo];
      if (!partyMember.pokerus && !Utils.randSeedInt(10)) {
        partyMember.pokerus = true;
        infectedIndexes.push(index + spreadTo);
      }
    };
    party.forEach((pokemon, p) => {
      if (!pokemon.pokerus || infectedIndexes.indexOf(p) > -1) {
        return;
      }

      this.executeWithSeedOffset(() => {
        if (p) {
          spread(p, -1);
        }
        if (p < party.length - 1) {
          spread(p, 1);
        }
      }, this.currentBattle.waveIndex + (p << 8));
    });
  }

  resetSeed(waveIndex?: integer): void {
    const wave = waveIndex || this.currentBattle?.waveIndex || 0;
    this.waveSeed = Utils.shiftCharCodes(this.seed, wave);
    Phaser.Math.RND.sow([ this.waveSeed ]);
    console.log("Wave Seed:", this.waveSeed, wave);
    this.rngCounter = 0;
  }

  executeWithSeedOffset(func: Function, offset: integer, seedOverride?: string): void {
    if (!func) {
      return;
    }
    const tempRngCounter = this.rngCounter;
    const tempRngOffset = this.rngOffset;
    const tempRngSeedOverride = this.rngSeedOverride;
    const state = Phaser.Math.RND.state();
    Phaser.Math.RND.sow([ Utils.shiftCharCodes(seedOverride || this.seed, offset) ]);
    this.rngCounter = 0;
    this.rngOffset = offset;
    this.rngSeedOverride = seedOverride || "";
    func();
    Phaser.Math.RND.state(state);
    this.rngCounter = tempRngCounter;
    this.rngOffset = tempRngOffset;
    this.rngSeedOverride = tempRngSeedOverride;
  }

  addFieldSprite(x: number, y: number, texture: string | Phaser.Textures.Texture, frame?: string | number, terrainColorRatio: number = 0): Phaser.GameObjects.Sprite {
    const ret = this.add.sprite(x, y, texture, frame);
    ret.setPipeline(this.fieldSpritePipeline);
    if (terrainColorRatio) {
      ret.pipelineData["terrainColorRatio"] = terrainColorRatio;
    }

    return ret;
  }

  addPokemonSprite(pokemon: Pokemon, x: number, y: number, texture: string | Phaser.Textures.Texture, frame?: string | number, hasShadow: boolean = false, ignoreOverride: boolean = false): Phaser.GameObjects.Sprite {
    const ret = this.addFieldSprite(x, y, texture, frame);
    this.initPokemonSprite(ret, pokemon, hasShadow, ignoreOverride);
    return ret;
  }

  initPokemonSprite(sprite: Phaser.GameObjects.Sprite, pokemon?: Pokemon, hasShadow: boolean = false, ignoreOverride: boolean = false): Phaser.GameObjects.Sprite {
    sprite.setPipeline(this.spritePipeline, { tone: [ 0.0, 0.0, 0.0, 0.0 ], hasShadow: hasShadow, ignoreOverride: ignoreOverride, teraColor: pokemon ? getTypeRgb(pokemon.getTeraType()) : undefined });
    this.spriteSparkleHandler.add(sprite);
    return sprite;
  }

  moveBelowOverlay<T extends Phaser.GameObjects.GameObject>(gameObject: T) {
    this.fieldUI.moveBelow<any>(gameObject, this.fieldOverlay);
  }
  processInfoButton(pressed: boolean): void {
    this.arenaFlyout.toggleFlyout(pressed);
  }

  showFieldOverlay(duration: integer): Promise<void> {
    return new Promise(resolve => {
      this.tweens.add({
        targets: this.fieldOverlay,
        alpha: 0.5,
        ease: "Sine.easeOut",
        duration: duration,
        onComplete: () => resolve()
      });
    });
  }

  hideFieldOverlay(duration: integer): Promise<void> {
    return new Promise(resolve => {
      this.tweens.add({
        targets: this.fieldOverlay,
        alpha: 0,
        duration: duration,
        ease: "Cubic.easeIn",
        onComplete: () => resolve()
      });
    });
  }

  updateBiomeWaveText(): void {
    const isBoss = !(this.currentBattle.waveIndex % 10);
    const biomeString: string = getBiomeName(this.arena.biomeType);
    this.biomeWaveText.setText( biomeString + " - " + this.currentBattle.waveIndex.toString());
    this.biomeWaveText.setColor(!isBoss ? "#ffffff" : "#f89890");
    this.biomeWaveText.setShadowColor(!isBoss ? "#636363" : "#984038");
    this.biomeWaveText.setVisible(true);
  }

  updateMoneyText(forceVisible: boolean = true): void {
    if (this.money === undefined) {
      return;
    }
    const formattedMoney =
			this.moneyFormat === MoneyFormat.ABBREVIATED ? Utils.formatFancyLargeNumber(this.money, 3) : this.money.toLocaleString();
    this.moneyText.setText(`₽${formattedMoney}`);
    this.fieldUI.moveAbove(this.moneyText, this.luckText);
    if (forceVisible) {
      this.moneyText.setVisible(true);
    }
  }

  updateScoreText(): void {
    this.scoreText.setText(`Score: ${this.score.toString()}`);
    this.scoreText.setVisible(this.gameMode.isDaily);
  }

  updateAndShowText(duration: integer): void {
    const labels = [ this.luckLabelText, this.luckText ];
    labels.forEach(t => t.setAlpha(0));
    const luckValue = getPartyLuckValue(this.getParty());
    this.luckText.setText(getLuckString(luckValue));
    if (luckValue < 14) {
      this.luckText.setTint(getLuckTextTint(luckValue));
    } else {
      this.luckText.setTint(0xffef5c, 0x47ff69, 0x6b6bff, 0xff6969);
    }
    this.luckLabelText.setX((this.game.canvas.width / 6) - 2 - (this.luckText.displayWidth + 2));
    this.tweens.add({
      targets: labels,
      duration: duration,
      alpha: 1,
      onComplete: () => {
        labels.forEach(t => t.setVisible(true));
      }
    });
  }

  hideLuckText(duration: integer): void {
    if (this.reroll) {
      return;
    }
    const labels = [ this.luckLabelText, this.luckText ];
    this.tweens.add({
      targets: labels,
      duration: duration,
      alpha: 0,
      onComplete: () => {
        labels.forEach(l => l.setVisible(false));
      }
    });
  }

  updateUIPositions(): void {
    const enemyModifierCount = this.enemyModifiers.filter(m => m.isIconVisible(this)).length;
    this.biomeWaveText.setY(-(this.game.canvas.height / 6) + (enemyModifierCount ? enemyModifierCount <= 12 ? 15 : 24 : 0));
    this.moneyText.setY(this.biomeWaveText.y + 10);
    this.scoreText.setY(this.moneyText.y + 10);
    [ this.luckLabelText, this.luckText ].map(l => l.setY((this.scoreText.visible ? this.scoreText : this.moneyText).y + 10));
    const offsetY = (this.scoreText.visible ? this.scoreText : this.moneyText).y + 15;
    this.partyExpBar.setY(offsetY);
    this.candyBar.setY(offsetY + 15);
    this.ui?.achvBar.setY(this.game.canvas.height / 6 + offsetY);
  }

  /**
   * Pushes all {@linkcode Phaser.GameObjects.Text} objects in the top right to the bottom of the canvas
   */
  sendTextToBack(): void {
    this.fieldUI.sendToBack(this.biomeWaveText);
    this.fieldUI.sendToBack(this.moneyText);
    this.fieldUI.sendToBack(this.scoreText);
  }

  addFaintedEnemyScore(enemy: EnemyPokemon): void {
    let scoreIncrease = enemy.getSpeciesForm().getBaseExp() * (enemy.level / this.getMaxExpLevel()) * ((enemy.ivs.reduce((iv: integer, total: integer) => total += iv, 0) / 93) * 0.2 + 0.8);
    this.findModifiers(m => m instanceof PokemonHeldItemModifier && m.pokemonId === enemy.id, false).map(m => scoreIncrease *= (m as PokemonHeldItemModifier).getScoreMultiplier());
    if (enemy.isBoss()) {
      scoreIncrease *= Math.sqrt(enemy.bossSegments);
    }
    this.currentBattle.battleScore += Math.ceil(scoreIncrease);
  }

  getMaxExpLevel(ignoreLevelCap?: boolean): integer {
    if (ignoreLevelCap) {
      return Number.MAX_SAFE_INTEGER;
    }
    const waveIndex = Math.ceil((this.currentBattle?.waveIndex || 1) / 10) * 10;
    const difficultyWaveIndex = this.gameMode.getWaveForDifficulty(waveIndex);
    const baseLevel = (1 + difficultyWaveIndex / 2 + Math.pow(difficultyWaveIndex / 25, 2)) * 1.2;
    return Math.ceil(baseLevel / 2) * 2 + 2;
  }

  randomSpecies(waveIndex: integer, level: integer, fromArenaPool?: boolean, speciesFilter?: PokemonSpeciesFilter, filterAllEvolutions?: boolean): PokemonSpecies {
    if (fromArenaPool) {
      return this.arena.randomSpecies(waveIndex, level);
    }
    const filteredSpecies = speciesFilter ? [...new Set(allSpecies.filter(s => s.isCatchable()).filter(speciesFilter).map(s => {
      if (!filterAllEvolutions) {
        while (pokemonPrevolutions.hasOwnProperty(s.speciesId)) {
          s = getPokemonSpecies(pokemonPrevolutions[s.speciesId]);
        }
      }
      return s;
    }))] : allSpecies.filter(s => s.isCatchable());
    return filteredSpecies[Utils.randSeedInt(filteredSpecies.length)];
  }

  generateRandomBiome(waveIndex: integer): Biome {
    const relWave = waveIndex % 250;
    const biomes = Utils.getEnumValues(Biome).slice(1, Utils.getEnumValues(Biome).filter(b => b >= 40).length * -1);
    const maxDepth = biomeDepths[Biome.END][0] - 2;
    const depthWeights = new Array(maxDepth + 1).fill(null)
      .map((_, i: integer) => ((1 - Math.min(Math.abs((i / (maxDepth - 1)) - (relWave / 250)) + 0.25, 1)) / 0.75) * 250);
    const biomeThresholds: integer[] = [];
    let totalWeight = 0;
    for (const biome of biomes) {
      totalWeight += Math.ceil(depthWeights[biomeDepths[biome][0] - 1] / biomeDepths[biome][1]);
      biomeThresholds.push(totalWeight);
    }

    const randInt = Utils.randSeedInt(totalWeight);

    for (const biome of biomes) {
      if (randInt < biomeThresholds[biome]) {
        return biome;
      }
    }

    return biomes[Utils.randSeedInt(biomes.length)];
  }

  isBgmPlaying(): boolean {
    return this.bgm && this.bgm.isPlaying;
  }

  playBgm(bgmName?: string, fadeOut?: boolean): void {
    if (bgmName === undefined) {
      bgmName = this.currentBattle?.getBgmOverride(this) || this.arena?.bgm;
    }
    if (this.bgm && bgmName === this.bgm.key) {
      if (!this.bgm.isPlaying) {
        this.bgm.play({
          volume: this.masterVolume * this.bgmVolume
        });
      }
      return;
    }
    if (fadeOut && !this.bgm) {
      fadeOut = false;
    }
    this.bgmCache.add(bgmName);
    this.loadBgm(bgmName);
    let loopPoint = 0;
    loopPoint = bgmName === this.arena.bgm
      ? this.arena.getBgmLoopPoint()
      : this.getBgmLoopPoint(bgmName);
    let loaded = false;
    const playNewBgm = () => {
      if (bgmName === null && this.bgm && !this.bgm.pendingRemove) {
        this.bgm.play({
          volume: this.masterVolume * this.bgmVolume
        });
        return;
      }
      if (this.bgm && !this.bgm.pendingRemove && this.bgm.isPlaying) {
        this.bgm.stop();
      }
      this.bgm = this.sound.add(bgmName, { loop: true });
      this.bgm.play({
        volume: this.masterVolume * this.bgmVolume
      });
      if (loopPoint) {
        this.bgm.on("looped", () => this.bgm.play({ seek: loopPoint }));
      }
    };
    this.load.once(Phaser.Loader.Events.COMPLETE, () => {
      loaded = true;
      if (!fadeOut || !this.bgm.isPlaying) {
        playNewBgm();
      }
    });
    if (fadeOut) {
      const onBgmFaded = () => {
        if (loaded && (!this.bgm.isPlaying || this.bgm.pendingRemove)) {
          playNewBgm();
        }
      };
      this.time.delayedCall(this.fadeOutBgm(500, true) ? 750 : 250, onBgmFaded);
    }
    if (!this.load.isLoading()) {
      this.load.start();
    }
  }

  pauseBgm(): boolean {
    if (this.bgm && !this.bgm.pendingRemove && this.bgm.isPlaying) {
      this.bgm.pause();
      return true;
    }
    return false;
  }

  resumeBgm(): boolean {
    if (this.bgm && !this.bgm.pendingRemove && this.bgm.isPaused) {
      this.bgm.resume();
      return true;
    }
    return false;
  }

  updateSoundVolume(): void {
    if (this.sound) {
      for (const sound of this.sound.getAllPlaying()) {
        (sound as AnySound).setVolume(this.masterVolume * (this.bgmCache.has(sound.key) ? this.bgmVolume : this.seVolume));
      }
    }
  }

  fadeOutBgm(duration: integer = 500, destroy: boolean = true): boolean {
    if (!this.bgm) {
      return false;
    }
    const bgm = this.sound.getAllPlaying().find(bgm => bgm.key === this.bgm.key);
    if (bgm) {
      SoundFade.fadeOut(this, this.bgm, duration, destroy);
      return true;
    }

    return false;
  }

  playSound(sound: string | AnySound, config?: object): AnySound {
    if (config) {
      if (config.hasOwnProperty("volume")) {
        config["volume"] *= this.masterVolume * this.seVolume;
      } else {
        config["volume"] = this.masterVolume * this.seVolume;
      }
    } else {
      config = { volume: this.masterVolume * this.seVolume };
    }
    // PRSFX sounds are mixed too loud
    if ((typeof sound === "string" ? sound : sound.key).startsWith("PRSFX- ")) {
      config["volume"] *= 0.5;
    }
    if (typeof sound === "string") {
      this.sound.play(sound, config);
      return this.sound.get(sound) as AnySound;
    } else {
      sound.play(config);
      return sound;
    }
  }

  playSoundWithoutBgm(soundName: string, pauseDuration?: integer): AnySound {
    this.bgmCache.add(soundName);
    const resumeBgm = this.pauseBgm();
    this.playSound(soundName);
    const sound = this.sound.get(soundName) as AnySound;
    if (this.bgmResumeTimer) {
      this.bgmResumeTimer.destroy();
    }
    if (resumeBgm) {
      this.bgmResumeTimer = this.time.delayedCall((pauseDuration || Utils.fixedInt(sound.totalDuration * 1000)), () => {
        this.resumeBgm();
        this.bgmResumeTimer = null;
      });
    }
    return sound;
  }

  getBgmLoopPoint(bgmName: string): number {
    switch (bgmName) {
    case "battle_kanto_champion":
      return 13.950;
    case "battle_johto_champion":
      return 23.498;
    case "battle_hoenn_champion":
      return 11.328;
    case "battle_sinnoh_champion":
      return 12.235;
    case "battle_champion_alder":
      return 27.653;
    case "battle_champion_iris":
      return 10.145;
    case "battle_elite":
      return 17.730;
    case "battle_final_encounter":
      return 19.159;
    case "battle_final":
      return 16.453;
    case "battle_kanto_gym":
      return 13.857;
    case "battle_johto_gym":
      return 12.911;
    case "battle_hoenn_gym":
      return 12.379;
    case "battle_sinnoh_gym":
      return 13.122;
    case "battle_unova_gym":
      return 19.145;
    case "battle_legendary_regis": //B2W2 Legendary Titan Battle
      return 49.500;
    case "battle_legendary_unova": //BW Unova Legendary Battle
      return 13.855;
    case "battle_legendary_kyurem": //BW Kyurem Battle
      return 18.314;
    case "battle_legendary_res_zek": //BW Reshiram & Zekrom Battle
      return 18.329;
    case "battle_rival":
      return 13.689;
    case "battle_rival_2":
      return 17.714;
    case "battle_rival_3":
      return 17.586;
    case "battle_trainer":
      return 13.686;
    case "battle_wild":
      return 12.703;
    case "battle_wild_strong":
      return 13.940;
    case "end_summit":
      return 30.025;
    }

    return 0;
  }

  toggleInvert(invert: boolean): void {
    if (invert) {
      this.cameras.main.setPostPipeline(InvertPostFX);
    } else {
      this.cameras.main.removePostPipeline("InvertPostFX");
    }
  }

  /* Phase Functions */
  getCurrentPhase(): Phase {
    return this.currentPhase;
  }

  getStandbyPhase(): Phase {
    return this.standbyPhase;
  }

  pushPhase(phase: Phase, defer: boolean = false): void {
    (!defer ? this.phaseQueue : this.nextCommandPhaseQueue).push(phase);
  }

  unshiftPhase(phase: Phase): void {
    if (this.phaseQueuePrependSpliceIndex === -1) {
      this.phaseQueuePrepend.push(phase);
    } else {
      this.phaseQueuePrepend.splice(this.phaseQueuePrependSpliceIndex, 0, phase);
    }
  }

  clearPhaseQueue(): void {
    this.phaseQueue.splice(0, this.phaseQueue.length);
  }

  setPhaseQueueSplice(): void {
    this.phaseQueuePrependSpliceIndex = this.phaseQueuePrepend.length;
  }

  clearPhaseQueueSplice(): void {
    this.phaseQueuePrependSpliceIndex = -1;
  }

  shiftPhase(): void {
    if (this.standbyPhase) {
      this.currentPhase = this.standbyPhase;
      this.standbyPhase = null;
      return;
    }

    if (this.phaseQueuePrependSpliceIndex > -1) {
      this.clearPhaseQueueSplice();
    }
    if (this.phaseQueuePrepend.length) {
      while (this.phaseQueuePrepend.length) {
        this.phaseQueue.unshift(this.phaseQueuePrepend.pop());
      }
    }
    if (!this.phaseQueue.length) {
      this.populatePhaseQueue();
    }
    this.currentPhase = this.phaseQueue.shift();
    this.currentPhase.start();
  }

  overridePhase(phase: Phase): boolean {
    if (this.standbyPhase) {
      return false;
    }

    this.standbyPhase = this.currentPhase;
    this.currentPhase = phase;
    phase.start();

    return true;
  }

  findPhase(phaseFilter: (phase: Phase) => boolean): Phase {
    return this.phaseQueue.find(phaseFilter);
  }

  tryReplacePhase(phaseFilter: (phase: Phase) => boolean, phase: Phase): boolean {
    const phaseIndex = this.phaseQueue.findIndex(phaseFilter);
    if (phaseIndex > -1) {
      this.phaseQueue[phaseIndex] = phase;
      return true;
    }
    return false;
  }

  tryRemovePhase(phaseFilter: (phase: Phase) => boolean): boolean {
    const phaseIndex = this.phaseQueue.findIndex(phaseFilter);
    if (phaseIndex > -1) {
      this.phaseQueue.splice(phaseIndex, 1);
      return true;
    }
    return false;
  }

  pushMovePhase(movePhase: MovePhase, priorityOverride?: integer): void {
    const movePriority = new Utils.IntegerHolder(priorityOverride !== undefined ? priorityOverride : movePhase.move.getMove().priority);
    applyAbAttrs(IncrementMovePriorityAbAttr, movePhase.pokemon, null, movePhase.move.getMove(), movePriority);
    const lowerPriorityPhase = this.phaseQueue.find(p => p instanceof MovePhase && p.move.getMove().priority < movePriority.value);
    if (lowerPriorityPhase) {
      this.phaseQueue.splice(this.phaseQueue.indexOf(lowerPriorityPhase), 0, movePhase);
    } else {
      this.pushPhase(movePhase);
    }
  }

  queueMessage(message: string, callbackDelay?: integer, prompt?: boolean, promptDelay?: integer, defer?: boolean) {
    const phase = new MessagePhase(this, message, callbackDelay, prompt, promptDelay);
    if (!defer) {
      this.unshiftPhase(phase);
    } else {
      this.pushPhase(phase);
    }
  }

  populatePhaseQueue(): void {
    if (this.nextCommandPhaseQueue.length) {
      this.phaseQueue.push(...this.nextCommandPhaseQueue);
      this.nextCommandPhaseQueue.splice(0, this.nextCommandPhaseQueue.length);
    }
    this.phaseQueue.push(new TurnInitPhase(this));
  }

  addMoney(amount: integer): void {
    this.money = Math.min(this.money + amount, Number.MAX_SAFE_INTEGER);
    this.updateMoneyText();
    this.validateAchvs(MoneyAchv);
  }

  getWaveMoneyAmount(moneyMultiplier: number): integer {
    const waveIndex = this.currentBattle.waveIndex;
    const waveSetIndex = Math.ceil(waveIndex / 10) - 1;
    const moneyValue = Math.pow((waveSetIndex + 1 + (0.75 + (((waveIndex - 1) % 10) + 1) / 10)) * 100, 1 + 0.005 * waveSetIndex) * moneyMultiplier;
    return Math.floor(moneyValue / 10) * 10;
  }

  addModifier(modifier: Modifier, ignoreUpdate?: boolean, playSound?: boolean, virtual?: boolean, instant?: boolean): Promise<boolean> {
    return new Promise(resolve => {
      let success = false;
      const soundName = modifier.type.soundName;
      this.validateAchvs(ModifierAchv, modifier);
      const modifiersToRemove: PersistentModifier[] = [];
      const modifierPromises: Promise<boolean>[] = [];
      if (modifier instanceof PersistentModifier) {
        if (modifier instanceof TerastallizeModifier) {
          modifiersToRemove.push(...(this.findModifiers(m => m instanceof TerastallizeModifier && m.pokemonId === modifier.pokemonId)));
        }
        if ((modifier as PersistentModifier).add(this.modifiers, !!virtual, this)) {
          if (modifier instanceof PokemonFormChangeItemModifier || modifier instanceof TerastallizeModifier) {
            success = modifier.apply([ this.getPokemonById(modifier.pokemonId), true ]);
          }
          if (playSound && !this.sound.get(soundName)) {
            this.playSound(soundName);
          }
        } else if (!virtual) {
          const defaultModifierType = getDefaultModifierTypeForTier(modifier.type.tier);
          this.queueMessage(`The stack for this item is full.\n You will receive ${defaultModifierType.name} instead.`, null, true);
          return this.addModifier(defaultModifierType.newModifier(), ignoreUpdate, playSound, false, instant).then(success => resolve(success));
        }

        for (const rm of modifiersToRemove) {
          this.removeModifier(rm);
        }

        if (!ignoreUpdate && !virtual) {
          return this.updateModifiers(true, instant).then(() => resolve(success));
        }
      } else if (modifier instanceof ConsumableModifier) {
        if (playSound && !this.sound.get(soundName)) {
          this.playSound(soundName);
        }

        if (modifier instanceof ConsumablePokemonModifier) {
          for (const p in this.party) {
            const pokemon = this.party[p];

            const args: any[] = [ pokemon ];
            if (modifier instanceof PokemonHpRestoreModifier) {
              if (!(modifier as PokemonHpRestoreModifier).fainted) {
                const hpRestoreMultiplier = new Utils.IntegerHolder(1);
                this.applyModifiers(HealingBoosterModifier, true, hpRestoreMultiplier);
                args.push(hpRestoreMultiplier.value);
              } else {
                args.push(1);
              }
            } else if (modifier instanceof FusePokemonModifier) {
              args.push(this.getPokemonById(modifier.fusePokemonId) as PlayerPokemon);
            }

            if (modifier.shouldApply(args)) {
              const result = modifier.apply(args);
              if (result instanceof Promise) {
                modifierPromises.push(result.then(s => success ||= s));
              } else {
                success ||= result;
              }
            }
          }

          return Promise.allSettled([this.party.map(p => p.updateInfo(instant)), ...modifierPromises]).then(() => resolve(success));
        } else {
          const args = [ this ];
          if (modifier.shouldApply(args)) {
            const result = modifier.apply(args);
            if (result instanceof Promise) {
              return result.then(success => resolve(success));
            } else {
              success ||= result;
            }
          }
        }
      }

      resolve(success);
    });
  }

  addEnemyModifier(modifier: PersistentModifier, ignoreUpdate?: boolean, instant?: boolean): Promise<void> {
    return new Promise(resolve => {
      const modifiersToRemove: PersistentModifier[] = [];
      if (modifier instanceof TerastallizeModifier) {
        modifiersToRemove.push(...(this.findModifiers(m => m instanceof TerastallizeModifier && m.pokemonId === modifier.pokemonId, false)));
      }
      if ((modifier as PersistentModifier).add(this.enemyModifiers, false, this)) {
        if (modifier instanceof PokemonFormChangeItemModifier || modifier instanceof TerastallizeModifier) {
          modifier.apply([ this.getPokemonById(modifier.pokemonId), true ]);
        }
        for (const rm of modifiersToRemove) {
          this.removeModifier(rm, true);
        }
      }
      if (!ignoreUpdate) {
        this.updateModifiers(false, instant).then(() => resolve());
      } else {
        resolve();
      }
    });
  }

  /**
   * Try to transfer a held item to another pokemon.
   * If the recepient already has the maximum amount allowed for this item, the transfer is cancelled.
   * The quantity to transfer is automatically capped at how much the recepient can take before reaching the maximum stack size for the item.
   * A transfer that moves a quantity smaller than what is specified in the transferQuantity parameter is still considered successful.
   * @param itemModifier {@linkcode PokemonHeldItemModifier} item to transfer (represents the whole stack)
   * @param target {@linkcode Pokemon} pokemon recepient in this transfer
   * @param playSound {boolean}
   * @param transferQuantity {@linkcode integer} how many items of the stack to transfer. Optional, defaults to 1
   * @param instant {boolean}
   * @param ignoreUpdate {boolean}
   * @returns true if the transfer was successful
   */
  tryTransferHeldItemModifier(itemModifier: PokemonHeldItemModifier, target: Pokemon, playSound: boolean, transferQuantity: integer = 1, instant?: boolean, ignoreUpdate?: boolean): Promise<boolean> {
    return new Promise(resolve => {
      const source = itemModifier.pokemonId ? itemModifier.getPokemon(target.scene) : null;
      const cancelled = new Utils.BooleanHolder(false);
      Utils.executeIf(source && source.isPlayer() !== target.isPlayer(), () => applyAbAttrs(BlockItemTheftAbAttr, source, cancelled)).then(() => {
        if (cancelled.value) {
          return resolve(false);
        }
        const newItemModifier = itemModifier.clone() as PokemonHeldItemModifier;
        newItemModifier.pokemonId = target.id;
        const matchingModifier = target.scene.findModifier(m => m instanceof PokemonHeldItemModifier
					&& (m as PokemonHeldItemModifier).matchType(itemModifier) && m.pokemonId === target.id, target.isPlayer()) as PokemonHeldItemModifier;
        let removeOld = true;
        if (matchingModifier) {
          const maxStackCount = matchingModifier.getMaxStackCount(target.scene);
          if (matchingModifier.stackCount >= maxStackCount) {
            return resolve(false);
          }
          const countTaken = Math.min(transferQuantity, itemModifier.stackCount, maxStackCount - matchingModifier.stackCount);
          itemModifier.stackCount -= countTaken;
          newItemModifier.stackCount = matchingModifier.stackCount + countTaken;
          removeOld = !itemModifier.stackCount;
        } else {
          const countTaken = Math.min(transferQuantity, itemModifier.stackCount);
          itemModifier.stackCount -= countTaken;
          newItemModifier.stackCount = countTaken;
        }
        removeOld = !itemModifier.stackCount;
        if (!removeOld || !source || this.removeModifier(itemModifier, !source.isPlayer())) {
          const addModifier = () => {
            if (!matchingModifier || this.removeModifier(matchingModifier, !target.isPlayer())) {
              if (target.isPlayer()) {
                this.addModifier(newItemModifier, ignoreUpdate, playSound, false, instant).then(() => resolve(true));
              } else {
                this.addEnemyModifier(newItemModifier, ignoreUpdate, instant).then(() => resolve(true));
              }
            } else {
              resolve(false);
            }
          };
          if (source && source.isPlayer() !== target.isPlayer() && !ignoreUpdate) {
            this.updateModifiers(source.isPlayer(), instant).then(() => addModifier());
          } else {
            addModifier();
          }
          return;
        }
        resolve(false);
      });
    });
  }

  removePartyMemberModifiers(partyMemberIndex: integer): Promise<void> {
    return new Promise(resolve => {
      const pokemonId = this.getParty()[partyMemberIndex].id;
      const modifiersToRemove = this.modifiers.filter(m => m instanceof PokemonHeldItemModifier && (m as PokemonHeldItemModifier).pokemonId === pokemonId);
      for (const m of modifiersToRemove) {
        this.modifiers.splice(this.modifiers.indexOf(m), 1);
      }
      this.updateModifiers().then(() => resolve());
    });
  }

  generateEnemyModifiers(): Promise<void> {
    return new Promise(resolve => {
      if (this.currentBattle.battleSpec === BattleSpec.FINAL_BOSS) {
        return resolve();
      }
      const difficultyWaveIndex = this.gameMode.getWaveForDifficulty(this.currentBattle.waveIndex);
      const isFinalBoss = this.gameMode.isWaveFinal(this.currentBattle.waveIndex);
      let chances = Math.ceil(difficultyWaveIndex / 10);
      if (isFinalBoss) {
        chances = Math.ceil(chances * 2.5);
      }

      const party = this.getEnemyParty();

      if (this.currentBattle.trainer) {
        const modifiers = this.currentBattle.trainer.genModifiers(party);
        for (const modifier of modifiers) {
          this.addEnemyModifier(modifier, true, true);
        }
      }

      party.forEach((enemyPokemon: EnemyPokemon, i: integer) => {
        const isBoss = enemyPokemon.isBoss() || (this.currentBattle.battleType === BattleType.TRAINER && this.currentBattle.trainer.config.isBoss);
        let upgradeChance = 32;
        if (isBoss) {
          upgradeChance /= 2;
        }
        if (isFinalBoss) {
          upgradeChance /= 8;
        }
        const modifierChance = this.gameMode.getEnemyModifierChance(isBoss);
        let pokemonModifierChance = modifierChance;
        if (this.currentBattle.battleType === BattleType.TRAINER)
          pokemonModifierChance = Math.ceil(pokemonModifierChance * this.currentBattle.trainer.getPartyMemberModifierChanceMultiplier(i)); // eslint-disable-line
        let count = 0;
        for (let c = 0; c < chances; c++) {
          if (!Utils.randSeedInt(modifierChance)) {
            count++;
          }
        }
        if (isBoss) {
          count = Math.max(count, Math.floor(chances / 2));
        }
        getEnemyModifierTypesForWave(difficultyWaveIndex, count, [ enemyPokemon ], this.currentBattle.battleType === BattleType.TRAINER ? ModifierPoolType.TRAINER : ModifierPoolType.WILD, upgradeChance)
          .map(mt => mt.newModifier(enemyPokemon).add(this.enemyModifiers, false, this));
      });

      this.updateModifiers(false).then(() => resolve());
    });
  }

  /**
	* Removes all modifiers from enemy of PersistentModifier type
	*/
  clearEnemyModifiers(): void {
    const modifiersToRemove = this.enemyModifiers.filter(m => m instanceof PersistentModifier);
    for (const m of modifiersToRemove) {
      this.enemyModifiers.splice(this.enemyModifiers.indexOf(m), 1);
    }
    this.updateModifiers(false).then(() => this.updateUIPositions());
  }

  /**
	* Removes all modifiers from enemy of PokemonHeldItemModifier type
	*/
  clearEnemyHeldItemModifiers(): void {
    const modifiersToRemove = this.enemyModifiers.filter(m => m instanceof PokemonHeldItemModifier);
    for (const m of modifiersToRemove) {
      this.enemyModifiers.splice(this.enemyModifiers.indexOf(m), 1);
    }
    this.updateModifiers(false).then(() => this.updateUIPositions());
  }

  setModifiersVisible(visible: boolean) {
    [ this.modifierBar, this.enemyModifierBar ].map(m => m.setVisible(visible));
  }

  updateModifiers(player?: boolean, instant?: boolean): Promise<void> {
    if (player === undefined) {
      player = true;
    }
    return new Promise(resolve => {
      const modifiers = player ? this.modifiers : this.enemyModifiers as PersistentModifier[];
      for (let m = 0; m < modifiers.length; m++) {
        const modifier = modifiers[m];
        if (modifier instanceof PokemonHeldItemModifier && !this.getPokemonById((modifier as PokemonHeldItemModifier).pokemonId)) {
          modifiers.splice(m--, 1);
        }
      }
      for (const modifier of modifiers) {
        if (modifier instanceof PersistentModifier) {
          (modifier as PersistentModifier).virtualStackCount = 0;
        }
      }

      const modifiersClone = modifiers.slice(0);
      for (const modifier of modifiersClone) {
        if (!modifier.getStackCount()) {
          modifiers.splice(modifiers.indexOf(modifier), 1);
        }
      }

      this.updatePartyForModifiers(player ? this.getParty() : this.getEnemyParty(), instant).then(() => {
        (player ? this.modifierBar : this.enemyModifierBar).updateModifiers(modifiers);
        if (!player) {
          this.updateUIPositions();
        }
        resolve();
      });
    });
  }

  updatePartyForModifiers(party: Pokemon[], instant?: boolean): Promise<void> {
    return new Promise(resolve => {
      Promise.allSettled(party.map(p => {
        if (p.scene) {
          p.calculateStats();
        }
        return p.updateInfo(instant);
      })).then(() => resolve());
    });
  }

  removeModifier(modifier: PersistentModifier, enemy?: boolean): boolean {
    const modifiers = !enemy ? this.modifiers : this.enemyModifiers;
    const modifierIndex = modifiers.indexOf(modifier);
    if (modifierIndex > -1) {
      modifiers.splice(modifierIndex, 1);
      if (modifier instanceof PokemonFormChangeItemModifier || modifier instanceof TerastallizeModifier) {
        modifier.apply([ this.getPokemonById(modifier.pokemonId), false ]);
      }
      return true;
    }

    return false;
  }

  getModifiers(modifierType: { new(...args: any[]): Modifier }, player: boolean = true): PersistentModifier[] {
    return (player ? this.modifiers : this.enemyModifiers).filter(m => m instanceof modifierType);
  }

  findModifiers(modifierFilter: ModifierPredicate, player: boolean = true): PersistentModifier[] {
    return (player ? this.modifiers : this.enemyModifiers).filter(m => (modifierFilter as ModifierPredicate)(m));
  }

  findModifier(modifierFilter: ModifierPredicate, player: boolean = true): PersistentModifier {
    return (player ? this.modifiers : this.enemyModifiers).find(m => (modifierFilter as ModifierPredicate)(m));
  }

  applyShuffledModifiers(scene: BattleScene, modifierType: { new(...args: any[]): Modifier }, player: boolean = true, ...args: any[]): PersistentModifier[] {
    let modifiers = (player ? this.modifiers : this.enemyModifiers).filter(m => m instanceof modifierType && m.shouldApply(args));
    scene.executeWithSeedOffset(() => {
      const shuffleModifiers = mods => {
        if (mods.length < 1) {
          return mods;
        }
        const rand = Math.floor(Utils.randSeedInt(mods.length));
        return [mods[rand], ...shuffleModifiers(mods.filter((_, i) => i !== rand))];
      };
      modifiers = shuffleModifiers(modifiers);
    }, scene.currentBattle.turn << 4, scene.waveSeed);
    return this.applyModifiersInternal(modifiers, player, args);
  }

  applyModifiers(modifierType: { new(...args: any[]): Modifier }, player: boolean = true, ...args: any[]): PersistentModifier[] {
    const modifiers = (player ? this.modifiers : this.enemyModifiers).filter(m => m instanceof modifierType && m.shouldApply(args));
    return this.applyModifiersInternal(modifiers, player, args);
  }

  applyModifiersInternal(modifiers: PersistentModifier[], player: boolean, args: any[]): PersistentModifier[] {
    const appliedModifiers: PersistentModifier[] = [];
    for (const modifier of modifiers) {
      if (modifier.apply(args)) {
        console.log("Applied", modifier.type.name, !player ? "(enemy)" : "");
        appliedModifiers.push(modifier);
      }
    }

    return appliedModifiers;
  }

  applyModifier(modifierType: { new(...args: any[]): Modifier }, player: boolean = true, ...args: any[]): PersistentModifier {
    const modifiers = (player ? this.modifiers : this.enemyModifiers).filter(m => m instanceof modifierType && m.shouldApply(args));
    for (const modifier of modifiers) {
      if (modifier.apply(args)) {
        console.log("Applied", modifier.type.name, !player ? "(enemy)" : "");
        return modifier;
      }
    }

    return null;
  }

  triggerPokemonFormChange(pokemon: Pokemon, formChangeTriggerType: { new(...args: any[]): SpeciesFormChangeTrigger }, delayed: boolean = false, modal: boolean = false): boolean {
    if (pokemonFormChanges.hasOwnProperty(pokemon.species.speciesId)) {
      const matchingFormChange = pokemonFormChanges[pokemon.species.speciesId].find(fc => fc.findTrigger(formChangeTriggerType) && fc.canChange(pokemon));
      if (matchingFormChange) {
        let phase: Phase;
        if (pokemon instanceof PlayerPokemon && !matchingFormChange.quiet) {
          phase = new FormChangePhase(this, pokemon, matchingFormChange, modal);
        } else {
          phase = new QuietFormChangePhase(this, pokemon, matchingFormChange);
        }
        if (pokemon instanceof PlayerPokemon && !matchingFormChange.quiet && modal) {
          this.overridePhase(phase);
        } else if (delayed) {
          this.pushPhase(phase);
        } else {
          this.unshiftPhase(phase);
        }
        return true;
      }
    }

    return false;
  }

  validateAchvs(achvType: { new(...args: any[]): Achv }, ...args: any[]): void {
    const filteredAchvs = Object.values(achvs).filter(a => a instanceof achvType);
    for (const achv of filteredAchvs) {
      this.validateAchv(achv, args);
    }
  }

  validateAchv(achv: Achv, args?: any[]): boolean {
    if (!this.gameData.achvUnlocks.hasOwnProperty(achv.id) && achv.validate(this, args)) {
      this.gameData.achvUnlocks[achv.id] = new Date().getTime();
      this.ui.achvBar.showAchv(achv);
      if (vouchers.hasOwnProperty(achv.id)) {
        this.validateVoucher(vouchers[achv.id]);
      }
      return true;
    }

    return false;
  }

  validateVoucher(voucher: Voucher, args?: any[]): boolean {
    if (!this.gameData.voucherUnlocks.hasOwnProperty(voucher.id) && voucher.validate(this, args)) {
      this.gameData.voucherUnlocks[voucher.id] = new Date().getTime();
      this.ui.achvBar.showAchv(voucher);
      this.gameData.voucherCounts[voucher.voucherType]++;
      return true;
    }

    return false;
  }

  updateGameInfo(): void {
    const gameInfo = {
      playTime: this.sessionPlayTime ? this.sessionPlayTime : 0,
      gameMode: this.currentBattle ? this.gameMode.getName() : "Title",
      biome: this.currentBattle ? getBiomeName(this.arena.biomeType) : "",
      wave: this.currentBattle?.waveIndex || 0,
      party: this.party ? this.party.map(p => {
        return { name: p.name, level: p.level };
      }) : []
    };
    (window as any).gameInfo = gameInfo;
  }
}<|MERGE_RESOLUTION|>--- conflicted
+++ resolved
@@ -58,11 +58,8 @@
 import {UiInputs} from "./ui-inputs";
 import { MoneyFormat } from "./enums/money-format";
 import { NewArenaEvent } from "./battle-scene-events";
-<<<<<<< HEAD
 import { Abilities } from "./data/enums/abilities";
-=======
 import ArenaFlyout from "./ui/arena-flyout";
->>>>>>> 38f53327
 
 export const bypassLogin = import.meta.env.VITE_BYPASS_LOGIN === "1";
 
