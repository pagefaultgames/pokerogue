import { applyAbAttrs } from "#abilities/apply-ab-attrs";
import type { FixedBattleConfig } from "#app/battle";
import { Battle } from "#app/battle";
import {
  ANTI_VARIANCE_WEIGHT_MODIFIER,
  AVERAGE_ENCOUNTERS_PER_RUN_TARGET,
  BASE_MYSTERY_ENCOUNTER_SPAWN_WEIGHT,
  MYSTERY_ENCOUNTER_SPAWN_MAX_WEIGHT,
} from "#app/constants";
import type { GameMode } from "#app/game-mode";
import { getGameMode } from "#app/game-mode";
import { timedEventManager } from "#app/global-event-manager";
import { initGlobalScene } from "#app/global-scene";
import { starterColors } from "#app/global-vars/starter-colors";
import { InputsController } from "#app/inputs-controller";
import { LoadingScene } from "#app/loading-scene";
import Overrides from "#app/overrides";
import type { Phase } from "#app/phase";
import { PhaseManager } from "#app/phase-manager";
import { FieldSpritePipeline } from "#app/pipelines/field-sprite";
import { InvertPostFX } from "#app/pipelines/invert";
import { SpritePipeline } from "#app/pipelines/sprite";
import { SceneBase } from "#app/scene-base";
import { startingWave } from "#app/starting-wave";
import { TimedEventManager } from "#app/timed-event-manager";
import { UiInputs } from "#app/ui-inputs";
import { biomeDepths, getBiomeName } from "#balance/biomes";
import { pokemonPrevolutions } from "#balance/pokemon-evolutions";
import { FRIENDSHIP_GAIN_FROM_BATTLE } from "#balance/starters";
import { initCommonAnims, initMoveAnim, loadCommonAnimAssets, loadMoveAnimAssets } from "#data/battle-anims";
import { allAbilities, allMoves, allSpecies, modifierTypes } from "#data/data-lists";
import { battleSpecDialogue } from "#data/dialogue";
import type { SpeciesFormChangeTrigger } from "#data/form-change-triggers";
import { SpeciesFormChangeManualTrigger, SpeciesFormChangeTimeOfDayTrigger } from "#data/form-change-triggers";
import { Gender } from "#data/gender";
import type { SpeciesFormChange } from "#data/pokemon-forms";
import { pokemonFormChanges } from "#data/pokemon-forms";
import type { PokemonSpecies, PokemonSpeciesFilter } from "#data/pokemon-species";
import { getTypeRgb } from "#data/type";
import { BattleSpec } from "#enums/battle-spec";
import { BattleStyle } from "#enums/battle-style";
import { BattleType } from "#enums/battle-type";
import { BattlerTagType } from "#enums/battler-tag-type";
import { BiomeId } from "#enums/biome-id";
import { EaseType } from "#enums/ease-type";
import { ExpGainsSpeed } from "#enums/exp-gains-speed";
import { ExpNotification } from "#enums/exp-notification";
import { FormChangeItem } from "#enums/form-change-item";
import { GameModes } from "#enums/game-modes";
import { ModifierPoolType } from "#enums/modifier-pool-type";
import { MoneyFormat } from "#enums/money-format";
import { MoveId } from "#enums/move-id";
import { MysteryEncounterMode } from "#enums/mystery-encounter-mode";
import { MysteryEncounterTier } from "#enums/mystery-encounter-tier";
import { MysteryEncounterType } from "#enums/mystery-encounter-type";
import { Nature } from "#enums/nature";
import { PlayerGender } from "#enums/player-gender";
import { PokeballType } from "#enums/pokeball";
import type { PokemonAnimType } from "#enums/pokemon-anim-type";
import { PokemonType } from "#enums/pokemon-type";
import { ShopCursorTarget } from "#enums/shop-cursor-target";
import { SpeciesId } from "#enums/species-id";
import { StatusEffect } from "#enums/status-effect";
import { TextStyle } from "#enums/text-style";
import type { TrainerSlot } from "#enums/trainer-slot";
import { TrainerType } from "#enums/trainer-type";
import { TrainerVariant } from "#enums/trainer-variant";
import { UiTheme } from "#enums/ui-theme";
import { NewArenaEvent } from "#events/battle-scene";
import { Arena, ArenaBase } from "#field/arena";
import { DamageNumberHandler } from "#field/damage-number-handler";
import type { Pokemon } from "#field/pokemon";
import { EnemyPokemon, PlayerPokemon } from "#field/pokemon";
import { PokemonSpriteSparkleHandler } from "#field/pokemon-sprite-sparkle-handler";
import { Trainer } from "#field/trainer";
import type { Modifier, ModifierPredicate, TurnHeldItemTransferModifier } from "#modifiers/modifier";
import {
  ConsumableModifier,
  ConsumablePokemonModifier,
  DoubleBattleChanceBoosterModifier,
  ExpBalanceModifier,
  ExpShareModifier,
  FusePokemonModifier,
  HealingBoosterModifier,
  ModifierBar,
  MultipleParticipantExpBonusModifier,
  PersistentModifier,
  PokemonExpBoosterModifier,
  PokemonFormChangeItemModifier,
  PokemonHeldItemModifier,
  PokemonHpRestoreModifier,
  PokemonIncrementingStatModifier,
  RememberMoveModifier,
} from "#modifiers/modifier";
import {
  getDefaultModifierTypeForTier,
  getEnemyModifierTypesForWave,
  getLuckString,
  getLuckTextTint,
  getPartyLuckValue,
  type ModifierType,
  PokemonHeldItemModifierType,
} from "#modifiers/modifier-type";
import { MysteryEncounter } from "#mystery-encounters/mystery-encounter";
import { MysteryEncounterSaveData } from "#mystery-encounters/mystery-encounter-save-data";
import { allMysteryEncounters, mysteryEncountersByBiome } from "#mystery-encounters/mystery-encounters";
import type { MovePhase } from "#phases/move-phase";
import { expSpriteKeys } from "#sprites/sprite-keys";
import { hasExpSprite } from "#sprites/sprite-utils";
import type { Variant } from "#sprites/variant";
import { clearVariantData, variantData } from "#sprites/variant";
import type { Achv } from "#system/achv";
import { achvs, ModifierAchv, MoneyAchv } from "#system/achv";
import { GameData } from "#system/game-data";
import { initGameSpeed } from "#system/game-speed";
import type { PokemonData } from "#system/pokemon-data";
import { MusicPreference } from "#system/settings";
import type { TrainerData } from "#system/trainer-data";
import type { Voucher } from "#system/voucher";
import { vouchers } from "#system/voucher";
import { trainerConfigs } from "#trainers/trainer-config";
import type { HeldModifierConfig } from "#types/held-modifier-config";
import type { Localizable } from "#types/locales";
import { AbilityBar } from "#ui/ability-bar";
import { ArenaFlyout } from "#ui/arena-flyout";
import { CandyBar } from "#ui/candy-bar";
import { CharSprite } from "#ui/char-sprite";
import { PartyExpBar } from "#ui/party-exp-bar";
import { PokeballTray } from "#ui/pokeball-tray";
import { PokemonInfoContainer } from "#ui/pokemon-info-container";
import { addTextObject, getTextColor } from "#ui/text";
import { UI } from "#ui/ui";
import { addUiThemeOverrides } from "#ui/ui-theme";
import {
  BooleanHolder,
  type Constructor,
  fixedInt,
  formatMoney,
  getIvsFromId,
  isBetween,
  NumberHolder,
  randomString,
  randSeedInt,
  shiftCharCodes,
} from "#utils/common";
import { deepMergeSpriteData } from "#utils/data";
import { getEnumValues } from "#utils/enums";
import { getModifierPoolForType, getModifierType } from "#utils/modifier-utils";
import { getPokemonSpecies } from "#utils/pokemon-utils";
import i18next from "i18next";
import Phaser from "phaser";
import SoundFade from "phaser3-rex-plugins/plugins/soundfade";
import type UIPlugin from "phaser3-rex-plugins/templates/ui/ui-plugin";

const DEBUG_RNG = false;

export interface PokeballCounts {
  [pb: string]: number;
}

export type AnySound = Phaser.Sound.WebAudioSound | Phaser.Sound.HTML5AudioSound | Phaser.Sound.NoAudioSound;

export interface InfoToggle {
  toggleInfo(force?: boolean): void;
  isActive(): boolean;
}

export class BattleScene extends SceneBase {
  public rexUI: UIPlugin;
  public inputController: InputsController;
  public uiInputs: UiInputs;

  public sessionPlayTime: number | null = null;
  public lastSavePlayTime: number | null = null;
  public masterVolume = 0.5;
  public bgmVolume = 1;
  public fieldVolume = 1;
  public seVolume = 1;
  public uiVolume = 1;
  public gameSpeed = 1;
  public damageNumbersMode = 0;
  public reroll = false;
  public shopCursorTarget: number = ShopCursorTarget.REWARDS;
  public commandCursorMemory = false;
  public dexForDevs = false;
  public showMovesetFlyout = true;
  public showArenaFlyout = true;
  public showTimeOfDayWidget = true;
  public timeOfDayAnimation: EaseType = EaseType.NONE;
  public showLevelUpStats = true;
  public enableTutorials: boolean = import.meta.env.VITE_BYPASS_TUTORIAL === "1";
  public enableMoveInfo = true;
  public enableRetries = false;
  public hideIvs = false;
  // TODO: Remove all plain numbers in place of enums or `const object` equivalents for clarity
  /**
   * Determines the condition for a notification should be shown for Candy Upgrades
   * - 0 = 'Off'
   * - 1 = 'Passives Only'
   * - 2 = 'On'
   */
  public candyUpgradeNotification = 0;
  /**
   * Determines what type of notification is used for Candy Upgrades
   * - 0 = 'Icon'
   * - 1 = 'Animation'
   */
  public candyUpgradeDisplay = 0;
  public moneyFormat: MoneyFormat = MoneyFormat.NORMAL;
  public uiTheme: UiTheme = UiTheme.DEFAULT;
  public windowType = 0;
  public experimentalSprites = false;
  public musicPreference: MusicPreference = MusicPreference.ALLGENS;
  public moveAnimations = true;
  public expGainsSpeed: ExpGainsSpeed = ExpGainsSpeed.DEFAULT;
  public skipSeenDialogues = false;
  /**
   * Determines if the egg hatching animation should be skipped
   * - 0 = Never (never skip animation)
   * - 1 = Ask (ask to skip animation when hatching 2 or more eggs)
   * - 2 = Always (automatically skip animation when hatching 2 or more eggs)
   */
  public eggSkipPreference = 0;
  /**
   * Defines the {@linkcode ExpNotification | Experience gain display mode}.
   * @defaultValue {@linkcode ExpNotification.DEFAULT}
   */
  public expParty: ExpNotification = ExpNotification.DEFAULT;
  public hpBarSpeed = 0;
  public fusionPaletteSwaps = true;
  public enableTouchControls = false;
  public enableVibration = false;
  public showBgmBar = true;
  public hideUsername = false;
  /** Determines the selected battle style. */
  public battleStyle: BattleStyle = BattleStyle.SWITCH;
  /**
   * Defines whether or not to show type effectiveness hints
   * - true: Show hints for moves
   * - false: No hints
   */
  public typeHints = false;

  public disableMenu = false;

  public gameData: GameData;
  public sessionSlotId: number;

  /** Manager for the phases active in the battle scene */
  public readonly phaseManager: PhaseManager;
  public field: Phaser.GameObjects.Container;
  public fieldUI: Phaser.GameObjects.Container;
  public charSprite: CharSprite;
  public pbTray: PokeballTray;
  public pbTrayEnemy: PokeballTray;
  public abilityBar: AbilityBar;
  public partyExpBar: PartyExpBar;
  public candyBar: CandyBar;
  public arenaBg: Phaser.GameObjects.Sprite;
  public arenaBgTransition: Phaser.GameObjects.Sprite;
  public arenaPlayer: ArenaBase;
  public arenaPlayerTransition: ArenaBase;
  public arenaEnemy: ArenaBase;
  public arenaNextEnemy: ArenaBase;
  public arena: Arena;
  public gameMode: GameMode;
  public score: number;
  public lockModifierTiers: boolean;
  public trainer: Phaser.GameObjects.Sprite;
  public lastEnemyTrainer: Trainer | null;
  public currentBattle: Battle;
  public pokeballCounts: PokeballCounts;
  public money: number;
  public pokemonInfoContainer: PokemonInfoContainer;
  private party: PlayerPokemon[];
  /** Session save data that pertains to Mystery Encounters */
  public mysteryEncounterSaveData: MysteryEncounterSaveData = new MysteryEncounterSaveData();
  /** If the previous wave was a MysteryEncounter, tracks the object with this variable. Mostly used for visual object cleanup */
  public lastMysteryEncounter?: MysteryEncounter;
  /** Combined Biome and Wave count text */
  private biomeWaveText: Phaser.GameObjects.Text;
  private moneyText: Phaser.GameObjects.Text;
  private scoreText: Phaser.GameObjects.Text;
  private luckLabelText: Phaser.GameObjects.Text;
  private luckText: Phaser.GameObjects.Text;
  private modifierBar: ModifierBar;
  private enemyModifierBar: ModifierBar;
  public arenaFlyout: ArenaFlyout;

  private fieldOverlay: Phaser.GameObjects.Rectangle;
  private shopOverlay: Phaser.GameObjects.Rectangle;
  private shopOverlayShown = false;
  private shopOverlayOpacity = 0.8;

  public modifiers: PersistentModifier[];
  private enemyModifiers: PersistentModifier[];
  public uiContainer: Phaser.GameObjects.Container;
  public ui: UI;

  public seed: string;
  public waveSeed: string;
  public waveCycleOffset: number;
  public offsetGym: boolean;

  public damageNumberHandler: DamageNumberHandler;
  private spriteSparkleHandler: PokemonSpriteSparkleHandler;

  public fieldSpritePipeline: FieldSpritePipeline;
  public spritePipeline: SpritePipeline;

  private bgm: AnySound;
  private bgmResumeTimer: Phaser.Time.TimerEvent | null;
  private bgmCache: Set<string> = new Set();
  private playTimeTimer: Phaser.Time.TimerEvent;

  public rngCounter = 0;
  public rngSeedOverride = "";
  public rngOffset = 0;

  public inputMethod: string;
  private infoToggles: InfoToggle[] = [];

  public eventManager: TimedEventManager;

  /**
   * Allows subscribers to listen for events
   *
   * Current Events:
   * - {@linkcode BattleSceneEventType.MOVE_USED} {@linkcode MoveUsedEvent}
   * - {@linkcode BattleSceneEventType.TURN_INIT} {@linkcode TurnInitEvent}
   * - {@linkcode BattleSceneEventType.TURN_END} {@linkcode TurnEndEvent}
   * - {@linkcode BattleSceneEventType.NEW_ARENA} {@linkcode NewArenaEvent}
   */
  public readonly eventTarget: EventTarget = new EventTarget();

  constructor() {
    super("battle");
    this.phaseManager = new PhaseManager();
    this.eventManager = new TimedEventManager();
    this.updateGameInfo();
    initGlobalScene(this);
  }

  loadPokemonAtlas(key: string, atlasPath: string, experimental?: boolean) {
    if (experimental === undefined) {
      experimental = this.experimentalSprites;
    }
    const variant = atlasPath.includes("variant/") || /_[0-3]$/.test(atlasPath);
    if (experimental) {
      experimental = hasExpSprite(key);
    }
    if (variant) {
      atlasPath = atlasPath.replace("variant/", "");
    }
    this.load.atlas(
      key,
      `images/pokemon/${variant ? "variant/" : ""}${experimental ? "exp/" : ""}${atlasPath}.png`,
      `images/pokemon/${variant ? "variant/" : ""}${experimental ? "exp/" : ""}${atlasPath}.json`,
    );
  }

  async preload() {
    if (DEBUG_RNG) {
      const originalRealInRange = Phaser.Math.RND.realInRange;
      Phaser.Math.RND.realInRange = function (min: number, max: number): number {
        const ret = originalRealInRange.apply(this, [min, max]);
        const args = ["RNG", ++this.rngCounter, ret / (max - min), `min: ${min} / max: ${max}`];
        args.push(`seed: ${this.rngSeedOverride || this.waveSeed || this.seed}`);
        if (this.rngOffset) {
          args.push(`offset: ${this.rngOffset}`);
        }
        console.log(...args);
        return ret;
      };
    }

    /**
     * These moves serve as fallback animations for other moves without loaded animations, and
     * must be loaded prior to game start.
     */
    const defaultMoves = [MoveId.TACKLE, MoveId.TAIL_WHIP, MoveId.FOCUS_ENERGY, MoveId.STRUGGLE];

    await Promise.all([
      this.initVariantData(),
      initCommonAnims().then(() => loadCommonAnimAssets(true)),
      Promise.all(defaultMoves.map(m => initMoveAnim(m))).then(() => loadMoveAnimAssets(defaultMoves, true)),
      this.initStarterColors(),
    ]).catch(reason => {
      throw new Error(`Unexpected error during BattleScene preLoad!\nReason: ${reason}`);
    });
  }

  create() {
    this.scene.remove(LoadingScene.KEY);
    initGameSpeed.apply(this);
    this.inputController = new InputsController();
    this.uiInputs = new UiInputs(this.inputController);

    this.gameData = new GameData();

    addUiThemeOverrides();

    this.load.setBaseURL();

    this.spritePipeline = new SpritePipeline(this.game);
    (this.renderer as Phaser.Renderer.WebGL.WebGLRenderer).pipelines.add("Sprite", this.spritePipeline);

    this.fieldSpritePipeline = new FieldSpritePipeline(this.game);
    (this.renderer as Phaser.Renderer.WebGL.WebGLRenderer).pipelines.add("FieldSprite", this.fieldSpritePipeline);

    this.launchBattle();
  }

  update() {
    this.ui?.update();
  }

  launchBattle() {
    this.arenaBg = this.add.sprite(0, 0, "plains_bg");
    this.arenaBg.setName("sprite-arena-bg");
    this.arenaBgTransition = this.add.sprite(0, 0, "plains_bg");
    this.arenaBgTransition.setName("sprite-arena-bg-transition");

    for (const a of [this.arenaBgTransition, this.arenaBg]) {
      a.setPipeline(this.fieldSpritePipeline);
      a.setScale(6);
      a.setOrigin(0);
      a.setSize(320, 240);
    }

    const field = this.add.container(0, 0);
    field.setName("field");
    field.setScale(6);

    this.field = field;

    const fieldUI = this.add.container(0, this.game.canvas.height);
    fieldUI.setName("field-ui");
    fieldUI.setDepth(1);
    fieldUI.setScale(6);

    this.fieldUI = fieldUI;

    const transition = this.make.rexTransitionImagePack(
      {
        x: 0,
        y: 0,
        scale: 6,
        key: "loading_bg",
        origin: { x: 0, y: 0 },
      },
      true,
    );

    //@ts-expect-error (the defined types in the package are incromplete...)
    transition.transit({
      mode: "blinds",
      ease: "Cubic.easeInOut",
      duration: 1250,
    });
    transition.once("complete", () => {
      transition.destroy();
    });

    this.add.existing(transition);

    const uiContainer = this.add.container(0, 0);
    uiContainer.setName("ui");
    uiContainer.setDepth(2);
    uiContainer.setScale(6);

    this.uiContainer = uiContainer;

    const overlayWidth = this.scaledCanvas.width;
    const overlayHeight = this.scaledCanvas.height - 48;
    this.fieldOverlay = this.add.rectangle(0, overlayHeight * -1 - 48, overlayWidth, overlayHeight, 0x424242);
    this.fieldOverlay.setName("rect-field-overlay");
    this.fieldOverlay.setOrigin(0, 0);
    this.fieldOverlay.setAlpha(0);
    this.fieldUI.add(this.fieldOverlay);

    this.shopOverlay = this.add.rectangle(0, overlayHeight * -1 - 48, overlayWidth, overlayHeight, 0x070707);
    this.shopOverlay.setName("rect-shop-overlay");
    this.shopOverlay.setOrigin(0, 0);
    this.shopOverlay.setAlpha(0);
    this.fieldUI.add(this.shopOverlay);

    this.modifiers = [];
    this.enemyModifiers = [];

    this.modifierBar = new ModifierBar();
    this.modifierBar.setName("modifier-bar");
    this.add.existing(this.modifierBar);
    uiContainer.add(this.modifierBar);

    this.enemyModifierBar = new ModifierBar(true);
    this.enemyModifierBar.setName("enemy-modifier-bar");
    this.add.existing(this.enemyModifierBar);
    uiContainer.add(this.enemyModifierBar);

    this.charSprite = new CharSprite();
    this.charSprite.setName("sprite-char");
    this.charSprite.setup();

    this.fieldUI.add(this.charSprite);

    this.pbTray = new PokeballTray(true);
    this.pbTray.setName("pb-tray");
    this.pbTray.setup();

    this.pbTrayEnemy = new PokeballTray(false);
    this.pbTrayEnemy.setName("enemy-pb-tray");
    this.pbTrayEnemy.setup();

    this.fieldUI.add(this.pbTray);
    this.fieldUI.add(this.pbTrayEnemy);

    this.abilityBar = new AbilityBar();
    this.abilityBar.setName("ability-bar");
    this.abilityBar.setup();
    this.fieldUI.add(this.abilityBar);

    this.partyExpBar = new PartyExpBar();
    this.partyExpBar.setName("party-exp-bar");
    this.partyExpBar.setup();
    this.fieldUI.add(this.partyExpBar);

    this.candyBar = new CandyBar();
    this.candyBar.setName("candy-bar");
    this.candyBar.setup();
    this.fieldUI.add(this.candyBar);

    this.biomeWaveText = addTextObject(this.scaledCanvas.width - 2, 0, startingWave.toString(), TextStyle.BATTLE_INFO);
    this.biomeWaveText.setName("text-biome-wave");
    this.biomeWaveText.setOrigin(1, 0.5);
    this.fieldUI.add(this.biomeWaveText);

    this.moneyText = addTextObject(this.scaledCanvas.width - 2, 0, "", TextStyle.MONEY);
    this.moneyText.setName("text-money");
    this.moneyText.setOrigin(1, 0.5);
    this.fieldUI.add(this.moneyText);

    this.scoreText = addTextObject(this.scaledCanvas.width - 2, 0, "", TextStyle.PARTY, { fontSize: "54px" });
    this.scoreText.setName("text-score");
    this.scoreText.setOrigin(1, 0.5);
    this.fieldUI.add(this.scoreText);

    this.luckText = addTextObject(this.scaledCanvas.width - 2, 0, "", TextStyle.PARTY, { fontSize: "54px" });
    this.luckText.setName("text-luck");
    this.luckText.setOrigin(1, 0.5);
    this.luckText.setVisible(false);
    this.fieldUI.add(this.luckText);

    this.luckLabelText = addTextObject(
      this.scaledCanvas.width - 2,
      0,
      i18next.t("common:luckIndicator"),
      TextStyle.PARTY,
      { fontSize: "54px" },
    );
    this.luckLabelText.setName("text-luck-label");
    this.luckLabelText.setOrigin(1, 0.5);
    this.luckLabelText.setVisible(false);
    this.fieldUI.add(this.luckLabelText);

    this.arenaFlyout = new ArenaFlyout();
    this.fieldUI.add(this.arenaFlyout);
    this.fieldUI.moveBelow<Phaser.GameObjects.GameObject>(this.arenaFlyout, this.fieldOverlay);

    this.updateUIPositions();

    this.damageNumberHandler = new DamageNumberHandler();

    this.spriteSparkleHandler = new PokemonSpriteSparkleHandler();
    this.spriteSparkleHandler.setup();

    this.pokemonInfoContainer = new PokemonInfoContainer(this.scaledCanvas.width + 52, -this.scaledCanvas.height + 66);
    this.pokemonInfoContainer.setup();

    this.fieldUI.add(this.pokemonInfoContainer);

    this.party = [];

    this.arenaPlayer = new ArenaBase(true);
    this.arenaPlayer.setName("arena-player");
    this.arenaPlayerTransition = new ArenaBase(true);
    this.arenaPlayerTransition.setName("arena-player-transition");
    this.arenaEnemy = new ArenaBase(false);
    this.arenaEnemy.setName("arena-enemy");
    this.arenaNextEnemy = new ArenaBase(false);
    this.arenaNextEnemy.setName("arena-next-enemy");

    this.arenaBgTransition.setVisible(false);
    this.arenaPlayerTransition.setVisible(false);
    this.arenaNextEnemy.setVisible(false);

    for (const a of [this.arenaPlayer, this.arenaPlayerTransition, this.arenaEnemy, this.arenaNextEnemy]) {
      if (a instanceof Phaser.GameObjects.Sprite) {
        a.setOrigin(0, 0);
      }
      field.add(a);
    }

    const trainer = this.addFieldSprite(
      0,
      0,
      `trainer_${this.gameData.gender === PlayerGender.FEMALE ? "f" : "m"}_back`,
    );
    trainer.setOrigin(0.5, 1);
    trainer.setName("sprite-trainer");

    field.add(trainer);

    this.trainer = trainer;

    this.anims.create({
      key: "prompt",
      frames: this.anims.generateFrameNumbers("prompt", { start: 1, end: 4 }),
      frameRate: 6,
      repeat: -1,
      showOnStart: true,
    });

    this.anims.create({
      key: "tera_sparkle",
      frames: this.anims.generateFrameNumbers("tera_sparkle", {
        start: 0,
        end: 12,
      }),
      frameRate: 18,
      repeat: 0,
      showOnStart: true,
      hideOnComplete: true,
    });

    this.reset(false, false, true);

    // Initialize UI-related aspects and then start the login phase.
    const ui = new UI();
    this.uiContainer.add(ui);
    this.ui = ui;
    ui.setup();

    this.phaseManager.toTitleScreen(true);
    this.phaseManager.shiftPhase();
  }

  initSession(): void {
    if (this.sessionPlayTime === null) {
      this.sessionPlayTime = 0;
    }
    if (this.lastSavePlayTime === null) {
      this.lastSavePlayTime = 0;
    }

    if (this.playTimeTimer) {
      this.playTimeTimer.destroy();
    }

    this.playTimeTimer = this.time.addEvent({
      delay: fixedInt(1000),
      repeat: -1,
      callback: () => {
        if (this.gameData) {
          this.gameData.gameStats.playTime++;
        }
        if (this.sessionPlayTime !== null) {
          this.sessionPlayTime++;
        }
        if (this.lastSavePlayTime !== null) {
          this.lastSavePlayTime++;
        }
      },
    });

    this.updateBiomeWaveText();
    this.updateMoneyText();
    this.updateScoreText();
  }

  async initExpSprites(): Promise<void> {
    if (expSpriteKeys.size > 0) {
      return;
    }
    const res = await this.cachedFetch("./exp-sprites.json");
    const keys = await res.json();
    if (!Array.isArray(keys)) {
      throw new Error("EXP Sprites were not array when fetched!");
    }

    // TODO: Optimize this
    for (const k of keys) {
      expSpriteKeys.add(k);
    }
  }

  /**
   * Initialize the variant data.
   * If experimental sprites are enabled, their entries are replaced via this method.
   */
  async initVariantData(): Promise<void> {
    clearVariantData();
    const otherVariantData = await this.cachedFetch("./images/pokemon/variant/_masterlist.json").then(r => r.json());
    for (const k of Object.keys(otherVariantData)) {
      variantData[k] = otherVariantData[k];
    }
    if (!this.experimentalSprites) {
      return;
    }
    const expVariantData = await this.cachedFetch("./images/pokemon/variant/_exp_masterlist.json").then(r => r.json());
    deepMergeSpriteData(variantData, expVariantData);
  }

  cachedFetch(url: string, init?: RequestInit): Promise<Response> {
    const manifest = this.game["manifest"];
    if (manifest) {
      const timestamp = manifest[`/${url.replace("./", "")}`];
      if (timestamp) {
        url += `?t=${timestamp}`;
      }
    }
    return fetch(url, init);
  }

  async initStarterColors(): Promise<void> {
    if (Object.keys(starterColors).length > 0) {
      // already initialized
      return;
    }
    const sc = await this.cachedFetch("./starter-colors.json").then(res => res.json());
    for (const key of Object.keys(sc)) {
      starterColors[key] = sc[key];
    }
  }

  // TODO: Add a `getPartyOnSide` function for getting the party of a pokemon
  public getPlayerParty(): PlayerPokemon[] {
    return this.party;
  }

  /**
   * @returns An array of {@linkcode PlayerPokemon} filtered from the player's party
   * that are {@linkcode Pokemon.isAllowedInBattle | allowed in battle}.
   */
  public getPokemonAllowedInBattle(): PlayerPokemon[] {
    return this.getPlayerParty().filter(p => p.isAllowedInBattle());
  }

  /**
   * @returns The first {@linkcode PlayerPokemon} that is {@linkcode getPlayerField on the field}
   * and {@linkcode PlayerPokemon.isActive is active}
   * (aka {@linkcode PlayerPokemon.isAllowedInBattle is allowed in battle}),
   * or `undefined` if there are no valid pokemon
   * @param includeSwitching Whether a pokemon that is currently switching out is valid, default `true`
   */
  public getPlayerPokemon(includeSwitching = true): PlayerPokemon | undefined {
    return this.getPlayerField().find(p => p.isActive() && (includeSwitching || p.switchOutStatus === false));
  }

  // TODO: Add `undefined` to return type
  /**
   * Returns an array of PlayerPokemon of length 1 or 2 depending on if in a double battle or not.
   * @param active - (Default `false`) Whether to consider only {@linkcode Pokemon.isActive | active} on-field pokemon
   * @returns array of {@linkcode PlayerPokemon}
   */
  public getPlayerField(active = false): PlayerPokemon[] {
    const party = this.getPlayerParty();
    return party
      .slice(0, Math.min(party.length, this.currentBattle?.double ? 2 : 1))
      .filter(p => !active || p.isActive());
  }

  public getEnemyParty(): EnemyPokemon[] {
    return this.currentBattle?.enemyParty ?? [];
  }

  /**
   * @returns The first {@linkcode EnemyPokemon} that is {@linkcode getEnemyField | on the field}
   * and {@linkcode EnemyPokemon.isActive | is active}
   * (aka {@linkcode EnemyPokemon.isAllowedInBattle | is allowed in battle}),
   * or `undefined` if there are no valid pokemon
   * @param includeSwitching Whether a pokemon that is currently switching out is valid, default `true`
   */
  public getEnemyPokemon(includeSwitching = true): EnemyPokemon | undefined {
    return this.getEnemyField().find(p => p.isActive() && (includeSwitching || p.switchOutStatus === false));
  }

  /**
   * Returns an array of EnemyPokemon of length 1 or 2 depending on if in a double battle or not.
   * Does not actually check if the pokemon are on the field or not.
   * @returns array of {@linkcode EnemyPokemon}
   */
  public getEnemyField(): EnemyPokemon[] {
    const party = this.getEnemyParty();
    return party.slice(0, Math.min(party.length, this.currentBattle?.double ? 2 : 1));
  }

  /**
   * Returns an array of Pokemon on both sides of the battle - player first, then enemy.
   * Does not actually check if the pokemon are on the field or not, and always has length 4 regardless of battle type.
   * @param activeOnly - Whether to consider only active pokemon (as described by {@linkcode Pokemon.isActive()}); default `false`.
   * If `true`, will also remove all `null` values from the array.
   * @returns An array of {@linkcode Pokemon}, as described above.
   */
  public getField(activeOnly = false): Pokemon[] {
    const ret: Pokemon[] = new Array(4).fill(null);
    const playerField = this.getPlayerField();
    const enemyField = this.getEnemyField();
    ret.splice(0, playerField.length, ...playerField);
    ret.splice(2, enemyField.length, ...enemyField);
    return activeOnly ? ret.filter(p => p?.isActive()) : ret;
  }

  /**
   * Attempt to redirect a move in double battles from a fainted/removed Pokemon to its ally.
   * @param removedPokemon - The {@linkcode Pokemon} having been removed from the field.
   * @param allyPokemon - The {@linkcode Pokemon} allied with the removed Pokemon; will have moves redirected to it
   */
  redirectPokemonMoves(removedPokemon: Pokemon, allyPokemon: Pokemon): void {
    // failsafe: if not a double battle just return
    if (this.currentBattle.double === false) {
      return;
    }
    if (allyPokemon?.isActive(true)) {
      let targetingMovePhase: MovePhase;
      do {
        targetingMovePhase = this.phaseManager.findPhase(
          mp =>
            mp.is("MovePhase")
            && mp.targets.length === 1
            && mp.targets[0] === removedPokemon.getBattlerIndex()
            && mp.pokemon.isPlayer() !== allyPokemon.isPlayer(),
        ) as MovePhase;
        if (targetingMovePhase && targetingMovePhase.targets[0] !== allyPokemon.getBattlerIndex()) {
          targetingMovePhase.targets[0] = allyPokemon.getBattlerIndex();
        }
      } while (targetingMovePhase);
    }
  }

  /**
   * Returns the ModifierBar of this scene, which is declared private and therefore not accessible elsewhere
   * @param isEnemy - Whether to return the enemy modifier bar instead of the player bar; default `false`
   * @returns The {@linkcode ModifierBar} for the given side of the field
   */
  getModifierBar(isEnemy = false): ModifierBar {
    return isEnemy ? this.enemyModifierBar : this.modifierBar;
  }

  // store info toggles to be accessible by the ui
  addInfoToggle(...infoToggles: InfoToggle[]): void {
    this.infoToggles.push(...infoToggles);
  }

  // return the stored info toggles; used by ui-inputs
  getInfoToggles(activeOnly = false): InfoToggle[] {
    return activeOnly ? this.infoToggles.filter(t => t?.isActive()) : this.infoToggles;
  }

  /**
   * Return the {@linkcode Pokemon} associated with a given ID.
   * @param pokemonId - The ID whose Pokemon will be retrieved
   * @returns The {@linkcode Pokemon} associated with the given id,
   * or `undefined` if no Pokemon with the given id is found.
   */
<<<<<<< HEAD
  getPokemonById(pokemonId: number | undefined): Pokemon | undefined {
    if (isNullOrUndefined(pokemonId)) {
      // biome-ignore lint/nursery/noUselessUndefined: shut up biome for now
      return undefined;
=======
  getPokemonById(pokemonId: number | undefined): Pokemon | null {
    if (pokemonId == null) {
      return null;
>>>>>>> c7a2c666
    }

    const party = (this.getPlayerParty() as Pokemon[]).concat(this.getEnemyParty());
    return party.find(p => p.id === pokemonId);
  }

  addPlayerPokemon(
    species: PokemonSpecies,
    level: number,
    abilityIndex?: number,
    formIndex?: number,
    gender?: Gender,
    shiny?: boolean,
    variant?: Variant,
    ivs?: number[],
    nature?: Nature,
    dataSource?: Pokemon | PokemonData,
    postProcess?: (playerPokemon: PlayerPokemon) => void,
  ): PlayerPokemon {
    const pokemon = new PlayerPokemon(
      species,
      level,
      abilityIndex,
      formIndex,
      gender,
      shiny,
      variant,
      ivs,
      nature,
      dataSource,
    );

    if (postProcess) {
      postProcess(pokemon);
    }

    if (Overrides.IVS_OVERRIDE === null) {
      // do nothing
    } else if (Array.isArray(Overrides.IVS_OVERRIDE)) {
      if (Overrides.IVS_OVERRIDE.length !== 6) {
        throw new Error("The Player IVs override must be an array of length 6 or a number!");
      }
      if (Overrides.IVS_OVERRIDE.some(value => !isBetween(value, 0, 31))) {
        throw new Error("All IVs in the player IV override must be between 0 and 31!");
      }
      pokemon.ivs = Overrides.IVS_OVERRIDE;
    } else {
      if (!isBetween(Overrides.IVS_OVERRIDE, 0, 31)) {
        throw new Error("The Player IV override must be a value between 0 and 31!");
      }
      pokemon.ivs = new Array(6).fill(Overrides.IVS_OVERRIDE);
    }

    if (Overrides.NATURE_OVERRIDE !== null) {
      pokemon.nature = Overrides.NATURE_OVERRIDE;
    }

    pokemon.init();
    return pokemon;
  }

  addEnemyPokemon(
    species: PokemonSpecies,
    level: number,
    trainerSlot: TrainerSlot,
    boss = false,
    shinyLock = false,
    dataSource?: PokemonData,
    postProcess?: (enemyPokemon: EnemyPokemon) => void,
  ): EnemyPokemon {
    if (Overrides.ENEMY_LEVEL_OVERRIDE > 0) {
      level = Overrides.ENEMY_LEVEL_OVERRIDE;
    }
    if (Overrides.ENEMY_SPECIES_OVERRIDE) {
      species = getPokemonSpecies(Overrides.ENEMY_SPECIES_OVERRIDE);
      // The fact that a Pokemon is a boss or not can change based on its Species and level
      boss = this.getEncounterBossSegments(this.currentBattle.waveIndex, level, species) > 1;
    }

    const pokemon = new EnemyPokemon(species, level, trainerSlot, boss, shinyLock, dataSource);
    if (Overrides.ENEMY_FUSION_OVERRIDE) {
      pokemon.generateFusionSpecies();
    }

    if (boss && !dataSource) {
      const secondaryIvs = getIvsFromId(randSeedInt(4294967296));

      for (let s = 0; s < pokemon.ivs.length; s++) {
        pokemon.ivs[s] = Math.round(
          Phaser.Math.Linear(
            Math.min(pokemon.ivs[s], secondaryIvs[s]),
            Math.max(pokemon.ivs[s], secondaryIvs[s]),
            0.75,
          ),
        );
      }
    }
    if (postProcess) {
      postProcess(pokemon);
    }

    if (Overrides.ENEMY_IVS_OVERRIDE === null) {
      // do nothing
    } else if (Array.isArray(Overrides.ENEMY_IVS_OVERRIDE)) {
      if (Overrides.ENEMY_IVS_OVERRIDE.length !== 6) {
        throw new Error("The Enemy IVs override must be an array of length 6 or a number!");
      }
      if (Overrides.ENEMY_IVS_OVERRIDE.some(value => !isBetween(value, 0, 31))) {
        throw new Error("All IVs in the enemy IV override must be between 0 and 31!");
      }
      pokemon.ivs = Overrides.ENEMY_IVS_OVERRIDE;
    } else {
      if (!isBetween(Overrides.ENEMY_IVS_OVERRIDE, 0, 31)) {
        throw new Error("The Enemy IV override must be a value between 0 and 31!");
      }
      pokemon.ivs = new Array(6).fill(Overrides.ENEMY_IVS_OVERRIDE);
    }

    if (Overrides.ENEMY_NATURE_OVERRIDE !== null) {
      pokemon.nature = Overrides.ENEMY_NATURE_OVERRIDE;
    }

    pokemon.init();
    return pokemon;
  }

  /**
   * Removes a {@linkcode PlayerPokemon} from the party, and clears modifiers for that Pokemon's id
   * Useful for MEs/Challenges that remove Pokemon from the player party temporarily or permanently
   * @param pokemon
   * @param destroy Default true. If true, will destroy the {@linkcode PlayerPokemon} after removing
   */
  removePokemonFromPlayerParty(pokemon: PlayerPokemon, destroy = true) {
    if (!pokemon) {
      return;
    }

    const partyIndex = this.party.indexOf(pokemon);
    this.party.splice(partyIndex, 1);
    if (destroy) {
      this.field.remove(pokemon, true);
      pokemon.destroy();
    }
    this.updateModifiers(true);
  }

  addPokemonIcon(
    pokemon: Pokemon,
    x: number,
    y: number,
    originX = 0.5,
    originY = 0.5,
    ignoreOverride = true,
    useIllusion = false,
  ): Phaser.GameObjects.Container {
    const container = this.add.container(x, y);
    container.setName(`${pokemon.name}-icon`);

    const icon = this.add.sprite(0, 0, pokemon.getIconAtlasKey(ignoreOverride, useIllusion));
    icon.setName(`sprite-${pokemon.name}-icon`);
    icon.setFrame(pokemon.getIconId(ignoreOverride, useIllusion));
    // Temporary fix to show pokemon's default icon if variant icon doesn't exist
    if (icon.frame.name !== pokemon.getIconId(ignoreOverride, useIllusion)) {
      console.log(`${pokemon.name}'s variant icon does not exist. Replacing with default.`);
      const temp = pokemon.shiny;
      pokemon.shiny = false;
      icon.setTexture(pokemon.getIconAtlasKey(ignoreOverride, useIllusion));
      icon.setFrame(pokemon.getIconId(true, useIllusion));
      pokemon.shiny = temp;
    }
    icon.setOrigin(0.5, 0);

    container.add(icon);

    if (pokemon.isFusion(useIllusion)) {
      const fusionIcon = this.add.sprite(0, 0, pokemon.getFusionIconAtlasKey(ignoreOverride, useIllusion));
      fusionIcon.setName("sprite-fusion-icon");
      fusionIcon.setOrigin(0.5, 0);
      fusionIcon.setFrame(pokemon.getFusionIconId(ignoreOverride, useIllusion));

      const originalWidth = icon.width;
      const originalHeight = icon.height;
      const originalFrame = icon.frame;

      const iconHeight = (icon.frame.cutHeight <= fusionIcon.frame.cutHeight ? Math.ceil : Math.floor)(
        (icon.frame.cutHeight + fusionIcon.frame.cutHeight) / 4,
      );

      // Inefficient, but for some reason didn't work with only the unique properties as part of the name
      const iconFrameId = `${icon.frame.name}f${fusionIcon.frame.name}`;

      if (!icon.frame.texture.has(iconFrameId)) {
        icon.frame.texture.add(
          iconFrameId,
          icon.frame.sourceIndex,
          icon.frame.cutX,
          icon.frame.cutY,
          icon.frame.cutWidth,
          iconHeight,
        );
      }

      icon.setFrame(iconFrameId);

      fusionIcon.y = icon.frame.cutHeight;

      const originalFusionFrame = fusionIcon.frame;

      const fusionIconY = fusionIcon.frame.cutY + icon.frame.cutHeight;
      const fusionIconHeight = fusionIcon.frame.cutHeight - icon.frame.cutHeight;

      // Inefficient, but for some reason didn't work with only the unique properties as part of the name
      const fusionIconFrameId = `${fusionIcon.frame.name}f${icon.frame.name}`;

      if (!fusionIcon.frame.texture.has(fusionIconFrameId)) {
        fusionIcon.frame.texture.add(
          fusionIconFrameId,
          fusionIcon.frame.sourceIndex,
          fusionIcon.frame.cutX,
          fusionIconY,
          fusionIcon.frame.cutWidth,
          fusionIconHeight,
        );
      }
      fusionIcon.setFrame(fusionIconFrameId);

      const frameY = (originalFrame.y + originalFusionFrame.y) / 2;
      icon.frame.y = fusionIcon.frame.y = frameY;

      container.add(fusionIcon);

      if (originX !== 0.5) {
        container.x -= originalWidth * (originX - 0.5);
      }
      if (originY !== 0) {
        container.y -= originalHeight * originY;
      }
    } else {
      if (originX !== 0.5) {
        container.x -= icon.width * (originX - 0.5);
      }
      if (originY !== 0) {
        container.y -= icon.height * originY;
      }
    }

    return container;
  }

  setSeed(seed: string): void {
    this.seed = seed;
    this.rngCounter = 0;
    this.waveCycleOffset = this.getGeneratedWaveCycleOffset();
    this.offsetGym = this.gameMode.isClassic && this.getGeneratedOffsetGym();
  }

  /**
   * Generates a random number using the current battle's seed
   *
   * This calls {@linkcode Battle.randSeedInt}({@linkcode range}, {@linkcode min}) in `src/battle.ts`
   * which calls {@linkcode randSeedInt randSeedInt}({@linkcode range}, {@linkcode min}) in `src/utils.ts`
   *
   * @param range How large of a range of random numbers to choose from. If {@linkcode range} <= 1, returns {@linkcode min}
   * @param min The minimum integer to pick, default `0`
   * @returns A random integer between {@linkcode min} and ({@linkcode min} + {@linkcode range} - 1)
   */
  randBattleSeedInt(range: number, min = 0): number {
    return this.currentBattle?.randSeedInt(range, min);
  }

  reset(clearScene = false, clearData = false, reloadI18n = false): void {
    if (clearData) {
      this.gameData = new GameData();
    }

    this.gameMode = getGameMode(GameModes.CLASSIC);

    this.disableMenu = false;

    this.score = 0;
    this.money = 0;

    this.lockModifierTiers = false;

    this.pokeballCounts = Object.fromEntries(
      getEnumValues(PokeballType)
        .filter(p => p <= PokeballType.MASTER_BALL)
        .map(t => [t, 0]),
    );
    this.pokeballCounts[PokeballType.POKEBALL] += 5;
    if (Overrides.POKEBALL_OVERRIDE.active) {
      this.pokeballCounts = Overrides.POKEBALL_OVERRIDE.pokeballs;
    }

    this.modifiers = [];
    this.enemyModifiers = [];
    this.modifierBar.removeAll(true);
    this.enemyModifierBar.removeAll(true);

    for (const p of this.getPlayerParty()) {
      p.destroy();
    }
    this.party = [];
    for (const p of this.getEnemyParty()) {
      p.destroy();
    }

    // If this is a ME, clear any residual visual sprites before reloading
    if (this.currentBattle?.mysteryEncounter?.introVisuals) {
      this.field.remove(this.currentBattle.mysteryEncounter?.introVisuals, true);
    }

    //@ts-expect-error  - allowing `null` for currentBattle causes a lot of trouble
    this.currentBattle = null; // TODO: resolve ts-ignore

    // Reset RNG after end of game or save & quit.
    // This needs to happen after clearing this.currentBattle or the seed will be affected by the last wave played
    this.setSeed(Overrides.SEED_OVERRIDE || randomString(24));
    console.log("Seed:", this.seed);
    this.resetSeed();

    this.biomeWaveText.setText(startingWave.toString());
    this.biomeWaveText.setVisible(false);

    this.updateMoneyText();
    this.moneyText.setVisible(false);

    this.updateScoreText();
    this.scoreText.setVisible(false);

    [this.luckLabelText, this.luckText].forEach(t => {
      t.setVisible(false);
    });

    this.newArena(Overrides.STARTING_BIOME_OVERRIDE || BiomeId.TOWN);

    this.field.setVisible(true);

    this.arenaBgTransition.setPosition(0, 0);
    this.arenaPlayer.setPosition(300, 0);
    this.arenaPlayerTransition.setPosition(0, 0);
    this.arenaEnemy.setPosition(-280, 0);
    this.arenaNextEnemy.setPosition(-280, 0);
    this.arenaNextEnemy.setVisible(false);

    this.arena.init();

    this.trainer.setTexture(`trainer_${this.gameData.gender === PlayerGender.FEMALE ? "f" : "m"}_back`);
    this.trainer.setPosition(406, 186);
    this.trainer.setVisible(true);

    this.mysteryEncounterSaveData = new MysteryEncounterSaveData();

    this.updateGameInfo();

    if (reloadI18n) {
      const localizable: Localizable[] = [
        ...allSpecies,
        ...allMoves,
        ...allAbilities,
        ...getEnumValues(ModifierPoolType)
          .map(mpt => getModifierPoolForType(mpt))
          .flatMap(mp =>
            Object.values(mp)
              .flat()
              .map(mt => mt.modifierType)
              .filter((mt): mt is ModifierType & Localizable => "localize" in mt && typeof mt.localize === "function"),
          ),
      ];
      for (const item of localizable) {
        item.localize();
      }
    }

    if (clearScene) {
      // Reload variant data in case sprite set has changed
      this.initVariantData();

      this.fadeOutBgm(250, false);
      this.tweens.add({
        targets: [this.uiContainer],
        alpha: 0,
        duration: 250,
        ease: "Sine.easeInOut",
        onComplete: () => {
          this.ui.freeUIData();
          this.uiContainer.remove(this.ui, true);
          this.uiContainer.destroy();
          this.children.removeAll(true);
          this.game.domContainer.innerHTML = "";
          // TODO: `launchBattle` calls `reset(false, false, true)`
          this.launchBattle();
        },
      });
    }
  }

  getDoubleBattleChance(newWaveIndex: number, playerField: PlayerPokemon[]) {
    const doubleChance = new NumberHolder(newWaveIndex % 10 === 0 ? 32 : 8);
    this.applyModifiers(DoubleBattleChanceBoosterModifier, true, doubleChance);
    for (const p of playerField) {
      applyAbAttrs("DoubleBattleChanceAbAttr", { pokemon: p, chance: doubleChance });
    }
    return Math.max(doubleChance.value, 1);
  }

  isNewBiome(currentBattle = this.currentBattle) {
    const isWaveIndexMultipleOfTen = !(currentBattle.waveIndex % 10);
    const isEndlessOrDaily = this.gameMode.hasShortBiomes || this.gameMode.isDaily;
    const isEndlessFifthWave = this.gameMode.hasShortBiomes && currentBattle.waveIndex % 5 === 0;
    const isWaveIndexMultipleOfFiftyMinusOne = currentBattle.waveIndex % 50 === 49;
    const isNewBiome =
      isWaveIndexMultipleOfTen || isEndlessFifthWave || (isEndlessOrDaily && isWaveIndexMultipleOfFiftyMinusOne);
    return isNewBiome;
  }

  newBattle(
    waveIndex?: number,
    battleType?: BattleType,
    trainerData?: TrainerData,
    double?: boolean,
    mysteryEncounterType?: MysteryEncounterType,
  ): Battle {
    const _startingWave = Overrides.STARTING_WAVE_OVERRIDE || startingWave;
    const newWaveIndex = waveIndex || (this.currentBattle?.waveIndex || _startingWave - 1) + 1;
    let newDouble: boolean | undefined;
    let newBattleType: BattleType;
    let newTrainer: Trainer | undefined;

    let battleConfig: FixedBattleConfig | null = null;

    this.resetSeed(newWaveIndex);

    const playerField = this.getPlayerField();

    if (this.gameMode.isFixedBattle(newWaveIndex) && trainerData === undefined) {
      battleConfig = this.gameMode.getFixedBattle(newWaveIndex);
      newDouble = battleConfig.double;
      newBattleType = battleConfig.battleType;
      this.executeWithSeedOffset(
        () => (newTrainer = battleConfig?.getTrainer()),
        (battleConfig.seedOffsetWaveIndex || newWaveIndex) << 8,
      );
      if (newTrainer) {
        this.field.add(newTrainer);
      }
    } else {
      if (
        !this.gameMode.hasTrainers
        || Overrides.BATTLE_TYPE_OVERRIDE === BattleType.WILD
        || (Overrides.DISABLE_STANDARD_TRAINERS_OVERRIDE && trainerData == null)
      ) {
        newBattleType = BattleType.WILD;
      } else {
        newBattleType =
          Overrides.BATTLE_TYPE_OVERRIDE
          ?? battleType
          ?? (this.gameMode.isWaveTrainer(newWaveIndex, this.arena) ? BattleType.TRAINER : BattleType.WILD);
      }

      if (newBattleType === BattleType.TRAINER) {
        const trainerType =
          Overrides.RANDOM_TRAINER_OVERRIDE?.trainerType ?? this.arena.randomTrainerType(newWaveIndex);
        let doubleTrainer = false;
        if (trainerConfigs[trainerType].doubleOnly) {
          doubleTrainer = true;
        } else if (trainerConfigs[trainerType].hasDouble) {
          doubleTrainer =
            Overrides.RANDOM_TRAINER_OVERRIDE?.alwaysDouble
            || !randSeedInt(this.getDoubleBattleChance(newWaveIndex, playerField));
          // Add a check that special trainers can't be double except for tate and liza - they should use the normal double chance
          if (
            trainerConfigs[trainerType].trainerTypeDouble
            && ![TrainerType.TATE, TrainerType.LIZA].includes(trainerType)
          ) {
            doubleTrainer = false;
          }
        }
        const variant = doubleTrainer
          ? TrainerVariant.DOUBLE
          : randSeedInt(2)
            ? TrainerVariant.FEMALE
            : TrainerVariant.DEFAULT;
        newTrainer = trainerData !== undefined ? trainerData.toTrainer() : new Trainer(trainerType, variant);
        this.field.add(newTrainer);
      }

      // Check for mystery encounter
      // Can only occur in place of a standard (non-boss) wild battle, waves 10-180
      if (
        !Overrides.BATTLE_TYPE_OVERRIDE
        && (this.isWaveMysteryEncounter(newBattleType, newWaveIndex) || newBattleType === BattleType.MYSTERY_ENCOUNTER)
      ) {
        newBattleType = BattleType.MYSTERY_ENCOUNTER;
        // Reset to base spawn weight
        this.mysteryEncounterSaveData.encounterSpawnChance = BASE_MYSTERY_ENCOUNTER_SPAWN_WEIGHT;
      }
    }

    if (double === undefined && newWaveIndex > 1) {
      if (newBattleType === BattleType.WILD && !this.gameMode.isWaveFinal(newWaveIndex)) {
        newDouble = !randSeedInt(this.getDoubleBattleChance(newWaveIndex, playerField));
      } else if (newBattleType === BattleType.TRAINER) {
        newDouble = newTrainer?.variant === TrainerVariant.DOUBLE;
      }
    } else if (!battleConfig) {
      newDouble = !!double;
    }

    // Disable double battles on Endless/Endless Spliced Wave 50x boss battles (Introduced 1.2.0)
    if (this.gameMode.isEndlessBoss(newWaveIndex)) {
      newDouble = false;
    }

    if (Overrides.BATTLE_STYLE_OVERRIDE != null) {
      let doubleOverrideForWave: "single" | "double" | null = null;

      switch (Overrides.BATTLE_STYLE_OVERRIDE) {
        case "double":
          doubleOverrideForWave = "double";
          break;
        case "single":
          doubleOverrideForWave = "single";
          break;
        case "even-doubles":
          doubleOverrideForWave = newWaveIndex % 2 ? "single" : "double";
          break;
        case "odd-doubles":
          doubleOverrideForWave = newWaveIndex % 2 ? "double" : "single";
          break;
      }

      if (doubleOverrideForWave === "double") {
        newDouble = true;
      }
      /**
       * Override battles into single only if not fighting with trainers.
       * @see {@link https://github.com/pagefaultgames/pokerogue/issues/1948 GitHub Issue #1948}
       */
      if (newBattleType !== BattleType.TRAINER && doubleOverrideForWave === "single") {
        newDouble = false;
      }
    }

    const lastBattle = this.currentBattle;

    const maxExpLevel = this.getMaxExpLevel();

    this.lastEnemyTrainer = lastBattle?.trainer ?? null;
    this.lastMysteryEncounter = lastBattle?.mysteryEncounter;

    if (newBattleType === BattleType.MYSTERY_ENCOUNTER) {
      // Disable double battle on mystery encounters (it may be re-enabled as part of encounter)
      newDouble = false;
    }

    if (lastBattle?.double && !newDouble) {
      this.phaseManager.tryRemovePhase((p: Phase) => p.is("SwitchPhase"));
      for (const p of this.getPlayerField()) {
        p.lapseTag(BattlerTagType.COMMANDED);
      }
    }

    this.executeWithSeedOffset(
      () => {
        this.currentBattle = new Battle(this.gameMode, newWaveIndex, newBattleType, newTrainer, newDouble);
      },
      newWaveIndex << 3,
      this.waveSeed,
    );
    this.currentBattle.incrementTurn();

    if (newBattleType === BattleType.MYSTERY_ENCOUNTER) {
      // Will generate the actual Mystery Encounter during NextEncounterPhase, to ensure it uses proper biome
      this.currentBattle.mysteryEncounterType = mysteryEncounterType;
    }

    if (!waveIndex && lastBattle) {
      const isNewBiome = this.isNewBiome(lastBattle);
      /** Whether to reset and recall pokemon */
      const resetArenaState =
        isNewBiome
        || [BattleType.TRAINER, BattleType.MYSTERY_ENCOUNTER].includes(this.currentBattle.battleType)
        || this.currentBattle.battleSpec === BattleSpec.FINAL_BOSS;

      for (const enemyPokemon of this.getEnemyParty()) {
        enemyPokemon.destroy();
      }
      this.trySpreadPokerus();
      if (!isNewBiome && newWaveIndex % 10 === 5) {
        this.arena.updatePoolsForTimeOfDay();
      }
      if (resetArenaState) {
        this.arena.resetArenaEffects();

        for (const pokemon of playerField) {
          pokemon.lapseTag(BattlerTagType.COMMANDED);
        }

        playerField.forEach((pokemon, p) => {
          if (pokemon.isOnField()) {
            this.phaseManager.pushNew("ReturnPhase", p);
          }
        });

        for (const pokemon of this.getPlayerParty()) {
          pokemon.resetBattleAndWaveData();
          pokemon.resetTera();
          applyAbAttrs("PostBattleInitAbAttr", { pokemon });
          // Terapagos resets tera on each fight
          if (pokemon.hasSpecies(SpeciesId.TERAPAGOS)) {
            this.arena.playerTerasUsed = 0;
          }
        }

        if (!this.trainer.visible) {
          this.phaseManager.pushNew("ShowTrainerPhase");
        }
      }

      for (const pokemon of this.getPlayerParty()) {
        this.triggerPokemonFormChange(pokemon, SpeciesFormChangeTimeOfDayTrigger);
      }

      if (!this.gameMode.hasRandomBiomes && !isNewBiome) {
        this.phaseManager.pushNew("NextEncounterPhase");
      } else {
        this.phaseManager.pushNew("NewBiomeEncounterPhase");

        const newMaxExpLevel = this.getMaxExpLevel();
        if (newMaxExpLevel > maxExpLevel) {
          this.phaseManager.pushNew("LevelCapPhase");
        }
      }
    }

    return this.currentBattle;
  }

  newArena(biome: BiomeId, playerFaints = 0): Arena {
    this.arena = new Arena(biome, playerFaints);
    this.eventTarget.dispatchEvent(new NewArenaEvent());

    this.arenaBg.pipelineData = {
      terrainColorRatio: this.arena.getBgTerrainColorRatioForBiome(),
    };

    return this.arena;
  }

  updateFieldScale(): Promise<void> {
    return new Promise(resolve => {
      const fieldScale =
        Math.floor(
          Math.pow(
            1
              / this.getField(true)
                .map(p => p.getSpriteScale())
                .reduce((highestScale: number, scale: number) => (highestScale = Math.max(scale, highestScale)), 0),
            0.7,
          ) * 40,
        ) / 40;
      this.setFieldScale(fieldScale).then(() => resolve());
    });
  }

  setFieldScale(scale: number, instant = false): Promise<void> {
    return new Promise(resolve => {
      scale *= 6;
      if (this.field.scale === scale) {
        return resolve();
      }

      const defaultWidth = this.arenaBg.width * 6;
      const defaultHeight = 132 * 6;
      const scaledWidth = this.arenaBg.width * scale;
      const scaledHeight = 132 * scale;

      this.tweens.add({
        targets: this.field,
        scale,
        x: (defaultWidth - scaledWidth) / 2,
        y: defaultHeight - scaledHeight,
        duration: instant ? 0 : fixedInt(Math.abs(this.field.scale - scale) * 200),
        ease: "Sine.easeInOut",
        onComplete: () => resolve(),
      });
    });
  }

  getSpeciesFormIndex(species: PokemonSpecies, gender?: Gender, nature?: Nature, ignoreArena?: boolean): number {
    if (species.forms?.length === 0) {
      return 0;
    }

    const isEggPhase =
      this.phaseManager.getCurrentPhase().is("EggLapsePhase")
      || this.phaseManager.getCurrentPhase().is("EggHatchPhase");

    if (
      // Give trainers with specialty types an appropriately-typed form for Wormadam, Rotom, Arceus, Oricorio, Silvally, or Paldean Tauros.
      !isEggPhase
      && this.currentBattle?.battleType === BattleType.TRAINER
      && this.currentBattle.trainer != null
      && this.currentBattle.trainer.config.hasSpecialtyType()
    ) {
      if (species.speciesId === SpeciesId.WORMADAM) {
        switch (this.currentBattle.trainer.config.specialtyType) {
          case PokemonType.GROUND:
            return 1; // Sandy Cloak
          case PokemonType.STEEL:
            return 2; // Trash Cloak
          case PokemonType.GRASS:
            return 0; // Plant Cloak
        }
      }
      if (species.speciesId === SpeciesId.ROTOM) {
        switch (this.currentBattle.trainer.config.specialtyType) {
          case PokemonType.FLYING:
            return 4; // Fan Rotom
          case PokemonType.GHOST:
            return 0; // Lightbulb Rotom
          case PokemonType.FIRE:
            return 1; // Heat Rotom
          case PokemonType.GRASS:
            return 5; // Mow Rotom
          case PokemonType.WATER:
            return 2; // Wash Rotom
          case PokemonType.ICE:
            return 3; // Frost Rotom
        }
      }
      if (species.speciesId === SpeciesId.ORICORIO) {
        switch (this.currentBattle.trainer.config.specialtyType) {
          case PokemonType.GHOST:
            return 3; // Sensu Style
          case PokemonType.FIRE:
            return 0; // Baile Style
          case PokemonType.ELECTRIC:
            return 1; // Pom-Pom Style
          case PokemonType.PSYCHIC:
            return 2; // Pa'u Style
        }
      }
      if (species.speciesId === SpeciesId.PALDEA_TAUROS) {
        switch (this.currentBattle.trainer.config.specialtyType) {
          case PokemonType.FIRE:
            return 1; // Blaze Breed
          case PokemonType.WATER:
            return 2; // Aqua Breed
        }
      }
      if (species.speciesId === SpeciesId.SILVALLY || species.speciesId === SpeciesId.ARCEUS) {
        // Would probably never happen, but might as well
        return this.currentBattle.trainer.config.specialtyType;
      }
    }

    switch (species.speciesId) {
      case SpeciesId.UNOWN:
      case SpeciesId.SHELLOS:
      case SpeciesId.GASTRODON:
      case SpeciesId.BASCULIN:
      case SpeciesId.DEERLING:
      case SpeciesId.SAWSBUCK:
      case SpeciesId.SCATTERBUG:
      case SpeciesId.SPEWPA:
      case SpeciesId.VIVILLON:
      case SpeciesId.FLABEBE:
      case SpeciesId.FLOETTE:
      case SpeciesId.FLORGES:
      case SpeciesId.FURFROU:
      case SpeciesId.PUMPKABOO:
      case SpeciesId.GOURGEIST:
      case SpeciesId.ORICORIO:
      case SpeciesId.MAGEARNA:
      case SpeciesId.ZARUDE:
      case SpeciesId.SQUAWKABILLY:
      case SpeciesId.TATSUGIRI:
      case SpeciesId.PALDEA_TAUROS:
        return randSeedInt(species.forms.length);
      case SpeciesId.MAUSHOLD:
      case SpeciesId.DUDUNSPARCE:
        return !randSeedInt(4) ? 1 : 0;
      case SpeciesId.SINISTEA:
      case SpeciesId.POLTEAGEIST:
      case SpeciesId.POLTCHAGEIST:
      case SpeciesId.SINISTCHA:
        return !randSeedInt(16) ? 1 : 0;
      case SpeciesId.PIKACHU:
        if (this.currentBattle?.battleType === BattleType.TRAINER && this.currentBattle?.waveIndex < 30) {
          return 0; // Ban Cosplay and Partner Pika from Trainers before wave 30
        }
        return randSeedInt(8);
      case SpeciesId.EEVEE:
        if (
          this.currentBattle?.battleType === BattleType.TRAINER
          && this.currentBattle?.waveIndex < 30
          && !isEggPhase
        ) {
          return 0; // No Partner Eevee for Wave 12 Preschoolers
        }
        return randSeedInt(2);
      case SpeciesId.FROAKIE:
      case SpeciesId.FROGADIER:
      case SpeciesId.GRENINJA:
        if (this.currentBattle?.battleType === BattleType.TRAINER && !isEggPhase) {
          return 0; // Don't give trainers Battle Bond Greninja, Froakie or Frogadier
        }
        return randSeedInt(2);
      case SpeciesId.URSHIFU:
        return randSeedInt(2);
      case SpeciesId.ZYGARDE:
        return randSeedInt(4);
      case SpeciesId.MINIOR:
        return randSeedInt(7);
      case SpeciesId.ALCREMIE:
        return randSeedInt(9);
      case SpeciesId.MEOWSTIC:
      case SpeciesId.INDEEDEE:
      case SpeciesId.BASCULEGION:
      case SpeciesId.OINKOLOGNE:
        return gender === Gender.FEMALE ? 1 : 0;
      case SpeciesId.TOXTRICITY: {
        const lowkeyNatures = [
          Nature.LONELY,
          Nature.BOLD,
          Nature.RELAXED,
          Nature.TIMID,
          Nature.SERIOUS,
          Nature.MODEST,
          Nature.MILD,
          Nature.QUIET,
          Nature.BASHFUL,
          Nature.CALM,
          Nature.GENTLE,
          Nature.CAREFUL,
        ];
        if (nature !== undefined && lowkeyNatures.indexOf(nature) > -1) {
          return 1;
        }
        return 0;
      }
      case SpeciesId.GIMMIGHOUL:
        // Chest form can only be found in Mysterious Chest Encounter, if this is a game mode with MEs
        if (this.gameMode.hasMysteryEncounters && !isEggPhase) {
          return 1; // Wandering form
        }
        return randSeedInt(species.forms.length);
    }

    if (ignoreArena) {
      switch (species.speciesId) {
        case SpeciesId.BURMY:
        case SpeciesId.WORMADAM:
        case SpeciesId.ROTOM:
        case SpeciesId.LYCANROC:
          return randSeedInt(species.forms.length);
      }
      return 0;
    }

    return this.arena.getSpeciesFormIndex(species);
  }

  private getGeneratedOffsetGym(): boolean {
    let ret = false;
    this.executeWithSeedOffset(
      () => {
        ret = !randSeedInt(2);
      },
      0,
      this.seed.toString(),
    );
    return ret;
  }

  private getGeneratedWaveCycleOffset(): number {
    let ret = 0;
    this.executeWithSeedOffset(
      () => {
        ret = randSeedInt(8) * 5;
      },
      0,
      this.seed.toString(),
    );
    return ret;
  }

  getEncounterBossSegments(waveIndex: number, level: number, species?: PokemonSpecies, forceBoss = false): number {
    if (Overrides.ENEMY_HEALTH_SEGMENTS_OVERRIDE > 1) {
      return Overrides.ENEMY_HEALTH_SEGMENTS_OVERRIDE;
    }
    if (Overrides.ENEMY_HEALTH_SEGMENTS_OVERRIDE === 1) {
      // The rest of the code expects to be returned 0 and not 1 if the enemy is not a boss
      return 0;
    }

    if (this.gameMode.isDaily && this.gameMode.isWaveFinal(waveIndex)) {
      return 5;
    }

    let isBoss: boolean | undefined;
    if (forceBoss || (species && (species.subLegendary || species.legendary || species.mythical))) {
      isBoss = true;
    } else {
      this.executeWithSeedOffset(() => {
        isBoss =
          waveIndex % 10 === 0
          || (this.gameMode.hasRandomBosses
            && randSeedInt(100) < Math.min(Math.max(Math.ceil((waveIndex - 250) / 50), 0) * 2, 30));
      }, waveIndex << 2);
    }
    if (!isBoss) {
      return 0;
    }

    let ret = 2;

    if (level >= 100) {
      ret++;
    }
    if (species && species.baseTotal >= 670) {
      ret++;
    }
    ret += Math.floor(waveIndex / 250);

    return ret;
  }

  trySpreadPokerus(): void {
    const party = this.getPlayerParty();
    const infectedIndexes: number[] = [];
    const spread = (index: number, spreadTo: number) => {
      const partyMember = party[index + spreadTo];
      if (!partyMember.pokerus && !randSeedInt(10)) {
        partyMember.pokerus = true;
        infectedIndexes.push(index + spreadTo);
      }
    };
    party.forEach((pokemon, p) => {
      if (!pokemon.pokerus || infectedIndexes.indexOf(p) > -1) {
        return;
      }

      this.executeWithSeedOffset(
        () => {
          if (p) {
            spread(p, -1);
          }
          if (p < party.length - 1) {
            spread(p, 1);
          }
        },
        this.currentBattle.waveIndex + (p << 8),
      );
    });
  }

  resetSeed(waveIndex?: number): void {
    const wave = waveIndex ?? this.currentBattle?.waveIndex ?? 0;
    this.waveSeed = shiftCharCodes(this.seed, wave);
    Phaser.Math.RND.sow([this.waveSeed]);
    console.log("Wave Seed:", this.waveSeed, wave);
    this.rngCounter = 0;
  }

  executeWithSeedOffset(func: () => void, offset: number, seedOverride?: string): void {
    if (!func) {
      return;
    }
    const tempRngCounter = this.rngCounter;
    const tempRngOffset = this.rngOffset;
    const tempRngSeedOverride = this.rngSeedOverride;
    const state = Phaser.Math.RND.state();
    Phaser.Math.RND.sow([shiftCharCodes(seedOverride || this.seed, offset)]);
    this.rngCounter = 0;
    this.rngOffset = offset;
    this.rngSeedOverride = seedOverride || "";
    func();
    Phaser.Math.RND.state(state);
    this.rngCounter = tempRngCounter;
    this.rngOffset = tempRngOffset;
    this.rngSeedOverride = tempRngSeedOverride;
  }

  addFieldSprite(
    x: number,
    y: number,
    texture: string | Phaser.Textures.Texture,
    frame?: string | number,
    terrainColorRatio = 0,
  ): Phaser.GameObjects.Sprite {
    const ret = this.add.sprite(x, y, texture, frame);
    ret.setPipeline(this.fieldSpritePipeline);
    if (terrainColorRatio) {
      ret.pipelineData["terrainColorRatio"] = terrainColorRatio;
    }

    return ret;
  }

  addPokemonSprite(
    pokemon: Pokemon,
    x: number,
    y: number,
    texture: string | Phaser.Textures.Texture,
    frame?: string | number,
    hasShadow = false,
    ignoreOverride = false,
  ): Phaser.GameObjects.Sprite {
    const ret = this.addFieldSprite(x, y, texture, frame);
    this.initPokemonSprite(ret, pokemon, hasShadow, ignoreOverride);
    return ret;
  }

  initPokemonSprite(
    sprite: Phaser.GameObjects.Sprite,
    pokemon?: Pokemon,
    hasShadow = false,
    ignoreOverride = false,
  ): Phaser.GameObjects.Sprite {
    sprite.setPipeline(this.spritePipeline, {
      tone: [0.0, 0.0, 0.0, 0.0],
      hasShadow,
      ignoreOverride,
      teraColor: pokemon ? getTypeRgb(pokemon.getTeraType()) : undefined,
      isTerastallized: pokemon ? pokemon.isTerastallized : false,
    });
    this.spriteSparkleHandler.add(sprite);
    return sprite;
  }

  moveBelowOverlay<T extends Phaser.GameObjects.GameObject>(gameObject: T) {
    this.fieldUI.moveBelow<any>(gameObject, this.fieldOverlay);
  }
  processInfoButton(pressed: boolean): void {
    this.arenaFlyout.toggleFlyout(pressed);
  }

  showFieldOverlay(duration: number): Promise<void> {
    return new Promise(resolve => {
      this.tweens.add({
        targets: this.fieldOverlay,
        alpha: 0.5,
        ease: "Sine.easeOut",
        duration,
        onComplete: () => resolve(),
      });
    });
  }

  hideFieldOverlay(duration: number): Promise<void> {
    return new Promise(resolve => {
      this.tweens.add({
        targets: this.fieldOverlay,
        alpha: 0,
        duration,
        ease: "Cubic.easeIn",
        onComplete: () => resolve(),
      });
    });
  }

  updateShopOverlayOpacity(value: number): void {
    this.shopOverlayOpacity = value;

    if (this.shopOverlayShown) {
      this.shopOverlay.setAlpha(this.shopOverlayOpacity);
    }
  }

  showShopOverlay(duration: number): Promise<void> {
    this.shopOverlayShown = true;
    return new Promise(resolve => {
      this.tweens.add({
        targets: this.shopOverlay,
        alpha: this.shopOverlayOpacity,
        ease: "Sine.easeOut",
        duration,
        onComplete: () => resolve(),
      });
    });
  }

  hideShopOverlay(duration: number): Promise<void> {
    this.shopOverlayShown = false;
    return new Promise(resolve => {
      this.tweens.add({
        targets: this.shopOverlay,
        alpha: 0,
        duration,
        ease: "Cubic.easeIn",
        onComplete: () => resolve(),
      });
    });
  }

  showEnemyModifierBar(): void {
    this.enemyModifierBar.setVisible(true);
  }

  hideEnemyModifierBar(): void {
    this.enemyModifierBar.setVisible(false);
  }

  updateBiomeWaveText(): void {
    const isBoss = !(this.currentBattle.waveIndex % 10);
    const biomeString: string = getBiomeName(this.arena.biomeType);
    this.fieldUI.moveAbove(this.biomeWaveText, this.luckText);
    this.biomeWaveText.setText(biomeString + " - " + this.currentBattle.waveIndex.toString());
    this.biomeWaveText.setColor(!isBoss ? "#ffffff" : "#f89890");
    this.biomeWaveText.setShadowColor(!isBoss ? "#636363" : "#984038");
    this.biomeWaveText.setVisible(true);
  }

  updateMoneyText(forceVisible = true): void {
    if (this.money === undefined) {
      return;
    }
    const formattedMoney = formatMoney(this.moneyFormat, this.money);
    this.moneyText.setText(i18next.t("battleScene:moneyOwned", { formattedMoney }));
    this.fieldUI.moveAbove(this.moneyText, this.luckText);
    if (forceVisible) {
      this.moneyText.setVisible(true);
    }
  }

  animateMoneyChanged(positiveChange: boolean): void {
    if (this.tweens.getTweensOf(this.moneyText).length > 0) {
      return;
    }
    const deltaScale = this.moneyText.scale * 0.14 * (positiveChange ? 1 : -1);
    this.moneyText.setShadowColor(positiveChange ? "#008000" : "#FF0000");
    this.tweens.add({
      targets: this.moneyText,
      duration: 250,
      scale: this.moneyText.scale + deltaScale,
      loop: 0,
      yoyo: true,
      onComplete: _ => this.moneyText.setShadowColor(getTextColor(TextStyle.MONEY, true)),
    });
  }

  updateScoreText(): void {
    this.scoreText.setText(`Score: ${this.score.toString()}`);
    this.scoreText.setVisible(this.gameMode.isDaily);
  }

  /**
   * Displays the current luck value.
   * @param duration The time for this label to fade in, if it is not already visible.
   */
  updateAndShowText(duration: number): void {
    const labels = [this.luckLabelText, this.luckText];
    for (const label of labels) {
      label.setAlpha(0);
    }
    const luckValue = getPartyLuckValue(this.getPlayerParty());
    this.luckText.setText(getLuckString(luckValue));
    if (luckValue < 14) {
      this.luckText.setTint(getLuckTextTint(luckValue));
    } else {
      this.luckText.setTint(0xffef5c, 0x47ff69, 0x6b6bff, 0xff6969);
    }
    this.luckLabelText.setX(this.scaledCanvas.width - 2 - (this.luckText.displayWidth + 2));
    this.tweens.add({
      targets: labels,
      duration,
      alpha: 1,
      onComplete: () => {
        for (const label of labels) {
          label.setVisible(true);
        }
      },
    });
  }

  hideLuckText(duration: number): void {
    if (this.reroll) {
      return;
    }
    const labels = [this.luckLabelText, this.luckText];
    this.tweens.add({
      targets: labels,
      duration,
      alpha: 0,
      onComplete: () => {
        for (const label of labels) {
          label.setVisible(false);
        }
      },
    });
  }

  updateUIPositions(): void {
    const enemyModifierCount = this.enemyModifiers.filter(m => m.isIconVisible()).length;
    const biomeWaveTextHeight = this.biomeWaveText.getBottomLeft().y - this.biomeWaveText.getTopLeft().y;
    this.biomeWaveText.setY(
      -this.scaledCanvas.height
        + (enemyModifierCount ? (enemyModifierCount <= 12 ? 15 : 24) : 0)
        + biomeWaveTextHeight / 2,
    );
    this.moneyText.setY(this.biomeWaveText.y + 10);
    this.scoreText.setY(this.moneyText.y + 10);
    [this.luckLabelText, this.luckText].map(l =>
      l.setY((this.scoreText.visible ? this.scoreText : this.moneyText).y + 10),
    );
    const offsetY = (this.scoreText.visible ? this.scoreText : this.moneyText).y + 15;
    this.partyExpBar.setY(offsetY);
    this.candyBar.setY(offsetY + 15);
    this.ui?.achvBar.setY(this.scaledCanvas.height + offsetY);
  }

  /**
   * Pushes all {@linkcode Phaser.GameObjects.Text} objects in the top right to the bottom of the canvas
   */
  sendTextToBack(): void {
    this.fieldUI.sendToBack(this.biomeWaveText);
    this.fieldUI.sendToBack(this.moneyText);
    this.fieldUI.sendToBack(this.scoreText);
  }

  addFaintedEnemyScore(enemy: EnemyPokemon): void {
    let scoreIncrease =
      enemy.getSpeciesForm().getBaseExp()
      * (enemy.level / this.getMaxExpLevel())
      * ((enemy.ivs.reduce((iv: number, total: number) => (total += iv), 0) / 93) * 0.2 + 0.8);
    this.findModifiers(m => m instanceof PokemonHeldItemModifier && m.pokemonId === enemy.id, false).map(
      m => (scoreIncrease *= (m as PokemonHeldItemModifier).getScoreMultiplier()),
    );
    if (enemy.isBoss()) {
      scoreIncrease *= Math.sqrt(enemy.bossSegments);
    }
    this.currentBattle.battleScore += Math.ceil(scoreIncrease);
  }

  getMaxExpLevel(ignoreLevelCap = false): number {
    const capOverride = Overrides.LEVEL_CAP_OVERRIDE ?? 0;
    if (capOverride > 0) {
      return capOverride;
    }

    if (ignoreLevelCap || capOverride < 0) {
      return Number.MAX_SAFE_INTEGER;
    }

    const waveIndex = Math.ceil((this.currentBattle?.waveIndex || 1) / 10) * 10;
    const difficultyWaveIndex = this.gameMode.getWaveForDifficulty(waveIndex);
    const baseLevel = (1 + difficultyWaveIndex / 2 + Math.pow(difficultyWaveIndex / 25, 2)) * 1.2;
    return Math.ceil(baseLevel / 2) * 2 + 2;
  }

  randomSpecies(
    waveIndex: number,
    level: number,
    fromArenaPool?: boolean,
    speciesFilter?: PokemonSpeciesFilter,
    filterAllEvolutions?: boolean,
  ): PokemonSpecies {
    if (fromArenaPool) {
      return this.arena.randomSpecies(waveIndex, level, undefined, getPartyLuckValue(this.party));
    }
    const filteredSpecies = speciesFilter
      ? [
          ...new Set(
            allSpecies
              .filter(s => s.isCatchable())
              .filter(speciesFilter)
              .map(s => {
                if (!filterAllEvolutions) {
                  while (pokemonPrevolutions.hasOwnProperty(s.speciesId)) {
                    s = getPokemonSpecies(pokemonPrevolutions[s.speciesId]);
                  }
                }
                return s;
              }),
          ),
        ]
      : allSpecies.filter(s => s.isCatchable());
    // TODO: should this use `randSeedItem`?
    return filteredSpecies[randSeedInt(filteredSpecies.length)];
  }

  generateRandomBiome(waveIndex: number): BiomeId {
    const relWave = waveIndex % 250;
    const biomes = getEnumValues(BiomeId).filter(b => b !== BiomeId.TOWN && b !== BiomeId.END);
    const maxDepth = biomeDepths[BiomeId.END][0] - 2;
    const depthWeights = new Array(maxDepth + 1)
      .fill(null)
      .map((_, i: number) => ((1 - Math.min(Math.abs(i / (maxDepth - 1) - relWave / 250) + 0.25, 1)) / 0.75) * 250);
    const biomeThresholds: number[] = [];
    let totalWeight = 0;
    for (const biome of biomes) {
      totalWeight += Math.ceil(depthWeights[biomeDepths[biome][0] - 1] / biomeDepths[biome][1]);
      biomeThresholds.push(totalWeight);
    }

    const randInt = randSeedInt(totalWeight);

    for (let i = 0; i < biomes.length; i++) {
      if (randInt < biomeThresholds[i]) {
        return biomes[i];
      }
    }

    // TODO: should this use `randSeedItem`?
    return biomes[randSeedInt(biomes.length)];
  }

  isBgmPlaying(): boolean {
    return this.bgm?.isPlaying ?? false;
  }

  playBgm(bgmName?: string, fadeOut?: boolean): void {
    if (bgmName === undefined) {
      bgmName = this.currentBattle?.getBgmOverride() || this.arena?.bgm;
    }

    bgmName = timedEventManager.getEventBgmReplacement(bgmName);

    if (this.bgm && bgmName === this.bgm.key) {
      if (!this.bgm.isPlaying) {
        this.bgm.play({
          volume: this.masterVolume * this.bgmVolume,
        });
      }
      return;
    }
    if (fadeOut && !this.bgm) {
      fadeOut = false;
    }
    this.bgmCache.add(bgmName);
    this.loadBgm(bgmName);
    let loopPoint = 0;
    loopPoint = bgmName === this.arena.bgm ? this.arena.getBgmLoopPoint() : this.getBgmLoopPoint(bgmName);
    let loaded = false;
    const playNewBgm = () => {
      this.ui.bgmBar.setBgmToBgmBar(bgmName);
      if (bgmName === null && this.bgm && !this.bgm.pendingRemove) {
        this.bgm.play({
          volume: this.masterVolume * this.bgmVolume,
        });
        return;
      }
      if (this.bgm && !this.bgm.pendingRemove && this.bgm.isPlaying) {
        this.bgm.stop();
      }
      this.bgm = this.sound.add(bgmName, { loop: true });
      this.bgm.play({
        volume: this.masterVolume * this.bgmVolume,
      });
      if (loopPoint) {
        this.bgm.on("looped", () => this.bgm.play({ seek: loopPoint }));
      }
    };
    this.load.once(Phaser.Loader.Events.COMPLETE, () => {
      loaded = true;
      if (!fadeOut || !this.bgm.isPlaying) {
        playNewBgm();
      }
    });
    if (fadeOut) {
      const onBgmFaded = () => {
        if (loaded && (!this.bgm.isPlaying || this.bgm.pendingRemove)) {
          playNewBgm();
        }
      };
      this.time.delayedCall(this.fadeOutBgm(500, true) ? 750 : 250, onBgmFaded);
    }
    if (!this.load.isLoading()) {
      this.load.start();
    }
  }

  pauseBgm(): boolean {
    if (this.bgm && !this.bgm.pendingRemove && this.bgm.isPlaying) {
      this.bgm.pause();
      return true;
    }
    return false;
  }

  resumeBgm(): boolean {
    if (this.bgm && !this.bgm.pendingRemove && this.bgm.isPaused) {
      this.bgm.resume();
      return true;
    }
    return false;
  }

  updateSoundVolume(): void {
    if (this.sound) {
      for (const sound of this.sound.getAllPlaying() as AnySound[]) {
        if (this.bgmCache.has(sound.key)) {
          sound.setVolume(this.masterVolume * this.bgmVolume);
        } else {
          const soundDetails = sound.key.split("/");
          switch (soundDetails[0]) {
            case "battle_anims":
            case "cry":
              if (soundDetails[1].startsWith("PRSFX- ")) {
                sound.setVolume(this.masterVolume * this.fieldVolume * 0.5);
              } else {
                sound.setVolume(this.masterVolume * this.fieldVolume);
              }
              break;
            case "se":
            case "ui":
              sound.setVolume(this.masterVolume * this.seVolume);
          }
        }
      }
    }
  }

  fadeOutBgm(duration = 500, destroy = true): boolean {
    if (!this.bgm) {
      return false;
    }
    const bgm = this.sound.getAllPlaying().find(bgm => bgm.key === this.bgm.key);
    if (bgm) {
      SoundFade.fadeOut(this, this.bgm, duration, destroy);
      return true;
    }

    return false;
  }

  /**
   * Fades out current track for `delay` ms, then fades in new track.
   * @param newBgmKey
   * @param destroy
   * @param delay
   */
  fadeAndSwitchBgm(newBgmKey: string, destroy = false, delay = 2000) {
    this.fadeOutBgm(delay, destroy);
    this.time.delayedCall(delay, () => {
      this.playBgm(newBgmKey);
    });
  }

  playSound(sound: string | AnySound, config?: object): AnySound | null {
    const key = typeof sound === "string" ? sound : sound.key;
    config = config ?? {};
    try {
      const keyDetails = key.split("/");
      config["volume"] = config["volume"] ?? 1;
      switch (keyDetails[0]) {
        case "level_up_fanfare":
        case "item_fanfare":
        case "minor_fanfare":
        case "heal":
        case "evolution":
        case "evolution_fanfare":
          // These sounds are loaded in as BGM, but played as sound effects
          // When these sounds are updated in updateVolume(), they are treated as BGM however because they are placed in the BGM Cache through being called by playSoundWithoutBGM()
          config["volume"] *= this.masterVolume * this.bgmVolume;
          break;
        case "battle_anims":
        case "cry":
          config["volume"] *= this.masterVolume * this.fieldVolume;
          //PRSFX sound files are unusually loud
          if (keyDetails[1].startsWith("PRSFX- ")) {
            config["volume"] *= 0.5;
          }
          break;
        case "ui":
          //As of, right now this applies to the "select", "menu_open", "error" sound effects
          config["volume"] *= this.masterVolume * this.uiVolume;
          break;
        case "se":
          config["volume"] *= this.masterVolume * this.seVolume;
          break;
      }
      this.sound.play(key, config);
      return this.sound.get(key) as AnySound;
    } catch {
      console.warn(`${key} not found`);
      return null;
    }
  }

  playSoundWithoutBgm(soundName: string, pauseDuration?: number): AnySound | null {
    this.bgmCache.add(soundName);
    const resumeBgm = this.pauseBgm();
    this.playSound(soundName);
    const sound = this.sound.get(soundName);
    if (!sound) {
      return sound;
    }
    if (this.bgmResumeTimer) {
      this.bgmResumeTimer.destroy();
    }
    if (resumeBgm) {
      this.bgmResumeTimer = this.time.delayedCall(pauseDuration || fixedInt(sound.totalDuration * 1000), () => {
        this.resumeBgm();
        this.bgmResumeTimer = null;
      });
    }
    return sound as AnySound;
  }

  /** The loop point of any given battle, mystery encounter, or title track, read as seconds and milliseconds. */
  getBgmLoopPoint(bgmName: string): number {
    switch (bgmName) {
      case "title": //Firel PokéRogue Title
        return 46.5;
      case "battle_kanto_champion": //B2W2 Kanto Champion Battle
        return 13.95;
      case "battle_johto_champion": //B2W2 Johto Champion Battle
        return 23.498;
      case "battle_hoenn_champion_g5": //B2W2 Hoenn Champion Battle
        return 11.328;
      case "battle_hoenn_champion_g6": //ORAS Hoenn Champion Battle
        return 11.762;
      case "battle_sinnoh_champion": //B2W2 Sinnoh Champion Battle
        return 12.235;
      case "battle_champion_alder": //BW Unova Champion Battle
        return 27.653;
      case "battle_champion_iris": //B2W2 Unova Champion Battle
        return 10.145;
      case "battle_kalos_champion": //XY Kalos Champion Battle
        return 10.38;
      case "battle_champion_kukui": //SM Kukui Battle
        return 15.784;
      case "battle_alola_champion": //USUM Alola Champion Battle
        return 13.025;
      case "battle_galar_champion": //SWSH Galar Champion Battle
        return 61.635;
      case "battle_mustard": //SWSH Mustard Battle
        return 22.442;
      case "battle_champion_geeta": //SV Champion Geeta Battle
        return 37.447;
      case "battle_champion_nemona": //SV Champion Nemona Battle
        return 14.914;
      case "battle_champion_kieran": //SV Champion Kieran Battle
        return 7.206;
      case "battle_hoenn_elite": //ORAS Elite Four Battle
        return 11.35;
      case "battle_unova_elite": //BW Elite Four Battle
        return 17.73;
      case "battle_kalos_elite": //XY Elite Four Battle
        return 12.34;
      case "battle_alola_elite": //SM Elite Four Battle
        return 19.212;
      case "battle_galar_elite": //SWSH League Tournament Battle
        return 164.069;
      case "battle_paldea_elite": //SV Elite Four Battle
        return 12.77;
      case "battle_bb_elite": //SV BB League Elite Four Battle
        return 19.434;
      case "battle_final_encounter": //PMD RTDX Rayquaza's Domain
        return 19.159;
      case "battle_final": //BW Ghetsis Battle
        return 16.453;
      case "battle_kanto_gym": //B2W2 Kanto Gym Battle
        return 13.857;
      case "battle_johto_gym": //B2W2 Johto Gym Battle
        return 12.911;
      case "battle_hoenn_gym": //B2W2 Hoenn Gym Battle
        return 12.379;
      case "battle_sinnoh_gym": //B2W2 Sinnoh Gym Battle
        return 13.122;
      case "battle_unova_gym": //BW Unova Gym Battle
        return 19.145;
      case "battle_kalos_gym": //XY Kalos Gym Battle
        return 44.81;
      case "battle_galar_gym": //SWSH Galar Gym Battle
        return 171.262;
      case "battle_paldea_gym": //SV Paldea Gym Battle
        return 127.489;
      case "battle_legendary_kanto": //XY Kanto Legendary Battle
        return 32.966;
      case "battle_legendary_raikou": //HGSS Raikou Battle
        return 12.632;
      case "battle_legendary_entei": //HGSS Entei Battle
        return 2.905;
      case "battle_legendary_suicune": //HGSS Suicune Battle
        return 12.636;
      case "battle_legendary_lugia": //HGSS Lugia Battle
        return 19.77;
      case "battle_legendary_ho_oh": //HGSS Ho-oh Battle
        return 17.668;
      case "battle_legendary_regis_g5": //B2W2 Legendary Titan Battle
        return 49.5;
      case "battle_legendary_regis_g6": //ORAS Legendary Titan Battle
        return 21.13;
      case "battle_legendary_gro_kyo": //ORAS Groudon & Kyogre Battle
        return 10.547;
      case "battle_legendary_rayquaza": //ORAS Rayquaza Battle
        return 10.495;
      case "battle_legendary_deoxys": //ORAS Deoxys Battle
        return 13.333;
      case "battle_legendary_lake_trio": //ORAS Lake Guardians Battle
        return 16.887;
      case "battle_legendary_sinnoh": //ORAS Sinnoh Legendary Battle
        return 22.77;
      case "battle_legendary_dia_pal": //ORAS Dialga & Palkia Battle
        return 16.009;
      case "battle_legendary_origin_forme": //LA Origin Dialga & Palkia Battle
        return 18.961;
      case "battle_legendary_giratina": //ORAS Giratina Battle
        return 10.451;
      case "battle_legendary_arceus": //HGSS Arceus Battle
        return 9.595;
      case "battle_legendary_unova": //BW Unova Legendary Battle
        return 13.855;
      case "battle_legendary_kyurem": //BW Kyurem Battle
        return 18.314;
      case "battle_legendary_res_zek": //BW Reshiram & Zekrom Battle
        return 18.329;
      case "battle_legendary_xern_yvel": //XY Xerneas & Yveltal Battle
        return 26.468;
      case "battle_legendary_tapu": //SM Tapu Battle
        return 0.0;
      case "battle_legendary_sol_lun": //SM Solgaleo & Lunala Battle
        return 6.525;
      case "battle_legendary_ub": //SM Ultra Beast Battle
        return 9.818;
      case "battle_legendary_dusk_dawn": //USUM Dusk Mane & Dawn Wings Necrozma Battle
        return 5.211;
      case "battle_legendary_ultra_nec": //USUM Ultra Necrozma Battle
        return 10.344;
      case "battle_legendary_zac_zam": //SWSH Zacian & Zamazenta Battle
        return 11.424;
      case "battle_legendary_eternatus_p1": //SWSH Eternatus Battle
        return 11.102;
      case "battle_legendary_eternatus_p2": //SWSH Eternamax Eternatus Battle
        return 0.0;
      case "battle_legendary_glas_spec": //SWSH Glastrier & Spectrier Battle
        return 12.503;
      case "battle_legendary_calyrex": //SWSH Calyrex Battle
        return 50.641;
      case "battle_legendary_riders": //SWSH Ice & Shadow Rider Calyrex Battle
        return 18.155;
      case "battle_legendary_birds_galar": //SWSH Galarian Legendary Birds Battle
        return 0.175;
      case "battle_legendary_ruinous": //SV Treasures of Ruin Battle
        return 6.333;
      case "battle_legendary_kor_mir": //SV Depths of Area Zero Battle
        return 6.442;
      case "battle_legendary_loyal_three": //SV Loyal Three Battle
        return 6.5;
      case "battle_legendary_ogerpon": //SV Ogerpon Battle
        return 14.335;
      case "battle_legendary_terapagos": //SV Terapagos Battle
        return 24.377;
      case "battle_legendary_pecharunt": //SV Pecharunt Battle
        return 6.508;
      case "battle_rival": //BW Rival Battle
        return 14.11;
      case "battle_rival_2": //BW N Battle
        return 17.714;
      case "battle_rival_3": //BW Final N Battle
        return 17.586;
      case "battle_trainer": //BW Trainer Battle
        return 13.686;
      case "battle_wild": //BW Wild Battle
        return 12.703;
      case "battle_wild_strong": //BW Strong Wild Battle
        return 13.94;
      case "end_summit": //PMD RTDX Sky Tower Summit
        return 30.025;
      case "battle_rocket_grunt": //HGSS Team Rocket Battle
        return 12.707;
      case "battle_aqua_magma_grunt": //ORAS Team Aqua & Magma Battle
        return 12.062;
      case "battle_galactic_grunt": //BDSP Team Galactic Battle
        return 13.043;
      case "battle_plasma_grunt": //B2W2 Team Plasma Battle
        return 14.758;
      case "battle_flare_grunt": //XY Team Flare Battle
        return 4.228;
      case "battle_aether_grunt": // SM Aether Foundation Battle
        return 16.0;
      case "battle_skull_grunt": // SM Team Skull Battle
        return 20.87;
      case "battle_macro_grunt": // SWSH Trainer Battle
        return 11.56;
      case "battle_star_grunt": //SV Team Star Battle
        return 133.362;
      case "battle_galactic_admin": //BDSP Team Galactic Admin Battle
        return 11.997;
      case "battle_colress": //B2W2 Colress Battle
        return 12.234;
      case "battle_skull_admin": //SM Team Skull Admin Battle
        return 15.463;
      case "battle_oleana": //SWSH Oleana Battle
        return 14.11;
      case "battle_star_admin": //SV Team Star Boss Battle
        return 9.493;
      case "battle_rocket_boss": //USUM Giovanni Battle
        return 9.115;
      case "battle_aqua_magma_boss": //ORAS Archie & Maxie Battle
        return 14.847;
      case "battle_galactic_boss": //BDSP Cyrus Battle
        return 106.962;
      case "battle_plasma_boss": //B2W2 Ghetsis Battle
        return 25.624;
      case "battle_flare_boss": //XY Lysandre Battle
        return 8.085;
      case "battle_aether_boss": //SM Lusamine Battle
        return 11.33;
      case "battle_skull_boss": //SM Guzma Battle
        return 13.13;
      case "battle_macro_boss": //SWSH Rose Battle
        return 11.42;
      case "battle_star_boss": //SV Cassiopeia Battle
        return 25.764;
      case "mystery_encounter_gen_5_gts": // BW GTS
        return 8.52;
      case "mystery_encounter_gen_6_gts": // XY GTS
        return 9.24;
      case "mystery_encounter_fun_and_games": // EoS Guildmaster Wigglytuff
        return 4.78;
      case "mystery_encounter_weird_dream": // EoS Temporal Spire
        return 41.42;
      case "mystery_encounter_delibirdy": // Firel Delibirdy
        return 82.28;
      case "title_afd": // Andr06 - PokéRogue Title Remix (AFD)
        return 47.66;
      case "battle_rival_3_afd": // Andr06 - Final N Battle Remix (AFD)
        return 49.147;
    }

    return 0;
  }

  toggleInvert(invert: boolean): void {
    if (invert) {
      this.cameras.main.setPostPipeline(InvertPostFX);
    } else {
      this.cameras.main.removePostPipeline("InvertPostFX");
    }
  }

  addMoney(amount: number): void {
    this.money = Math.min(this.money + amount, Number.MAX_SAFE_INTEGER);
    this.updateMoneyText();
    this.animateMoneyChanged(true);
    this.validateAchvs(MoneyAchv);
  }

  getWaveMoneyAmount(moneyMultiplier: number): number {
    const waveIndex = this.currentBattle.waveIndex;
    const waveSetIndex = Math.ceil(waveIndex / 10) - 1;
    const moneyValue =
      Math.pow((waveSetIndex + 1 + (0.75 + (((waveIndex - 1) % 10) + 1) / 10)) * 100, 1 + 0.005 * waveSetIndex)
      * moneyMultiplier;
    return Math.floor(moneyValue / 10) * 10;
  }

  addModifier(
    modifier: Modifier | null,
    ignoreUpdate?: boolean,
    playSound?: boolean,
    virtual?: boolean,
    instant?: boolean,
    cost?: number,
  ): boolean {
    // We check against modifier.type to stop a bug related to loading in a pokemon that has a form change item, which prior to some patch
    // that changed form change modifiers worked, had previously set the `type` field to null.
    // TODO: This is not the right place to check for this; it should ideally go in a session migrator.
    if (!modifier || !modifier.type) {
      return false;
    }
    let success = false;
    const soundName = modifier.type.soundName;
    this.validateAchvs(ModifierAchv, modifier);
    const modifiersToRemove: PersistentModifier[] = [];
    if (modifier instanceof PersistentModifier) {
      if ((modifier as PersistentModifier).add(this.modifiers, !!virtual)) {
        if (modifier instanceof PokemonFormChangeItemModifier) {
          const pokemon = this.getPokemonById(modifier.pokemonId);
          if (pokemon) {
            success = modifier.apply(pokemon, true);
          }
        }
        if (playSound && !this.sound.get(soundName)) {
          this.playSound(soundName);
        }
      } else if (!virtual) {
        const defaultModifierType = getDefaultModifierTypeForTier(modifier.type.tier);
        this.phaseManager.queueMessage(
          i18next.t("battle:itemStackFull", {
            fullItemName: modifier.type.name,
            itemName: defaultModifierType.name,
          }),
          undefined,
          false,
          3000,
        );
        return this.addModifier(defaultModifierType.newModifier(), ignoreUpdate, playSound, false, instant);
      }

      for (const rm of modifiersToRemove) {
        this.removeModifier(rm);
      }

      if (!ignoreUpdate && !virtual) {
        this.updateModifiers(true, instant);
      }
    } else if (modifier instanceof ConsumableModifier) {
      if (playSound && !this.sound.get(soundName)) {
        this.playSound(soundName);
      }

      if (modifier instanceof ConsumablePokemonModifier) {
        for (const p in this.party) {
          const pokemon = this.party[p];

          const args: unknown[] = [];
          if (modifier instanceof PokemonHpRestoreModifier) {
            if (!(modifier as PokemonHpRestoreModifier).fainted) {
              const hpRestoreMultiplier = new NumberHolder(1);
              this.applyModifiers(HealingBoosterModifier, true, hpRestoreMultiplier);
              args.push(hpRestoreMultiplier.value);
            } else {
              args.push(1);
            }
          } else if (modifier instanceof FusePokemonModifier) {
            args.push(this.getPokemonById(modifier.fusePokemonId) as PlayerPokemon);
          } else if (modifier instanceof RememberMoveModifier && cost != null) {
            args.push(cost);
          }

          if (modifier.shouldApply(pokemon, ...args)) {
            const result = modifier.apply(pokemon, ...args);
            success ||= result;
          }
        }

        this.party.forEach(p => {
          p.updateInfo(instant);
        });
      } else {
        const args = [this];
        if (modifier.shouldApply(...args)) {
          const result = modifier.apply(...args);
          success ||= result;
        }
      }
    }
    return success;
  }

  addEnemyModifier(modifier: PersistentModifier, ignoreUpdate?: boolean, instant?: boolean): Promise<void> {
    return new Promise(resolve => {
      const modifiersToRemove: PersistentModifier[] = [];
      if ((modifier as PersistentModifier).add(this.enemyModifiers, false)) {
        if (modifier instanceof PokemonFormChangeItemModifier) {
          const pokemon = this.getPokemonById(modifier.pokemonId);
          if (pokemon) {
            modifier.apply(pokemon, true);
          }
        }
        for (const rm of modifiersToRemove) {
          this.removeModifier(rm, true);
        }
      }
      if (!ignoreUpdate) {
        this.updateModifiers(false, instant);
      }
      resolve();
    });
  }

  /**
   * Try to transfer a held item to another pokemon.
   * If the recepient already has the maximum amount allowed for this item, the transfer is cancelled.
   * The quantity to transfer is automatically capped at how much the recepient can take before reaching the maximum stack size for the item.
   * A transfer that moves a quantity smaller than what is specified in the transferQuantity parameter is still considered successful.
   * @param itemModifier {@linkcode PokemonHeldItemModifier} item to transfer (represents the whole stack)
   * @param target {@linkcode Pokemon} recepient in this transfer
   * @param playSound `true` to play a sound when transferring the item
   * @param transferQuantity How many items of the stack to transfer. Optional, defaults to `1`
   * @param instant ??? (Optional)
   * @param ignoreUpdate ??? (Optional)
   * @param itemLost If `true`, treat the item's current holder as losing the item (for now, this simply enables Unburden). Default is `true`.
   * @returns `true` if the transfer was successful
   */
  tryTransferHeldItemModifier(
    itemModifier: PokemonHeldItemModifier,
    target: Pokemon,
    playSound: boolean,
    transferQuantity = 1,
    instant?: boolean,
    ignoreUpdate?: boolean,
    itemLost = true,
  ): boolean {
    const source = itemModifier.pokemonId ? itemModifier.getPokemon() : null;
    const cancelled = new BooleanHolder(false);

    if (source && source.isPlayer() !== target.isPlayer()) {
      applyAbAttrs("BlockItemTheftAbAttr", { pokemon: source, cancelled });
    }

    if (cancelled.value) {
      return false;
    }

    const newItemModifier = itemModifier.clone() as PokemonHeldItemModifier;
    newItemModifier.pokemonId = target.id;
    const matchingModifier = this.findModifier(
      m => m instanceof PokemonHeldItemModifier && m.matchType(itemModifier) && m.pokemonId === target.id,
      target.isPlayer(),
    ) as PokemonHeldItemModifier;

    if (matchingModifier) {
      const maxStackCount = matchingModifier.getMaxStackCount();
      if (matchingModifier.stackCount >= maxStackCount) {
        return false;
      }
      const countTaken = Math.min(
        transferQuantity,
        itemModifier.stackCount,
        maxStackCount - matchingModifier.stackCount,
      );
      itemModifier.stackCount -= countTaken;
      newItemModifier.stackCount = matchingModifier.stackCount + countTaken;
    } else {
      const countTaken = Math.min(transferQuantity, itemModifier.stackCount);
      itemModifier.stackCount -= countTaken;
      newItemModifier.stackCount = countTaken;
    }

    const removeOld = itemModifier.stackCount === 0;

    if (!removeOld || !source || this.removeModifier(itemModifier, source.isEnemy())) {
      const addModifier = () => {
        if (!matchingModifier || this.removeModifier(matchingModifier, target.isEnemy())) {
          if (target.isPlayer()) {
            this.addModifier(newItemModifier, ignoreUpdate, playSound, false, instant);
            if (source && itemLost) {
              applyAbAttrs("PostItemLostAbAttr", { pokemon: source });
            }
            return true;
          }
          this.addEnemyModifier(newItemModifier, ignoreUpdate, instant);
          if (source && itemLost) {
            applyAbAttrs("PostItemLostAbAttr", { pokemon: source });
          }
          return true;
        }
        return false;
      };
      if (source && source.isPlayer() !== target.isPlayer() && !ignoreUpdate) {
        this.updateModifiers(source.isPlayer(), instant);
        addModifier();
      } else {
        addModifier();
      }
      return true;
    }
    return false;
  }
  /**
   * Attempt to discard one or more copies of a held item.
   * @param itemModifier - The {@linkcode PokemonHeldItemModifier} being discarded
   * @param discardQuantity - The number of copies to remove (up to the amount currently held); default `1`
   * @returns Whether the item was successfully discarded.
   * Removing fewer items than requested is still considered a success.
   */
  tryDiscardHeldItemModifier(itemModifier: PokemonHeldItemModifier, discardQuantity = 1): boolean {
    const countTaken = Math.min(discardQuantity, itemModifier.stackCount);
    itemModifier.stackCount -= countTaken;

    if (itemModifier.stackCount > 0) {
      return true;
    }

    return this.removeModifier(itemModifier);
  }

  canTransferHeldItemModifier(itemModifier: PokemonHeldItemModifier, target: Pokemon, transferQuantity = 1): boolean {
    const mod = itemModifier.clone() as PokemonHeldItemModifier;
    const source = mod.pokemonId ? mod.getPokemon() : null;
    const cancelled = new BooleanHolder(false);

    if (source && source.isPlayer() !== target.isPlayer()) {
      applyAbAttrs("BlockItemTheftAbAttr", { pokemon: source, cancelled });
    }

    if (cancelled.value) {
      return false;
    }

    const matchingModifier = this.findModifier(
      m => m instanceof PokemonHeldItemModifier && m.matchType(mod) && m.pokemonId === target.id,
      target.isPlayer(),
    ) as PokemonHeldItemModifier;

    if (matchingModifier) {
      const maxStackCount = matchingModifier.getMaxStackCount();
      if (matchingModifier.stackCount >= maxStackCount) {
        return false;
      }
      const countTaken = Math.min(transferQuantity, mod.stackCount, maxStackCount - matchingModifier.stackCount);
      mod.stackCount -= countTaken;
    } else {
      const countTaken = Math.min(transferQuantity, mod.stackCount);
      mod.stackCount -= countTaken;
    }

    const removeOld = mod.stackCount === 0;

    return !removeOld || !source || this.hasModifier(itemModifier, !source.isPlayer());
  }

  removePartyMemberModifiers(partyMemberIndex: number): Promise<void> {
    return new Promise(resolve => {
      const pokemonId = this.getPlayerParty()[partyMemberIndex].id;
      const modifiersToRemove = this.modifiers.filter(
        m => m instanceof PokemonHeldItemModifier && (m as PokemonHeldItemModifier).pokemonId === pokemonId,
      );
      for (const m of modifiersToRemove) {
        this.modifiers.splice(this.modifiers.indexOf(m), 1);
      }
      this.updateModifiers();
      resolve();
    });
  }

  generateEnemyModifiers(heldModifiersConfigs?: HeldModifierConfig[][]): Promise<void> {
    return new Promise(resolve => {
      if (this.currentBattle.battleSpec === BattleSpec.FINAL_BOSS) {
        return resolve();
      }
      const difficultyWaveIndex = this.gameMode.getWaveForDifficulty(this.currentBattle.waveIndex);
      const isFinalBoss = this.gameMode.isWaveFinal(this.currentBattle.waveIndex);
      let chances = Math.ceil(difficultyWaveIndex / 10);
      if (isFinalBoss) {
        chances = Math.ceil(chances * 2.5);
      }

      const party = this.getEnemyParty();

      if (this.currentBattle.trainer) {
        const modifiers = this.currentBattle.trainer.genModifiers(party);
        for (const modifier of modifiers) {
          this.addEnemyModifier(modifier, true, true);
        }
      }

      party.forEach((enemyPokemon: EnemyPokemon, i: number) => {
        if (heldModifiersConfigs && i < heldModifiersConfigs.length && heldModifiersConfigs[i]) {
          for (const mt of heldModifiersConfigs[i]) {
            let modifier: PokemonHeldItemModifier;
            if (mt.modifier instanceof PokemonHeldItemModifierType) {
              modifier = mt.modifier.newModifier(enemyPokemon);
            } else {
              modifier = mt.modifier as PokemonHeldItemModifier;
              modifier.pokemonId = enemyPokemon.id;
            }
            modifier.stackCount = mt.stackCount ?? 1;
            modifier.isTransferable = mt.isTransferable ?? modifier.isTransferable;
            this.addEnemyModifier(modifier, true);
          }
        } else {
          const isBoss =
            enemyPokemon.isBoss()
            || (this.currentBattle.battleType === BattleType.TRAINER && !!this.currentBattle.trainer?.config.isBoss);
          let upgradeChance = 32;
          if (isBoss) {
            upgradeChance /= 2;
          }
          if (isFinalBoss) {
            upgradeChance /= 8;
          }
          let count = 0;
          for (let c = 0; c < chances; c++) {
            if (!randSeedInt(this.gameMode.getEnemyModifierChance(isBoss))) {
              count++;
            }
          }
          if (isBoss) {
            count = Math.max(count, Math.floor(chances / 2));
          }
          getEnemyModifierTypesForWave(
            difficultyWaveIndex,
            count,
            [enemyPokemon],
            this.currentBattle.battleType === BattleType.TRAINER ? ModifierPoolType.TRAINER : ModifierPoolType.WILD,
            upgradeChance,
          ).map(mt => mt.newModifier(enemyPokemon).add(this.enemyModifiers, false));
        }
        return true;
      });
      this.updateModifiers(false);
      resolve();
    });
  }

  /**
   * Removes all modifiers from enemy pokemon of {@linkcode PersistentModifier} type
   */
  clearEnemyModifiers(): void {
    const modifiersToRemove = this.enemyModifiers.filter(m => m instanceof PersistentModifier);
    for (const m of modifiersToRemove) {
      this.enemyModifiers.splice(this.enemyModifiers.indexOf(m), 1);
    }
    this.updateModifiers(false);
    this.updateUIPositions();
  }

  /**
   * Removes all modifiers from enemy pokemon of {@linkcode PokemonHeldItemModifier} type
   * @param pokemon - If specified, only removes held items from that {@linkcode Pokemon}
   */
  clearEnemyHeldItemModifiers(pokemon?: Pokemon): void {
    const modifiersToRemove = this.enemyModifiers.filter(
      m => m instanceof PokemonHeldItemModifier && (!pokemon || m.getPokemon() === pokemon),
    );
    for (const m of modifiersToRemove) {
      this.enemyModifiers.splice(this.enemyModifiers.indexOf(m), 1);
    }
    this.updateModifiers(false);
    this.updateUIPositions();
  }

  setModifiersVisible(visible: boolean) {
    [this.modifierBar, this.enemyModifierBar].map(m => m.setVisible(visible));
  }

  // TODO: Document this
  updateModifiers(player = true, instant?: boolean): void {
    const modifiers = player ? this.modifiers : (this.enemyModifiers as PersistentModifier[]);
    for (let m = 0; m < modifiers.length; m++) {
      const modifier = modifiers[m];
      if (
        modifier instanceof PokemonHeldItemModifier
        && !this.getPokemonById((modifier as PokemonHeldItemModifier).pokemonId)
      ) {
        modifiers.splice(m--, 1);
      }
      if (
        modifier instanceof PokemonHeldItemModifier
        && modifier.getSpecies() != null
        && !this.getPokemonById(modifier.pokemonId)?.hasSpecies(modifier.getSpecies()!)
      ) {
        modifiers.splice(m--, 1);
      }
    }
    for (const modifier of modifiers) {
      if (modifier instanceof PersistentModifier) {
        (modifier as PersistentModifier).virtualStackCount = 0;
      }
    }

    const modifiersClone = modifiers.slice(0);
    for (const modifier of modifiersClone) {
      if (!modifier.getStackCount()) {
        modifiers.splice(modifiers.indexOf(modifier), 1);
      }
    }

    this.updatePartyForModifiers(player ? this.getPlayerParty() : this.getEnemyParty(), instant);
    (player ? this.modifierBar : this.enemyModifierBar).updateModifiers(modifiers);
    if (!player) {
      this.updateUIPositions();
    }
  }

  updatePartyForModifiers(party: Pokemon[], instant?: boolean): Promise<void> {
    return new Promise(resolve => {
      Promise.allSettled(
        party.map(p => {
          p.calculateStats();
          return p.updateInfo(instant);
        }),
      ).then(() => resolve());
    });
  }

  hasModifier(modifier: PersistentModifier, enemy = false): boolean {
    const modifiers = !enemy ? this.modifiers : this.enemyModifiers;
    return modifiers.indexOf(modifier) > -1;
  }

  /**
   * Removes a currently owned item. If the item is stacked, the entire item stack
   * gets removed. This function does NOT apply in-battle effects, such as Unburden.
   * If in-battle effects are needed, use {@linkcode Pokemon.loseHeldItem} instead.
   * @param modifier The item to be removed.
   * @param enemy `true` to remove an item owned by the enemy rather than the player; default `false`.
   * @returns `true` if the item exists and was successfully removed, `false` otherwise
   */
  removeModifier(modifier: PersistentModifier, enemy = false): boolean {
    const modifiers = !enemy ? this.modifiers : this.enemyModifiers;
    const modifierIndex = modifiers.indexOf(modifier);
    if (modifierIndex > -1) {
      modifiers.splice(modifierIndex, 1);
      if (modifier instanceof PokemonFormChangeItemModifier) {
        const pokemon = this.getPokemonById(modifier.pokemonId);
        if (pokemon) {
          modifier.apply(pokemon, false);
        }
      }
      return true;
    }

    return false;
  }

  /**
   * Get all of the modifiers that match `modifierType`
   * @param modifierType The type of modifier to apply; must extend {@linkcode PersistentModifier}
   * @param player Whether to search the player (`true`) or the enemy (`false`); Defaults to `true`
   * @returns the list of all modifiers that matched `modifierType`.
   */
  getModifiers<T extends PersistentModifier>(modifierType: Constructor<T>, player = true): T[] {
    return (player ? this.modifiers : this.enemyModifiers).filter((m): m is T => m instanceof modifierType);
  }

  /**
   * Get all of the modifiers that pass the `modifierFilter` function
   * @param modifierFilter The function used to filter a target's modifiers
   * @param isPlayer Whether to search the player (`true`) or the enemy (`false`); Defaults to `true`
   * @returns the list of all modifiers that passed the `modifierFilter` function
   */
  findModifiers(modifierFilter: ModifierPredicate, isPlayer = true): PersistentModifier[] {
    return (isPlayer ? this.modifiers : this.enemyModifiers).filter(modifierFilter);
  }

  /**
   * Find the first modifier that pass the `modifierFilter` function
   * @param modifierFilter The function used to filter a target's modifiers
   * @param player Whether to search the player (`true`) or the enemy (`false`); Defaults to `true`
   * @returns the first modifier that passed the `modifierFilter` function; `undefined` if none passed
   */
  findModifier(modifierFilter: ModifierPredicate, player = true): PersistentModifier | undefined {
    return (player ? this.modifiers : this.enemyModifiers).find(modifierFilter);
  }

  /**
   * Apply all modifiers that match `modifierType` in a random order
   * @param modifierType The type of modifier to apply; must extend {@linkcode PersistentModifier}
   * @param player Whether to search the player (`true`) or the enemy (`false`); Defaults to `true`
   * @param args The list of arguments needed to invoke `modifierType.apply`
   * @returns the list of all modifiers that matched `modifierType` and were applied.
   */
  applyShuffledModifiers<T extends PersistentModifier>(
    modifierType: Constructor<T>,
    player = true,
    ...args: Parameters<T["apply"]>
  ): T[] {
    let modifiers = (player ? this.modifiers : this.enemyModifiers).filter(
      (m): m is T => m instanceof modifierType && m.shouldApply(...args),
    );
    this.executeWithSeedOffset(
      () => {
        const shuffleModifiers = mods => {
          if (mods.length === 0) {
            return mods;
          }
          const rand = randSeedInt(mods.length);
          return [mods[rand], ...shuffleModifiers(mods.filter((_, i) => i !== rand))];
        };
        modifiers = shuffleModifiers(modifiers);
      },
      this.currentBattle.turn << 4,
      this.waveSeed,
    );
    return this.applyModifiersInternal(modifiers, player, args);
  }

  /**
   * Apply all modifiers that match `modifierType`
   * @param modifierType The type of modifier to apply; must extend {@linkcode PersistentModifier}
   * @param player Whether to search the player (`true`) or the enemy (`false`); Defaults to `true`
   * @param args The list of arguments needed to invoke `modifierType.apply`
   * @returns the list of all modifiers that matched `modifierType` and were applied.
   */
  applyModifiers<T extends PersistentModifier>(
    modifierType: Constructor<T>,
    player = true,
    ...args: Parameters<T["apply"]>
  ): T[] {
    const modifiers = (player ? this.modifiers : this.enemyModifiers).filter(
      (m): m is T => m instanceof modifierType && m.shouldApply(...args),
    );
    return this.applyModifiersInternal(modifiers, player, args);
  }

  /** Helper function to apply all passed modifiers */
  applyModifiersInternal<T extends PersistentModifier>(
    modifiers: T[],
    player: boolean,
    args: Parameters<T["apply"]>,
  ): T[] {
    const appliedModifiers: T[] = [];
    for (const modifier of modifiers) {
      if (modifier.apply(...args)) {
        console.log("Applied", modifier.type.name, !player ? "(enemy)" : "");
        appliedModifiers.push(modifier);
      }
    }

    return appliedModifiers;
  }

  /**
   * Apply the first modifier that matches `modifierType`
   * @param modifierType The type of modifier to apply; must extend {@linkcode PersistentModifier}
   * @param player Whether to search the player (`true`) or the enemy (`false`); Defaults to `true`
   * @param args The list of arguments needed to invoke `modifierType.apply`
   * @returns the first modifier that matches `modifierType` and was applied; return `null` if none matched
   */
  applyModifier<T extends PersistentModifier>(
    modifierType: Constructor<T>,
    player = true,
    ...args: Parameters<T["apply"]>
  ): T | null {
    const modifiers = (player ? this.modifiers : this.enemyModifiers).filter(
      (m): m is T => m instanceof modifierType && m.shouldApply(...args),
    );
    for (const modifier of modifiers) {
      if (modifier.apply(...args)) {
        console.log("Applied", modifier.type.name, !player ? "(enemy)" : "");
        return modifier;
      }
    }

    return null;
  }

  triggerPokemonFormChange(
    pokemon: Pokemon,
    formChangeTriggerType: Constructor<SpeciesFormChangeTrigger>,
    delayed = false,
    modal = false,
  ): boolean {
    if (pokemonFormChanges.hasOwnProperty(pokemon.species.speciesId)) {
      // in case this is NECROZMA, determine which forms this
      const matchingFormChangeOpts = pokemonFormChanges[pokemon.species.speciesId].filter(
        fc => fc.findTrigger(formChangeTriggerType) && fc.canChange(pokemon),
      );
      let matchingFormChange: SpeciesFormChange | null;
      if (pokemon.species.speciesId === SpeciesId.NECROZMA && matchingFormChangeOpts.length > 1) {
        // Ultra Necrozma is changing its form back, so we need to figure out into which form it devolves.
        const formChangeItemModifiers = (
          this.findModifiers(
            m => m instanceof PokemonFormChangeItemModifier && m.pokemonId === pokemon.id,
          ) as PokemonFormChangeItemModifier[]
        )
          .filter(m => m.active)
          .map(m => m.formChangeItem);

        matchingFormChange = formChangeItemModifiers.includes(FormChangeItem.N_LUNARIZER)
          ? matchingFormChangeOpts[0]
          : formChangeItemModifiers.includes(FormChangeItem.N_SOLARIZER)
            ? matchingFormChangeOpts[1]
            : null;
      } else {
        matchingFormChange = matchingFormChangeOpts[0];
      }
      if (matchingFormChange) {
        let phase: Phase;
        if (pokemon.isPlayer() && !matchingFormChange.quiet) {
          phase = this.phaseManager.create("FormChangePhase", pokemon, matchingFormChange, modal);
        } else {
          phase = this.phaseManager.create("QuietFormChangePhase", pokemon, matchingFormChange);
        }
        if (pokemon.isPlayer() && !matchingFormChange.quiet && modal) {
          this.phaseManager.overridePhase(phase);
        } else if (delayed) {
          this.phaseManager.pushPhase(phase);
        } else {
          this.phaseManager.unshiftPhase(phase);
        }
        return true;
      }
    }

    return false;
  }

  triggerPokemonBattleAnim(
    pokemon: Pokemon,
    battleAnimType: PokemonAnimType,
    fieldAssets?: Phaser.GameObjects.Sprite[],
    delayed = false,
  ): boolean {
    const phaseManager = this.phaseManager;
    const phase: Phase = phaseManager.create("PokemonAnimPhase", battleAnimType, pokemon, fieldAssets);
    if (delayed) {
      phaseManager.pushPhase(phase);
    } else {
      phaseManager.unshiftPhase(phase);
    }
    return true;
  }

  validateAchvs(achvType: Constructor<Achv>, ...args: unknown[]): void {
    const filteredAchvs = Object.values(achvs).filter(a => a instanceof achvType);
    for (const achv of filteredAchvs) {
      this.validateAchv(achv, args);
    }
  }

  validateAchv(achv: Achv, args?: unknown[]): boolean {
    if (
      (!this.gameData.achvUnlocks.hasOwnProperty(achv.id) || Overrides.ACHIEVEMENTS_REUNLOCK_OVERRIDE)
      && achv.validate(args)
    ) {
      this.gameData.achvUnlocks[achv.id] = Date.now();
      this.ui.achvBar.showAchv(achv);
      if (vouchers.hasOwnProperty(achv.id)) {
        this.validateVoucher(vouchers[achv.id]);
      }
      return true;
    }

    return false;
  }

  validateVoucher(voucher: Voucher, args?: unknown[]): boolean {
    if (!this.gameData.voucherUnlocks.hasOwnProperty(voucher.id) && voucher.validate(args)) {
      this.gameData.voucherUnlocks[voucher.id] = Date.now();
      this.ui.achvBar.showAchv(voucher);
      this.gameData.voucherCounts[voucher.voucherType]++;
      return true;
    }

    return false;
  }

  updateGameInfo(): void {
    const gameInfo = {
      playTime: this.sessionPlayTime ?? 0,
      gameMode: this.currentBattle ? this.gameMode.getName() : "Title",
      biome: this.currentBattle ? getBiomeName(this.arena.biomeType) : "",
      wave: this.currentBattle?.waveIndex ?? 0,
      party:
        this.party?.map(p => ({
          name: p.name,
          form: p.getFormKey(),
          types: p.getTypes().map(type => PokemonType[type]),
          teraType: PokemonType[p.getTeraType()],
          isTerastallized: p.isTerastallized,
          level: p.level,
          currentHP: p.hp,
          maxHP: p.getMaxHp(),
          status: p.status?.effect ? StatusEffect[p.status.effect] : "",
        })) ?? [], // TODO: review if this can be nullish
      modeChain: this.ui?.getModeChain() ?? [],
    };
    (window as any).gameInfo = gameInfo;
  }

  /**
   * This function retrieves the sprite and audio keys for active Pokemon.
   * Active Pokemon include both enemy and player Pokemon of the current wave.
   * Note: Questions on garbage collection go to `@frutescens`
   * @returns a string array of active sprite and audio keys that should not be deleted
   */
  getActiveKeys(): string[] {
    const keys: string[] = [];
    let activePokemon: (PlayerPokemon | EnemyPokemon)[] = this.getPlayerParty();
    activePokemon = activePokemon.concat(this.getEnemyParty());
    for (const p of activePokemon) {
      keys.push(p.getSpriteKey(true));
      if (p.isPlayer()) {
        keys.push(p.getBattleSpriteKey(true, true));
      }
      keys.push(p.species.getCryKey(p.formIndex));
      if (p.fusionSpecies) {
        keys.push(p.fusionSpecies.getCryKey(p.fusionFormIndex));
      }
    }
    return keys;
  }

  /**
   * Initialized the 2nd phase of the final boss (e.g. form-change for Eternatus)
   * @param pokemon The (enemy) pokemon
   */
  initFinalBossPhaseTwo(pokemon: Pokemon): void {
    if (pokemon.isEnemy() && pokemon.isBoss() && !pokemon.formIndex && pokemon.bossSegmentIndex < 1) {
      this.fadeOutBgm(fixedInt(2000), false);
      this.ui.showDialogue(
        battleSpecDialogue[BattleSpec.FINAL_BOSS].firstStageWin,
        pokemon.species.name,
        undefined,
        () => {
          const finalBossMBH = getModifierType(modifierTypes.MINI_BLACK_HOLE).newModifier(
            pokemon,
          ) as TurnHeldItemTransferModifier;
          finalBossMBH.setTransferrableFalse();
          this.addEnemyModifier(finalBossMBH, false, true);
          pokemon.generateAndPopulateMoveset(1);
          this.setFieldScale(0.75);
          this.triggerPokemonFormChange(pokemon, SpeciesFormChangeManualTrigger, false);
          this.currentBattle.double = true;
          const availablePartyMembers = this.getPlayerParty().filter(p => p.isAllowedInBattle());
          if (availablePartyMembers.length > 1) {
            this.phaseManager.pushNew("ToggleDoublePositionPhase", true);
            if (!availablePartyMembers[1].isOnField()) {
              this.phaseManager.pushNew("SummonPhase", 1);
            }
          }

          this.phaseManager.shiftPhase();
        },
      );
      return;
    }

    this.phaseManager.shiftPhase();
  }

  /**
   * Updates Exp and level values for Player's party, adding new level up phases as required
   * @param expValue raw value of exp to split among participants, OR the base multiplier to use with waveIndex
   * @param pokemonDefeated If true, will increment Macho Brace stacks and give the party Pokemon friendship increases
   * @param useWaveIndexMultiplier Default false. If true, will multiply expValue by a scaling waveIndex multiplier. Not needed if expValue is already scaled by level/wave
   * @param pokemonParticipantIds Participants. If none are defined, no exp will be given. To spread evenly among the party, should pass all ids of party members.
   */
  applyPartyExp(
    expValue: number,
    pokemonDefeated: boolean,
    useWaveIndexMultiplier?: boolean,
    pokemonParticipantIds?: Set<number>,
  ): void {
    const participantIds = pokemonParticipantIds ?? this.currentBattle.playerParticipantIds;
    const party = this.getPlayerParty();
    const expShareModifier = this.findModifier(m => m instanceof ExpShareModifier) as ExpShareModifier;
    const expBalanceModifier = this.findModifier(m => m instanceof ExpBalanceModifier) as ExpBalanceModifier;
    const multipleParticipantExpBonusModifier = this.findModifier(
      m => m instanceof MultipleParticipantExpBonusModifier,
    ) as MultipleParticipantExpBonusModifier;
    const nonFaintedPartyMembers = party.filter(p => p.hp);
    const expPartyMembers = nonFaintedPartyMembers.filter(p => p.level < this.getMaxExpLevel());
    const partyMemberExp: number[] = [];
    // EXP value calculation is based off Pokemon.getExpValue
    if (useWaveIndexMultiplier) {
      expValue = Math.floor((expValue * this.currentBattle.waveIndex) / 5 + 1);
    }

    if (participantIds.size > 0) {
      if (
        this.currentBattle.battleType === BattleType.TRAINER
        || this.currentBattle.mysteryEncounter?.encounterMode === MysteryEncounterMode.TRAINER_BATTLE
      ) {
        expValue = Math.floor(expValue * 1.5);
      } else if (this.currentBattle.isBattleMysteryEncounter() && this.currentBattle.mysteryEncounter) {
        expValue = Math.floor(expValue * this.currentBattle.mysteryEncounter.expMultiplier);
      }
      for (const partyMember of nonFaintedPartyMembers) {
        const pId = partyMember.id;
        const participated = participantIds.has(pId);
        if (participated && pokemonDefeated) {
          partyMember.addFriendship(FRIENDSHIP_GAIN_FROM_BATTLE);
          const machoBraceModifier = partyMember.getHeldItems().find(m => m instanceof PokemonIncrementingStatModifier);
          if (machoBraceModifier && machoBraceModifier.stackCount < machoBraceModifier.getMaxStackCount()) {
            machoBraceModifier.stackCount++;
            this.updateModifiers(true, true);
            partyMember.updateInfo();
          }
        }
        if (!expPartyMembers.includes(partyMember)) {
          continue;
        }
        if (!participated && !expShareModifier) {
          partyMemberExp.push(0);
          continue;
        }
        let expMultiplier = 0;
        if (participated) {
          expMultiplier += 1 / participantIds.size;
          if (participantIds.size > 1 && multipleParticipantExpBonusModifier) {
            expMultiplier += multipleParticipantExpBonusModifier.getStackCount() * 0.2;
          }
        } else if (expShareModifier) {
          expMultiplier += (expShareModifier.getStackCount() * 0.2) / participantIds.size;
        }
        if (partyMember.pokerus) {
          expMultiplier *= 1.5;
        }
        if (Overrides.XP_MULTIPLIER_OVERRIDE !== null) {
          expMultiplier = Overrides.XP_MULTIPLIER_OVERRIDE;
        }
        const pokemonExp = new NumberHolder(expValue * expMultiplier);
        this.applyModifiers(PokemonExpBoosterModifier, true, partyMember, pokemonExp);
        partyMemberExp.push(Math.floor(pokemonExp.value));
      }

      if (expBalanceModifier) {
        let totalLevel = 0;
        let totalExp = 0;
        expPartyMembers.forEach((expPartyMember, epm) => {
          totalExp += partyMemberExp[epm];
          totalLevel += expPartyMember.level;
        });

        const medianLevel = Math.floor(totalLevel / expPartyMembers.length);

        const recipientExpPartyMemberIndexes: number[] = [];
        expPartyMembers.forEach((expPartyMember, epm) => {
          if (expPartyMember.level <= medianLevel) {
            recipientExpPartyMemberIndexes.push(epm);
          }
        });

        const splitExp = Math.floor(totalExp / recipientExpPartyMemberIndexes.length);

        expPartyMembers.forEach((_partyMember, pm) => {
          partyMemberExp[pm] = Phaser.Math.Linear(
            partyMemberExp[pm],
            recipientExpPartyMemberIndexes.indexOf(pm) > -1 ? splitExp : 0,
            0.2 * expBalanceModifier.getStackCount(),
          );
        });
      }

      for (let pm = 0; pm < expPartyMembers.length; pm++) {
        const exp = partyMemberExp[pm];

        if (exp) {
          const partyMemberIndex = party.indexOf(expPartyMembers[pm]);
          this.phaseManager.unshiftPhase(
            expPartyMembers[pm].isOnField()
              ? this.phaseManager.create("ExpPhase", partyMemberIndex, exp)
              : this.phaseManager.create("ShowPartyExpBarPhase", partyMemberIndex, exp),
          );
        }
      }
    }
  }

  /**
   * Returns if a wave COULD spawn a {@linkcode MysteryEncounter}.
   * Even if returns `true`, does not guarantee that a wave will actually be a ME.
   * That check is made in {@linkcode BattleScene.isWaveMysteryEncounter} instead.
   */
  isMysteryEncounterValidForWave(battleType: BattleType, waveIndex: number): boolean {
    const [lowestMysteryEncounterWave, highestMysteryEncounterWave] = this.gameMode.getMysteryEncounterLegalWaves();
    return (
      this.gameMode.hasMysteryEncounters
      && battleType === BattleType.WILD
      && !this.gameMode.isBoss(waveIndex)
      && waveIndex % 10 !== 1
      && waveIndex < highestMysteryEncounterWave
      && waveIndex > lowestMysteryEncounterWave
    );
  }

  /**
   * Determines whether a wave should randomly generate a {@linkcode MysteryEncounter}.
   * Currently, the only modes that MEs are allowed in are Classic and Challenge.
   * Additionally, MEs cannot spawn outside of waves 10-180 in those modes
   * @param newBattleType
   * @param waveIndex
   */
  private isWaveMysteryEncounter(newBattleType: BattleType, waveIndex: number): boolean {
    const [lowestMysteryEncounterWave, highestMysteryEncounterWave] = this.gameMode.getMysteryEncounterLegalWaves();
    if (this.isMysteryEncounterValidForWave(newBattleType, waveIndex)) {
      // Base spawn weight is BASE_MYSTERY_ENCOUNTER_SPAWN_WEIGHT/256, and increases by WEIGHT_INCREMENT_ON_SPAWN_MISS/256 for each missed attempt at spawning an encounter on a valid floor
      const sessionEncounterRate = this.mysteryEncounterSaveData.encounterSpawnChance;
      const encounteredEvents = this.mysteryEncounterSaveData.encounteredEvents;

      // If total number of encounters is lower than expected for the run, slightly favor a new encounter spawn (reverse as well)
      // Reduces occurrence of runs with total encounters significantly different from AVERAGE_ENCOUNTERS_PER_RUN_TARGET
      // Favored rate changes can never exceed 50%. So if base rate is 15/256 and favored rate would add 200/256, result will be (15 + 128)/256
      const expectedEncountersByFloor =
        (AVERAGE_ENCOUNTERS_PER_RUN_TARGET / (highestMysteryEncounterWave - lowestMysteryEncounterWave))
        * (waveIndex - lowestMysteryEncounterWave);
      const currentRunDiffFromAvg = expectedEncountersByFloor - encounteredEvents.length;
      const favoredEncounterRate =
        sessionEncounterRate
        + Math.min(currentRunDiffFromAvg * ANTI_VARIANCE_WEIGHT_MODIFIER, MYSTERY_ENCOUNTER_SPAWN_MAX_WEIGHT / 2);

      const successRate = Overrides.MYSTERY_ENCOUNTER_RATE_OVERRIDE ?? favoredEncounterRate;

      // MEs can only spawn 3 or more waves after the previous ME, barring overrides
      const canSpawn = encounteredEvents.length === 0 || waveIndex - encounteredEvents.at(-1)!.waveIndex > 3;

      if (canSpawn || Overrides.MYSTERY_ENCOUNTER_RATE_OVERRIDE !== null) {
        let roll = MYSTERY_ENCOUNTER_SPAWN_MAX_WEIGHT;
        // Always rolls the check on the same offset to ensure no RNG changes from reloading session
        this.executeWithSeedOffset(
          () => {
            roll = randSeedInt(MYSTERY_ENCOUNTER_SPAWN_MAX_WEIGHT);
          },
          waveIndex * 3 * 1000,
        );
        return roll < successRate;
      }
    }

    return false;
  }

  /**
   * Loads or generates a mystery encounter
   * @param encounterType used to load session encounter when restarting game, etc.
   * @param canBypass optional boolean to indicate that the request is coming from a function that needs to access a Mystery Encounter outside of gameplay requirements
   * @returns
   */
  getMysteryEncounter(encounterType?: MysteryEncounterType, canBypass?: boolean): MysteryEncounter {
    // Loading override or session encounter
    let encounter: MysteryEncounter | null;
    if (
      Overrides.MYSTERY_ENCOUNTER_OVERRIDE != null
      && allMysteryEncounters.hasOwnProperty(Overrides.MYSTERY_ENCOUNTER_OVERRIDE)
    ) {
      encounter = allMysteryEncounters[Overrides.MYSTERY_ENCOUNTER_OVERRIDE];
      if (canBypass) {
        return encounter;
      }
    } else if (canBypass) {
      encounter = allMysteryEncounters[encounterType ?? -1];
      return encounter;
    } else {
      encounter = encounterType != null ? allMysteryEncounters[encounterType] : null;
    }

    // Check for queued encounters first
    if (
      !encounter
      && this.mysteryEncounterSaveData?.queuedEncounters
      && this.mysteryEncounterSaveData.queuedEncounters.length > 0
    ) {
      let i = 0;
      while (i < this.mysteryEncounterSaveData.queuedEncounters.length && !!encounter) {
        const candidate = this.mysteryEncounterSaveData.queuedEncounters[i];
        const forcedChance = candidate.spawnPercent;
        if (randSeedInt(100) < forcedChance) {
          encounter = allMysteryEncounters[candidate.type];
        }

        i++;
      }
    }

    if (encounter) {
      encounter = new MysteryEncounter(encounter);
      encounter.populateDialogueTokensFromRequirements();
      return encounter;
    }

    // See Enum values for base tier weights
    const tierWeights = [
      MysteryEncounterTier.COMMON,
      MysteryEncounterTier.GREAT,
      MysteryEncounterTier.ULTRA,
      MysteryEncounterTier.ROGUE,
    ];

    // Adjust tier weights by previously encountered events to lower odds of only Common/Great in run
    // biome-ignore format: biome sucks at formatting this line
    for (const seenEncounterData of this.mysteryEncounterSaveData.encounteredEvents) {
      if (seenEncounterData.tier === MysteryEncounterTier.COMMON) {
        tierWeights[0] = tierWeights[0] - 6;
      } else if (seenEncounterData.tier === MysteryEncounterTier.GREAT) {
        tierWeights[1] = tierWeights[1] - 4;
      }
    }

    const totalWeight = tierWeights.reduce((a, b) => a + b);
    const tierValue = randSeedInt(totalWeight);
    const commonThreshold = totalWeight - tierWeights[0];
    const greatThreshold = totalWeight - tierWeights[0] - tierWeights[1];
    const ultraThreshold = totalWeight - tierWeights[0] - tierWeights[1] - tierWeights[2];
    let tier: MysteryEncounterTier | null =
      tierValue > commonThreshold
        ? MysteryEncounterTier.COMMON
        : tierValue > greatThreshold
          ? MysteryEncounterTier.GREAT
          : tierValue > ultraThreshold
            ? MysteryEncounterTier.ULTRA
            : MysteryEncounterTier.ROGUE;

    if (Overrides.MYSTERY_ENCOUNTER_TIER_OVERRIDE != null) {
      tier = Overrides.MYSTERY_ENCOUNTER_TIER_OVERRIDE;
    }

    let availableEncounters: MysteryEncounter[] = [];
    const previousEncounter = this.mysteryEncounterSaveData.encounteredEvents.at(-1)?.type ?? null; // TODO: This being `null` is a bit weird
    const disabledEncounters = this.eventManager.getEventMysteryEncountersDisabled();
    const biomeMysteryEncounters =
      mysteryEncountersByBiome.get(this.arena.biomeType)?.filter(enc => !disabledEncounters.includes(enc)) ?? [];
    // If no valid encounters exist at tier, checks next tier down, continuing until there are some encounters available
    while (availableEncounters.length === 0 && tier !== null) {
      availableEncounters = biomeMysteryEncounters
        .filter(encounterType => {
          const encounterCandidate = allMysteryEncounters[encounterType];
          if (!encounterCandidate) {
            return false;
          }
          if (
            this.eventManager.getMysteryEncounterTierForEvent(encounterType, encounterCandidate.encounterTier) !== tier
          ) {
            return false;
          }
          const disallowedGameModes = encounterCandidate.disallowedGameModes;
          if (
            disallowedGameModes
            && disallowedGameModes.length > 0
            && disallowedGameModes.includes(this.gameMode.modeId)
          ) {
            return false;
          }
          if (encounterCandidate.disallowedChallenges?.some(challenge => this.gameMode.hasChallenge(challenge))) {
            return false;
          }
          if (!encounterCandidate.meetsRequirements()) {
            return false;
          }
          if (previousEncounter !== null && encounterType === previousEncounter) {
            return false;
          }
          return !(
            this.mysteryEncounterSaveData.encounteredEvents.length > 0
            && encounterCandidate.maxAllowedEncounters
            && encounterCandidate.maxAllowedEncounters > 0
            && this.mysteryEncounterSaveData.encounteredEvents.filter(e => e.type === encounterType).length
              >= encounterCandidate.maxAllowedEncounters
          );
        })
        .map(m => allMysteryEncounters[m]);
      // Decrement tier
      if (tier === MysteryEncounterTier.ROGUE) {
        tier = MysteryEncounterTier.ULTRA;
      } else if (tier === MysteryEncounterTier.ULTRA) {
        tier = MysteryEncounterTier.GREAT;
      } else if (tier === MysteryEncounterTier.GREAT) {
        tier = MysteryEncounterTier.COMMON;
      } else {
        tier = null; // Ends loop
      }
    }

    // If absolutely no encounters are available, spawn 0th encounter
    if (availableEncounters.length === 0) {
      console.log("No Mystery Encounters found, falling back to Mysterious Challengers.");
      return allMysteryEncounters[MysteryEncounterType.MYSTERIOUS_CHALLENGERS];
    }
    // TODO: should this use `randSeedItem`?
    encounter = availableEncounters[randSeedInt(availableEncounters.length)];
    // New encounter object to not dirty flags
    encounter = new MysteryEncounter(encounter);
    encounter.populateDialogueTokensFromRequirements();
    return encounter;
  }
}<|MERGE_RESOLUTION|>--- conflicted
+++ resolved
@@ -858,21 +858,16 @@
   }
 
   /**
-   * Return the {@linkcode Pokemon} associated with a given ID.
-   * @param pokemonId - The ID whose Pokemon will be retrieved
-   * @returns The {@linkcode Pokemon} associated with the given id,
-   * or `undefined` if no Pokemon with the given id is found.
+   * Return the {@linkcode Pokemon} associated with the given ID.
+   * @param pokemonId - The PID whose Pokemon will be retrieved
+   * @returns The `Pokemon` associated with the given ID,
+   * or `undefined` if no Pokemon with the given ID is found.
+   * @see {@linkcode Pokemon.id}
    */
-<<<<<<< HEAD
   getPokemonById(pokemonId: number | undefined): Pokemon | undefined {
-    if (isNullOrUndefined(pokemonId)) {
+    if (pokemonId == null) {
       // biome-ignore lint/nursery/noUselessUndefined: shut up biome for now
       return undefined;
-=======
-  getPokemonById(pokemonId: number | undefined): Pokemon | null {
-    if (pokemonId == null) {
-      return null;
->>>>>>> c7a2c666
     }
 
     const party = (this.getPlayerParty() as Pokemon[]).concat(this.getEnemyParty());
