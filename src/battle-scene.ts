import Phaser from 'phaser';
import UI, { Mode } from './ui/ui';
import { NextEncounterPhase, NewBiomeEncounterPhase, SelectBiomePhase, MessagePhase, TurnInitPhase, ReturnPhase, LevelCapPhase, ShowTrainerPhase, LoginPhase, MovePhase, TitlePhase, SwitchPhase } from './phases';
import Pokemon, { PlayerPokemon, EnemyPokemon } from './field/pokemon';
import PokemonSpecies, { PokemonSpeciesFilter, allSpecies, getPokemonSpecies, initSpecies, speciesStarters } from './data/pokemon-species';
import * as Utils from './utils';
import { Modifier, ModifierBar, ConsumablePokemonModifier, ConsumableModifier, PokemonHpRestoreModifier, HealingBoosterModifier, PersistentModifier, PokemonHeldItemModifier, ModifierPredicate, DoubleBattleChanceBoosterModifier, FusePokemonModifier, PokemonFormChangeItemModifier, TerastallizeModifier, overrideModifiers, overrideHeldItems } from './modifier/modifier';
import { PokeballType } from './data/pokeball';
import { initCommonAnims, initMoveAnim, loadCommonAnimAssets, loadMoveAnimAssets, populateAnims } from './data/battle-anims';
import { Phase } from './phase';
import { initGameSpeed } from './system/game-speed';
import { Biome } from "./data/enums/biome";
import { Arena, ArenaBase } from './field/arena';
import { GameData, PlayerGender } from './system/game-data';
import StarterSelectUiHandler from './ui/starter-select-ui-handler';
import { TextStyle, addTextObject } from './ui/text';
import { Moves } from "./data/enums/moves";
import Move, { allMoves } from "./data/move";
import { initMoves } from './data/move';
import { ModifierPoolType, getDefaultModifierTypeForTier, getEnemyModifierTypesForWave, getLuckString, getLuckTextTint, getModifierPoolForType, getPartyLuckValue } from './modifier/modifier-type';
import AbilityBar from './ui/ability-bar';
import { BlockItemTheftAbAttr, DoubleBattleChanceAbAttr, IncrementMovePriorityAbAttr, applyAbAttrs, initAbilities } from './data/ability';
import { Abilities } from "./data/enums/abilities";
import { allAbilities } from "./data/ability";
import Battle, { BattleType, FixedBattleConfig, fixedBattles } from './battle';
import { GameMode, GameModes, gameModes } from './game-mode';
import FieldSpritePipeline from './pipelines/field-sprite';
import SpritePipeline from './pipelines/sprite';
import PartyExpBar from './ui/party-exp-bar';
import { TrainerSlot, trainerConfigs } from './data/trainer-config';
import Trainer, { TrainerVariant } from './field/trainer';
import TrainerData from './system/trainer-data';
import SoundFade from 'phaser3-rex-plugins/plugins/soundfade';
import { pokemonPrevolutions } from './data/pokemon-evolutions';
import PokeballTray from './ui/pokeball-tray';
import { Setting, settingOptions } from './system/settings';
import SettingsUiHandler from './ui/settings-ui-handler';
import MessageUiHandler from './ui/message-ui-handler';
import { Species } from './data/enums/species';
import InvertPostFX from './pipelines/invert';
import { Achv, ModifierAchv, MoneyAchv, achvs } from './system/achv';
import { Voucher, vouchers } from './system/voucher';
import { Gender } from './data/gender';
import UIPlugin from 'phaser3-rex-plugins/templates/ui/ui-plugin';
import { addUiThemeOverrides } from './ui/ui-theme';
import PokemonData from './system/pokemon-data';
import { Nature } from './data/nature';
import { SpeciesFormChangeTimeOfDayTrigger, SpeciesFormChangeTrigger, pokemonFormChanges } from './data/pokemon-forms';
import { FormChangePhase, QuietFormChangePhase } from './form-change-phase';
import { BattleSpec } from './enums/battle-spec';
import { getTypeRgb } from './data/type';
import PokemonSpriteSparkleHandler from './field/pokemon-sprite-sparkle-handler';
import CharSprite from './ui/char-sprite';
import DamageNumberHandler from './field/damage-number-handler';
import PokemonInfoContainer from './ui/pokemon-info-container';
import { biomeDepths, getBiomeName } from './data/biomes';
import { UiTheme } from './enums/ui-theme';
import { SceneBase } from './scene-base';
import CandyBar from './ui/candy-bar';
import { Variant, variantData } from './data/variant';
import { Localizable } from './plugins/i18n';
import * as Overrides from './overrides';
import {InputsController} from "./inputs-controller";
import {UiInputs} from "./ui-inputs";

export const bypassLogin = import.meta.env.VITE_BYPASS_LOGIN === "1";

const DEBUG_RNG = false;

export const startingWave = Overrides.STARTING_WAVE_OVERRIDE || 1;

const expSpriteKeys: string[] = [];

export let starterColors: StarterColors;
interface StarterColors {
	[key: string]: [string, string]
}

export interface PokeballCounts {
	[pb: string]: integer;
}

export type AnySound = Phaser.Sound.WebAudioSound | Phaser.Sound.HTML5AudioSound | Phaser.Sound.NoAudioSound;

export class MoveUsedEvent extends Event {
	public userIndex: number;
	public move: Move;
<<<<<<< HEAD
	public ppUsed: number;
	constructor(userIndex: number, move: Move, ppUsed: number) {
=======
	constructor(userIndex: number, move: Move) {
>>>>>>> c5143993
		super('onMoveUsed');

		this.userIndex = userIndex;
		this.move = move;
<<<<<<< HEAD
		this.ppUsed = ppUsed;
=======
>>>>>>> c5143993
	}
}
export default class BattleScene extends SceneBase {
	public rexUI: UIPlugin;
	public inputController: InputsController;
	public uiInputs: UiInputs;

	public sessionPlayTime: integer = null;
	public lastSavePlayTime: integer = null;
	public masterVolume: number = 0.5;
	public bgmVolume: number = 1;
	public seVolume: number = 1;
	public gameSpeed: integer = 1;
	public damageNumbersMode: integer = 0;
	public showLevelUpStats: boolean = true;
	public enableTutorials: boolean = import.meta.env.VITE_BYPASS_TUTORIAL === "1";
	public enableRetries: boolean = false;
	public uiTheme: UiTheme = UiTheme.DEFAULT;
	public windowType: integer = 0;
	public experimentalSprites: boolean = false;
	public moveAnimations: boolean = true;
	public expGainsSpeed: integer = 0;
	/**
	 * Defines the experience gain display mode.
	 *
	 * @remarks
	 * The `expParty` can have several modes:
	 * - `0` - Default: The normal experience gain display, nothing changed.
	 * - `1` - Level Up Notification: Displays the level up in the small frame instead of a message.
	 * - `2` - Skip: No level up frame nor message.
	 *
	 * Modes `1` and `2` are still compatible with stats display, level up, new move, etc.
	 * @default 0 - Uses the default normal experience gain display.
	 */
	public expParty: integer = 0;
	public hpBarSpeed: integer = 0;
	public fusionPaletteSwaps: boolean = true;
	public enableTouchControls: boolean = false;
	public enableVibration: boolean = false;
	public abSwapped: boolean = false;

	public disableMenu: boolean = false;

	public gameData: GameData;
	public sessionSlotId: integer;

	private phaseQueue: Phase[];
	private phaseQueuePrepend: Phase[];
	private phaseQueuePrependSpliceIndex: integer;
	private nextCommandPhaseQueue: Phase[];
	private currentPhase: Phase;
	private standbyPhase: Phase;
	public field: Phaser.GameObjects.Container;
	public fieldUI: Phaser.GameObjects.Container;
	public charSprite: CharSprite;
	public pbTray: PokeballTray;
	public pbTrayEnemy: PokeballTray;
	public abilityBar: AbilityBar;
	public partyExpBar: PartyExpBar;
	public candyBar: CandyBar;
	public arenaBg: Phaser.GameObjects.Sprite;
	public arenaBgTransition: Phaser.GameObjects.Sprite;
	public arenaPlayer: ArenaBase;
	public arenaPlayerTransition: ArenaBase;
	public arenaEnemy: ArenaBase;
	public arenaNextEnemy: ArenaBase;
	public arena: Arena;
	public gameMode: GameMode;
	public score: integer;
	public lockModifierTiers: boolean;
	public trainer: Phaser.GameObjects.Sprite;
	public lastEnemyTrainer: Trainer;
	public currentBattle: Battle;
	public pokeballCounts: PokeballCounts;
	public money: integer;
	public pokemonInfoContainer: PokemonInfoContainer;
	private party: PlayerPokemon[];
	private waveCountText: Phaser.GameObjects.Text;
	private moneyText: Phaser.GameObjects.Text;
	private scoreText: Phaser.GameObjects.Text;
	private luckLabelText: Phaser.GameObjects.Text;
	private luckText: Phaser.GameObjects.Text;
	private modifierBar: ModifierBar;
	private enemyModifierBar: ModifierBar;
	private fieldOverlay: Phaser.GameObjects.Rectangle;
	private modifiers: PersistentModifier[];
	private enemyModifiers: PersistentModifier[];
	public uiContainer: Phaser.GameObjects.Container;
	public ui: UI;

	public seed: string;
	public waveSeed: string;
	public waveCycleOffset: integer;
	public offsetGym: boolean;

	public damageNumberHandler: DamageNumberHandler
	private spriteSparkleHandler: PokemonSpriteSparkleHandler;

	public fieldSpritePipeline: FieldSpritePipeline;
	public spritePipeline: SpritePipeline;

	private bgm: AnySound;
	private bgmResumeTimer: Phaser.Time.TimerEvent;
	private bgmCache: Set<string> = new Set();
	private playTimeTimer: Phaser.Time.TimerEvent;

	public rngCounter: integer = 0;
	public rngSeedOverride: string = '';
	public rngOffset: integer = 0;

	public readonly eventTarget: EventTarget = new EventTarget();

	constructor() {
		super('battle');

		initSpecies();
		initMoves();
		initAbilities();
		
		this.phaseQueue = [];
		this.phaseQueuePrepend = [];
		this.phaseQueuePrependSpliceIndex = -1;
		this.nextCommandPhaseQueue = [];
		this.updateGameInfo();
	}

	loadPokemonAtlas(key: string, atlasPath: string, experimental?: boolean) {
		if (experimental === undefined)
			experimental = this.experimentalSprites;
		let variant = atlasPath.includes('variant/') || /_[0-3]$/.test(atlasPath);
		if (experimental)
			experimental = this.hasExpSprite(key);
		if (variant)
			atlasPath = atlasPath.replace('variant/', '');
		this.load.atlas(key, `images/pokemon/${variant ? 'variant/' : ''}${experimental ? 'exp/' : ''}${atlasPath}.png`,  `images/pokemon/${variant ? 'variant/' : ''}${experimental ? 'exp/' : ''}${atlasPath}.json`);
	}

	async preload() {
		if (DEBUG_RNG) {
			const scene = this;
			const originalRealInRange = Phaser.Math.RND.realInRange;
			Phaser.Math.RND.realInRange = function (min: number, max: number): number {
				const ret = originalRealInRange.apply(this, [ min, max ]);
				const args = [ 'RNG', ++scene.rngCounter, ret / (max - min), `min: ${min} / max: ${max}` ];
				args.push(`seed: ${scene.rngSeedOverride || scene.waveSeed || scene.seed}`);
				if (scene.rngOffset)
					args.push(`offset: ${scene.rngOffset}`);
				console.log(...args);
				return ret;
			};
		}

		populateAnims();

		await this.initVariantData();
	}

	create() {
		initGameSpeed.apply(this);
		this.inputController = new InputsController(this);
		this.uiInputs = new UiInputs(this, this.inputController);

		this.gameData = new GameData(this);

		addUiThemeOverrides(this);

		this.load.setBaseURL();

		this.spritePipeline = new SpritePipeline(this.game);
		(this.renderer as Phaser.Renderer.WebGL.WebGLRenderer).pipelines.add('Sprite', this.spritePipeline);

		this.fieldSpritePipeline = new FieldSpritePipeline(this.game);
		(this.renderer as Phaser.Renderer.WebGL.WebGLRenderer).pipelines.add('FieldSprite', this.fieldSpritePipeline);

		this.time.delayedCall(20, () => this.launchBattle());
	}

	update() {
		this.inputController.update();
		this.ui?.update();
	}

	launchBattle() {
		this.arenaBg = this.add.sprite(0, 0, 'plains_bg');
		this.arenaBgTransition = this.add.sprite(0, 0, 'plains_bg');

		[ this.arenaBgTransition, this.arenaBg ].forEach(a => {
			a.setPipeline(this.fieldSpritePipeline);
			a.setScale(6);
			a.setOrigin(0);
			a.setSize(320, 240);
		});

		const field = this.add.container(0, 0);
		field.setScale(6);

		this.field = field;

		const fieldUI = this.add.container(0, this.game.canvas.height);
		fieldUI.setDepth(1);
		fieldUI.setScale(6);

		this.fieldUI = fieldUI;

		const transition = this.make.rexTransitionImagePack({
			x: 0,
			y: 0,
			scale: 6,
			key: 'loading_bg',
			origin: { x: 0, y: 0 }
		}, true);

		transition.transit({
			mode: 'blinds',
			ease: 'Cubic.easeInOut',
			duration: 1250,
			oncomplete: () => transition.destroy()
		});

		this.add.existing(transition);

		const uiContainer = this.add.container(0, 0);
		uiContainer.setDepth(2);
		uiContainer.setScale(6);

		this.uiContainer = uiContainer;

		const overlayWidth = this.game.canvas.width / 6;
		const overlayHeight = (this.game.canvas.height / 6) - 48;
		this.fieldOverlay = this.add.rectangle(0, overlayHeight * -1 - 48, overlayWidth, overlayHeight, 0x424242);
		this.fieldOverlay.setOrigin(0, 0);
		this.fieldOverlay.setAlpha(0);
		this.fieldUI.add(this.fieldOverlay);

		this.modifiers = [];
		this.enemyModifiers = [];

		this.modifierBar = new ModifierBar(this);
		this.add.existing(this.modifierBar);
		uiContainer.add(this.modifierBar);

		this.enemyModifierBar = new ModifierBar(this, true);
		this.add.existing(this.enemyModifierBar);
		uiContainer.add(this.enemyModifierBar);

		this.charSprite = new CharSprite(this);
		this.charSprite.setup();

		this.fieldUI.add(this.charSprite);

		this.pbTray = new PokeballTray(this, true);
		this.pbTray.setup();

		this.pbTrayEnemy = new PokeballTray(this, false);
		this.pbTrayEnemy.setup();

		this.fieldUI.add(this.pbTray);
		this.fieldUI.add(this.pbTrayEnemy);

		this.abilityBar = new AbilityBar(this);
		this.abilityBar.setup();
		this.fieldUI.add(this.abilityBar);

		this.partyExpBar = new PartyExpBar(this);
		this.partyExpBar.setup();
		this.fieldUI.add(this.partyExpBar);

		this.candyBar = new CandyBar(this);
		this.candyBar.setup();
		this.fieldUI.add(this.candyBar);

		this.waveCountText = addTextObject(this, (this.game.canvas.width / 6) - 2, 0, startingWave.toString(), TextStyle.BATTLE_INFO);
		this.waveCountText.setOrigin(1, 0);
		this.fieldUI.add(this.waveCountText);

		this.moneyText = addTextObject(this, (this.game.canvas.width / 6) - 2, 0, '', TextStyle.MONEY);
		this.moneyText.setOrigin(1, 0);
		this.fieldUI.add(this.moneyText);

		this.scoreText = addTextObject(this, (this.game.canvas.width / 6) - 2, 0, '', TextStyle.PARTY, { fontSize: '54px' });
		this.scoreText.setOrigin(1, 0);
		this.fieldUI.add(this.scoreText);

		this.luckText = addTextObject(this, (this.game.canvas.width / 6) - 2, 0, '', TextStyle.PARTY, { fontSize: '54px' });
		this.luckText.setOrigin(1, 0);
		this.luckText.setVisible(false);
		this.fieldUI.add(this.luckText);

		this.luckLabelText = addTextObject(this, (this.game.canvas.width / 6) - 2, 0, 'Luck:', TextStyle.PARTY, { fontSize: '54px' });
		this.luckLabelText.setOrigin(1, 0);
		this.luckLabelText.setVisible(false);
		this.fieldUI.add(this.luckLabelText);

		this.updateUIPositions();

		this.damageNumberHandler = new DamageNumberHandler();

		this.spriteSparkleHandler = new PokemonSpriteSparkleHandler();
		this.spriteSparkleHandler.setup(this);

		this.pokemonInfoContainer = new PokemonInfoContainer(this, (this.game.canvas.width / 6) + 52, -(this.game.canvas.height / 6) + 66);
		this.pokemonInfoContainer.setup();

		this.fieldUI.add(this.pokemonInfoContainer);

		this.party = [];

		let loadPokemonAssets = [];

		this.arenaPlayer = new ArenaBase(this, true);
		this.arenaPlayerTransition = new ArenaBase(this, true);
		this.arenaEnemy = new ArenaBase(this, false);
		this.arenaNextEnemy = new ArenaBase(this, false);

		this.arenaBgTransition.setVisible(false);
		this.arenaPlayerTransition.setVisible(false);
		this.arenaNextEnemy.setVisible(false);

		[ this.arenaPlayer, this.arenaPlayerTransition, this.arenaEnemy, this.arenaNextEnemy ].forEach(a => {
			if (a instanceof Phaser.GameObjects.Sprite)
				a.setOrigin(0, 0);
			field.add(a);
		});

		const trainer = this.addFieldSprite(0, 0, `trainer_${this.gameData.gender === PlayerGender.FEMALE ? 'f' : 'm'}_back`);
		trainer.setOrigin(0.5, 1);

		field.add(trainer);

		this.trainer = trainer;

		this.anims.create({
			key: 'prompt',
			frames: this.anims.generateFrameNumbers('prompt', { start: 1, end: 4 }),
			frameRate: 6,
			repeat: -1,
			showOnStart: true
		});

		this.anims.create({
			key: 'tera_sparkle',
			frames: this.anims.generateFrameNumbers('tera_sparkle', { start: 0, end: 12 }),
			frameRate: 18,
			repeat: 0,
			showOnStart: true,
			hideOnComplete: true
		});

		this.reset(false, false, true);

		const ui = new UI(this);
		this.uiContainer.add(ui);

		this.ui = ui;

		ui.setup();

		const defaultMoves = [ Moves.TACKLE, Moves.TAIL_WHIP, Moves.FOCUS_ENERGY, Moves.STRUGGLE ];

		Promise.all([
			Promise.all(loadPokemonAssets),
			initCommonAnims(this).then(() => loadCommonAnimAssets(this, true)),
			Promise.all([ Moves.TACKLE, Moves.TAIL_WHIP, Moves.FOCUS_ENERGY, Moves.STRUGGLE ].map(m => initMoveAnim(this, m))).then(() => loadMoveAnimAssets(this, defaultMoves, true)),
			this.initStarterColors()
		]).then(() => {
			this.pushPhase(new LoginPhase(this));
			this.pushPhase(new TitlePhase(this));

			this.shiftPhase();
		});
	}

	initSession(): void {
		if (this.sessionPlayTime === null)
			this.sessionPlayTime = 0;
		if (this.lastSavePlayTime === null)
			this.lastSavePlayTime = 0;

		if (this.playTimeTimer)
			this.playTimeTimer.destroy();

		this.playTimeTimer = this.time.addEvent({
			delay: Utils.fixedInt(1000),
			repeat: -1,
    	callback: () => {
				if (this.gameData)
					this.gameData.gameStats.playTime++;
				if (this.sessionPlayTime !== null)
					this.sessionPlayTime++;
				if (this.lastSavePlayTime !== null)
					this.lastSavePlayTime++;
			}
		});

		this.updateWaveCountText();
		this.updateMoneyText();
		this.updateScoreText();
	}

	async initExpSprites(): Promise<void> {
		if (expSpriteKeys.length)
			return;
		this.cachedFetch('./exp-sprites.json').then(res => res.json()).then(keys => {
			if (Array.isArray(keys))
				expSpriteKeys.push(...keys);
			Promise.resolve();
		});
	}

	async initVariantData(): Promise<void> {
		Object.keys(variantData).forEach(key => delete variantData[key]);
		await this.cachedFetch('./images/pokemon/variant/_masterlist.json').then(res => res.json())
			.then(v => {
				Object.keys(v).forEach(k => variantData[k] = v[k]);
				if (this.experimentalSprites) {
					const expVariantData = variantData['exp'];
					const traverseVariantData = (keys: string[]) => {
						let variantTree = variantData;
						let expTree = expVariantData;
						keys.map((k: string, i: integer) => {
							if (i < keys.length - 1) {
								variantTree = variantTree[k];
								expTree = expTree[k];
							} else if (variantTree.hasOwnProperty(k) && expTree.hasOwnProperty(k)) {
								if ([ 'back', 'female' ].includes(k))
									traverseVariantData(keys.concat(k));
								else
									variantTree[k] = expTree[k];
							}
						});
					};
					Object.keys(expVariantData).forEach(ek => traverseVariantData([ ek ]));
				}
				Promise.resolve();
			});
	}

	cachedFetch(url: string, init?: RequestInit): Promise<Response> {
		const manifest = this.game['manifest'];
		if (manifest) {
			const timestamp = manifest[`/${url.replace('./', '')}`];
			if (timestamp)
				url += `?t=${timestamp}`;
		}
		return fetch(url, init);
	}

	initStarterColors(): Promise<void> {
		return new Promise(resolve => {
			if (starterColors)
				return resolve();

			this.cachedFetch('./starter-colors.json').then(res => res.json()).then(sc => {
				starterColors = {};
				Object.keys(sc).forEach(key => {
					starterColors[key] = sc[key];
				});

				/*const loadPokemonAssets: Promise<void>[] = [];

				for (let s of Object.keys(speciesStarters)) {
					const species = getPokemonSpecies(parseInt(s));
					loadPokemonAssets.push(species.loadAssets(this, false, 0, false));
				}
	
				Promise.all(loadPokemonAssets).then(() => {
					const starterCandyColors = {};
					const rgbaToHexFunc = (r, g, b) => [r, g, b].map(x => x.toString(16).padStart(2, '0')).join('');
		
					for (let s of Object.keys(speciesStarters)) {
						const species = getPokemonSpecies(parseInt(s));
						
						starterCandyColors[species.speciesId] = species.generateCandyColors(this).map(c => rgbaToHexFunc(c[0], c[1], c[2]));
					}
		
					console.log(JSON.stringify(starterCandyColors));

					resolve();
				});*/

				resolve();
			});
		});
	}

	hasExpSprite(key: string): boolean {
		const keyMatch = /^pkmn__?(back__)?(shiny__)?(female__)?(\d+)(\-.*?)?(?:_[1-3])?$/g.exec(key);
		let k = keyMatch[4];
		if (keyMatch[2])
			k += 's';
		if (keyMatch[1])
			k += 'b';
		if (keyMatch[3])
			k += 'f';
		if (keyMatch[5])
			k += keyMatch[5];
		if (!expSpriteKeys.includes(k))
			return false;
		return true;
	}

	getParty(): PlayerPokemon[] {
		return this.party;
	}

	getPlayerPokemon(): PlayerPokemon {
		return this.getPlayerField().find(p => p.isActive());
	}

	getPlayerField(): PlayerPokemon[] {
		const party = this.getParty();
		return party.slice(0, Math.min(party.length, this.currentBattle?.double ? 2 : 1));
	}

	getEnemyParty(): EnemyPokemon[] {
		return this.currentBattle?.enemyParty || [];
	}

	getEnemyPokemon(): EnemyPokemon {
		return this.getEnemyField().find(p => p.isActive());
	}

	getEnemyField(): EnemyPokemon[] {
		const party = this.getEnemyParty();
		return party.slice(0, Math.min(party.length, this.currentBattle?.double ? 2 : 1));
	}

	getField(activeOnly: boolean = false): Pokemon[] {
		const ret = new Array(4).fill(null);
		const playerField = this.getPlayerField();
		const enemyField = this.getEnemyField();
		ret.splice(0, playerField.length, ...playerField);
		ret.splice(2, enemyField.length, ...enemyField);
		return activeOnly
			? ret.filter(p => p?.isActive())
			: ret;
	}

	getPokemonById(pokemonId: integer): Pokemon {
		const findInParty = (party: Pokemon[]) => party.find(p => p.id === pokemonId);
		return findInParty(this.getParty()) || findInParty(this.getEnemyParty());
	}

	addPlayerPokemon(species: PokemonSpecies, level: integer, abilityIndex: integer, formIndex: integer, gender?: Gender, shiny?: boolean, variant?: Variant, ivs?: integer[], nature?: Nature, dataSource?: Pokemon | PokemonData, postProcess?: (playerPokemon: PlayerPokemon) => void): PlayerPokemon {
		const pokemon = new PlayerPokemon(this, species, level, abilityIndex, formIndex, gender, shiny, variant, ivs, nature, dataSource);
		if (postProcess)
			postProcess(pokemon);
		pokemon.init();
		return pokemon;
	}

	addEnemyPokemon(species: PokemonSpecies, level: integer, trainerSlot: TrainerSlot, boss: boolean = false, dataSource?: PokemonData, postProcess?: (enemyPokemon: EnemyPokemon) => void): EnemyPokemon {
		if (Overrides.OPP_SPECIES_OVERRIDE)
			species = getPokemonSpecies(Overrides.OPP_SPECIES_OVERRIDE);
		const pokemon = new EnemyPokemon(this, species, level, trainerSlot, boss, dataSource);
		overrideModifiers(this, false);
		overrideHeldItems(this, pokemon, false);
		if (boss && !dataSource) {
			const secondaryIvs = Utils.getIvsFromId(Utils.randSeedInt(4294967295));

			for (let s = 0; s < pokemon.ivs.length; s++)
				pokemon.ivs[s] = Math.round(Phaser.Math.Linear(Math.min(pokemon.ivs[s], secondaryIvs[s]), Math.max(pokemon.ivs[s], secondaryIvs[s]), 0.75));
		}
		if (postProcess)
			postProcess(pokemon);
		pokemon.init();
		return pokemon;
	}

	addPokemonIcon(pokemon: Pokemon, x: number, y: number, originX: number = 0.5, originY: number = 0.5, ignoreOverride: boolean = false): Phaser.GameObjects.Container {
		const container = this.add.container(x, y);
		
		const icon = this.add.sprite(0, 0, pokemon.getIconAtlasKey(ignoreOverride));
    	icon.setFrame(pokemon.getIconId(true));
		// Temporary fix to show pokemon's default icon if variant icon doesn't exist
		if (icon.frame.name != pokemon.getIconId(true)) {
			console.log(`${pokemon.name}'s variant icon does not exist. Replacing with default.`)
			const temp = pokemon.shiny;
			pokemon.shiny = false;
			icon.setTexture(pokemon.getIconAtlasKey(ignoreOverride));
			icon.setFrame(pokemon.getIconId(true));
			pokemon.shiny = temp;
		}
		icon.setOrigin(0.5, 0);

		container.add(icon);

		if (pokemon.isFusion()) {
			const fusionIcon = this.add.sprite(0, 0, pokemon.getFusionIconAtlasKey(ignoreOverride));
			fusionIcon.setOrigin(0.5, 0)
			fusionIcon.setFrame(pokemon.getFusionIconId(true));

			const originalWidth = icon.width;
			const originalHeight = icon.height;
			const originalFrame = icon.frame;

			const iconHeight = (icon.frame.cutHeight <= fusionIcon.frame.cutHeight ? Math.ceil : Math.floor)((icon.frame.cutHeight + fusionIcon.frame.cutHeight) / 4);
			
			// Inefficient, but for some reason didn't work with only the unique properties as part of the name
			const iconFrameId = `${icon.frame.name}f${fusionIcon.frame.name}`;

			if (!icon.frame.texture.has(iconFrameId))
				icon.frame.texture.add(iconFrameId, icon.frame.sourceIndex, icon.frame.cutX, icon.frame.cutY, icon.frame.cutWidth, iconHeight);

			icon.setFrame(iconFrameId);

			fusionIcon.y = icon.frame.cutHeight;

			const originalFusionFrame = fusionIcon.frame;

			const fusionIconY = fusionIcon.frame.cutY + icon.frame.cutHeight;
			const fusionIconHeight = fusionIcon.frame.cutHeight - icon.frame.cutHeight;

			// Inefficient, but for some reason didn't work with only the unique properties as part of the name
			const fusionIconFrameId = `${fusionIcon.frame.name}f${icon.frame.name}`;

			if (!fusionIcon.frame.texture.has(fusionIconFrameId))
				fusionIcon.frame.texture.add(fusionIconFrameId, fusionIcon.frame.sourceIndex, fusionIcon.frame.cutX, fusionIconY, fusionIcon.frame.cutWidth, fusionIconHeight);
			fusionIcon.setFrame(fusionIconFrameId);

			const frameY = (originalFrame.y + originalFusionFrame.y) / 2;
			icon.frame.y = fusionIcon.frame.y = frameY;

			container.add(fusionIcon);

			if (originX !== 0.5)
				container.x -= originalWidth * (originX - 0.5);
			if (originY !== 0)
				container.y -= (originalHeight) * originY;
		} else {
			if (originX !== 0.5)
				container.x -= icon.width * (originX - 0.5);
			if (originY !== 0)
				container.y -= icon.height * originY;
		}

		return container;
	}

	setSeed(seed: string): void {
		this.seed = seed;
		this.rngCounter = 0;
		this.waveCycleOffset = this.getGeneratedWaveCycleOffset();
		this.offsetGym = this.gameMode.isClassic && this.getGeneratedOffsetGym();
	}

	randBattleSeedInt(range: integer, min: integer = 0): integer {
		return this.currentBattle.randSeedInt(this, range, min);
	}

	reset(clearScene: boolean = false, clearData: boolean = false, reloadI18n: boolean = false): void {
		if (clearData)
			this.gameData = new GameData(this);

		this.gameMode = gameModes[GameModes.CLASSIC];
		
		this.setSeed(Overrides.SEED_OVERRIDE || Utils.randomString(24));
		console.log('Seed:', this.seed);

		this.disableMenu = false;

		this.score = 0;
		this.money = 0;

		this.lockModifierTiers = false;

		this.pokeballCounts = Object.fromEntries(Utils.getEnumValues(PokeballType).filter(p => p <= PokeballType.MASTER_BALL).map(t => [ t, 0 ]));
		this.pokeballCounts[PokeballType.POKEBALL] += 5;
		if (Overrides.POKEBALL_OVERRIDE.active) {
            this.pokeballCounts = Overrides.POKEBALL_OVERRIDE.pokeballs;
          }

		this.modifiers = [];
		this.enemyModifiers = [];
		this.modifierBar.removeAll(true);
		this.enemyModifierBar.removeAll(true);

		for (let p of this.getParty())
			p.destroy();
		this.party = [];
		for (let p of this.getEnemyParty())
			p.destroy();
			
		this.currentBattle = null;

		this.waveCountText.setText(startingWave.toString());
		this.waveCountText.setVisible(false);

		this.updateMoneyText();
		this.moneyText.setVisible(false);

		this.updateScoreText();
		this.scoreText.setVisible(false);

		[ this.luckLabelText, this.luckText ].map(t => t.setVisible(false));

		this.newArena(Overrides.STARTING_BIOME_OVERRIDE || Biome.TOWN);

		this.field.setVisible(true);

		this.arenaBgTransition.setPosition(0, 0);
		this.arenaPlayer.setPosition(300, 0);
		this.arenaPlayerTransition.setPosition(0, 0);
		[ this.arenaEnemy, this.arenaNextEnemy ].forEach(a => a.setPosition(-280, 0));
		this.arenaNextEnemy.setVisible(false);

		this.arena.init();

		this.trainer.setTexture(`trainer_${this.gameData.gender === PlayerGender.FEMALE ? 'f' : 'm'}_back`);
		this.trainer.setPosition(406, 186);
		this.trainer.setVisible(true);
		
		this.updateGameInfo();

		if (reloadI18n) {
			const localizable: Localizable[] = [
				...allSpecies,
				...allMoves,
				...allAbilities,
				...Utils.getEnumValues(ModifierPoolType).map(mpt => getModifierPoolForType(mpt)).map(mp => Object.values(mp).flat().map(mt => mt.modifierType).filter(mt => 'localize' in mt).map(lpb => lpb as unknown as Localizable)).flat()
			];
			for (let item of localizable)
				item.localize();
		}

		if (clearScene) {
			// Reload variant data in case sprite set has changed
			this.initVariantData();

			this.fadeOutBgm(250, false);
			this.tweens.add({
				targets: [ this.uiContainer ],
				alpha: 0,
				duration: 250,
				ease: 'Sine.easeInOut',
				onComplete: () => {
					this.clearPhaseQueue();

					this.children.removeAll(true);
					this.game.domContainer.innerHTML = '';
					this.launchBattle();
				}
			});
		}
	}

	newBattle(waveIndex?: integer, battleType?: BattleType, trainerData?: TrainerData, double?: boolean): Battle {
		let newWaveIndex = waveIndex || ((this.currentBattle?.waveIndex || (startingWave - 1)) + 1);
		let newDouble: boolean;
		let newBattleType: BattleType;
		let newTrainer: Trainer;

		let battleConfig: FixedBattleConfig = null;

		this.resetSeed(newWaveIndex);

		const playerField = this.getPlayerField();
		
		if (this.gameMode.hasFixedBattles && fixedBattles.hasOwnProperty(newWaveIndex) && trainerData === undefined) {
			battleConfig = fixedBattles[newWaveIndex];
			newDouble = battleConfig.double;
			newBattleType = battleConfig.battleType;
			this.executeWithSeedOffset(() => newTrainer = battleConfig.getTrainer(this), (battleConfig.seedOffsetWaveIndex || newWaveIndex) << 8);
			if (newTrainer)
				this.field.add(newTrainer);
		} else {
			if (!this.gameMode.hasTrainers)
				newBattleType = BattleType.WILD;
			else if (battleType === undefined)
				newBattleType = this.gameMode.isWaveTrainer(newWaveIndex, this.arena) ? BattleType.TRAINER : BattleType.WILD;
			else
				newBattleType = battleType;

			if (newBattleType === BattleType.TRAINER) {
				const trainerType = this.arena.randomTrainerType(newWaveIndex);
				let doubleTrainer = false;
				if (trainerConfigs[trainerType].doubleOnly)
					doubleTrainer = true;
				else if (trainerConfigs[trainerType].hasDouble) {
					const doubleChance = new Utils.IntegerHolder(newWaveIndex % 10 === 0 ? 32 : 8);
					this.applyModifiers(DoubleBattleChanceBoosterModifier, true, doubleChance);
					playerField.forEach(p => applyAbAttrs(DoubleBattleChanceAbAttr, p, null, doubleChance));
					doubleTrainer = !Utils.randSeedInt(doubleChance.value);
				}
				newTrainer = trainerData !== undefined ? trainerData.toTrainer(this) : new Trainer(this, trainerType, doubleTrainer ? TrainerVariant.DOUBLE : Utils.randSeedInt(2) ? TrainerVariant.FEMALE : TrainerVariant.DEFAULT);
				this.field.add(newTrainer);
			}
		}

		if (double === undefined && newWaveIndex > 1) {
			if (newBattleType === BattleType.WILD && !this.gameMode.isWaveFinal(newWaveIndex)) {
				const doubleChance = new Utils.IntegerHolder(newWaveIndex % 10 === 0 ? 32 : 8);
				this.applyModifiers(DoubleBattleChanceBoosterModifier, true, doubleChance);
				playerField.forEach(p => applyAbAttrs(DoubleBattleChanceAbAttr, p, null, doubleChance));
				newDouble = !Utils.randSeedInt(doubleChance.value);
			} else if (newBattleType === BattleType.TRAINER)
				newDouble = newTrainer.variant === TrainerVariant.DOUBLE;
		} else if (!battleConfig)
			newDouble = !!double;

		if (Overrides.DOUBLE_BATTLE_OVERRIDE)
			newDouble = true;

		const lastBattle = this.currentBattle;

		if (lastBattle?.double && !newDouble)
			this.tryRemovePhase(p => p instanceof SwitchPhase);

		const maxExpLevel = this.getMaxExpLevel();

		this.lastEnemyTrainer = lastBattle?.trainer ?? null;

		this.executeWithSeedOffset(() => {
			this.currentBattle = new Battle(this.gameMode, newWaveIndex, newBattleType, newTrainer, newDouble);
		}, newWaveIndex << 3, this.waveSeed);
		this.currentBattle.incrementTurn(this);

		//this.pushPhase(new TrainerMessageTestPhase(this, TrainerType.RIVAL, TrainerType.RIVAL_2, TrainerType.RIVAL_3, TrainerType.RIVAL_4, TrainerType.RIVAL_5, TrainerType.RIVAL_6));

		if (!waveIndex && lastBattle) {
			let isNewBiome = !(lastBattle.waveIndex % 10) || ((this.gameMode.hasShortBiomes || this.gameMode.isDaily) && (lastBattle.waveIndex % 50) === 49);
			if (!isNewBiome && this.gameMode.hasShortBiomes && (lastBattle.waveIndex % 10) < 9) {
				let w = lastBattle.waveIndex - ((lastBattle.waveIndex % 10) - 1);
				let biomeWaves = 1;
				while (w < lastBattle.waveIndex) {
					let wasNewBiome = false;
					this.executeWithSeedOffset(() => {
						wasNewBiome = !Utils.randSeedInt(6 - biomeWaves);
					}, w << 4);
					if (wasNewBiome)
						biomeWaves = 1;
					else
						biomeWaves++;
					w++;
				}

				this.executeWithSeedOffset(() => {
					isNewBiome = !Utils.randSeedInt(6 - biomeWaves);
				}, lastBattle.waveIndex << 4);
			}
			const resetArenaState = isNewBiome || this.currentBattle.battleType === BattleType.TRAINER || this.currentBattle.battleSpec === BattleSpec.FINAL_BOSS;
			this.getEnemyParty().forEach(enemyPokemon => enemyPokemon.destroy());
			this.trySpreadPokerus();
			if (!isNewBiome && (newWaveIndex % 10) == 5)
				this.arena.updatePoolsForTimeOfDay();
			if (resetArenaState) {
				this.arena.removeAllTags();
				playerField.forEach((_, p) => this.unshiftPhase(new ReturnPhase(this, p)));
				this.unshiftPhase(new ShowTrainerPhase(this));
			}
			for (let pokemon of this.getParty()) {
				if (pokemon) {
					if (resetArenaState)
						pokemon.resetBattleData();
					this.triggerPokemonFormChange(pokemon, SpeciesFormChangeTimeOfDayTrigger);
				}
			}
			if (!this.gameMode.hasRandomBiomes && !isNewBiome)
				this.pushPhase(new NextEncounterPhase(this));
			else {
				this.pushPhase(new SelectBiomePhase(this));
				this.pushPhase(new NewBiomeEncounterPhase(this));

				const newMaxExpLevel = this.getMaxExpLevel();
				if (newMaxExpLevel > maxExpLevel)
					this.pushPhase(new LevelCapPhase(this));
			}
		}
		
		return this.currentBattle;
	}

	newArena(biome: Biome): Arena {
		this.arena = new Arena(this, biome, Biome[biome].toLowerCase());

		this.arenaBg.pipelineData = { terrainColorRatio: this.arena.getBgTerrainColorRatioForBiome() };

		return this.arena;
	}

	updateFieldScale(): Promise<void> {
		return new Promise(resolve => {
			const fieldScale = Math.floor(Math.pow(1 / this.getField(true)
				.map(p => p.getSpriteScale())
				.reduce((highestScale: number, scale: number) => highestScale = Math.max(scale, highestScale), 0), 0.7) * 40
			) / 40;
			this.setFieldScale(fieldScale).then(() => resolve());
		});
	}

	setFieldScale(scale: number, instant: boolean = false): Promise<void> {
		return new Promise(resolve => {
			scale *= 6;
			if (this.field.scale === scale)
				return resolve();

			const defaultWidth = this.arenaBg.width * 6;
			const defaultHeight = 132 * 6;
			const scaledWidth = this.arenaBg.width * scale;
			const scaledHeight = 132 * scale;

			this.tweens.add({
				targets: this.field,
				scale: scale,
				x: (defaultWidth - scaledWidth) / 2,
				y: defaultHeight - scaledHeight,
				duration: !instant ? Utils.fixedInt(Math.abs(this.field.scale - scale) * 200) : 0,
				ease: 'Sine.easeInOut',
				onComplete: () => resolve()
			});
		});
	}

	getSpeciesFormIndex(species: PokemonSpecies, gender?: Gender, nature?: Nature, ignoreArena?: boolean): integer {
		if (!species.forms?.length)
			return 0;

		switch (species.speciesId) {
			case Species.UNOWN:
			case Species.SHELLOS:
			case Species.GASTRODON:
			case Species.BASCULIN:
			case Species.DEERLING:
			case Species.SAWSBUCK:
			case Species.FROAKIE:
			case Species.FROGADIER:
			case Species.SCATTERBUG:
			case Species.SPEWPA:
			case Species.VIVILLON:
			case Species.FLABEBE:
			case Species.FLOETTE:
			case Species.FLORGES:
			case Species.FURFROU:
			case Species.ORICORIO:
			case Species.MAGEARNA:
			case Species.ZARUDE:
			case Species.SQUAWKABILLY:
			case Species.TATSUGIRI:
			case Species.PALDEA_TAUROS:
				return Utils.randSeedInt(species.forms.length);
			case Species.GRENINJA:
				return Utils.randSeedInt(2);
			case Species.ZYGARDE:
				return Utils.randSeedInt(3);
			case Species.MINIOR:
				return Utils.randSeedInt(6);
			case Species.ALCREMIE:
				return Utils.randSeedInt(9);
			case Species.MEOWSTIC:
			case Species.INDEEDEE:
			case Species.BASCULEGION:
			case Species.OINKOLOGNE:
				return gender === Gender.FEMALE ? 1 : 0;
			case Species.TOXTRICITY:
				const lowkeyNatures = [ Nature.LONELY, Nature.BOLD, Nature.RELAXED, Nature.TIMID, Nature.SERIOUS, Nature.MODEST, Nature.MILD, Nature.QUIET, Nature.BASHFUL, Nature.CALM, Nature.GENTLE, Nature.CAREFUL ];
				if (nature !== undefined && lowkeyNatures.indexOf(nature) > -1)
					return 1;
				return 0;
		}

		if (ignoreArena) {
			switch (species.speciesId) {
				case Species.BURMY:
				case Species.WORMADAM:
				case Species.ROTOM:
				case Species.LYCANROC:
					return Utils.randSeedInt(species.forms.length);
			}
			return 0;
		}

		return this.arena.getSpeciesFormIndex(species);
	}

	private getGeneratedOffsetGym(): boolean {
		let ret = false;
		this.executeWithSeedOffset(() => {
			ret = !Utils.randSeedInt(2);
		}, 0, this.seed.toString());
		return ret;
	}

	private getGeneratedWaveCycleOffset(): integer {
		let ret = 0;
		this.executeWithSeedOffset(() => {
			ret = Utils.randSeedInt(8) * 5;
		}, 0, this.seed.toString());
		return ret;
	}

	getEncounterBossSegments(waveIndex: integer, level: integer, species?: PokemonSpecies, forceBoss: boolean = false): integer {
		if (this.gameMode.isDaily && this.gameMode.isWaveFinal(waveIndex))
			return 5;

		let isBoss: boolean;
		if (forceBoss || (species && (species.subLegendary || species.legendary || species.mythical)))
			isBoss = true;
		else {
			this.executeWithSeedOffset(() => {
				isBoss = waveIndex % 10 === 0 || (this.gameMode.hasRandomBosses && Utils.randSeedInt(100) < Math.min(Math.max(Math.ceil((waveIndex - 250) / 50), 0) * 2, 30));
			}, waveIndex << 2);
		}
		if (!isBoss)
			return 0;

		let ret: integer = 2;

		if (level >= 100)
			ret++;
		if (species) {
			if (species.baseTotal >= 670)
				ret++;
		}
		ret += Math.floor(waveIndex / 250);

		return ret;
	}

	trySpreadPokerus(): void {
		const party = this.getParty();
		const infectedIndexes: integer[] = [];
		const spread = (index: number, spreadTo: number) => {
			const partyMember = party[index + spreadTo];
			if (!partyMember.pokerus && !Utils.randSeedInt(10)) {
				partyMember.pokerus = true;
				infectedIndexes.push(index + spreadTo);
			}
		};
		party.forEach((pokemon, p) => {
			if (!pokemon.pokerus || infectedIndexes.indexOf(p) > -1)
				return;
			
			this.executeWithSeedOffset(() => {
				if (p)
					spread(p, -1);
				if (p < party.length - 1)
					spread(p, 1);
			}, this.currentBattle.waveIndex + (p << 8));
		});
	}

	resetSeed(waveIndex?: integer): void {
		const wave = waveIndex || this.currentBattle?.waveIndex || 0;
		this.waveSeed = Utils.shiftCharCodes(this.seed, wave);
		Phaser.Math.RND.sow([ this.waveSeed ]);
		console.log('Wave Seed:', this.waveSeed, wave);
		this.rngCounter = 0;
	}

	executeWithSeedOffset(func: Function, offset: integer, seedOverride?: string): void {
		if (!func)
			return;
		const tempRngCounter = this.rngCounter;
		const tempRngOffset = this.rngOffset;
		const tempRngSeedOverride = this.rngSeedOverride;
		const state = Phaser.Math.RND.state();
		Phaser.Math.RND.sow([ Utils.shiftCharCodes(seedOverride || this.seed, offset) ]);
		this.rngCounter = 0;
		this.rngOffset = offset;
		this.rngSeedOverride = seedOverride || '';
		func();
		Phaser.Math.RND.state(state);
		this.rngCounter = tempRngCounter;
		this.rngOffset = tempRngOffset;
		this.rngSeedOverride = tempRngSeedOverride;
	}

	addFieldSprite(x: number, y: number, texture: string | Phaser.Textures.Texture, frame?: string | number, terrainColorRatio: number = 0): Phaser.GameObjects.Sprite {
		const ret = this.add.sprite(x, y, texture, frame);
		ret.setPipeline(this.fieldSpritePipeline);
		if (terrainColorRatio)
			ret.pipelineData['terrainColorRatio'] = terrainColorRatio;

		return ret;
	}

	addPokemonSprite(pokemon: Pokemon, x: number, y: number, texture: string | Phaser.Textures.Texture, frame?: string | number, hasShadow: boolean = false, ignoreOverride: boolean = false): Phaser.GameObjects.Sprite {
		const ret = this.addFieldSprite(x, y, texture, frame);
		this.initPokemonSprite(ret, pokemon, hasShadow, ignoreOverride);
		return ret;
	}

	initPokemonSprite(sprite: Phaser.GameObjects.Sprite, pokemon?: Pokemon, hasShadow: boolean = false, ignoreOverride: boolean = false): Phaser.GameObjects.Sprite {
		sprite.setPipeline(this.spritePipeline, { tone: [ 0.0, 0.0, 0.0, 0.0 ], hasShadow: hasShadow, ignoreOverride: ignoreOverride, teraColor: pokemon ? getTypeRgb(pokemon.getTeraType()) : undefined });
		this.spriteSparkleHandler.add(sprite);
		return sprite;
	}

	showFieldOverlay(duration: integer): Promise<void> {
		return new Promise(resolve => {
			this.tweens.add({
				targets: this.fieldOverlay,
				alpha: 0.5,
				ease: 'Sine.easeOut',
				duration: duration,
				onComplete: () => resolve()
			});
		});
	}

	hideFieldOverlay(duration: integer): Promise<void> {
		return new Promise(resolve => {
			this.tweens.add({
				targets: this.fieldOverlay,
				alpha: 0,
				duration: duration,
				ease: 'Cubic.easeIn',
				onComplete: () => resolve()
			});
		});
	}

	updateWaveCountText(): void {
		const isBoss = !(this.currentBattle.waveIndex % 10);
		this.waveCountText.setText(this.currentBattle.waveIndex.toString());
		this.waveCountText.setColor(!isBoss ? '#404040' : '#f89890');
		this.waveCountText.setShadowColor(!isBoss ? '#ded6b5' : '#984038');
		this.waveCountText.setVisible(true);
	}

	updateMoneyText(): void {
		this.moneyText.setText(`₽${Utils.formatLargeNumber(this.money, 1000)}`);
		this.moneyText.setVisible(true);
	}

	updateScoreText(): void {
		this.scoreText.setText(`Score: ${this.score.toString()}`);
		this.scoreText.setVisible(this.gameMode.isDaily);
	}

	updateAndShowLuckText(duration: integer): void {
		const labels = [ this.luckLabelText, this.luckText ];
		labels.map(t => {
			t.setAlpha(0);
			t.setVisible(true);
		})
		const luckValue = getPartyLuckValue(this.getParty());
		this.luckText.setText(getLuckString(luckValue));
		if (luckValue < 14)
			this.luckText.setTint(getLuckTextTint(luckValue));
		else
			this.luckText.setTint(0x83a55a, 0xee384a, 0x5271cd, 0x7b487b);
		this.luckLabelText.setX((this.game.canvas.width / 6) - 2 - (this.luckText.displayWidth + 2));
		this.tweens.add({
			targets: labels,
			duration: duration,
			alpha: 1
		});
	}

	hideLuckText(duration: integer): void {
		const labels = [ this.luckLabelText, this.luckText ];
		this.tweens.add({
			targets: labels,
			duration: duration,
			alpha: 0,
			onComplete: () => {
				labels.map(l => l.setVisible(false));
			}
		});
	}

	updateUIPositions(): void {
		const enemyModifierCount = this.enemyModifiers.filter(m => m.isIconVisible(this)).length;
		this.waveCountText.setY(-(this.game.canvas.height / 6) + (enemyModifierCount ? enemyModifierCount <= 12 ? 15 : 24 : 0));
		this.moneyText.setY(this.waveCountText.y + 10);
		this.scoreText.setY(this.moneyText.y + 10);
		[ this.luckLabelText, this.luckText ].map(l => l.setY((this.scoreText.visible ? this.scoreText : this.moneyText).y + 10));
		const offsetY = (this.scoreText.visible ? this.scoreText : this.moneyText).y + 15;
		this.partyExpBar.setY(offsetY);
		this.candyBar.setY(offsetY + 15);
		this.ui?.achvBar.setY(this.game.canvas.height / 6 + offsetY);
	}

	sendTextToBack(): void {
		this.fieldUI.sendToBack(this.waveCountText);
		this.fieldUI.sendToBack(this.moneyText);
		this.fieldUI.sendToBack(this.scoreText);
	}

	addFaintedEnemyScore(enemy: EnemyPokemon): void {
		let scoreIncrease = enemy.getSpeciesForm().getBaseExp() * (enemy.level / this.getMaxExpLevel()) * ((enemy.ivs.reduce((iv: integer, total: integer) => total += iv, 0) / 93) * 0.2 + 0.8);
		this.findModifiers(m => m instanceof PokemonHeldItemModifier && m.pokemonId === enemy.id, false).map(m => scoreIncrease *= (m as PokemonHeldItemModifier).getScoreMultiplier());
		if (enemy.isBoss())
			scoreIncrease *= Math.sqrt(enemy.bossSegments);
		this.currentBattle.battleScore += Math.ceil(scoreIncrease);
	}

	getMaxExpLevel(ignoreLevelCap?: boolean): integer {
		if (ignoreLevelCap)
			return Number.MAX_SAFE_INTEGER;
		const waveIndex = Math.ceil((this.currentBattle?.waveIndex || 1) / 10) * 10;
		const difficultyWaveIndex = this.gameMode.getWaveForDifficulty(waveIndex);
		const baseLevel = (1 + difficultyWaveIndex / 2 + Math.pow(difficultyWaveIndex / 25, 2)) * 1.2;
		return Math.ceil(baseLevel / 2) * 2 + 2;
	}

	randomSpecies(waveIndex: integer, level: integer, fromArenaPool?: boolean, speciesFilter?: PokemonSpeciesFilter, filterAllEvolutions?: boolean): PokemonSpecies {
		if (fromArenaPool)
			return this.arena.randomSpecies(waveIndex, level);
		const filteredSpecies = speciesFilter ? [...new Set(allSpecies.filter(s => s.isCatchable()).filter(speciesFilter).map(s => {
			if (!filterAllEvolutions) {
				while (pokemonPrevolutions.hasOwnProperty(s.speciesId))
					s = getPokemonSpecies(pokemonPrevolutions[s.speciesId]);
			}
			return s;
		}))] : allSpecies.filter(s => s.isCatchable());
		return filteredSpecies[Utils.randSeedInt(filteredSpecies.length)];
	}

	generateRandomBiome(waveIndex: integer): Biome {
		const relWave = waveIndex % 250;
		const biomes = Utils.getEnumValues(Biome).slice(1, Utils.getEnumValues(Biome).filter(b => b >= 40).length * -1);
		const maxDepth = biomeDepths[Biome.END][0] - 2;
		const depthWeights = new Array(maxDepth + 1).fill(null)
			.map((_, i: integer) => ((1 - Math.min(Math.abs((i / (maxDepth - 1)) - (relWave / 250)) + 0.25, 1)) / 0.75) * 250);
		const biomeThresholds: integer[] = [];
		let totalWeight = 0;
		for (let biome of biomes) {
			totalWeight += Math.ceil(depthWeights[biomeDepths[biome][0] - 1] / biomeDepths[biome][1]);
			biomeThresholds.push(totalWeight);
		}

		const randInt = Utils.randSeedInt(totalWeight);

		for (let biome of biomes) {
			if (randInt < biomeThresholds[biome])
				return biome;
		}

		return biomes[Utils.randSeedInt(biomes.length)];
	}

	isBgmPlaying(): boolean {
		return this.bgm && this.bgm.isPlaying;
	}

	playBgm(bgmName?: string, fadeOut?: boolean): void {
		if (bgmName === undefined)
			bgmName = this.currentBattle?.getBgmOverride(this) || this.arena?.bgm;
		if (this.bgm && bgmName === this.bgm.key) {
			if (!this.bgm.isPlaying) {
				this.bgm.play({
					volume: this.masterVolume * this.bgmVolume
				});
			}
			return;
		}
		if (fadeOut && !this.bgm)
			fadeOut = false;
		this.bgmCache.add(bgmName);
		this.loadBgm(bgmName);
		let loopPoint = 0;
		loopPoint = bgmName === this.arena.bgm
			? this.arena.getBgmLoopPoint()
			: this.getBgmLoopPoint(bgmName);
		let loaded = false;
		const playNewBgm = () => {
			if (bgmName === null && this.bgm && !this.bgm.pendingRemove) {
				this.bgm.play({
					volume: this.masterVolume * this.bgmVolume
				});
				return;
			}
			if (this.bgm && !this.bgm.pendingRemove && this.bgm.isPlaying)
				this.bgm.stop();
			this.bgm = this.sound.add(bgmName, { loop: true });
			this.bgm.play({
				volume: this.masterVolume * this.bgmVolume
			});
			if (loopPoint)
				this.bgm.on('looped', () => this.bgm.play({ seek: loopPoint }));
		};
		this.load.once(Phaser.Loader.Events.COMPLETE, () => {
			loaded = true;
			if (!fadeOut || !this.bgm.isPlaying)
				playNewBgm();
		});
		if (fadeOut) {
			const onBgmFaded = () => {
				if (loaded && (!this.bgm.isPlaying || this.bgm.pendingRemove))
					playNewBgm();
			};
			this.time.delayedCall(this.fadeOutBgm(500, true) ? 750 : 250, onBgmFaded);
		}
		if (!this.load.isLoading())
			this.load.start();
	}

	pauseBgm(): boolean {
		if (this.bgm && !this.bgm.pendingRemove && this.bgm.isPlaying) {
			this.bgm.pause();
			return true;
		}
		return false;
	}

	resumeBgm(): boolean {
		if (this.bgm && !this.bgm.pendingRemove && this.bgm.isPaused) {
			this.bgm.resume();
			return true;
		}
		return false;
	}

	updateSoundVolume(): void {
		if (this.sound) {
			for (let sound of this.sound.getAllPlaying())
				(sound as AnySound).setVolume(this.masterVolume * (this.bgmCache.has(sound.key) ? this.bgmVolume : this.seVolume));
		}
	}

	fadeOutBgm(duration: integer = 500, destroy: boolean = true): boolean {
		if (!this.bgm)
			return false;
    const bgm = this.sound.getAllPlaying().find(bgm => bgm.key === this.bgm.key);
		if (bgm) {
			SoundFade.fadeOut(this, this.bgm, duration, destroy);
			return true;
		}

		return false;
	}

	playSound(sound: string | AnySound, config?: object): AnySound {
		if (config) {
			if (config.hasOwnProperty('volume'))
				config['volume'] *= this.masterVolume * this.seVolume;
			else
				config['volume'] = this.masterVolume * this.seVolume;
		} else
			config = { volume: this.masterVolume * this.seVolume };
		// PRSFX sounds are mixed too loud
		if ((typeof sound === 'string' ? sound : sound.key).startsWith('PRSFX- '))
			config['volume'] *= 0.5;
		if (typeof sound === 'string') {
			this.sound.play(sound, config);
			return this.sound.get(sound) as AnySound;
		} else {
			sound.play(config);
			return sound;
		}
	}

	playSoundWithoutBgm(soundName: string, pauseDuration?: integer): AnySound {
		this.bgmCache.add(soundName);
		const resumeBgm = this.pauseBgm();
		this.playSound(soundName);
		const sound = this.sound.get(soundName) as AnySound;
		if (this.bgmResumeTimer)
			this.bgmResumeTimer.destroy();
		if (resumeBgm) {
			this.bgmResumeTimer = this.time.delayedCall((pauseDuration || Utils.fixedInt(sound.totalDuration * 1000)), () => {
				this.resumeBgm();
				this.bgmResumeTimer = null;
			});
		}
		return sound;
	}

	getBgmLoopPoint(bgmName: string): number {
		switch (bgmName) {
			case 'battle_kanto_champion':
				return 13.950;
			case 'battle_johto_champion':
				return 23.498;
			case 'battle_hoenn_champion':
				return 11.328;
			case 'battle_sinnoh_champion':
				return 12.235;
			case 'battle_champion_alder':
				return 27.653;
			case 'battle_champion_iris':
				return 10.145;
			case 'battle_elite':
				return 17.730;
			case 'battle_final_encounter':
				return 19.159;
			case 'battle_final':
				return 16.453;
			case 'battle_kanto_gym':
				return 13.857;
			case 'battle_johto_gym':
				return 12.911;
			case 'battle_hoenn_gym':
				return 12.379;
			case 'battle_sinnoh_gym':
				return 13.122;
			case 'battle_unova_gym':
				return 19.145;
			case 'battle_legendary_regis': //B2W2 Legendary Titan Battle
				return 49.500;
			case 'battle_legendary_unova': //BW Unova Legendary Battle
				return 13.855;
			case 'battle_legendary_kyurem': //BW Kyurem Battle
				return 18.314;
			case 'battle_legendary_res_zek': //BW Reshiram & Zekrom Battle
				return 18.329;
			case 'battle_rival':
				return 13.689;
			case 'battle_rival_2':
				return 17.714;
			case 'battle_rival_3':
				return 17.586;
			case 'battle_trainer':
				return 13.686;
			case 'battle_wild':
				return 12.703;
			case 'battle_wild_strong':
				return 13.940;
			case 'end_summit':
				return 30.025;
		}

		return 0;
	}

	toggleInvert(invert: boolean): void {
		if (invert)
			this.cameras.main.setPostPipeline(InvertPostFX);
		else
			this.cameras.main.removePostPipeline('InvertPostFX');
	}

	/* Phase Functions */
	getCurrentPhase(): Phase {
		return this.currentPhase;
	}

	getStandbyPhase(): Phase {
		return this.standbyPhase;
	}

	pushPhase(phase: Phase, defer: boolean = false): void {
		(!defer ? this.phaseQueue : this.nextCommandPhaseQueue).push(phase);
	}

	unshiftPhase(phase: Phase): void {
		if (this.phaseQueuePrependSpliceIndex === -1)
			this.phaseQueuePrepend.push(phase);
		else
			this.phaseQueuePrepend.splice(this.phaseQueuePrependSpliceIndex, 0, phase);
	}

	clearPhaseQueue(): void {
		this.phaseQueue.splice(0, this.phaseQueue.length);
	}

	setPhaseQueueSplice(): void {
		this.phaseQueuePrependSpliceIndex = this.phaseQueuePrepend.length;
	}

	clearPhaseQueueSplice(): void {
		this.phaseQueuePrependSpliceIndex = -1;
	}

	shiftPhase(): void {
		if (this.standbyPhase) {
			this.currentPhase = this.standbyPhase;
			this.standbyPhase = null;
			return;
		}

		if (this.phaseQueuePrependSpliceIndex > -1)
			this.clearPhaseQueueSplice();
		if (this.phaseQueuePrepend.length) {
			while (this.phaseQueuePrepend.length)
				this.phaseQueue.unshift(this.phaseQueuePrepend.pop());
		}
		if (!this.phaseQueue.length)
			this.populatePhaseQueue();
		this.currentPhase = this.phaseQueue.shift();
		this.currentPhase.start();
	}
	
	overridePhase(phase: Phase): boolean {
		if (this.standbyPhase)
			return false;

		this.standbyPhase = this.currentPhase;
		this.currentPhase = phase;
		phase.start();

		return true;
	}

	findPhase(phaseFilter: (phase: Phase) => boolean): Phase {
		return this.phaseQueue.find(phaseFilter);
	}

	tryReplacePhase(phaseFilter: (phase: Phase) => boolean, phase: Phase): boolean {
		const phaseIndex = this.phaseQueue.findIndex(phaseFilter);
		if (phaseIndex > -1) {
			this.phaseQueue[phaseIndex] = phase;
			return true;
		}
		return false;
	}

	tryRemovePhase(phaseFilter: (phase: Phase) => boolean): boolean {
		const phaseIndex = this.phaseQueue.findIndex(phaseFilter);
		if (phaseIndex > -1) {
			this.phaseQueue.splice(phaseIndex, 1);
			return true;
		}
		return false;
	}

	pushMovePhase(movePhase: MovePhase, priorityOverride?: integer): void {
		const movePriority = new Utils.IntegerHolder(priorityOverride !== undefined ? priorityOverride : movePhase.move.getMove().priority);
		applyAbAttrs(IncrementMovePriorityAbAttr, movePhase.pokemon, null, movePhase.move.getMove(), movePriority);
		const lowerPriorityPhase = this.phaseQueue.find(p => p instanceof MovePhase && p.move.getMove().priority < movePriority.value);
		if (lowerPriorityPhase)
			this.phaseQueue.splice(this.phaseQueue.indexOf(lowerPriorityPhase), 0, movePhase);
		else
			this.pushPhase(movePhase);
	}

	queueMessage(message: string, callbackDelay?: integer, prompt?: boolean, promptDelay?: integer, defer?: boolean) {
		const phase = new MessagePhase(this, message, callbackDelay, prompt, promptDelay);
		if (!defer)
			this.unshiftPhase(phase);
		else
			this.pushPhase(phase);
	}

	populatePhaseQueue(): void {
		if (this.nextCommandPhaseQueue.length) {
			this.phaseQueue.push(...this.nextCommandPhaseQueue);
			this.nextCommandPhaseQueue.splice(0, this.nextCommandPhaseQueue.length);
		}
		this.phaseQueue.push(new TurnInitPhase(this));
	}

	addMoney(amount: integer): void {
		this.money = Math.min(this.money + amount, Number.MAX_SAFE_INTEGER);
		this.updateMoneyText();
		this.validateAchvs(MoneyAchv);
	}

	getWaveMoneyAmount(moneyMultiplier: number): integer {
		const waveIndex = this.currentBattle.waveIndex;
		const waveSetIndex = Math.ceil(waveIndex / 10) - 1;
		const moneyValue = Math.pow((waveSetIndex + 1 + (0.75 + (((waveIndex - 1) % 10) + 1) / 10)) * 100, 1 + 0.005 * waveSetIndex) * moneyMultiplier;
		return Math.floor(moneyValue / 10) * 10;
	}

	addModifier(modifier: Modifier, ignoreUpdate?: boolean, playSound?: boolean, virtual?: boolean, instant?: boolean): Promise<boolean> {
		return new Promise(resolve => {
			let success = false;
			const soundName = modifier.type.soundName;
			this.validateAchvs(ModifierAchv, modifier);
			const modifiersToRemove: PersistentModifier[] = [];
			const modifierPromises: Promise<boolean>[] = [];
			if (modifier instanceof PersistentModifier) {
				if (modifier instanceof TerastallizeModifier)
					modifiersToRemove.push(...(this.findModifiers(m => m instanceof TerastallizeModifier && m.pokemonId === modifier.pokemonId)));
				if ((modifier as PersistentModifier).add(this.modifiers, !!virtual, this)) {
					if (modifier instanceof PokemonFormChangeItemModifier || modifier instanceof TerastallizeModifier)
						success = modifier.apply([ this.getPokemonById(modifier.pokemonId), true ]);
					if (playSound && !this.sound.get(soundName))
						this.playSound(soundName);
				} else if (!virtual) {
					const defaultModifierType = getDefaultModifierTypeForTier(modifier.type.tier);
					this.queueMessage(`The stack for this item is full.\n You will receive ${defaultModifierType.name} instead.`, null, true);
					return this.addModifier(defaultModifierType.newModifier(), ignoreUpdate, playSound, false, instant).then(success => resolve(success));
				}
				
				for (let rm of modifiersToRemove)
					this.removeModifier(rm);

				if (!ignoreUpdate && !virtual)
					return this.updateModifiers(true, instant).then(() => resolve(success));
			} else if (modifier instanceof ConsumableModifier) {
				if (playSound && !this.sound.get(soundName))
					this.playSound(soundName);

				if (modifier instanceof ConsumablePokemonModifier) {
					for (let p in this.party) {
						const pokemon = this.party[p];

						const args: any[] = [ pokemon ];
						if (modifier instanceof PokemonHpRestoreModifier) {
							if (!(modifier as PokemonHpRestoreModifier).fainted) {
								const hpRestoreMultiplier = new Utils.IntegerHolder(1);
								this.applyModifiers(HealingBoosterModifier, true, hpRestoreMultiplier);
								args.push(hpRestoreMultiplier.value);
							} else
								args.push(1);
						} else if (modifier instanceof FusePokemonModifier)
							args.push(this.getPokemonById(modifier.fusePokemonId) as PlayerPokemon);
							
						if (modifier.shouldApply(args)) {
							const result = modifier.apply(args);
							if (result instanceof Promise)
								modifierPromises.push(result.then(s => success ||= s));
							else
								success ||= result;
						}
					}
					
					return Promise.allSettled([this.party.map(p => p.updateInfo(instant)), ...modifierPromises]).then(() => resolve(success));
				} else {
					const args = [ this ];
					if (modifier.shouldApply(args)) {
						const result = modifier.apply(args);
						if (result instanceof Promise) {
							return result.then(success => resolve(success));
						} else
							success ||= result;
					}
				}
			}

			resolve(success);
		});
	}

	addEnemyModifier(modifier: PersistentModifier, ignoreUpdate?: boolean, instant?: boolean): Promise<void> {
		return new Promise(resolve => {
			const modifiersToRemove: PersistentModifier[] = [];
			if (modifier instanceof TerastallizeModifier)
					modifiersToRemove.push(...(this.findModifiers(m => m instanceof TerastallizeModifier && m.pokemonId === modifier.pokemonId, false)));
			if ((modifier as PersistentModifier).add(this.enemyModifiers, false, this)) {
				if (modifier instanceof PokemonFormChangeItemModifier || modifier instanceof TerastallizeModifier)
					modifier.apply([ this.getPokemonById(modifier.pokemonId), true ]);
				for (let rm of modifiersToRemove)
					this.removeModifier(rm, true);
			}
			if (!ignoreUpdate)
				this.updateModifiers(false, instant).then(() => resolve());
			else
				resolve();
		});
	}

	tryTransferHeldItemModifier(itemModifier: PokemonHeldItemModifier, target: Pokemon, transferStack: boolean, playSound: boolean, instant?: boolean, ignoreUpdate?: boolean): Promise<boolean> {
		return new Promise(resolve => {
			const source = itemModifier.pokemonId ? itemModifier.getPokemon(target.scene) : null;
			const cancelled = new Utils.BooleanHolder(false);
			Utils.executeIf(source && source.isPlayer() !== target.isPlayer(), () => applyAbAttrs(BlockItemTheftAbAttr, source, cancelled)).then(() => {
				if (cancelled.value)
					return resolve(false);
				const newItemModifier = itemModifier.clone() as PokemonHeldItemModifier;
				newItemModifier.pokemonId = target.id;
				const matchingModifier = target.scene.findModifier(m => m instanceof PokemonHeldItemModifier
					&& (m as PokemonHeldItemModifier).matchType(itemModifier) && m.pokemonId === target.id, target.isPlayer()) as PokemonHeldItemModifier;
				let removeOld = true;
				if (matchingModifier) {
					const maxStackCount = matchingModifier.getMaxStackCount(target.scene);
					if (matchingModifier.stackCount >= maxStackCount)
						return resolve(false);
					const countTaken = transferStack ? Math.min(itemModifier.stackCount, maxStackCount - matchingModifier.stackCount) : 1;
					itemModifier.stackCount -= countTaken;
					newItemModifier.stackCount = matchingModifier.stackCount + countTaken;
					removeOld = !itemModifier.stackCount;
				} else if (!transferStack) {
					newItemModifier.stackCount = 1;
					removeOld = !(--itemModifier.stackCount);
				}
				if (!removeOld || !source || this.removeModifier(itemModifier, !source.isPlayer())) {
					const addModifier = () => {
						if (!matchingModifier || this.removeModifier(matchingModifier, !target.isPlayer())) {
							if (target.isPlayer())
								this.addModifier(newItemModifier, ignoreUpdate, playSound, false, instant).then(() => resolve(true));
							else
								this.addEnemyModifier(newItemModifier, ignoreUpdate, instant).then(() => resolve(true));
						} else
							resolve(false);
					};
					if (source && source.isPlayer() !== target.isPlayer() && !ignoreUpdate)
						this.updateModifiers(source.isPlayer(), instant).then(() => addModifier());
					else
						addModifier();
					return;
				}
				resolve(false);
			});
		});
	}

	removePartyMemberModifiers(partyMemberIndex: integer): Promise<void> {
		return new Promise(resolve => {
			const pokemonId = this.getParty()[partyMemberIndex].id;
			const modifiersToRemove = this.modifiers.filter(m => m instanceof PokemonHeldItemModifier && (m as PokemonHeldItemModifier).pokemonId === pokemonId);
			for (let m of modifiersToRemove)
				this.modifiers.splice(this.modifiers.indexOf(m), 1);
			this.updateModifiers().then(() => resolve());
		});
	}

	generateEnemyModifiers(): Promise<void> {
		return new Promise(resolve => {
			if (this.currentBattle.battleSpec === BattleSpec.FINAL_BOSS)
				return resolve();
			const difficultyWaveIndex = this.gameMode.getWaveForDifficulty(this.currentBattle.waveIndex);
			const isFinalBoss = this.gameMode.isWaveFinal(this.currentBattle.waveIndex);
			let chances = Math.ceil(difficultyWaveIndex / 10);
			if (isFinalBoss)
				chances = Math.ceil(chances * 2.5);

			const party = this.getEnemyParty();

			if (this.currentBattle.trainer) {
				const modifiers = this.currentBattle.trainer.genModifiers(party);
				for (let modifier of modifiers)
					this.addEnemyModifier(modifier, true, true);
			}

			party.forEach((enemyPokemon: EnemyPokemon, i: integer) => {
				const isBoss = enemyPokemon.isBoss() || (this.currentBattle.battleType === BattleType.TRAINER && this.currentBattle.trainer.config.isBoss);
				let upgradeChance = 32;
				if (isBoss)
					upgradeChance /= 2;
				if (isFinalBoss)
					upgradeChance /= 8;
				const modifierChance = this.gameMode.getEnemyModifierChance(isBoss);
				let pokemonModifierChance = modifierChance;
				if (this.currentBattle.battleType === BattleType.TRAINER)
					pokemonModifierChance = Math.ceil(pokemonModifierChance * this.currentBattle.trainer.getPartyMemberModifierChanceMultiplier(i));
				let count = 0;
				for (let c = 0; c < chances; c++) {
					if (!Utils.randSeedInt(modifierChance))
						count++;
				}
				if (isBoss)
					count = Math.max(count, Math.floor(chances / 2));
				getEnemyModifierTypesForWave(difficultyWaveIndex, count, [ enemyPokemon ], this.currentBattle.battleType === BattleType.TRAINER ? ModifierPoolType.TRAINER : ModifierPoolType.WILD, upgradeChance)
					.map(mt => mt.newModifier(enemyPokemon).add(this.enemyModifiers, false, this));
			});

			this.updateModifiers(false).then(() => resolve());
		});
	}

	/**
	* Removes all modifiers from enemy of PersistentModifier type
	*/
	clearEnemyModifiers(): void {
		const modifiersToRemove = this.enemyModifiers.filter(m => m instanceof PersistentModifier);
		for (let m of modifiersToRemove)
			this.enemyModifiers.splice(this.enemyModifiers.indexOf(m), 1);
		this.updateModifiers(false).then(() => this.updateUIPositions());
	}

	/**
	* Removes all modifiers from enemy of PokemonHeldItemModifier type
	*/
	clearEnemyHeldItemModifiers(): void {
		const modifiersToRemove = this.enemyModifiers.filter(m => m instanceof PokemonHeldItemModifier);
		for (let m of modifiersToRemove)
			this.enemyModifiers.splice(this.enemyModifiers.indexOf(m), 1);
		this.updateModifiers(false).then(() => this.updateUIPositions());
	}

	setModifiersVisible(visible: boolean) {
		[ this.modifierBar, this.enemyModifierBar ].map(m => m.setVisible(visible));
	}

	updateModifiers(player?: boolean, instant?: boolean): Promise<void> {
		if (player === undefined)
			player = true;
		return new Promise(resolve => {
			const modifiers = player ? this.modifiers : this.enemyModifiers as PersistentModifier[];
			for (let m = 0; m < modifiers.length; m++) {
				const modifier = modifiers[m];
				if (modifier instanceof PokemonHeldItemModifier && !this.getPokemonById((modifier as PokemonHeldItemModifier).pokemonId))
					modifiers.splice(m--, 1);
			}
			for (let modifier of modifiers) {
				if (modifier instanceof PersistentModifier)
					(modifier as PersistentModifier).virtualStackCount = 0;
			}

			const modifiersClone = modifiers.slice(0);
			for (let modifier of modifiersClone) {
				if (!modifier.getStackCount())
					modifiers.splice(modifiers.indexOf(modifier), 1);
			}

			this.updatePartyForModifiers(player ? this.getParty() : this.getEnemyParty(), instant).then(() => {
				(player ? this.modifierBar : this.enemyModifierBar).updateModifiers(modifiers);
				if (!player)
					this.updateUIPositions();
				resolve();
			});
		});
	}

	updatePartyForModifiers(party: Pokemon[], instant?: boolean): Promise<void> {
		return new Promise(resolve => {
			Promise.allSettled(party.map(p => {
				if (p.scene)
					p.calculateStats();
				return p.updateInfo(instant);
			})).then(() => resolve());
		});
	}

	removeModifier(modifier: PersistentModifier, enemy?: boolean): boolean {
		const modifiers = !enemy ? this.modifiers : this.enemyModifiers;
		const modifierIndex = modifiers.indexOf(modifier);
		if (modifierIndex > -1) {
			modifiers.splice(modifierIndex, 1);
			if (modifier instanceof PokemonFormChangeItemModifier || modifier instanceof TerastallizeModifier)
				modifier.apply([ this.getPokemonById(modifier.pokemonId), false ]);
			return true;
		}

		return false;
	}

	getModifiers(modifierType: { new(...args: any[]): Modifier }, player: boolean = true): PersistentModifier[] {
		return (player ? this.modifiers : this.enemyModifiers).filter(m => m instanceof modifierType);
	}

	findModifiers(modifierFilter: ModifierPredicate, player: boolean = true): PersistentModifier[] {
		return (player ? this.modifiers : this.enemyModifiers).filter(m => (modifierFilter as ModifierPredicate)(m));
	}

	findModifier(modifierFilter: ModifierPredicate, player: boolean = true): PersistentModifier {
		return (player ? this.modifiers : this.enemyModifiers).find(m => (modifierFilter as ModifierPredicate)(m));
	}

	applyShuffledModifiers(scene: BattleScene, modifierType: { new(...args: any[]): Modifier }, player: boolean = true, ...args: any[]): PersistentModifier[] {
		let modifiers = (player ? this.modifiers : this.enemyModifiers).filter(m => m instanceof modifierType && m.shouldApply(args));
		scene.executeWithSeedOffset(() => {
			const shuffleModifiers = mods => {
				if (mods.length < 1)
					return mods;
				const rand = Math.floor(Utils.randSeedInt(mods.length));
				return [mods[rand], ...shuffleModifiers(mods.filter((_, i) => i !== rand))];
			};
			modifiers = shuffleModifiers(modifiers);
		}, scene.currentBattle.turn << 4, scene.waveSeed);
		return this.applyModifiersInternal(modifiers, player, args);
	}

	applyModifiers(modifierType: { new(...args: any[]): Modifier }, player: boolean = true, ...args: any[]): PersistentModifier[] {
		const modifiers = (player ? this.modifiers : this.enemyModifiers).filter(m => m instanceof modifierType && m.shouldApply(args));
		return this.applyModifiersInternal(modifiers, player, args);
	}

	applyModifiersInternal(modifiers: PersistentModifier[], player: boolean, args: any[]): PersistentModifier[] {
		const appliedModifiers: PersistentModifier[] = [];
		for (let modifier of modifiers) {
			if (modifier.apply(args)) {
				console.log('Applied', modifier.type.name, !player ? '(enemy)' : '');
				appliedModifiers.push(modifier);
			}
		}

		return appliedModifiers;
	}

	applyModifier(modifierType: { new(...args: any[]): Modifier }, player: boolean = true, ...args: any[]): PersistentModifier {
		const modifiers = (player ? this.modifiers : this.enemyModifiers).filter(m => m instanceof modifierType && m.shouldApply(args));
		for (let modifier of modifiers) {
			if (modifier.apply(args)) {
				console.log('Applied', modifier.type.name, !player ? '(enemy)' : '');
				return modifier;
			}
		}

		return null;
	}

	triggerPokemonFormChange(pokemon: Pokemon, formChangeTriggerType: { new(...args: any[]): SpeciesFormChangeTrigger }, delayed: boolean = false, modal: boolean = false): boolean {
		if (pokemonFormChanges.hasOwnProperty(pokemon.species.speciesId)) {
			const matchingFormChange = pokemonFormChanges[pokemon.species.speciesId].find(fc => fc.findTrigger(formChangeTriggerType) && fc.canChange(pokemon));
			if (matchingFormChange) {
				let phase: Phase;
				if (pokemon instanceof PlayerPokemon && !matchingFormChange.quiet)
					phase = new FormChangePhase(this, pokemon, matchingFormChange, modal);
				else
					phase = new QuietFormChangePhase(this, pokemon, matchingFormChange);
				if (pokemon instanceof PlayerPokemon && !matchingFormChange.quiet && modal)
					this.overridePhase(phase);
				else if (delayed)
					this.pushPhase(phase);
				else
					this.unshiftPhase(phase);
				return true;
			}
		}

		return false;
	}

	validateAchvs(achvType: { new(...args: any[]): Achv }, ...args: any[]): void {
		const filteredAchvs = Object.values(achvs).filter(a => a instanceof achvType);
		for (let achv of filteredAchvs)
			this.validateAchv(achv, args);
	}

	validateAchv(achv: Achv, args?: any[]): boolean {
		if (!this.gameData.achvUnlocks.hasOwnProperty(achv.id) && achv.validate(this, args)) {
			this.gameData.achvUnlocks[achv.id] = new Date().getTime();
			this.ui.achvBar.showAchv(achv);
			if (vouchers.hasOwnProperty(achv.id))
				this.validateVoucher(vouchers[achv.id]);
			return true;
		}

		return false;
	}

	validateVoucher(voucher: Voucher, args?: any[]): boolean {
		if (!this.gameData.voucherUnlocks.hasOwnProperty(voucher.id) && voucher.validate(this, args)) {
			this.gameData.voucherUnlocks[voucher.id] = new Date().getTime();
			this.ui.achvBar.showAchv(voucher);
			this.gameData.voucherCounts[voucher.voucherType]++;
			return true;
		}

		return false;
	}
	
	updateGameInfo(): void {
		const gameInfo = {
			playTime: this.sessionPlayTime ? this.sessionPlayTime : 0,
			gameMode: this.currentBattle ? this.gameMode.getName() : 'Title',
			biome: this.currentBattle ? getBiomeName(this.arena.biomeType) : '',
			wave: this.currentBattle?.waveIndex || 0,
			party: this.party ? this.party.map(p => {
				return { name: p.name, level: p.level };
			}) : []
		};
		(window as any).gameInfo = gameInfo;
	}
}<|MERGE_RESOLUTION|>--- conflicted
+++ resolved
@@ -85,20 +85,13 @@
 export class MoveUsedEvent extends Event {
 	public userIndex: number;
 	public move: Move;
-<<<<<<< HEAD
 	public ppUsed: number;
 	constructor(userIndex: number, move: Move, ppUsed: number) {
-=======
-	constructor(userIndex: number, move: Move) {
->>>>>>> c5143993
 		super('onMoveUsed');
 
 		this.userIndex = userIndex;
 		this.move = move;
-<<<<<<< HEAD
 		this.ppUsed = ppUsed;
-=======
->>>>>>> c5143993
 	}
 }
 export default class BattleScene extends SceneBase {
