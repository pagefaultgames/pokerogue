import { applyAbAttrs } from "#abilities/apply-ab-attrs";
import type { FixedBattleConfig } from "#app/battle";
import { Battle } from "#app/battle";
import {
  ANTI_VARIANCE_WEIGHT_MODIFIER,
  AVERAGE_ENCOUNTERS_PER_RUN_TARGET,
  BASE_MYSTERY_ENCOUNTER_SPAWN_WEIGHT,
  MYSTERY_ENCOUNTER_SPAWN_MAX_WEIGHT,
} from "#app/constants";
import type { GameMode } from "#app/game-mode";
import { getGameMode } from "#app/game-mode";
import { timedEventManager } from "#app/global-event-manager";
import { initGlobalScene } from "#app/global-scene";
import { starterColors } from "#app/global-vars/starter-colors";
import { InputsController } from "#app/inputs-controller";
import { LoadingScene } from "#app/loading-scene";
import Overrides from "#app/overrides";
import type { Phase } from "#app/phase";
import { PhaseManager } from "#app/phase-manager";
import { FieldSpritePipeline } from "#app/pipelines/field-sprite";
import { InvertPostFX } from "#app/pipelines/invert";
import { SpritePipeline } from "#app/pipelines/sprite";
import { SceneBase } from "#app/scene-base";
import { startingWave } from "#app/starting-wave";
import { TimedEventManager } from "#app/timed-event-manager";
import { UiInputs } from "#app/ui-inputs";
import { biomeDepths, getBiomeName } from "#balance/biomes";
import { pokemonPrevolutions } from "#balance/pokemon-evolutions";
import { FRIENDSHIP_GAIN_FROM_BATTLE } from "#balance/starters";
import { initCommonAnims, initMoveAnim, loadCommonAnimAssets, loadMoveAnimAssets } from "#data/battle-anims";
import { allAbilities, allMoves, allSpecies, modifierTypes } from "#data/data-lists";
import { battleSpecDialogue } from "#data/dialogue";
import type { SpeciesFormChangeTrigger } from "#data/form-change-triggers";
import { SpeciesFormChangeManualTrigger, SpeciesFormChangeTimeOfDayTrigger } from "#data/form-change-triggers";
import { Gender } from "#data/gender";
import type { SpeciesFormChange } from "#data/pokemon-forms";
import { pokemonFormChanges } from "#data/pokemon-forms";
import type { PokemonSpecies, PokemonSpeciesFilter } from "#data/pokemon-species";
import { getTypeRgb } from "#data/type";
import { BattleSpec } from "#enums/battle-spec";
import { BattleStyle } from "#enums/battle-style";
import { BattleType } from "#enums/battle-type";
import { BattlerTagType } from "#enums/battler-tag-type";
import { BiomeId } from "#enums/biome-id";
import { EaseType } from "#enums/ease-type";
import { ExpGainsSpeed } from "#enums/exp-gains-speed";
import { ExpNotification } from "#enums/exp-notification";
import { FormChangeItem } from "#enums/form-change-item";
import { GameModes } from "#enums/game-modes";
import { ModifierPoolType } from "#enums/modifier-pool-type";
import { MoneyFormat } from "#enums/money-format";
import { MoveId } from "#enums/move-id";
import { MysteryEncounterMode } from "#enums/mystery-encounter-mode";
import { MysteryEncounterTier } from "#enums/mystery-encounter-tier";
import { MysteryEncounterType } from "#enums/mystery-encounter-type";
import { Nature } from "#enums/nature";
import { PlayerGender } from "#enums/player-gender";
import { PokeballType } from "#enums/pokeball";
import type { PokemonAnimType } from "#enums/pokemon-anim-type";
import { PokemonType } from "#enums/pokemon-type";
import { ShopCursorTarget } from "#enums/shop-cursor-target";
import { SpeciesId } from "#enums/species-id";
import { StatusEffect } from "#enums/status-effect";
import { TextStyle } from "#enums/text-style";
import type { TrainerSlot } from "#enums/trainer-slot";
import { TrainerType } from "#enums/trainer-type";
import { TrainerVariant } from "#enums/trainer-variant";
import { UiTheme } from "#enums/ui-theme";
import { NewArenaEvent } from "#events/battle-scene";
import { Arena, ArenaBase } from "#field/arena";
import { DamageNumberHandler } from "#field/damage-number-handler";
import type { Pokemon } from "#field/pokemon";
import { EnemyPokemon, PlayerPokemon } from "#field/pokemon";
import { PokemonSpriteSparkleHandler } from "#field/pokemon-sprite-sparkle-handler";
import { Trainer } from "#field/trainer";
import type { Modifier, ModifierPredicate, TurnHeldItemTransferModifier } from "#modifiers/modifier";
import {
  ConsumableModifier,
  ConsumablePokemonModifier,
  DoubleBattleChanceBoosterModifier,
  ExpBalanceModifier,
  ExpShareModifier,
  FusePokemonModifier,
  HealingBoosterModifier,
  ModifierBar,
  MultipleParticipantExpBonusModifier,
  PersistentModifier,
  PokemonExpBoosterModifier,
  PokemonFormChangeItemModifier,
  PokemonHeldItemModifier,
  PokemonHpRestoreModifier,
  PokemonIncrementingStatModifier,
  RememberMoveModifier,
} from "#modifiers/modifier";
import {
  getDefaultModifierTypeForTier,
  getEnemyModifierTypesForWave,
  getLuckString,
  getLuckTextTint,
  getPartyLuckValue,
  type ModifierType,
  PokemonHeldItemModifierType,
} from "#modifiers/modifier-type";
import { MysteryEncounter } from "#mystery-encounters/mystery-encounter";
import { MysteryEncounterSaveData } from "#mystery-encounters/mystery-encounter-save-data";
import { allMysteryEncounters, mysteryEncountersByBiome } from "#mystery-encounters/mystery-encounters";
import type { MovePhase } from "#phases/move-phase";
import { expSpriteKeys } from "#sprites/sprite-keys";
import { hasExpSprite } from "#sprites/sprite-utils";
import type { Variant } from "#sprites/variant";
import { clearVariantData, variantData } from "#sprites/variant";
import type { Achv } from "#system/achv";
import { achvs, ModifierAchv, MoneyAchv } from "#system/achv";
import { GameData } from "#system/game-data";
import { initGameSpeed } from "#system/game-speed";
import type { PokemonData } from "#system/pokemon-data";
import { MusicPreference } from "#system/settings";
import type { TrainerData } from "#system/trainer-data";
import type { Voucher } from "#system/voucher";
import { vouchers } from "#system/voucher";
import { trainerConfigs } from "#trainers/trainer-config";
import type { HeldModifierConfig } from "#types/held-modifier-config";
import type { Localizable } from "#types/locales";
<<<<<<< HEAD
import { AbilityBar } from "#ui/ability-bar";
import { ArenaFlyout } from "#ui/arena-flyout";
import { CandyBar } from "#ui/candy-bar";
import { CharSprite } from "#ui/char-sprite";
import { PokemonInfoContainer } from "#ui/handlers/pokemon-info-container";
import { PartyExpBar } from "#ui/party-exp-bar";
import { PokeballTray } from "#ui/pokeball-tray";
=======
import { AbilityBar } from "#ui/containers/ability-bar";
import { ArenaFlyout } from "#ui/containers/arena-flyout";
import { CandyBar } from "#ui/containers/candy-bar";
import { CharSprite } from "#ui/containers/char-sprite";
import { PartyExpBar } from "#ui/containers/party-exp-bar";
import { PokeballTray } from "#ui/containers/pokeball-tray";
import { PokemonInfoContainer } from "#ui/containers/pokemon-info-container";
>>>>>>> 6f3f6026
import { addTextObject, getTextColor } from "#ui/text";
import { UI } from "#ui/ui";
import { addUiThemeOverrides } from "#ui/ui-theme";
import {
  BooleanHolder,
  type Constructor,
  fixedInt,
  formatMoney,
  getIvsFromId,
  isBetween,
  isNullOrUndefined,
  NumberHolder,
  randomString,
  randSeedInt,
  shiftCharCodes,
} from "#utils/common";
import { deepMergeSpriteData } from "#utils/data";
import { getEnumValues } from "#utils/enums";
import { getModifierPoolForType, getModifierType } from "#utils/modifier-utils";
import { getPokemonSpecies } from "#utils/pokemon-utils";
import i18next from "i18next";
import Phaser from "phaser";
import SoundFade from "phaser3-rex-plugins/plugins/soundfade";
import type UIPlugin from "phaser3-rex-plugins/templates/ui/ui-plugin";

const DEBUG_RNG = false;

export interface PokeballCounts {
  [pb: string]: number;
}

export type AnySound = Phaser.Sound.WebAudioSound | Phaser.Sound.HTML5AudioSound | Phaser.Sound.NoAudioSound;

export interface InfoToggle {
  toggleInfo(force?: boolean): void;
  isActive(): boolean;
}

export class BattleScene extends SceneBase {
  public rexUI: UIPlugin;
  public inputController: InputsController;
  public uiInputs: UiInputs;

  public sessionPlayTime: number | null = null;
  public lastSavePlayTime: number | null = null;
  public masterVolume = 0.5;
  public bgmVolume = 1;
  public fieldVolume = 1;
  public seVolume = 1;
  public uiVolume = 1;
  public gameSpeed = 1;
  public damageNumbersMode = 0;
  public reroll = false;
  public shopCursorTarget: number = ShopCursorTarget.REWARDS;
  public commandCursorMemory = false;
  public dexForDevs = false;
  public showMovesetFlyout = true;
  public showArenaFlyout = true;
  public showTimeOfDayWidget = true;
  public timeOfDayAnimation: EaseType = EaseType.NONE;
  public showLevelUpStats = true;
  public enableTutorials: boolean = import.meta.env.VITE_BYPASS_TUTORIAL === "1";
  public enableMoveInfo = true;
  public enableRetries = false;
  public hideIvs = false;
  // TODO: Remove all plain numbers in place of enums or `const object` equivalents for clarity
  /**
   * Determines the condition for a notification should be shown for Candy Upgrades
   * - 0 = 'Off'
   * - 1 = 'Passives Only'
   * - 2 = 'On'
   */
  public candyUpgradeNotification = 0;
  /**
   * Determines what type of notification is used for Candy Upgrades
   * - 0 = 'Icon'
   * - 1 = 'Animation'
   */
  public candyUpgradeDisplay = 0;
  public moneyFormat: MoneyFormat = MoneyFormat.NORMAL;
  public uiTheme: UiTheme = UiTheme.DEFAULT;
  public windowType = 0;
  public experimentalSprites = false;
  public musicPreference: MusicPreference = MusicPreference.ALLGENS;
  public moveAnimations = true;
  public expGainsSpeed: ExpGainsSpeed = ExpGainsSpeed.DEFAULT;
  public skipSeenDialogues = false;
  /**
   * Determines if the egg hatching animation should be skipped
   * - 0 = Never (never skip animation)
   * - 1 = Ask (ask to skip animation when hatching 2 or more eggs)
   * - 2 = Always (automatically skip animation when hatching 2 or more eggs)
   */
  public eggSkipPreference = 0;
  /**
   * Defines the {@linkcode ExpNotification | Experience gain display mode}.
   * @defaultValue {@linkcode ExpNotification.DEFAULT}
   */
  public expParty: ExpNotification = ExpNotification.DEFAULT;
  public hpBarSpeed = 0;
  public fusionPaletteSwaps = true;
  public enableTouchControls = false;
  public enableVibration = false;
  public showBgmBar = true;
  public hideUsername = false;
  /** Determines the selected battle style. */
  public battleStyle: BattleStyle = BattleStyle.SWITCH;
  /**
   * Defines whether or not to show type effectiveness hints
   * - true: Show hints for moves
   * - false: No hints
   */
  public typeHints = false;

  public disableMenu = false;

  public gameData: GameData;
  public sessionSlotId: number;

  /** Manager for the phases active in the battle scene */
  public readonly phaseManager: PhaseManager;
  public field: Phaser.GameObjects.Container;
  public fieldUI: Phaser.GameObjects.Container;
  public charSprite: CharSprite;
  public pbTray: PokeballTray;
  public pbTrayEnemy: PokeballTray;
  public abilityBar: AbilityBar;
  public partyExpBar: PartyExpBar;
  public candyBar: CandyBar;
  public arenaBg: Phaser.GameObjects.Sprite;
  public arenaBgTransition: Phaser.GameObjects.Sprite;
  public arenaPlayer: ArenaBase;
  public arenaPlayerTransition: ArenaBase;
  public arenaEnemy: ArenaBase;
  public arenaNextEnemy: ArenaBase;
  public arena: Arena;
  public gameMode: GameMode;
  public score: number;
  public lockModifierTiers: boolean;
  public trainer: Phaser.GameObjects.Sprite;
  public lastEnemyTrainer: Trainer | null;
  public currentBattle: Battle;
  public pokeballCounts: PokeballCounts;
  public money: number;
  public pokemonInfoContainer: PokemonInfoContainer;
  private party: PlayerPokemon[];
  /** Session save data that pertains to Mystery Encounters */
  public mysteryEncounterSaveData: MysteryEncounterSaveData = new MysteryEncounterSaveData();
  /** If the previous wave was a MysteryEncounter, tracks the object with this variable. Mostly used for visual object cleanup */
  public lastMysteryEncounter?: MysteryEncounter;
  /** Combined Biome and Wave count text */
  private biomeWaveText: Phaser.GameObjects.Text;
  private moneyText: Phaser.GameObjects.Text;
  private scoreText: Phaser.GameObjects.Text;
  private luckLabelText: Phaser.GameObjects.Text;
  private luckText: Phaser.GameObjects.Text;
  private modifierBar: ModifierBar;
  private enemyModifierBar: ModifierBar;
  public arenaFlyout: ArenaFlyout;

  private fieldOverlay: Phaser.GameObjects.Rectangle;
  private shopOverlay: Phaser.GameObjects.Rectangle;
  private shopOverlayShown = false;
  private shopOverlayOpacity = 0.8;

  public modifiers: PersistentModifier[];
  private enemyModifiers: PersistentModifier[];
  public uiContainer: Phaser.GameObjects.Container;
  public ui: UI;

  public seed: string;
  public waveSeed: string;
  public waveCycleOffset: number;
  public offsetGym: boolean;

  public damageNumberHandler: DamageNumberHandler;
  private spriteSparkleHandler: PokemonSpriteSparkleHandler;

  public fieldSpritePipeline: FieldSpritePipeline;
  public spritePipeline: SpritePipeline;

  private bgm: AnySound;
  private bgmResumeTimer: Phaser.Time.TimerEvent | null;
  private bgmCache: Set<string> = new Set();
  private playTimeTimer: Phaser.Time.TimerEvent;

  public rngCounter = 0;
  public rngSeedOverride = "";
  public rngOffset = 0;

  public inputMethod: string;
  private infoToggles: InfoToggle[] = [];

  public eventManager: TimedEventManager;

  /**
   * Allows subscribers to listen for events
   *
   * Current Events:
   * - {@linkcode BattleSceneEventType.MOVE_USED} {@linkcode MoveUsedEvent}
   * - {@linkcode BattleSceneEventType.TURN_INIT} {@linkcode TurnInitEvent}
   * - {@linkcode BattleSceneEventType.TURN_END} {@linkcode TurnEndEvent}
   * - {@linkcode BattleSceneEventType.NEW_ARENA} {@linkcode NewArenaEvent}
   */
  public readonly eventTarget: EventTarget = new EventTarget();

  constructor() {
    super("battle");
    this.phaseManager = new PhaseManager();
    this.eventManager = new TimedEventManager();
    this.updateGameInfo();
    initGlobalScene(this);
  }

  loadPokemonAtlas(key: string, atlasPath: string, experimental?: boolean) {
    if (experimental === undefined) {
      experimental = this.experimentalSprites;
    }
    const variant = atlasPath.includes("variant/") || /_[0-3]$/.test(atlasPath);
    if (experimental) {
      experimental = hasExpSprite(key);
    }
    if (variant) {
      atlasPath = atlasPath.replace("variant/", "");
    }
    this.load.atlas(
      key,
      `images/pokemon/${variant ? "variant/" : ""}${experimental ? "exp/" : ""}${atlasPath}.png`,
      `images/pokemon/${variant ? "variant/" : ""}${experimental ? "exp/" : ""}${atlasPath}.json`,
    );
  }

  async preload() {
    if (DEBUG_RNG) {
      const originalRealInRange = Phaser.Math.RND.realInRange;
      Phaser.Math.RND.realInRange = function (min: number, max: number): number {
        const ret = originalRealInRange.apply(this, [min, max]);
        const args = ["RNG", ++this.rngCounter, ret / (max - min), `min: ${min} / max: ${max}`];
        args.push(`seed: ${this.rngSeedOverride || this.waveSeed || this.seed}`);
        if (this.rngOffset) {
          args.push(`offset: ${this.rngOffset}`);
        }
        console.log(...args);
        return ret;
      };
    }

    /**
     * These moves serve as fallback animations for other moves without loaded animations, and
     * must be loaded prior to game start.
     */
    const defaultMoves = [MoveId.TACKLE, MoveId.TAIL_WHIP, MoveId.FOCUS_ENERGY, MoveId.STRUGGLE];

    await Promise.all([
      this.initVariantData(),
      initCommonAnims().then(() => loadCommonAnimAssets(true)),
      Promise.all(defaultMoves.map(m => initMoveAnim(m))).then(() => loadMoveAnimAssets(defaultMoves, true)),
      this.initStarterColors(),
    ]).catch(reason => {
      throw new Error(`Unexpected error during BattleScene preLoad!\nReason: ${reason}`);
    });
  }

  create() {
    this.scene.remove(LoadingScene.KEY);
    initGameSpeed.apply(this);
    this.inputController = new InputsController();
    this.uiInputs = new UiInputs(this.inputController);

    this.gameData = new GameData();

    addUiThemeOverrides();

    this.load.setBaseURL();

    this.spritePipeline = new SpritePipeline(this.game);
    (this.renderer as Phaser.Renderer.WebGL.WebGLRenderer).pipelines.add("Sprite", this.spritePipeline);

    this.fieldSpritePipeline = new FieldSpritePipeline(this.game);
    (this.renderer as Phaser.Renderer.WebGL.WebGLRenderer).pipelines.add("FieldSprite", this.fieldSpritePipeline);

    this.launchBattle();
  }

  update() {
    this.ui?.update();
  }

  launchBattle() {
    this.arenaBg = this.add.sprite(0, 0, "plains_bg");
    this.arenaBg.setName("sprite-arena-bg");
    this.arenaBgTransition = this.add.sprite(0, 0, "plains_bg");
    this.arenaBgTransition.setName("sprite-arena-bg-transition");

    for (const a of [this.arenaBgTransition, this.arenaBg]) {
      a.setPipeline(this.fieldSpritePipeline);
      a.setScale(6);
      a.setOrigin(0);
      a.setSize(320, 240);
    }

    const field = this.add.container(0, 0);
    field.setName("field");
    field.setScale(6);

    this.field = field;

    const fieldUI = this.add.container(0, this.game.canvas.height);
    fieldUI.setName("field-ui");
    fieldUI.setDepth(1);
    fieldUI.setScale(6);

    this.fieldUI = fieldUI;

    const transition = this.make.rexTransitionImagePack(
      {
        x: 0,
        y: 0,
        scale: 6,
        key: "loading_bg",
        origin: { x: 0, y: 0 },
      },
      true,
    );

    //@ts-expect-error (the defined types in the package are incromplete...)
    transition.transit({
      mode: "blinds",
      ease: "Cubic.easeInOut",
      duration: 1250,
    });
    transition.once("complete", () => {
      transition.destroy();
    });

    this.add.existing(transition);

    const uiContainer = this.add.container(0, 0);
    uiContainer.setName("ui");
    uiContainer.setDepth(2);
    uiContainer.setScale(6);

    this.uiContainer = uiContainer;

    const overlayWidth = this.scaledCanvas.width;
    const overlayHeight = this.scaledCanvas.height - 48;
    this.fieldOverlay = this.add.rectangle(0, overlayHeight * -1 - 48, overlayWidth, overlayHeight, 0x424242);
    this.fieldOverlay.setName("rect-field-overlay");
    this.fieldOverlay.setOrigin(0, 0);
    this.fieldOverlay.setAlpha(0);
    this.fieldUI.add(this.fieldOverlay);

    this.shopOverlay = this.add.rectangle(0, overlayHeight * -1 - 48, overlayWidth, overlayHeight, 0x070707);
    this.shopOverlay.setName("rect-shop-overlay");
    this.shopOverlay.setOrigin(0, 0);
    this.shopOverlay.setAlpha(0);
    this.fieldUI.add(this.shopOverlay);

    this.modifiers = [];
    this.enemyModifiers = [];

    this.modifierBar = new ModifierBar();
    this.modifierBar.setName("modifier-bar");
    this.add.existing(this.modifierBar);
    uiContainer.add(this.modifierBar);

    this.enemyModifierBar = new ModifierBar(true);
    this.enemyModifierBar.setName("enemy-modifier-bar");
    this.add.existing(this.enemyModifierBar);
    uiContainer.add(this.enemyModifierBar);

    this.charSprite = new CharSprite();
    this.charSprite.setName("sprite-char");
    this.charSprite.setup();

    this.fieldUI.add(this.charSprite);

    this.pbTray = new PokeballTray(true);
    this.pbTray.setName("pb-tray");
    this.pbTray.setup();

    this.pbTrayEnemy = new PokeballTray(false);
    this.pbTrayEnemy.setName("enemy-pb-tray");
    this.pbTrayEnemy.setup();

    this.fieldUI.add(this.pbTray);
    this.fieldUI.add(this.pbTrayEnemy);

    this.abilityBar = new AbilityBar();
    this.abilityBar.setName("ability-bar");
    this.abilityBar.setup();
    this.fieldUI.add(this.abilityBar);

    this.partyExpBar = new PartyExpBar();
    this.partyExpBar.setName("party-exp-bar");
    this.partyExpBar.setup();
    this.fieldUI.add(this.partyExpBar);

    this.candyBar = new CandyBar();
    this.candyBar.setName("candy-bar");
    this.candyBar.setup();
    this.fieldUI.add(this.candyBar);

    this.biomeWaveText = addTextObject(this.scaledCanvas.width - 2, 0, startingWave.toString(), TextStyle.BATTLE_INFO);
    this.biomeWaveText.setName("text-biome-wave");
    this.biomeWaveText.setOrigin(1, 0.5);
    this.fieldUI.add(this.biomeWaveText);

    this.moneyText = addTextObject(this.scaledCanvas.width - 2, 0, "", TextStyle.MONEY);
    this.moneyText.setName("text-money");
    this.moneyText.setOrigin(1, 0.5);
    this.fieldUI.add(this.moneyText);

    this.scoreText = addTextObject(this.scaledCanvas.width - 2, 0, "", TextStyle.PARTY, { fontSize: "54px" });
    this.scoreText.setName("text-score");
    this.scoreText.setOrigin(1, 0.5);
    this.fieldUI.add(this.scoreText);

    this.luckText = addTextObject(this.scaledCanvas.width - 2, 0, "", TextStyle.PARTY, { fontSize: "54px" });
    this.luckText.setName("text-luck");
    this.luckText.setOrigin(1, 0.5);
    this.luckText.setVisible(false);
    this.fieldUI.add(this.luckText);

    this.luckLabelText = addTextObject(
      this.scaledCanvas.width - 2,
      0,
      i18next.t("common:luckIndicator"),
      TextStyle.PARTY,
      { fontSize: "54px" },
    );
    this.luckLabelText.setName("text-luck-label");
    this.luckLabelText.setOrigin(1, 0.5);
    this.luckLabelText.setVisible(false);
    this.fieldUI.add(this.luckLabelText);

    this.arenaFlyout = new ArenaFlyout();
    this.fieldUI.add(this.arenaFlyout);
    this.fieldUI.moveBelow<Phaser.GameObjects.GameObject>(this.arenaFlyout, this.fieldOverlay);

    this.updateUIPositions();

    this.damageNumberHandler = new DamageNumberHandler();

    this.spriteSparkleHandler = new PokemonSpriteSparkleHandler();
    this.spriteSparkleHandler.setup();

    this.pokemonInfoContainer = new PokemonInfoContainer(this.scaledCanvas.width + 52, -this.scaledCanvas.height + 66);
    this.pokemonInfoContainer.setup();

    this.fieldUI.add(this.pokemonInfoContainer);

    this.party = [];

    this.arenaPlayer = new ArenaBase(true);
    this.arenaPlayer.setName("arena-player");
    this.arenaPlayerTransition = new ArenaBase(true);
    this.arenaPlayerTransition.setName("arena-player-transition");
    this.arenaEnemy = new ArenaBase(false);
    this.arenaEnemy.setName("arena-enemy");
    this.arenaNextEnemy = new ArenaBase(false);
    this.arenaNextEnemy.setName("arena-next-enemy");

    this.arenaBgTransition.setVisible(false);
    this.arenaPlayerTransition.setVisible(false);
    this.arenaNextEnemy.setVisible(false);

    for (const a of [this.arenaPlayer, this.arenaPlayerTransition, this.arenaEnemy, this.arenaNextEnemy]) {
      if (a instanceof Phaser.GameObjects.Sprite) {
        a.setOrigin(0, 0);
      }
      field.add(a);
    }

    const trainer = this.addFieldSprite(
      0,
      0,
      `trainer_${this.gameData.gender === PlayerGender.FEMALE ? "f" : "m"}_back`,
    );
    trainer.setOrigin(0.5, 1);
    trainer.setName("sprite-trainer");

    field.add(trainer);

    this.trainer = trainer;

    this.anims.create({
      key: "prompt",
      frames: this.anims.generateFrameNumbers("prompt", { start: 1, end: 4 }),
      frameRate: 6,
      repeat: -1,
      showOnStart: true,
    });

    this.anims.create({
      key: "tera_sparkle",
      frames: this.anims.generateFrameNumbers("tera_sparkle", {
        start: 0,
        end: 12,
      }),
      frameRate: 18,
      repeat: 0,
      showOnStart: true,
      hideOnComplete: true,
    });

    this.reset(false, false, true);

    // Initialize UI-related aspects and then start the login phase.
    const ui = new UI();
    this.uiContainer.add(ui);
    this.ui = ui;
    ui.setup();

    this.phaseManager.toTitleScreen(true);
    this.phaseManager.shiftPhase();
  }

  initSession(): void {
    if (this.sessionPlayTime === null) {
      this.sessionPlayTime = 0;
    }
    if (this.lastSavePlayTime === null) {
      this.lastSavePlayTime = 0;
    }

    if (this.playTimeTimer) {
      this.playTimeTimer.destroy();
    }

    this.playTimeTimer = this.time.addEvent({
      delay: fixedInt(1000),
      repeat: -1,
      callback: () => {
        if (this.gameData) {
          this.gameData.gameStats.playTime++;
        }
        if (this.sessionPlayTime !== null) {
          this.sessionPlayTime++;
        }
        if (this.lastSavePlayTime !== null) {
          this.lastSavePlayTime++;
        }
      },
    });

    this.updateBiomeWaveText();
    this.updateMoneyText();
    this.updateScoreText();
  }

  async initExpSprites(): Promise<void> {
    if (expSpriteKeys.size > 0) {
      return;
    }
    const res = await this.cachedFetch("./exp-sprites.json");
    const keys = await res.json();
    if (!Array.isArray(keys)) {
      throw new Error("EXP Sprites were not array when fetched!");
    }

    // TODO: Optimize this
    for (const k of keys) {
      expSpriteKeys.add(k);
    }
  }

  /**
   * Initialize the variant data.
   * If experimental sprites are enabled, their entries are replaced via this method.
   */
  async initVariantData(): Promise<void> {
    clearVariantData();
    const otherVariantData = await this.cachedFetch("./images/pokemon/variant/_masterlist.json").then(r => r.json());
    for (const k of Object.keys(otherVariantData)) {
      variantData[k] = otherVariantData[k];
    }
    if (!this.experimentalSprites) {
      return;
    }
    const expVariantData = await this.cachedFetch("./images/pokemon/variant/_exp_masterlist.json").then(r => r.json());
    deepMergeSpriteData(variantData, expVariantData);
  }

  cachedFetch(url: string, init?: RequestInit): Promise<Response> {
    const manifest = this.game["manifest"];
    if (manifest) {
      const timestamp = manifest[`/${url.replace("./", "")}`];
      if (timestamp) {
        url += `?t=${timestamp}`;
      }
    }
    return fetch(url, init);
  }

  async initStarterColors(): Promise<void> {
    if (Object.keys(starterColors).length > 0) {
      // already initialized
      return;
    }
    const sc = await this.cachedFetch("./starter-colors.json").then(res => res.json());
    for (const key of Object.keys(sc)) {
      starterColors[key] = sc[key];
    }
  }

  // TODO: Add a `getPartyOnSide` function for getting the party of a pokemon
  public getPlayerParty(): PlayerPokemon[] {
    return this.party;
  }

  /**
   * @returns An array of {@linkcode PlayerPokemon} filtered from the player's party
   * that are {@linkcode Pokemon.isAllowedInBattle | allowed in battle}.
   */
  public getPokemonAllowedInBattle(): PlayerPokemon[] {
    return this.getPlayerParty().filter(p => p.isAllowedInBattle());
  }

  /**
   * @returns The first {@linkcode PlayerPokemon} that is {@linkcode getPlayerField on the field}
   * and {@linkcode PlayerPokemon.isActive is active}
   * (aka {@linkcode PlayerPokemon.isAllowedInBattle is allowed in battle}),
   * or `undefined` if there are no valid pokemon
   * @param includeSwitching Whether a pokemon that is currently switching out is valid, default `true`
   */
  public getPlayerPokemon(includeSwitching = true): PlayerPokemon | undefined {
    return this.getPlayerField().find(p => p.isActive() && (includeSwitching || p.switchOutStatus === false));
  }

  // TODO: Add `undefined` to return type
  /**
   * Returns an array of PlayerPokemon of length 1 or 2 depending on if in a double battle or not.
   * @param active - (Default `false`) Whether to consider only {@linkcode Pokemon.isActive | active} on-field pokemon
   * @returns array of {@linkcode PlayerPokemon}
   */
  public getPlayerField(active = false): PlayerPokemon[] {
    const party = this.getPlayerParty();
    return party
      .slice(0, Math.min(party.length, this.currentBattle?.double ? 2 : 1))
      .filter(p => !active || p.isActive());
  }

  public getEnemyParty(): EnemyPokemon[] {
    return this.currentBattle?.enemyParty ?? [];
  }

  /**
   * @returns The first {@linkcode EnemyPokemon} that is {@linkcode getEnemyField | on the field}
   * and {@linkcode EnemyPokemon.isActive | is active}
   * (aka {@linkcode EnemyPokemon.isAllowedInBattle | is allowed in battle}),
   * or `undefined` if there are no valid pokemon
   * @param includeSwitching Whether a pokemon that is currently switching out is valid, default `true`
   */
  public getEnemyPokemon(includeSwitching = true): EnemyPokemon | undefined {
    return this.getEnemyField().find(p => p.isActive() && (includeSwitching || p.switchOutStatus === false));
  }

  /**
   * Returns an array of EnemyPokemon of length 1 or 2 depending on if in a double battle or not.
   * Does not actually check if the pokemon are on the field or not.
   * @returns array of {@linkcode EnemyPokemon}
   */
  public getEnemyField(): EnemyPokemon[] {
    const party = this.getEnemyParty();
    return party.slice(0, Math.min(party.length, this.currentBattle?.double ? 2 : 1));
  }

  /**
   * Returns an array of Pokemon on both sides of the battle - player first, then enemy.
   * Does not actually check if the pokemon are on the field or not, and always has length 4 regardless of battle type.
   * @param activeOnly - Whether to consider only active pokemon (as described by {@linkcode Pokemon.isActive()}); default `false`.
   * If `true`, will also remove all `null` values from the array.
   * @returns An array of {@linkcode Pokemon}, as described above.
   */
  public getField(activeOnly = false): Pokemon[] {
    const ret: Pokemon[] = new Array(4).fill(null);
    const playerField = this.getPlayerField();
    const enemyField = this.getEnemyField();
    ret.splice(0, playerField.length, ...playerField);
    ret.splice(2, enemyField.length, ...enemyField);
    return activeOnly ? ret.filter(p => p?.isActive()) : ret;
  }

  /**
   * Attempt to redirect a move in double battles from a fainted/removed Pokemon to its ally.
   * @param removedPokemon - The {@linkcode Pokemon} having been removed from the field.
   * @param allyPokemon - The {@linkcode Pokemon} allied with the removed Pokemon; will have moves redirected to it
   */
  redirectPokemonMoves(removedPokemon: Pokemon, allyPokemon: Pokemon): void {
    // failsafe: if not a double battle just return
    if (this.currentBattle.double === false) {
      return;
    }
    if (allyPokemon?.isActive(true)) {
      let targetingMovePhase: MovePhase;
      do {
        targetingMovePhase = this.phaseManager.findPhase(
          mp =>
            mp.is("MovePhase")
            && mp.targets.length === 1
            && mp.targets[0] === removedPokemon.getBattlerIndex()
            && mp.pokemon.isPlayer() !== allyPokemon.isPlayer(),
        ) as MovePhase;
        if (targetingMovePhase && targetingMovePhase.targets[0] !== allyPokemon.getBattlerIndex()) {
          targetingMovePhase.targets[0] = allyPokemon.getBattlerIndex();
        }
      } while (targetingMovePhase);
    }
  }

  /**
   * Returns the ModifierBar of this scene, which is declared private and therefore not accessible elsewhere
   * @param isEnemy - Whether to return the enemy modifier bar instead of the player bar; default `false`
   * @returns The {@linkcode ModifierBar} for the given side of the field
   */
  getModifierBar(isEnemy = false): ModifierBar {
    return isEnemy ? this.enemyModifierBar : this.modifierBar;
  }

  // store info toggles to be accessible by the ui
  addInfoToggle(...infoToggles: InfoToggle[]): void {
    this.infoToggles.push(...infoToggles);
  }

  // return the stored info toggles; used by ui-inputs
  getInfoToggles(activeOnly = false): InfoToggle[] {
    return activeOnly ? this.infoToggles.filter(t => t?.isActive()) : this.infoToggles;
  }

  /**
   * Return the {@linkcode Pokemon} associated with a given ID.
   * @param pokemonId - The ID whose Pokemon will be retrieved.
   * @returns The {@linkcode Pokemon} associated with the given id.
   * Returns `null` if the ID is `undefined` or not present in either party.
   * @todo Change the `null` to `undefined` and update callers' signatures -
   * this is weird and causes a lot of random jank
   */
  getPokemonById(pokemonId: number | undefined): Pokemon | null {
    if (isNullOrUndefined(pokemonId)) {
      return null;
    }

    const party = (this.getPlayerParty() as Pokemon[]).concat(this.getEnemyParty());
    return party.find(p => p.id === pokemonId) ?? null;
  }

  addPlayerPokemon(
    species: PokemonSpecies,
    level: number,
    abilityIndex?: number,
    formIndex?: number,
    gender?: Gender,
    shiny?: boolean,
    variant?: Variant,
    ivs?: number[],
    nature?: Nature,
    dataSource?: Pokemon | PokemonData,
    postProcess?: (playerPokemon: PlayerPokemon) => void,
  ): PlayerPokemon {
    const pokemon = new PlayerPokemon(
      species,
      level,
      abilityIndex,
      formIndex,
      gender,
      shiny,
      variant,
      ivs,
      nature,
      dataSource,
    );

    if (postProcess) {
      postProcess(pokemon);
    }

    if (Overrides.IVS_OVERRIDE === null) {
      // do nothing
    } else if (Array.isArray(Overrides.IVS_OVERRIDE)) {
      if (Overrides.IVS_OVERRIDE.length !== 6) {
        throw new Error("The Player IVs override must be an array of length 6 or a number!");
      }
      if (Overrides.IVS_OVERRIDE.some(value => !isBetween(value, 0, 31))) {
        throw new Error("All IVs in the player IV override must be between 0 and 31!");
      }
      pokemon.ivs = Overrides.IVS_OVERRIDE;
    } else {
      if (!isBetween(Overrides.IVS_OVERRIDE, 0, 31)) {
        throw new Error("The Player IV override must be a value between 0 and 31!");
      }
      pokemon.ivs = new Array(6).fill(Overrides.IVS_OVERRIDE);
    }

    if (Overrides.NATURE_OVERRIDE !== null) {
      pokemon.nature = Overrides.NATURE_OVERRIDE;
    }

    pokemon.init();
    return pokemon;
  }

  addEnemyPokemon(
    species: PokemonSpecies,
    level: number,
    trainerSlot: TrainerSlot,
    boss = false,
    shinyLock = false,
    dataSource?: PokemonData,
    postProcess?: (enemyPokemon: EnemyPokemon) => void,
  ): EnemyPokemon {
    if (Overrides.ENEMY_LEVEL_OVERRIDE > 0) {
      level = Overrides.ENEMY_LEVEL_OVERRIDE;
    }
    if (Overrides.ENEMY_SPECIES_OVERRIDE) {
      species = getPokemonSpecies(Overrides.ENEMY_SPECIES_OVERRIDE);
      // The fact that a Pokemon is a boss or not can change based on its Species and level
      boss = this.getEncounterBossSegments(this.currentBattle.waveIndex, level, species) > 1;
    }

    const pokemon = new EnemyPokemon(species, level, trainerSlot, boss, shinyLock, dataSource);
    if (Overrides.ENEMY_FUSION_OVERRIDE) {
      pokemon.generateFusionSpecies();
    }

    if (boss && !dataSource) {
      const secondaryIvs = getIvsFromId(randSeedInt(4294967296));

      for (let s = 0; s < pokemon.ivs.length; s++) {
        pokemon.ivs[s] = Math.round(
          Phaser.Math.Linear(
            Math.min(pokemon.ivs[s], secondaryIvs[s]),
            Math.max(pokemon.ivs[s], secondaryIvs[s]),
            0.75,
          ),
        );
      }
    }
    if (postProcess) {
      postProcess(pokemon);
    }

    if (Overrides.ENEMY_IVS_OVERRIDE === null) {
      // do nothing
    } else if (Array.isArray(Overrides.ENEMY_IVS_OVERRIDE)) {
      if (Overrides.ENEMY_IVS_OVERRIDE.length !== 6) {
        throw new Error("The Enemy IVs override must be an array of length 6 or a number!");
      }
      if (Overrides.ENEMY_IVS_OVERRIDE.some(value => !isBetween(value, 0, 31))) {
        throw new Error("All IVs in the enemy IV override must be between 0 and 31!");
      }
      pokemon.ivs = Overrides.ENEMY_IVS_OVERRIDE;
    } else {
      if (!isBetween(Overrides.ENEMY_IVS_OVERRIDE, 0, 31)) {
        throw new Error("The Enemy IV override must be a value between 0 and 31!");
      }
      pokemon.ivs = new Array(6).fill(Overrides.ENEMY_IVS_OVERRIDE);
    }

    if (Overrides.ENEMY_NATURE_OVERRIDE !== null) {
      pokemon.nature = Overrides.ENEMY_NATURE_OVERRIDE;
    }

    pokemon.init();
    return pokemon;
  }

  /**
   * Removes a {@linkcode PlayerPokemon} from the party, and clears modifiers for that Pokemon's id
   * Useful for MEs/Challenges that remove Pokemon from the player party temporarily or permanently
   * @param pokemon
   * @param destroy Default true. If true, will destroy the {@linkcode PlayerPokemon} after removing
   */
  removePokemonFromPlayerParty(pokemon: PlayerPokemon, destroy = true) {
    if (!pokemon) {
      return;
    }

    const partyIndex = this.party.indexOf(pokemon);
    this.party.splice(partyIndex, 1);
    if (destroy) {
      this.field.remove(pokemon, true);
      pokemon.destroy();
    }
    this.updateModifiers(true);
  }

  addPokemonIcon(
    pokemon: Pokemon,
    x: number,
    y: number,
    originX = 0.5,
    originY = 0.5,
    ignoreOverride = true,
    useIllusion = false,
  ): Phaser.GameObjects.Container {
    const container = this.add.container(x, y);
    container.setName(`${pokemon.name}-icon`);

    const icon = this.add.sprite(0, 0, pokemon.getIconAtlasKey(ignoreOverride, useIllusion));
    icon.setName(`sprite-${pokemon.name}-icon`);
    icon.setFrame(pokemon.getIconId(ignoreOverride, useIllusion));
    // Temporary fix to show pokemon's default icon if variant icon doesn't exist
    if (icon.frame.name !== pokemon.getIconId(ignoreOverride, useIllusion)) {
      console.log(`${pokemon.name}'s variant icon does not exist. Replacing with default.`);
      const temp = pokemon.shiny;
      pokemon.shiny = false;
      icon.setTexture(pokemon.getIconAtlasKey(ignoreOverride, useIllusion));
      icon.setFrame(pokemon.getIconId(true, useIllusion));
      pokemon.shiny = temp;
    }
    icon.setOrigin(0.5, 0);

    container.add(icon);

    if (pokemon.isFusion(useIllusion)) {
      const fusionIcon = this.add.sprite(0, 0, pokemon.getFusionIconAtlasKey(ignoreOverride, useIllusion));
      fusionIcon.setName("sprite-fusion-icon");
      fusionIcon.setOrigin(0.5, 0);
      fusionIcon.setFrame(pokemon.getFusionIconId(ignoreOverride, useIllusion));

      const originalWidth = icon.width;
      const originalHeight = icon.height;
      const originalFrame = icon.frame;

      const iconHeight = (icon.frame.cutHeight <= fusionIcon.frame.cutHeight ? Math.ceil : Math.floor)(
        (icon.frame.cutHeight + fusionIcon.frame.cutHeight) / 4,
      );

      // Inefficient, but for some reason didn't work with only the unique properties as part of the name
      const iconFrameId = `${icon.frame.name}f${fusionIcon.frame.name}`;

      if (!icon.frame.texture.has(iconFrameId)) {
        icon.frame.texture.add(
          iconFrameId,
          icon.frame.sourceIndex,
          icon.frame.cutX,
          icon.frame.cutY,
          icon.frame.cutWidth,
          iconHeight,
        );
      }

      icon.setFrame(iconFrameId);

      fusionIcon.y = icon.frame.cutHeight;

      const originalFusionFrame = fusionIcon.frame;

      const fusionIconY = fusionIcon.frame.cutY + icon.frame.cutHeight;
      const fusionIconHeight = fusionIcon.frame.cutHeight - icon.frame.cutHeight;

      // Inefficient, but for some reason didn't work with only the unique properties as part of the name
      const fusionIconFrameId = `${fusionIcon.frame.name}f${icon.frame.name}`;

      if (!fusionIcon.frame.texture.has(fusionIconFrameId)) {
        fusionIcon.frame.texture.add(
          fusionIconFrameId,
          fusionIcon.frame.sourceIndex,
          fusionIcon.frame.cutX,
          fusionIconY,
          fusionIcon.frame.cutWidth,
          fusionIconHeight,
        );
      }
      fusionIcon.setFrame(fusionIconFrameId);

      const frameY = (originalFrame.y + originalFusionFrame.y) / 2;
      icon.frame.y = fusionIcon.frame.y = frameY;

      container.add(fusionIcon);

      if (originX !== 0.5) {
        container.x -= originalWidth * (originX - 0.5);
      }
      if (originY !== 0) {
        container.y -= originalHeight * originY;
      }
    } else {
      if (originX !== 0.5) {
        container.x -= icon.width * (originX - 0.5);
      }
      if (originY !== 0) {
        container.y -= icon.height * originY;
      }
    }

    return container;
  }

  setSeed(seed: string): void {
    this.seed = seed;
    this.rngCounter = 0;
    this.waveCycleOffset = this.getGeneratedWaveCycleOffset();
    this.offsetGym = this.gameMode.isClassic && this.getGeneratedOffsetGym();
  }

  /**
   * Generates a random number using the current battle's seed
   *
   * This calls {@linkcode Battle.randSeedInt}({@linkcode range}, {@linkcode min}) in `src/battle.ts`
   * which calls {@linkcode randSeedInt randSeedInt}({@linkcode range}, {@linkcode min}) in `src/utils.ts`
   *
   * @param range How large of a range of random numbers to choose from. If {@linkcode range} <= 1, returns {@linkcode min}
   * @param min The minimum integer to pick, default `0`
   * @returns A random integer between {@linkcode min} and ({@linkcode min} + {@linkcode range} - 1)
   */
  randBattleSeedInt(range: number, min = 0): number {
    return this.currentBattle?.randSeedInt(range, min);
  }

  reset(clearScene = false, clearData = false, reloadI18n = false): void {
    if (clearData) {
      this.gameData = new GameData();
    }

    this.gameMode = getGameMode(GameModes.CLASSIC);

    this.disableMenu = false;

    this.score = 0;
    this.money = 0;

    this.lockModifierTiers = false;

    this.pokeballCounts = Object.fromEntries(
      getEnumValues(PokeballType)
        .filter(p => p <= PokeballType.MASTER_BALL)
        .map(t => [t, 0]),
    );
    this.pokeballCounts[PokeballType.POKEBALL] += 5;
    if (Overrides.POKEBALL_OVERRIDE.active) {
      this.pokeballCounts = Overrides.POKEBALL_OVERRIDE.pokeballs;
    }

    this.modifiers = [];
    this.enemyModifiers = [];
    this.modifierBar.removeAll(true);
    this.enemyModifierBar.removeAll(true);

    for (const p of this.getPlayerParty()) {
      p.destroy();
    }
    this.party = [];
    for (const p of this.getEnemyParty()) {
      p.destroy();
    }

    // If this is a ME, clear any residual visual sprites before reloading
    if (this.currentBattle?.mysteryEncounter?.introVisuals) {
      this.field.remove(this.currentBattle.mysteryEncounter?.introVisuals, true);
    }

    //@ts-expect-error  - allowing `null` for currentBattle causes a lot of trouble
    this.currentBattle = null; // TODO: resolve ts-ignore

    // Reset RNG after end of game or save & quit.
    // This needs to happen after clearing this.currentBattle or the seed will be affected by the last wave played
    this.setSeed(Overrides.SEED_OVERRIDE || randomString(24));
    console.log("Seed:", this.seed);
    this.resetSeed();

    this.biomeWaveText.setText(startingWave.toString());
    this.biomeWaveText.setVisible(false);

    this.updateMoneyText();
    this.moneyText.setVisible(false);

    this.updateScoreText();
    this.scoreText.setVisible(false);

    [this.luckLabelText, this.luckText].forEach(t => {
      t.setVisible(false);
    });

    this.newArena(Overrides.STARTING_BIOME_OVERRIDE || BiomeId.TOWN);

    this.field.setVisible(true);

    this.arenaBgTransition.setPosition(0, 0);
    this.arenaPlayer.setPosition(300, 0);
    this.arenaPlayerTransition.setPosition(0, 0);
    this.arenaEnemy.setPosition(-280, 0);
    this.arenaNextEnemy.setPosition(-280, 0);
    this.arenaNextEnemy.setVisible(false);

    this.arena.init();

    this.trainer.setTexture(`trainer_${this.gameData.gender === PlayerGender.FEMALE ? "f" : "m"}_back`);
    this.trainer.setPosition(406, 186);
    this.trainer.setVisible(true);

    this.mysteryEncounterSaveData = new MysteryEncounterSaveData();

    this.updateGameInfo();

    if (reloadI18n) {
      const localizable: Localizable[] = [
        ...allSpecies,
        ...allMoves,
        ...allAbilities,
        ...getEnumValues(ModifierPoolType)
          .map(mpt => getModifierPoolForType(mpt))
          .flatMap(mp =>
            Object.values(mp)
              .flat()
              .map(mt => mt.modifierType)
              .filter((mt): mt is ModifierType & Localizable => "localize" in mt && typeof mt.localize === "function"),
          ),
      ];
      for (const item of localizable) {
        item.localize();
      }
    }

    if (clearScene) {
      // Reload variant data in case sprite set has changed
      this.initVariantData();

      this.fadeOutBgm(250, false);
      this.tweens.add({
        targets: [this.uiContainer],
        alpha: 0,
        duration: 250,
        ease: "Sine.easeInOut",
        onComplete: () => {
          this.ui.freeUIData();
          this.uiContainer.remove(this.ui, true);
          this.uiContainer.destroy();
          this.children.removeAll(true);
          this.game.domContainer.innerHTML = "";
          // TODO: `launchBattle` calls `reset(false, false, true)`
          this.launchBattle();
        },
      });
    }
  }

  getDoubleBattleChance(newWaveIndex: number, playerField: PlayerPokemon[]) {
    const doubleChance = new NumberHolder(newWaveIndex % 10 === 0 ? 32 : 8);
    this.applyModifiers(DoubleBattleChanceBoosterModifier, true, doubleChance);
    for (const p of playerField) {
      applyAbAttrs("DoubleBattleChanceAbAttr", { pokemon: p, chance: doubleChance });
    }
    return Math.max(doubleChance.value, 1);
  }

  isNewBiome(currentBattle = this.currentBattle) {
    const isWaveIndexMultipleOfTen = !(currentBattle.waveIndex % 10);
    const isEndlessOrDaily = this.gameMode.hasShortBiomes || this.gameMode.isDaily;
    const isEndlessFifthWave = this.gameMode.hasShortBiomes && currentBattle.waveIndex % 5 === 0;
    const isWaveIndexMultipleOfFiftyMinusOne = currentBattle.waveIndex % 50 === 49;
    const isNewBiome =
      isWaveIndexMultipleOfTen || isEndlessFifthWave || (isEndlessOrDaily && isWaveIndexMultipleOfFiftyMinusOne);
    return isNewBiome;
  }

  newBattle(
    waveIndex?: number,
    battleType?: BattleType,
    trainerData?: TrainerData,
    double?: boolean,
    mysteryEncounterType?: MysteryEncounterType,
  ): Battle {
    const _startingWave = Overrides.STARTING_WAVE_OVERRIDE || startingWave;
    const newWaveIndex = waveIndex || (this.currentBattle?.waveIndex || _startingWave - 1) + 1;
    let newDouble: boolean | undefined;
    let newBattleType: BattleType;
    let newTrainer: Trainer | undefined;

    let battleConfig: FixedBattleConfig | null = null;

    this.resetSeed(newWaveIndex);

    const playerField = this.getPlayerField();

    if (this.gameMode.isFixedBattle(newWaveIndex) && trainerData === undefined) {
      battleConfig = this.gameMode.getFixedBattle(newWaveIndex);
      newDouble = battleConfig.double;
      newBattleType = battleConfig.battleType;
      this.executeWithSeedOffset(
        () => (newTrainer = battleConfig?.getTrainer()),
        (battleConfig.seedOffsetWaveIndex || newWaveIndex) << 8,
      );
      if (newTrainer) {
        this.field.add(newTrainer);
      }
    } else {
      if (
        !this.gameMode.hasTrainers
        || Overrides.BATTLE_TYPE_OVERRIDE === BattleType.WILD
        || (Overrides.DISABLE_STANDARD_TRAINERS_OVERRIDE && isNullOrUndefined(trainerData))
      ) {
        newBattleType = BattleType.WILD;
      } else {
        newBattleType =
          Overrides.BATTLE_TYPE_OVERRIDE
          ?? battleType
          ?? (this.gameMode.isWaveTrainer(newWaveIndex, this.arena) ? BattleType.TRAINER : BattleType.WILD);
      }

      if (newBattleType === BattleType.TRAINER) {
        const trainerType =
          Overrides.RANDOM_TRAINER_OVERRIDE?.trainerType ?? this.arena.randomTrainerType(newWaveIndex);
        let doubleTrainer = false;
        if (trainerConfigs[trainerType].doubleOnly) {
          doubleTrainer = true;
        } else if (trainerConfigs[trainerType].hasDouble) {
          doubleTrainer =
            Overrides.RANDOM_TRAINER_OVERRIDE?.alwaysDouble
            || !randSeedInt(this.getDoubleBattleChance(newWaveIndex, playerField));
          // Add a check that special trainers can't be double except for tate and liza - they should use the normal double chance
          if (
            trainerConfigs[trainerType].trainerTypeDouble
            && ![TrainerType.TATE, TrainerType.LIZA].includes(trainerType)
          ) {
            doubleTrainer = false;
          }
        }
        const variant = doubleTrainer
          ? TrainerVariant.DOUBLE
          : randSeedInt(2)
            ? TrainerVariant.FEMALE
            : TrainerVariant.DEFAULT;
        newTrainer = trainerData !== undefined ? trainerData.toTrainer() : new Trainer(trainerType, variant);
        this.field.add(newTrainer);
      }

      // Check for mystery encounter
      // Can only occur in place of a standard (non-boss) wild battle, waves 10-180
      if (
        !Overrides.BATTLE_TYPE_OVERRIDE
        && (this.isWaveMysteryEncounter(newBattleType, newWaveIndex) || newBattleType === BattleType.MYSTERY_ENCOUNTER)
      ) {
        newBattleType = BattleType.MYSTERY_ENCOUNTER;
        // Reset to base spawn weight
        this.mysteryEncounterSaveData.encounterSpawnChance = BASE_MYSTERY_ENCOUNTER_SPAWN_WEIGHT;
      }
    }

    if (double === undefined && newWaveIndex > 1) {
      if (newBattleType === BattleType.WILD && !this.gameMode.isWaveFinal(newWaveIndex)) {
        newDouble = !randSeedInt(this.getDoubleBattleChance(newWaveIndex, playerField));
      } else if (newBattleType === BattleType.TRAINER) {
        newDouble = newTrainer?.variant === TrainerVariant.DOUBLE;
      }
    } else if (!battleConfig) {
      newDouble = !!double;
    }

    // Disable double battles on Endless/Endless Spliced Wave 50x boss battles (Introduced 1.2.0)
    if (this.gameMode.isEndlessBoss(newWaveIndex)) {
      newDouble = false;
    }

    if (!isNullOrUndefined(Overrides.BATTLE_STYLE_OVERRIDE)) {
      let doubleOverrideForWave: "single" | "double" | null = null;

      switch (Overrides.BATTLE_STYLE_OVERRIDE) {
        case "double":
          doubleOverrideForWave = "double";
          break;
        case "single":
          doubleOverrideForWave = "single";
          break;
        case "even-doubles":
          doubleOverrideForWave = newWaveIndex % 2 ? "single" : "double";
          break;
        case "odd-doubles":
          doubleOverrideForWave = newWaveIndex % 2 ? "double" : "single";
          break;
      }

      if (doubleOverrideForWave === "double") {
        newDouble = true;
      }
      /**
       * Override battles into single only if not fighting with trainers.
       * @see {@link https://github.com/pagefaultgames/pokerogue/issues/1948 GitHub Issue #1948}
       */
      if (newBattleType !== BattleType.TRAINER && doubleOverrideForWave === "single") {
        newDouble = false;
      }
    }

    const lastBattle = this.currentBattle;

    const maxExpLevel = this.getMaxExpLevel();

    this.lastEnemyTrainer = lastBattle?.trainer ?? null;
    this.lastMysteryEncounter = lastBattle?.mysteryEncounter;

    if (newBattleType === BattleType.MYSTERY_ENCOUNTER) {
      // Disable double battle on mystery encounters (it may be re-enabled as part of encounter)
      newDouble = false;
    }

    if (lastBattle?.double && !newDouble) {
      this.phaseManager.tryRemovePhase((p: Phase) => p.is("SwitchPhase"));
      for (const p of this.getPlayerField()) {
        p.lapseTag(BattlerTagType.COMMANDED);
      }
    }

    this.executeWithSeedOffset(
      () => {
        this.currentBattle = new Battle(this.gameMode, newWaveIndex, newBattleType, newTrainer, newDouble);
      },
      newWaveIndex << 3,
      this.waveSeed,
    );
    this.currentBattle.incrementTurn();

    if (newBattleType === BattleType.MYSTERY_ENCOUNTER) {
      // Will generate the actual Mystery Encounter during NextEncounterPhase, to ensure it uses proper biome
      this.currentBattle.mysteryEncounterType = mysteryEncounterType;
    }

    if (!waveIndex && lastBattle) {
      const isNewBiome = this.isNewBiome(lastBattle);
      /** Whether to reset and recall pokemon */
      const resetArenaState =
        isNewBiome
        || [BattleType.TRAINER, BattleType.MYSTERY_ENCOUNTER].includes(this.currentBattle.battleType)
        || this.currentBattle.battleSpec === BattleSpec.FINAL_BOSS;

      for (const enemyPokemon of this.getEnemyParty()) {
        enemyPokemon.destroy();
      }
      this.trySpreadPokerus();
      if (!isNewBiome && newWaveIndex % 10 === 5) {
        this.arena.updatePoolsForTimeOfDay();
      }
      if (resetArenaState) {
        this.arena.resetArenaEffects();

        for (const pokemon of playerField) {
          pokemon.lapseTag(BattlerTagType.COMMANDED);
        }

        playerField.forEach((pokemon, p) => {
          if (pokemon.isOnField()) {
            this.phaseManager.pushNew("ReturnPhase", p);
          }
        });

        for (const pokemon of this.getPlayerParty()) {
          pokemon.resetBattleAndWaveData();
          pokemon.resetTera();
          applyAbAttrs("PostBattleInitAbAttr", { pokemon });
          // Terapagos resets tera on each fight
          if (pokemon.hasSpecies(SpeciesId.TERAPAGOS)) {
            this.arena.playerTerasUsed = 0;
          }
        }

        if (!this.trainer.visible) {
          this.phaseManager.pushNew("ShowTrainerPhase");
        }
      }

      for (const pokemon of this.getPlayerParty()) {
        this.triggerPokemonFormChange(pokemon, SpeciesFormChangeTimeOfDayTrigger);
      }

      if (!this.gameMode.hasRandomBiomes && !isNewBiome) {
        this.phaseManager.pushNew("NextEncounterPhase");
      } else {
        this.phaseManager.pushNew("NewBiomeEncounterPhase");

        const newMaxExpLevel = this.getMaxExpLevel();
        if (newMaxExpLevel > maxExpLevel) {
          this.phaseManager.pushNew("LevelCapPhase");
        }
      }
    }

    return this.currentBattle;
  }

  newArena(biome: BiomeId, playerFaints = 0): Arena {
    this.arena = new Arena(biome, playerFaints);
    this.eventTarget.dispatchEvent(new NewArenaEvent());

    this.arenaBg.pipelineData = {
      terrainColorRatio: this.arena.getBgTerrainColorRatioForBiome(),
    };

    return this.arena;
  }

  updateFieldScale(): Promise<void> {
    return new Promise(resolve => {
      const fieldScale =
        Math.floor(
          Math.pow(
            1
              / this.getField(true)
                .map(p => p.getSpriteScale())
                .reduce((highestScale: number, scale: number) => (highestScale = Math.max(scale, highestScale)), 0),
            0.7,
          ) * 40,
        ) / 40;
      this.setFieldScale(fieldScale).then(() => resolve());
    });
  }

  setFieldScale(scale: number, instant = false): Promise<void> {
    return new Promise(resolve => {
      scale *= 6;
      if (this.field.scale === scale) {
        return resolve();
      }

      const defaultWidth = this.arenaBg.width * 6;
      const defaultHeight = 132 * 6;
      const scaledWidth = this.arenaBg.width * scale;
      const scaledHeight = 132 * scale;

      this.tweens.add({
        targets: this.field,
        scale,
        x: (defaultWidth - scaledWidth) / 2,
        y: defaultHeight - scaledHeight,
        duration: instant ? 0 : fixedInt(Math.abs(this.field.scale - scale) * 200),
        ease: "Sine.easeInOut",
        onComplete: () => resolve(),
      });
    });
  }

  getSpeciesFormIndex(species: PokemonSpecies, gender?: Gender, nature?: Nature, ignoreArena?: boolean): number {
    if (species.forms?.length === 0) {
      return 0;
    }

    const isEggPhase =
      this.phaseManager.getCurrentPhase().is("EggLapsePhase")
      || this.phaseManager.getCurrentPhase().is("EggHatchPhase");

    if (
      // Give trainers with specialty types an appropriately-typed form for Wormadam, Rotom, Arceus, Oricorio, Silvally, or Paldean Tauros.
      !isEggPhase
      && this.currentBattle?.battleType === BattleType.TRAINER
      && !isNullOrUndefined(this.currentBattle.trainer)
      && this.currentBattle.trainer.config.hasSpecialtyType()
    ) {
      if (species.speciesId === SpeciesId.WORMADAM) {
        switch (this.currentBattle.trainer.config.specialtyType) {
          case PokemonType.GROUND:
            return 1; // Sandy Cloak
          case PokemonType.STEEL:
            return 2; // Trash Cloak
          case PokemonType.GRASS:
            return 0; // Plant Cloak
        }
      }
      if (species.speciesId === SpeciesId.ROTOM) {
        switch (this.currentBattle.trainer.config.specialtyType) {
          case PokemonType.FLYING:
            return 4; // Fan Rotom
          case PokemonType.GHOST:
            return 0; // Lightbulb Rotom
          case PokemonType.FIRE:
            return 1; // Heat Rotom
          case PokemonType.GRASS:
            return 5; // Mow Rotom
          case PokemonType.WATER:
            return 2; // Wash Rotom
          case PokemonType.ICE:
            return 3; // Frost Rotom
        }
      }
      if (species.speciesId === SpeciesId.ORICORIO) {
        switch (this.currentBattle.trainer.config.specialtyType) {
          case PokemonType.GHOST:
            return 3; // Sensu Style
          case PokemonType.FIRE:
            return 0; // Baile Style
          case PokemonType.ELECTRIC:
            return 1; // Pom-Pom Style
          case PokemonType.PSYCHIC:
            return 2; // Pa'u Style
        }
      }
      if (species.speciesId === SpeciesId.PALDEA_TAUROS) {
        switch (this.currentBattle.trainer.config.specialtyType) {
          case PokemonType.FIRE:
            return 1; // Blaze Breed
          case PokemonType.WATER:
            return 2; // Aqua Breed
        }
      }
      if (species.speciesId === SpeciesId.SILVALLY || species.speciesId === SpeciesId.ARCEUS) {
        // Would probably never happen, but might as well
        return this.currentBattle.trainer.config.specialtyType;
      }
    }

    switch (species.speciesId) {
      case SpeciesId.UNOWN:
      case SpeciesId.SHELLOS:
      case SpeciesId.GASTRODON:
      case SpeciesId.BASCULIN:
      case SpeciesId.DEERLING:
      case SpeciesId.SAWSBUCK:
      case SpeciesId.SCATTERBUG:
      case SpeciesId.SPEWPA:
      case SpeciesId.VIVILLON:
      case SpeciesId.FLABEBE:
      case SpeciesId.FLOETTE:
      case SpeciesId.FLORGES:
      case SpeciesId.FURFROU:
      case SpeciesId.PUMPKABOO:
      case SpeciesId.GOURGEIST:
      case SpeciesId.ORICORIO:
      case SpeciesId.MAGEARNA:
      case SpeciesId.ZARUDE:
      case SpeciesId.SQUAWKABILLY:
      case SpeciesId.TATSUGIRI:
      case SpeciesId.PALDEA_TAUROS:
        return randSeedInt(species.forms.length);
      case SpeciesId.MAUSHOLD:
      case SpeciesId.DUDUNSPARCE:
        return !randSeedInt(4) ? 1 : 0;
      case SpeciesId.SINISTEA:
      case SpeciesId.POLTEAGEIST:
      case SpeciesId.POLTCHAGEIST:
      case SpeciesId.SINISTCHA:
        return !randSeedInt(16) ? 1 : 0;
      case SpeciesId.PIKACHU:
        if (this.currentBattle?.battleType === BattleType.TRAINER && this.currentBattle?.waveIndex < 30) {
          return 0; // Ban Cosplay and Partner Pika from Trainers before wave 30
        }
        return randSeedInt(8);
      case SpeciesId.EEVEE:
        if (
          this.currentBattle?.battleType === BattleType.TRAINER
          && this.currentBattle?.waveIndex < 30
          && !isEggPhase
        ) {
          return 0; // No Partner Eevee for Wave 12 Preschoolers
        }
        return randSeedInt(2);
      case SpeciesId.FROAKIE:
      case SpeciesId.FROGADIER:
      case SpeciesId.GRENINJA:
        if (this.currentBattle?.battleType === BattleType.TRAINER && !isEggPhase) {
          return 0; // Don't give trainers Battle Bond Greninja, Froakie or Frogadier
        }
        return randSeedInt(2);
      case SpeciesId.URSHIFU:
        return randSeedInt(2);
      case SpeciesId.ZYGARDE:
        return randSeedInt(4);
      case SpeciesId.MINIOR:
        return randSeedInt(7);
      case SpeciesId.ALCREMIE:
        return randSeedInt(9);
      case SpeciesId.MEOWSTIC:
      case SpeciesId.INDEEDEE:
      case SpeciesId.BASCULEGION:
      case SpeciesId.OINKOLOGNE:
        return gender === Gender.FEMALE ? 1 : 0;
      case SpeciesId.TOXTRICITY: {
        const lowkeyNatures = [
          Nature.LONELY,
          Nature.BOLD,
          Nature.RELAXED,
          Nature.TIMID,
          Nature.SERIOUS,
          Nature.MODEST,
          Nature.MILD,
          Nature.QUIET,
          Nature.BASHFUL,
          Nature.CALM,
          Nature.GENTLE,
          Nature.CAREFUL,
        ];
        if (nature !== undefined && lowkeyNatures.indexOf(nature) > -1) {
          return 1;
        }
        return 0;
      }
      case SpeciesId.GIMMIGHOUL:
        // Chest form can only be found in Mysterious Chest Encounter, if this is a game mode with MEs
        if (this.gameMode.hasMysteryEncounters && !isEggPhase) {
          return 1; // Wandering form
        }
        return randSeedInt(species.forms.length);
    }

    if (ignoreArena) {
      switch (species.speciesId) {
        case SpeciesId.BURMY:
        case SpeciesId.WORMADAM:
        case SpeciesId.ROTOM:
        case SpeciesId.LYCANROC:
          return randSeedInt(species.forms.length);
      }
      return 0;
    }

    return this.arena.getSpeciesFormIndex(species);
  }

  private getGeneratedOffsetGym(): boolean {
    let ret = false;
    this.executeWithSeedOffset(
      () => {
        ret = !randSeedInt(2);
      },
      0,
      this.seed.toString(),
    );
    return ret;
  }

  private getGeneratedWaveCycleOffset(): number {
    let ret = 0;
    this.executeWithSeedOffset(
      () => {
        ret = randSeedInt(8) * 5;
      },
      0,
      this.seed.toString(),
    );
    return ret;
  }

  getEncounterBossSegments(waveIndex: number, level: number, species?: PokemonSpecies, forceBoss = false): number {
    if (Overrides.ENEMY_HEALTH_SEGMENTS_OVERRIDE > 1) {
      return Overrides.ENEMY_HEALTH_SEGMENTS_OVERRIDE;
    }
    if (Overrides.ENEMY_HEALTH_SEGMENTS_OVERRIDE === 1) {
      // The rest of the code expects to be returned 0 and not 1 if the enemy is not a boss
      return 0;
    }

    if (this.gameMode.isDaily && this.gameMode.isWaveFinal(waveIndex)) {
      return 5;
    }

    let isBoss: boolean | undefined;
    if (forceBoss || (species && (species.subLegendary || species.legendary || species.mythical))) {
      isBoss = true;
    } else {
      this.executeWithSeedOffset(() => {
        isBoss =
          waveIndex % 10 === 0
          || (this.gameMode.hasRandomBosses
            && randSeedInt(100) < Math.min(Math.max(Math.ceil((waveIndex - 250) / 50), 0) * 2, 30));
      }, waveIndex << 2);
    }
    if (!isBoss) {
      return 0;
    }

    let ret = 2;

    if (level >= 100) {
      ret++;
    }
    if (species && species.baseTotal >= 670) {
      ret++;
    }
    ret += Math.floor(waveIndex / 250);

    return ret;
  }

  trySpreadPokerus(): void {
    const party = this.getPlayerParty();
    const infectedIndexes: number[] = [];
    const spread = (index: number, spreadTo: number) => {
      const partyMember = party[index + spreadTo];
      if (!partyMember.pokerus && !randSeedInt(10)) {
        partyMember.pokerus = true;
        infectedIndexes.push(index + spreadTo);
      }
    };
    party.forEach((pokemon, p) => {
      if (!pokemon.pokerus || infectedIndexes.indexOf(p) > -1) {
        return;
      }

      this.executeWithSeedOffset(
        () => {
          if (p) {
            spread(p, -1);
          }
          if (p < party.length - 1) {
            spread(p, 1);
          }
        },
        this.currentBattle.waveIndex + (p << 8),
      );
    });
  }

  resetSeed(waveIndex?: number): void {
    const wave = waveIndex ?? this.currentBattle?.waveIndex ?? 0;
    this.waveSeed = shiftCharCodes(this.seed, wave);
    Phaser.Math.RND.sow([this.waveSeed]);
    console.log("Wave Seed:", this.waveSeed, wave);
    this.rngCounter = 0;
  }

  executeWithSeedOffset(func: () => void, offset: number, seedOverride?: string): void {
    if (!func) {
      return;
    }
    const tempRngCounter = this.rngCounter;
    const tempRngOffset = this.rngOffset;
    const tempRngSeedOverride = this.rngSeedOverride;
    const state = Phaser.Math.RND.state();
    Phaser.Math.RND.sow([shiftCharCodes(seedOverride || this.seed, offset)]);
    this.rngCounter = 0;
    this.rngOffset = offset;
    this.rngSeedOverride = seedOverride || "";
    func();
    Phaser.Math.RND.state(state);
    this.rngCounter = tempRngCounter;
    this.rngOffset = tempRngOffset;
    this.rngSeedOverride = tempRngSeedOverride;
  }

  addFieldSprite(
    x: number,
    y: number,
    texture: string | Phaser.Textures.Texture,
    frame?: string | number,
    terrainColorRatio = 0,
  ): Phaser.GameObjects.Sprite {
    const ret = this.add.sprite(x, y, texture, frame);
    ret.setPipeline(this.fieldSpritePipeline);
    if (terrainColorRatio) {
      ret.pipelineData["terrainColorRatio"] = terrainColorRatio;
    }

    return ret;
  }

  addPokemonSprite(
    pokemon: Pokemon,
    x: number,
    y: number,
    texture: string | Phaser.Textures.Texture,
    frame?: string | number,
    hasShadow = false,
    ignoreOverride = false,
  ): Phaser.GameObjects.Sprite {
    const ret = this.addFieldSprite(x, y, texture, frame);
    this.initPokemonSprite(ret, pokemon, hasShadow, ignoreOverride);
    return ret;
  }

  initPokemonSprite(
    sprite: Phaser.GameObjects.Sprite,
    pokemon?: Pokemon,
    hasShadow = false,
    ignoreOverride = false,
  ): Phaser.GameObjects.Sprite {
    sprite.setPipeline(this.spritePipeline, {
      tone: [0.0, 0.0, 0.0, 0.0],
      hasShadow,
      ignoreOverride,
      teraColor: pokemon ? getTypeRgb(pokemon.getTeraType()) : undefined,
      isTerastallized: pokemon ? pokemon.isTerastallized : false,
    });
    this.spriteSparkleHandler.add(sprite);
    return sprite;
  }

  moveBelowOverlay<T extends Phaser.GameObjects.GameObject>(gameObject: T) {
    this.fieldUI.moveBelow<any>(gameObject, this.fieldOverlay);
  }
  processInfoButton(pressed: boolean): void {
    this.arenaFlyout.toggleFlyout(pressed);
  }

  showFieldOverlay(duration: number): Promise<void> {
    return new Promise(resolve => {
      this.tweens.add({
        targets: this.fieldOverlay,
        alpha: 0.5,
        ease: "Sine.easeOut",
        duration,
        onComplete: () => resolve(),
      });
    });
  }

  hideFieldOverlay(duration: number): Promise<void> {
    return new Promise(resolve => {
      this.tweens.add({
        targets: this.fieldOverlay,
        alpha: 0,
        duration,
        ease: "Cubic.easeIn",
        onComplete: () => resolve(),
      });
    });
  }

  updateShopOverlayOpacity(value: number): void {
    this.shopOverlayOpacity = value;

    if (this.shopOverlayShown) {
      this.shopOverlay.setAlpha(this.shopOverlayOpacity);
    }
  }

  showShopOverlay(duration: number): Promise<void> {
    this.shopOverlayShown = true;
    return new Promise(resolve => {
      this.tweens.add({
        targets: this.shopOverlay,
        alpha: this.shopOverlayOpacity,
        ease: "Sine.easeOut",
        duration,
        onComplete: () => resolve(),
      });
    });
  }

  hideShopOverlay(duration: number): Promise<void> {
    this.shopOverlayShown = false;
    return new Promise(resolve => {
      this.tweens.add({
        targets: this.shopOverlay,
        alpha: 0,
        duration,
        ease: "Cubic.easeIn",
        onComplete: () => resolve(),
      });
    });
  }

  showEnemyModifierBar(): void {
    this.enemyModifierBar.setVisible(true);
  }

  hideEnemyModifierBar(): void {
    this.enemyModifierBar.setVisible(false);
  }

  updateBiomeWaveText(): void {
    const isBoss = !(this.currentBattle.waveIndex % 10);
    const biomeString: string = getBiomeName(this.arena.biomeType);
    this.fieldUI.moveAbove(this.biomeWaveText, this.luckText);
    this.biomeWaveText.setText(biomeString + " - " + this.currentBattle.waveIndex.toString());
    this.biomeWaveText.setColor(!isBoss ? "#ffffff" : "#f89890");
    this.biomeWaveText.setShadowColor(!isBoss ? "#636363" : "#984038");
    this.biomeWaveText.setVisible(true);
  }

  updateMoneyText(forceVisible = true): void {
    if (this.money === undefined) {
      return;
    }
    const formattedMoney = formatMoney(this.moneyFormat, this.money);
    this.moneyText.setText(i18next.t("battleScene:moneyOwned", { formattedMoney }));
    this.fieldUI.moveAbove(this.moneyText, this.luckText);
    if (forceVisible) {
      this.moneyText.setVisible(true);
    }
  }

  animateMoneyChanged(positiveChange: boolean): void {
    if (this.tweens.getTweensOf(this.moneyText).length > 0) {
      return;
    }
    const deltaScale = this.moneyText.scale * 0.14 * (positiveChange ? 1 : -1);
    this.moneyText.setShadowColor(positiveChange ? "#008000" : "#FF0000");
    this.tweens.add({
      targets: this.moneyText,
      duration: 250,
      scale: this.moneyText.scale + deltaScale,
      loop: 0,
      yoyo: true,
      onComplete: _ => this.moneyText.setShadowColor(getTextColor(TextStyle.MONEY, true)),
    });
  }

  updateScoreText(): void {
    this.scoreText.setText(`Score: ${this.score.toString()}`);
    this.scoreText.setVisible(this.gameMode.isDaily);
  }

  /**
   * Displays the current luck value.
   * @param duration The time for this label to fade in, if it is not already visible.
   */
  updateAndShowText(duration: number): void {
    const labels = [this.luckLabelText, this.luckText];
    for (const label of labels) {
      label.setAlpha(0);
    }
    const luckValue = getPartyLuckValue(this.getPlayerParty());
    this.luckText.setText(getLuckString(luckValue));
    if (luckValue < 14) {
      this.luckText.setTint(getLuckTextTint(luckValue));
    } else {
      this.luckText.setTint(0xffef5c, 0x47ff69, 0x6b6bff, 0xff6969);
    }
    this.luckLabelText.setX(this.scaledCanvas.width - 2 - (this.luckText.displayWidth + 2));
    this.tweens.add({
      targets: labels,
      duration,
      alpha: 1,
      onComplete: () => {
        for (const label of labels) {
          label.setVisible(true);
        }
      },
    });
  }

  hideLuckText(duration: number): void {
    if (this.reroll) {
      return;
    }
    const labels = [this.luckLabelText, this.luckText];
    this.tweens.add({
      targets: labels,
      duration,
      alpha: 0,
      onComplete: () => {
        for (const label of labels) {
          label.setVisible(false);
        }
      },
    });
  }

  updateUIPositions(): void {
    const enemyModifierCount = this.enemyModifiers.filter(m => m.isIconVisible()).length;
    const biomeWaveTextHeight = this.biomeWaveText.getBottomLeft().y - this.biomeWaveText.getTopLeft().y;
    this.biomeWaveText.setY(
      -this.scaledCanvas.height
        + (enemyModifierCount ? (enemyModifierCount <= 12 ? 15 : 24) : 0)
        + biomeWaveTextHeight / 2,
    );
    this.moneyText.setY(this.biomeWaveText.y + 10);
    this.scoreText.setY(this.moneyText.y + 10);
    [this.luckLabelText, this.luckText].map(l =>
      l.setY((this.scoreText.visible ? this.scoreText : this.moneyText).y + 10),
    );
    const offsetY = (this.scoreText.visible ? this.scoreText : this.moneyText).y + 15;
    this.partyExpBar.setY(offsetY);
    this.candyBar.setY(offsetY + 15);
    this.ui?.achvBar.setY(this.scaledCanvas.height + offsetY);
  }

  /**
   * Pushes all {@linkcode Phaser.GameObjects.Text} objects in the top right to the bottom of the canvas
   */
  sendTextToBack(): void {
    this.fieldUI.sendToBack(this.biomeWaveText);
    this.fieldUI.sendToBack(this.moneyText);
    this.fieldUI.sendToBack(this.scoreText);
  }

  addFaintedEnemyScore(enemy: EnemyPokemon): void {
    let scoreIncrease =
      enemy.getSpeciesForm().getBaseExp()
      * (enemy.level / this.getMaxExpLevel())
      * ((enemy.ivs.reduce((iv: number, total: number) => (total += iv), 0) / 93) * 0.2 + 0.8);
    this.findModifiers(m => m instanceof PokemonHeldItemModifier && m.pokemonId === enemy.id, false).map(
      m => (scoreIncrease *= (m as PokemonHeldItemModifier).getScoreMultiplier()),
    );
    if (enemy.isBoss()) {
      scoreIncrease *= Math.sqrt(enemy.bossSegments);
    }
    this.currentBattle.battleScore += Math.ceil(scoreIncrease);
  }

  getMaxExpLevel(ignoreLevelCap = false): number {
    const capOverride = Overrides.LEVEL_CAP_OVERRIDE ?? 0;
    if (capOverride > 0) {
      return capOverride;
    }

    if (ignoreLevelCap || capOverride < 0) {
      return Number.MAX_SAFE_INTEGER;
    }

    const waveIndex = Math.ceil((this.currentBattle?.waveIndex || 1) / 10) * 10;
    const difficultyWaveIndex = this.gameMode.getWaveForDifficulty(waveIndex);
    const baseLevel = (1 + difficultyWaveIndex / 2 + Math.pow(difficultyWaveIndex / 25, 2)) * 1.2;
    return Math.ceil(baseLevel / 2) * 2 + 2;
  }

  randomSpecies(
    waveIndex: number,
    level: number,
    fromArenaPool?: boolean,
    speciesFilter?: PokemonSpeciesFilter,
    filterAllEvolutions?: boolean,
  ): PokemonSpecies {
    if (fromArenaPool) {
      return this.arena.randomSpecies(waveIndex, level, undefined, getPartyLuckValue(this.party));
    }
    const filteredSpecies = speciesFilter
      ? [
          ...new Set(
            allSpecies
              .filter(s => s.isCatchable())
              .filter(speciesFilter)
              .map(s => {
                if (!filterAllEvolutions) {
                  while (pokemonPrevolutions.hasOwnProperty(s.speciesId)) {
                    s = getPokemonSpecies(pokemonPrevolutions[s.speciesId]);
                  }
                }
                return s;
              }),
          ),
        ]
      : allSpecies.filter(s => s.isCatchable());
    // TODO: should this use `randSeedItem`?
    return filteredSpecies[randSeedInt(filteredSpecies.length)];
  }

  generateRandomBiome(waveIndex: number): BiomeId {
    const relWave = waveIndex % 250;
    const biomes = getEnumValues(BiomeId).filter(b => b !== BiomeId.TOWN && b !== BiomeId.END);
    const maxDepth = biomeDepths[BiomeId.END][0] - 2;
    const depthWeights = new Array(maxDepth + 1)
      .fill(null)
      .map((_, i: number) => ((1 - Math.min(Math.abs(i / (maxDepth - 1) - relWave / 250) + 0.25, 1)) / 0.75) * 250);
    const biomeThresholds: number[] = [];
    let totalWeight = 0;
    for (const biome of biomes) {
      totalWeight += Math.ceil(depthWeights[biomeDepths[biome][0] - 1] / biomeDepths[biome][1]);
      biomeThresholds.push(totalWeight);
    }

    const randInt = randSeedInt(totalWeight);

    for (let i = 0; i < biomes.length; i++) {
      if (randInt < biomeThresholds[i]) {
        return biomes[i];
      }
    }

    // TODO: should this use `randSeedItem`?
    return biomes[randSeedInt(biomes.length)];
  }

  isBgmPlaying(): boolean {
    return this.bgm?.isPlaying ?? false;
  }

  playBgm(bgmName?: string, fadeOut?: boolean): void {
    if (bgmName === undefined) {
      bgmName = this.currentBattle?.getBgmOverride() || this.arena?.bgm;
    }

    bgmName = timedEventManager.getEventBgmReplacement(bgmName);

    if (this.bgm && bgmName === this.bgm.key) {
      if (!this.bgm.isPlaying) {
        this.bgm.play({
          volume: this.masterVolume * this.bgmVolume,
        });
      }
      return;
    }
    if (fadeOut && !this.bgm) {
      fadeOut = false;
    }
    this.bgmCache.add(bgmName);
    this.loadBgm(bgmName);
    let loopPoint = 0;
    loopPoint = bgmName === this.arena.bgm ? this.arena.getBgmLoopPoint() : this.getBgmLoopPoint(bgmName);
    let loaded = false;
    const playNewBgm = () => {
      this.ui.bgmBar.setBgmToBgmBar(bgmName);
      if (bgmName === null && this.bgm && !this.bgm.pendingRemove) {
        this.bgm.play({
          volume: this.masterVolume * this.bgmVolume,
        });
        return;
      }
      if (this.bgm && !this.bgm.pendingRemove && this.bgm.isPlaying) {
        this.bgm.stop();
      }
      this.bgm = this.sound.add(bgmName, { loop: true });
      this.bgm.play({
        volume: this.masterVolume * this.bgmVolume,
      });
      if (loopPoint) {
        this.bgm.on("looped", () => this.bgm.play({ seek: loopPoint }));
      }
    };
    this.load.once(Phaser.Loader.Events.COMPLETE, () => {
      loaded = true;
      if (!fadeOut || !this.bgm.isPlaying) {
        playNewBgm();
      }
    });
    if (fadeOut) {
      const onBgmFaded = () => {
        if (loaded && (!this.bgm.isPlaying || this.bgm.pendingRemove)) {
          playNewBgm();
        }
      };
      this.time.delayedCall(this.fadeOutBgm(500, true) ? 750 : 250, onBgmFaded);
    }
    if (!this.load.isLoading()) {
      this.load.start();
    }
  }

  pauseBgm(): boolean {
    if (this.bgm && !this.bgm.pendingRemove && this.bgm.isPlaying) {
      this.bgm.pause();
      return true;
    }
    return false;
  }

  resumeBgm(): boolean {
    if (this.bgm && !this.bgm.pendingRemove && this.bgm.isPaused) {
      this.bgm.resume();
      return true;
    }
    return false;
  }

  updateSoundVolume(): void {
    if (this.sound) {
      for (const sound of this.sound.getAllPlaying() as AnySound[]) {
        if (this.bgmCache.has(sound.key)) {
          sound.setVolume(this.masterVolume * this.bgmVolume);
        } else {
          const soundDetails = sound.key.split("/");
          switch (soundDetails[0]) {
            case "battle_anims":
            case "cry":
              if (soundDetails[1].startsWith("PRSFX- ")) {
                sound.setVolume(this.masterVolume * this.fieldVolume * 0.5);
              } else {
                sound.setVolume(this.masterVolume * this.fieldVolume);
              }
              break;
            case "se":
            case "ui":
              sound.setVolume(this.masterVolume * this.seVolume);
          }
        }
      }
    }
  }

  fadeOutBgm(duration = 500, destroy = true): boolean {
    if (!this.bgm) {
      return false;
    }
    const bgm = this.sound.getAllPlaying().find(bgm => bgm.key === this.bgm.key);
    if (bgm) {
      SoundFade.fadeOut(this, this.bgm, duration, destroy);
      return true;
    }

    return false;
  }

  /**
   * Fades out current track for `delay` ms, then fades in new track.
   * @param newBgmKey
   * @param destroy
   * @param delay
   */
  fadeAndSwitchBgm(newBgmKey: string, destroy = false, delay = 2000) {
    this.fadeOutBgm(delay, destroy);
    this.time.delayedCall(delay, () => {
      this.playBgm(newBgmKey);
    });
  }

  playSound(sound: string | AnySound, config?: object): AnySound | null {
    const key = typeof sound === "string" ? sound : sound.key;
    config = config ?? {};
    try {
      const keyDetails = key.split("/");
      config["volume"] = config["volume"] ?? 1;
      switch (keyDetails[0]) {
        case "level_up_fanfare":
        case "item_fanfare":
        case "minor_fanfare":
        case "heal":
        case "evolution":
        case "evolution_fanfare":
          // These sounds are loaded in as BGM, but played as sound effects
          // When these sounds are updated in updateVolume(), they are treated as BGM however because they are placed in the BGM Cache through being called by playSoundWithoutBGM()
          config["volume"] *= this.masterVolume * this.bgmVolume;
          break;
        case "battle_anims":
        case "cry":
          config["volume"] *= this.masterVolume * this.fieldVolume;
          //PRSFX sound files are unusually loud
          if (keyDetails[1].startsWith("PRSFX- ")) {
            config["volume"] *= 0.5;
          }
          break;
        case "ui":
          //As of, right now this applies to the "select", "menu_open", "error" sound effects
          config["volume"] *= this.masterVolume * this.uiVolume;
          break;
        case "se":
          config["volume"] *= this.masterVolume * this.seVolume;
          break;
      }
      this.sound.play(key, config);
      return this.sound.get(key) as AnySound;
    } catch {
      console.warn(`${key} not found`);
      return null;
    }
  }

  playSoundWithoutBgm(soundName: string, pauseDuration?: number): AnySound | null {
    this.bgmCache.add(soundName);
    const resumeBgm = this.pauseBgm();
    this.playSound(soundName);
    const sound = this.sound.get(soundName);
    if (!sound) {
      return sound;
    }
    if (this.bgmResumeTimer) {
      this.bgmResumeTimer.destroy();
    }
    if (resumeBgm) {
      this.bgmResumeTimer = this.time.delayedCall(pauseDuration || fixedInt(sound.totalDuration * 1000), () => {
        this.resumeBgm();
        this.bgmResumeTimer = null;
      });
    }
    return sound as AnySound;
  }

  /** The loop point of any given battle, mystery encounter, or title track, read as seconds and milliseconds. */
  getBgmLoopPoint(bgmName: string): number {
    switch (bgmName) {
      case "title": //Firel PokéRogue Title
        return 46.5;
      case "battle_kanto_champion": //B2W2 Kanto Champion Battle
        return 13.95;
      case "battle_johto_champion": //B2W2 Johto Champion Battle
        return 23.498;
      case "battle_hoenn_champion_g5": //B2W2 Hoenn Champion Battle
        return 11.328;
      case "battle_hoenn_champion_g6": //ORAS Hoenn Champion Battle
        return 11.762;
      case "battle_sinnoh_champion": //B2W2 Sinnoh Champion Battle
        return 12.235;
      case "battle_champion_alder": //BW Unova Champion Battle
        return 27.653;
      case "battle_champion_iris": //B2W2 Unova Champion Battle
        return 10.145;
      case "battle_kalos_champion": //XY Kalos Champion Battle
        return 10.38;
      case "battle_champion_kukui": //SM Kukui Battle
        return 15.784;
      case "battle_alola_champion": //USUM Alola Champion Battle
        return 13.025;
      case "battle_galar_champion": //SWSH Galar Champion Battle
        return 61.635;
      case "battle_mustard": //SWSH Mustard Battle
        return 22.442;
      case "battle_champion_geeta": //SV Champion Geeta Battle
        return 37.447;
      case "battle_champion_nemona": //SV Champion Nemona Battle
        return 14.914;
      case "battle_champion_kieran": //SV Champion Kieran Battle
        return 7.206;
      case "battle_hoenn_elite": //ORAS Elite Four Battle
        return 11.35;
      case "battle_unova_elite": //BW Elite Four Battle
        return 17.73;
      case "battle_kalos_elite": //XY Elite Four Battle
        return 12.34;
      case "battle_alola_elite": //SM Elite Four Battle
        return 19.212;
      case "battle_galar_elite": //SWSH League Tournament Battle
        return 164.069;
      case "battle_paldea_elite": //SV Elite Four Battle
        return 12.77;
      case "battle_bb_elite": //SV BB League Elite Four Battle
        return 19.434;
      case "battle_final_encounter": //PMD RTDX Rayquaza's Domain
        return 19.159;
      case "battle_final": //BW Ghetsis Battle
        return 16.453;
      case "battle_kanto_gym": //B2W2 Kanto Gym Battle
        return 13.857;
      case "battle_johto_gym": //B2W2 Johto Gym Battle
        return 12.911;
      case "battle_hoenn_gym": //B2W2 Hoenn Gym Battle
        return 12.379;
      case "battle_sinnoh_gym": //B2W2 Sinnoh Gym Battle
        return 13.122;
      case "battle_unova_gym": //BW Unova Gym Battle
        return 19.145;
      case "battle_kalos_gym": //XY Kalos Gym Battle
        return 44.81;
      case "battle_galar_gym": //SWSH Galar Gym Battle
        return 171.262;
      case "battle_paldea_gym": //SV Paldea Gym Battle
        return 127.489;
      case "battle_legendary_kanto": //XY Kanto Legendary Battle
        return 32.966;
      case "battle_legendary_raikou": //HGSS Raikou Battle
        return 12.632;
      case "battle_legendary_entei": //HGSS Entei Battle
        return 2.905;
      case "battle_legendary_suicune": //HGSS Suicune Battle
        return 12.636;
      case "battle_legendary_lugia": //HGSS Lugia Battle
        return 19.77;
      case "battle_legendary_ho_oh": //HGSS Ho-oh Battle
        return 17.668;
      case "battle_legendary_regis_g5": //B2W2 Legendary Titan Battle
        return 49.5;
      case "battle_legendary_regis_g6": //ORAS Legendary Titan Battle
        return 21.13;
      case "battle_legendary_gro_kyo": //ORAS Groudon & Kyogre Battle
        return 10.547;
      case "battle_legendary_rayquaza": //ORAS Rayquaza Battle
        return 10.495;
      case "battle_legendary_deoxys": //ORAS Deoxys Battle
        return 13.333;
      case "battle_legendary_lake_trio": //ORAS Lake Guardians Battle
        return 16.887;
      case "battle_legendary_sinnoh": //ORAS Sinnoh Legendary Battle
        return 22.77;
      case "battle_legendary_dia_pal": //ORAS Dialga & Palkia Battle
        return 16.009;
      case "battle_legendary_origin_forme": //LA Origin Dialga & Palkia Battle
        return 18.961;
      case "battle_legendary_giratina": //ORAS Giratina Battle
        return 10.451;
      case "battle_legendary_arceus": //HGSS Arceus Battle
        return 9.595;
      case "battle_legendary_unova": //BW Unova Legendary Battle
        return 13.855;
      case "battle_legendary_kyurem": //BW Kyurem Battle
        return 18.314;
      case "battle_legendary_res_zek": //BW Reshiram & Zekrom Battle
        return 18.329;
      case "battle_legendary_xern_yvel": //XY Xerneas & Yveltal Battle
        return 26.468;
      case "battle_legendary_tapu": //SM Tapu Battle
        return 0.0;
      case "battle_legendary_sol_lun": //SM Solgaleo & Lunala Battle
        return 6.525;
      case "battle_legendary_ub": //SM Ultra Beast Battle
        return 9.818;
      case "battle_legendary_dusk_dawn": //USUM Dusk Mane & Dawn Wings Necrozma Battle
        return 5.211;
      case "battle_legendary_ultra_nec": //USUM Ultra Necrozma Battle
        return 10.344;
      case "battle_legendary_zac_zam": //SWSH Zacian & Zamazenta Battle
        return 11.424;
      case "battle_legendary_eternatus_p1": //SWSH Eternatus Battle
        return 11.102;
      case "battle_legendary_eternatus_p2": //SWSH Eternamax Eternatus Battle
        return 0.0;
      case "battle_legendary_glas_spec": //SWSH Glastrier & Spectrier Battle
        return 12.503;
      case "battle_legendary_calyrex": //SWSH Calyrex Battle
        return 50.641;
      case "battle_legendary_riders": //SWSH Ice & Shadow Rider Calyrex Battle
        return 18.155;
      case "battle_legendary_birds_galar": //SWSH Galarian Legendary Birds Battle
        return 0.175;
      case "battle_legendary_ruinous": //SV Treasures of Ruin Battle
        return 6.333;
      case "battle_legendary_kor_mir": //SV Depths of Area Zero Battle
        return 6.442;
      case "battle_legendary_loyal_three": //SV Loyal Three Battle
        return 6.5;
      case "battle_legendary_ogerpon": //SV Ogerpon Battle
        return 14.335;
      case "battle_legendary_terapagos": //SV Terapagos Battle
        return 24.377;
      case "battle_legendary_pecharunt": //SV Pecharunt Battle
        return 6.508;
      case "battle_rival": //BW Rival Battle
        return 14.11;
      case "battle_rival_2": //BW N Battle
        return 17.714;
      case "battle_rival_3": //BW Final N Battle
        return 17.586;
      case "battle_trainer": //BW Trainer Battle
        return 13.686;
      case "battle_wild": //BW Wild Battle
        return 12.703;
      case "battle_wild_strong": //BW Strong Wild Battle
        return 13.94;
      case "end_summit": //PMD RTDX Sky Tower Summit
        return 30.025;
      case "battle_rocket_grunt": //HGSS Team Rocket Battle
        return 12.707;
      case "battle_aqua_magma_grunt": //ORAS Team Aqua & Magma Battle
        return 12.062;
      case "battle_galactic_grunt": //BDSP Team Galactic Battle
        return 13.043;
      case "battle_plasma_grunt": //B2W2 Team Plasma Battle
        return 14.758;
      case "battle_flare_grunt": //XY Team Flare Battle
        return 4.228;
      case "battle_aether_grunt": // SM Aether Foundation Battle
        return 16.0;
      case "battle_skull_grunt": // SM Team Skull Battle
        return 20.87;
      case "battle_macro_grunt": // SWSH Trainer Battle
        return 11.56;
      case "battle_star_grunt": //SV Team Star Battle
        return 133.362;
      case "battle_galactic_admin": //BDSP Team Galactic Admin Battle
        return 11.997;
      case "battle_colress": //B2W2 Colress Battle
        return 12.234;
      case "battle_skull_admin": //SM Team Skull Admin Battle
        return 15.463;
      case "battle_oleana": //SWSH Oleana Battle
        return 14.11;
      case "battle_star_admin": //SV Team Star Boss Battle
        return 9.493;
      case "battle_rocket_boss": //USUM Giovanni Battle
        return 9.115;
      case "battle_aqua_magma_boss": //ORAS Archie & Maxie Battle
        return 14.847;
      case "battle_galactic_boss": //BDSP Cyrus Battle
        return 106.962;
      case "battle_plasma_boss": //B2W2 Ghetsis Battle
        return 25.624;
      case "battle_flare_boss": //XY Lysandre Battle
        return 8.085;
      case "battle_aether_boss": //SM Lusamine Battle
        return 11.33;
      case "battle_skull_boss": //SM Guzma Battle
        return 13.13;
      case "battle_macro_boss": //SWSH Rose Battle
        return 11.42;
      case "battle_star_boss": //SV Cassiopeia Battle
        return 25.764;
      case "mystery_encounter_gen_5_gts": // BW GTS
        return 8.52;
      case "mystery_encounter_gen_6_gts": // XY GTS
        return 9.24;
      case "mystery_encounter_fun_and_games": // EoS Guildmaster Wigglytuff
        return 4.78;
      case "mystery_encounter_weird_dream": // EoS Temporal Spire
        return 41.42;
      case "mystery_encounter_delibirdy": // Firel Delibirdy
        return 82.28;
      case "title_afd": // Andr06 - PokéRogue Title Remix (AFD)
        return 47.66;
      case "battle_rival_3_afd": // Andr06 - Final N Battle Remix (AFD)
        return 49.147;
    }

    return 0;
  }

  toggleInvert(invert: boolean): void {
    if (invert) {
      this.cameras.main.setPostPipeline(InvertPostFX);
    } else {
      this.cameras.main.removePostPipeline("InvertPostFX");
    }
  }

  addMoney(amount: number): void {
    this.money = Math.min(this.money + amount, Number.MAX_SAFE_INTEGER);
    this.updateMoneyText();
    this.animateMoneyChanged(true);
    this.validateAchvs(MoneyAchv);
  }

  getWaveMoneyAmount(moneyMultiplier: number): number {
    const waveIndex = this.currentBattle.waveIndex;
    const waveSetIndex = Math.ceil(waveIndex / 10) - 1;
    const moneyValue =
      Math.pow((waveSetIndex + 1 + (0.75 + (((waveIndex - 1) % 10) + 1) / 10)) * 100, 1 + 0.005 * waveSetIndex)
      * moneyMultiplier;
    return Math.floor(moneyValue / 10) * 10;
  }

  addModifier(
    modifier: Modifier | null,
    ignoreUpdate?: boolean,
    playSound?: boolean,
    virtual?: boolean,
    instant?: boolean,
    cost?: number,
  ): boolean {
    // We check against modifier.type to stop a bug related to loading in a pokemon that has a form change item, which prior to some patch
    // that changed form change modifiers worked, had previously set the `type` field to null.
    // TODO: This is not the right place to check for this; it should ideally go in a session migrator.
    if (!modifier || !modifier.type) {
      return false;
    }
    let success = false;
    const soundName = modifier.type.soundName;
    this.validateAchvs(ModifierAchv, modifier);
    const modifiersToRemove: PersistentModifier[] = [];
    if (modifier instanceof PersistentModifier) {
      if ((modifier as PersistentModifier).add(this.modifiers, !!virtual)) {
        if (modifier instanceof PokemonFormChangeItemModifier) {
          const pokemon = this.getPokemonById(modifier.pokemonId);
          if (pokemon) {
            success = modifier.apply(pokemon, true);
          }
        }
        if (playSound && !this.sound.get(soundName)) {
          this.playSound(soundName);
        }
      } else if (!virtual) {
        const defaultModifierType = getDefaultModifierTypeForTier(modifier.type.tier);
        this.phaseManager.queueMessage(
          i18next.t("battle:itemStackFull", {
            fullItemName: modifier.type.name,
            itemName: defaultModifierType.name,
          }),
          undefined,
          false,
          3000,
        );
        return this.addModifier(defaultModifierType.newModifier(), ignoreUpdate, playSound, false, instant);
      }

      for (const rm of modifiersToRemove) {
        this.removeModifier(rm);
      }

      if (!ignoreUpdate && !virtual) {
        this.updateModifiers(true, instant);
      }
    } else if (modifier instanceof ConsumableModifier) {
      if (playSound && !this.sound.get(soundName)) {
        this.playSound(soundName);
      }

      if (modifier instanceof ConsumablePokemonModifier) {
        for (const p in this.party) {
          const pokemon = this.party[p];

          const args: unknown[] = [];
          if (modifier instanceof PokemonHpRestoreModifier) {
            if (!(modifier as PokemonHpRestoreModifier).fainted) {
              const hpRestoreMultiplier = new NumberHolder(1);
              this.applyModifiers(HealingBoosterModifier, true, hpRestoreMultiplier);
              args.push(hpRestoreMultiplier.value);
            } else {
              args.push(1);
            }
          } else if (modifier instanceof FusePokemonModifier) {
            args.push(this.getPokemonById(modifier.fusePokemonId) as PlayerPokemon);
          } else if (modifier instanceof RememberMoveModifier && !isNullOrUndefined(cost)) {
            args.push(cost);
          }

          if (modifier.shouldApply(pokemon, ...args)) {
            const result = modifier.apply(pokemon, ...args);
            success ||= result;
          }
        }

        this.party.forEach(p => {
          p.updateInfo(instant);
        });
      } else {
        const args = [this];
        if (modifier.shouldApply(...args)) {
          const result = modifier.apply(...args);
          success ||= result;
        }
      }
    }
    return success;
  }

  addEnemyModifier(modifier: PersistentModifier, ignoreUpdate?: boolean, instant?: boolean): Promise<void> {
    return new Promise(resolve => {
      const modifiersToRemove: PersistentModifier[] = [];
      if ((modifier as PersistentModifier).add(this.enemyModifiers, false)) {
        if (modifier instanceof PokemonFormChangeItemModifier) {
          const pokemon = this.getPokemonById(modifier.pokemonId);
          if (pokemon) {
            modifier.apply(pokemon, true);
          }
        }
        for (const rm of modifiersToRemove) {
          this.removeModifier(rm, true);
        }
      }
      if (!ignoreUpdate) {
        this.updateModifiers(false, instant);
      }
      resolve();
    });
  }

  /**
   * Try to transfer a held item to another pokemon.
   * If the recepient already has the maximum amount allowed for this item, the transfer is cancelled.
   * The quantity to transfer is automatically capped at how much the recepient can take before reaching the maximum stack size for the item.
   * A transfer that moves a quantity smaller than what is specified in the transferQuantity parameter is still considered successful.
   * @param itemModifier {@linkcode PokemonHeldItemModifier} item to transfer (represents the whole stack)
   * @param target {@linkcode Pokemon} recepient in this transfer
   * @param playSound `true` to play a sound when transferring the item
   * @param transferQuantity How many items of the stack to transfer. Optional, defaults to `1`
   * @param instant ??? (Optional)
   * @param ignoreUpdate ??? (Optional)
   * @param itemLost If `true`, treat the item's current holder as losing the item (for now, this simply enables Unburden). Default is `true`.
   * @returns `true` if the transfer was successful
   */
  tryTransferHeldItemModifier(
    itemModifier: PokemonHeldItemModifier,
    target: Pokemon,
    playSound: boolean,
    transferQuantity = 1,
    instant?: boolean,
    ignoreUpdate?: boolean,
    itemLost = true,
  ): boolean {
    const source = itemModifier.pokemonId ? itemModifier.getPokemon() : null;
    const cancelled = new BooleanHolder(false);

    if (source && source.isPlayer() !== target.isPlayer()) {
      applyAbAttrs("BlockItemTheftAbAttr", { pokemon: source, cancelled });
    }

    if (cancelled.value) {
      return false;
    }

    const newItemModifier = itemModifier.clone() as PokemonHeldItemModifier;
    newItemModifier.pokemonId = target.id;
    const matchingModifier = this.findModifier(
      m => m instanceof PokemonHeldItemModifier && m.matchType(itemModifier) && m.pokemonId === target.id,
      target.isPlayer(),
    ) as PokemonHeldItemModifier;

    if (matchingModifier) {
      const maxStackCount = matchingModifier.getMaxStackCount();
      if (matchingModifier.stackCount >= maxStackCount) {
        return false;
      }
      const countTaken = Math.min(
        transferQuantity,
        itemModifier.stackCount,
        maxStackCount - matchingModifier.stackCount,
      );
      itemModifier.stackCount -= countTaken;
      newItemModifier.stackCount = matchingModifier.stackCount + countTaken;
    } else {
      const countTaken = Math.min(transferQuantity, itemModifier.stackCount);
      itemModifier.stackCount -= countTaken;
      newItemModifier.stackCount = countTaken;
    }

    const removeOld = itemModifier.stackCount === 0;

    if (!removeOld || !source || this.removeModifier(itemModifier, source.isEnemy())) {
      const addModifier = () => {
        if (!matchingModifier || this.removeModifier(matchingModifier, target.isEnemy())) {
          if (target.isPlayer()) {
            this.addModifier(newItemModifier, ignoreUpdate, playSound, false, instant);
            if (source && itemLost) {
              applyAbAttrs("PostItemLostAbAttr", { pokemon: source });
            }
            return true;
          }
          this.addEnemyModifier(newItemModifier, ignoreUpdate, instant);
          if (source && itemLost) {
            applyAbAttrs("PostItemLostAbAttr", { pokemon: source });
          }
          return true;
        }
        return false;
      };
      if (source && source.isPlayer() !== target.isPlayer() && !ignoreUpdate) {
        this.updateModifiers(source.isPlayer(), instant);
        addModifier();
      } else {
        addModifier();
      }
      return true;
    }
    return false;
  }
  /**
   * Attempt to discard one or more copies of a held item.
   * @param itemModifier - The {@linkcode PokemonHeldItemModifier} being discarded
   * @param discardQuantity - The number of copies to remove (up to the amount currently held); default `1`
   * @returns Whether the item was successfully discarded.
   * Removing fewer items than requested is still considered a success.
   */
  tryDiscardHeldItemModifier(itemModifier: PokemonHeldItemModifier, discardQuantity = 1): boolean {
    const countTaken = Math.min(discardQuantity, itemModifier.stackCount);
    itemModifier.stackCount -= countTaken;

    if (itemModifier.stackCount > 0) {
      return true;
    }

    return this.removeModifier(itemModifier);
  }

  canTransferHeldItemModifier(itemModifier: PokemonHeldItemModifier, target: Pokemon, transferQuantity = 1): boolean {
    const mod = itemModifier.clone() as PokemonHeldItemModifier;
    const source = mod.pokemonId ? mod.getPokemon() : null;
    const cancelled = new BooleanHolder(false);

    if (source && source.isPlayer() !== target.isPlayer()) {
      applyAbAttrs("BlockItemTheftAbAttr", { pokemon: source, cancelled });
    }

    if (cancelled.value) {
      return false;
    }

    const matchingModifier = this.findModifier(
      m => m instanceof PokemonHeldItemModifier && m.matchType(mod) && m.pokemonId === target.id,
      target.isPlayer(),
    ) as PokemonHeldItemModifier;

    if (matchingModifier) {
      const maxStackCount = matchingModifier.getMaxStackCount();
      if (matchingModifier.stackCount >= maxStackCount) {
        return false;
      }
      const countTaken = Math.min(transferQuantity, mod.stackCount, maxStackCount - matchingModifier.stackCount);
      mod.stackCount -= countTaken;
    } else {
      const countTaken = Math.min(transferQuantity, mod.stackCount);
      mod.stackCount -= countTaken;
    }

    const removeOld = mod.stackCount === 0;

    return !removeOld || !source || this.hasModifier(itemModifier, !source.isPlayer());
  }

  removePartyMemberModifiers(partyMemberIndex: number): Promise<void> {
    return new Promise(resolve => {
      const pokemonId = this.getPlayerParty()[partyMemberIndex].id;
      const modifiersToRemove = this.modifiers.filter(
        m => m instanceof PokemonHeldItemModifier && (m as PokemonHeldItemModifier).pokemonId === pokemonId,
      );
      for (const m of modifiersToRemove) {
        this.modifiers.splice(this.modifiers.indexOf(m), 1);
      }
      this.updateModifiers();
      resolve();
    });
  }

  generateEnemyModifiers(heldModifiersConfigs?: HeldModifierConfig[][]): Promise<void> {
    return new Promise(resolve => {
      if (this.currentBattle.battleSpec === BattleSpec.FINAL_BOSS) {
        return resolve();
      }
      const difficultyWaveIndex = this.gameMode.getWaveForDifficulty(this.currentBattle.waveIndex);
      const isFinalBoss = this.gameMode.isWaveFinal(this.currentBattle.waveIndex);
      let chances = Math.ceil(difficultyWaveIndex / 10);
      if (isFinalBoss) {
        chances = Math.ceil(chances * 2.5);
      }

      const party = this.getEnemyParty();

      if (this.currentBattle.trainer) {
        const modifiers = this.currentBattle.trainer.genModifiers(party);
        for (const modifier of modifiers) {
          this.addEnemyModifier(modifier, true, true);
        }
      }

      party.forEach((enemyPokemon: EnemyPokemon, i: number) => {
        if (heldModifiersConfigs && i < heldModifiersConfigs.length && heldModifiersConfigs[i]) {
          for (const mt of heldModifiersConfigs[i]) {
            let modifier: PokemonHeldItemModifier;
            if (mt.modifier instanceof PokemonHeldItemModifierType) {
              modifier = mt.modifier.newModifier(enemyPokemon);
            } else {
              modifier = mt.modifier as PokemonHeldItemModifier;
              modifier.pokemonId = enemyPokemon.id;
            }
            modifier.stackCount = mt.stackCount ?? 1;
            modifier.isTransferable = mt.isTransferable ?? modifier.isTransferable;
            this.addEnemyModifier(modifier, true);
          }
        } else {
          const isBoss =
            enemyPokemon.isBoss()
            || (this.currentBattle.battleType === BattleType.TRAINER && !!this.currentBattle.trainer?.config.isBoss);
          let upgradeChance = 32;
          if (isBoss) {
            upgradeChance /= 2;
          }
          if (isFinalBoss) {
            upgradeChance /= 8;
          }
          let count = 0;
          for (let c = 0; c < chances; c++) {
            if (!randSeedInt(this.gameMode.getEnemyModifierChance(isBoss))) {
              count++;
            }
          }
          if (isBoss) {
            count = Math.max(count, Math.floor(chances / 2));
          }
          getEnemyModifierTypesForWave(
            difficultyWaveIndex,
            count,
            [enemyPokemon],
            this.currentBattle.battleType === BattleType.TRAINER ? ModifierPoolType.TRAINER : ModifierPoolType.WILD,
            upgradeChance,
          ).map(mt => mt.newModifier(enemyPokemon).add(this.enemyModifiers, false));
        }
        return true;
      });
      this.updateModifiers(false);
      resolve();
    });
  }

  /**
   * Removes all modifiers from enemy pokemon of {@linkcode PersistentModifier} type
   */
  clearEnemyModifiers(): void {
    const modifiersToRemove = this.enemyModifiers.filter(m => m instanceof PersistentModifier);
    for (const m of modifiersToRemove) {
      this.enemyModifiers.splice(this.enemyModifiers.indexOf(m), 1);
    }
    this.updateModifiers(false);
    this.updateUIPositions();
  }

  /**
   * Removes all modifiers from enemy pokemon of {@linkcode PokemonHeldItemModifier} type
   * @param pokemon - If specified, only removes held items from that {@linkcode Pokemon}
   */
  clearEnemyHeldItemModifiers(pokemon?: Pokemon): void {
    const modifiersToRemove = this.enemyModifiers.filter(
      m => m instanceof PokemonHeldItemModifier && (!pokemon || m.getPokemon() === pokemon),
    );
    for (const m of modifiersToRemove) {
      this.enemyModifiers.splice(this.enemyModifiers.indexOf(m), 1);
    }
    this.updateModifiers(false);
    this.updateUIPositions();
  }

  setModifiersVisible(visible: boolean) {
    [this.modifierBar, this.enemyModifierBar].map(m => m.setVisible(visible));
  }

  // TODO: Document this
  updateModifiers(player = true, instant?: boolean): void {
    const modifiers = player ? this.modifiers : (this.enemyModifiers as PersistentModifier[]);
    for (let m = 0; m < modifiers.length; m++) {
      const modifier = modifiers[m];
      if (
        modifier instanceof PokemonHeldItemModifier
        && !this.getPokemonById((modifier as PokemonHeldItemModifier).pokemonId)
      ) {
        modifiers.splice(m--, 1);
      }
      if (
        modifier instanceof PokemonHeldItemModifier
        && !isNullOrUndefined(modifier.getSpecies())
        && !this.getPokemonById(modifier.pokemonId)?.hasSpecies(modifier.getSpecies()!)
      ) {
        modifiers.splice(m--, 1);
      }
    }
    for (const modifier of modifiers) {
      if (modifier instanceof PersistentModifier) {
        (modifier as PersistentModifier).virtualStackCount = 0;
      }
    }

    const modifiersClone = modifiers.slice(0);
    for (const modifier of modifiersClone) {
      if (!modifier.getStackCount()) {
        modifiers.splice(modifiers.indexOf(modifier), 1);
      }
    }

    this.updatePartyForModifiers(player ? this.getPlayerParty() : this.getEnemyParty(), instant);
    (player ? this.modifierBar : this.enemyModifierBar).updateModifiers(modifiers);
    if (!player) {
      this.updateUIPositions();
    }
  }

  updatePartyForModifiers(party: Pokemon[], instant?: boolean): Promise<void> {
    return new Promise(resolve => {
      Promise.allSettled(
        party.map(p => {
          p.calculateStats();
          return p.updateInfo(instant);
        }),
      ).then(() => resolve());
    });
  }

  hasModifier(modifier: PersistentModifier, enemy = false): boolean {
    const modifiers = !enemy ? this.modifiers : this.enemyModifiers;
    return modifiers.indexOf(modifier) > -1;
  }

  /**
   * Removes a currently owned item. If the item is stacked, the entire item stack
   * gets removed. This function does NOT apply in-battle effects, such as Unburden.
   * If in-battle effects are needed, use {@linkcode Pokemon.loseHeldItem} instead.
   * @param modifier The item to be removed.
   * @param enemy `true` to remove an item owned by the enemy rather than the player; default `false`.
   * @returns `true` if the item exists and was successfully removed, `false` otherwise
   */
  removeModifier(modifier: PersistentModifier, enemy = false): boolean {
    const modifiers = !enemy ? this.modifiers : this.enemyModifiers;
    const modifierIndex = modifiers.indexOf(modifier);
    if (modifierIndex > -1) {
      modifiers.splice(modifierIndex, 1);
      if (modifier instanceof PokemonFormChangeItemModifier) {
        const pokemon = this.getPokemonById(modifier.pokemonId);
        if (pokemon) {
          modifier.apply(pokemon, false);
        }
      }
      return true;
    }

    return false;
  }

  /**
   * Get all of the modifiers that match `modifierType`
   * @param modifierType The type of modifier to apply; must extend {@linkcode PersistentModifier}
   * @param player Whether to search the player (`true`) or the enemy (`false`); Defaults to `true`
   * @returns the list of all modifiers that matched `modifierType`.
   */
  getModifiers<T extends PersistentModifier>(modifierType: Constructor<T>, player = true): T[] {
    return (player ? this.modifiers : this.enemyModifiers).filter((m): m is T => m instanceof modifierType);
  }

  /**
   * Get all of the modifiers that pass the `modifierFilter` function
   * @param modifierFilter The function used to filter a target's modifiers
   * @param isPlayer Whether to search the player (`true`) or the enemy (`false`); Defaults to `true`
   * @returns the list of all modifiers that passed the `modifierFilter` function
   */
  findModifiers(modifierFilter: ModifierPredicate, isPlayer = true): PersistentModifier[] {
    return (isPlayer ? this.modifiers : this.enemyModifiers).filter(modifierFilter);
  }

  /**
   * Find the first modifier that pass the `modifierFilter` function
   * @param modifierFilter The function used to filter a target's modifiers
   * @param player Whether to search the player (`true`) or the enemy (`false`); Defaults to `true`
   * @returns the first modifier that passed the `modifierFilter` function; `undefined` if none passed
   */
  findModifier(modifierFilter: ModifierPredicate, player = true): PersistentModifier | undefined {
    return (player ? this.modifiers : this.enemyModifiers).find(modifierFilter);
  }

  /**
   * Apply all modifiers that match `modifierType` in a random order
   * @param modifierType The type of modifier to apply; must extend {@linkcode PersistentModifier}
   * @param player Whether to search the player (`true`) or the enemy (`false`); Defaults to `true`
   * @param ...args The list of arguments needed to invoke `modifierType.apply`
   * @returns the list of all modifiers that matched `modifierType` and were applied.
   */
  applyShuffledModifiers<T extends PersistentModifier>(
    modifierType: Constructor<T>,
    player = true,
    ...args: Parameters<T["apply"]>
  ): T[] {
    let modifiers = (player ? this.modifiers : this.enemyModifiers).filter(
      (m): m is T => m instanceof modifierType && m.shouldApply(...args),
    );
    this.executeWithSeedOffset(
      () => {
        const shuffleModifiers = mods => {
          if (mods.length === 0) {
            return mods;
          }
          const rand = randSeedInt(mods.length);
          return [mods[rand], ...shuffleModifiers(mods.filter((_, i) => i !== rand))];
        };
        modifiers = shuffleModifiers(modifiers);
      },
      this.currentBattle.turn << 4,
      this.waveSeed,
    );
    return this.applyModifiersInternal(modifiers, player, args);
  }

  /**
   * Apply all modifiers that match `modifierType`
   * @param modifierType The type of modifier to apply; must extend {@linkcode PersistentModifier}
   * @param player Whether to search the player (`true`) or the enemy (`false`); Defaults to `true`
   * @param ...args The list of arguments needed to invoke `modifierType.apply`
   * @returns the list of all modifiers that matched `modifierType` and were applied.
   */
  applyModifiers<T extends PersistentModifier>(
    modifierType: Constructor<T>,
    player = true,
    ...args: Parameters<T["apply"]>
  ): T[] {
    const modifiers = (player ? this.modifiers : this.enemyModifiers).filter(
      (m): m is T => m instanceof modifierType && m.shouldApply(...args),
    );
    return this.applyModifiersInternal(modifiers, player, args);
  }

  /** Helper function to apply all passed modifiers */
  applyModifiersInternal<T extends PersistentModifier>(
    modifiers: T[],
    player: boolean,
    args: Parameters<T["apply"]>,
  ): T[] {
    const appliedModifiers: T[] = [];
    for (const modifier of modifiers) {
      if (modifier.apply(...args)) {
        console.log("Applied", modifier.type.name, !player ? "(enemy)" : "");
        appliedModifiers.push(modifier);
      }
    }

    return appliedModifiers;
  }

  /**
   * Apply the first modifier that matches `modifierType`
   * @param modifierType The type of modifier to apply; must extend {@linkcode PersistentModifier}
   * @param player Whether to search the player (`true`) or the enemy (`false`); Defaults to `true`
   * @param ...args The list of arguments needed to invoke `modifierType.apply`
   * @returns the first modifier that matches `modifierType` and was applied; return `null` if none matched
   */
  applyModifier<T extends PersistentModifier>(
    modifierType: Constructor<T>,
    player = true,
    ...args: Parameters<T["apply"]>
  ): T | null {
    const modifiers = (player ? this.modifiers : this.enemyModifiers).filter(
      (m): m is T => m instanceof modifierType && m.shouldApply(...args),
    );
    for (const modifier of modifiers) {
      if (modifier.apply(...args)) {
        console.log("Applied", modifier.type.name, !player ? "(enemy)" : "");
        return modifier;
      }
    }

    return null;
  }

  triggerPokemonFormChange(
    pokemon: Pokemon,
    formChangeTriggerType: Constructor<SpeciesFormChangeTrigger>,
    delayed = false,
    modal = false,
  ): boolean {
    if (pokemonFormChanges.hasOwnProperty(pokemon.species.speciesId)) {
      // in case this is NECROZMA, determine which forms this
      const matchingFormChangeOpts = pokemonFormChanges[pokemon.species.speciesId].filter(
        fc => fc.findTrigger(formChangeTriggerType) && fc.canChange(pokemon),
      );
      let matchingFormChange: SpeciesFormChange | null;
      if (pokemon.species.speciesId === SpeciesId.NECROZMA && matchingFormChangeOpts.length > 1) {
        // Ultra Necrozma is changing its form back, so we need to figure out into which form it devolves.
        const formChangeItemModifiers = (
          this.findModifiers(
            m => m instanceof PokemonFormChangeItemModifier && m.pokemonId === pokemon.id,
          ) as PokemonFormChangeItemModifier[]
        )
          .filter(m => m.active)
          .map(m => m.formChangeItem);

        matchingFormChange = formChangeItemModifiers.includes(FormChangeItem.N_LUNARIZER)
          ? matchingFormChangeOpts[0]
          : formChangeItemModifiers.includes(FormChangeItem.N_SOLARIZER)
            ? matchingFormChangeOpts[1]
            : null;
      } else {
        matchingFormChange = matchingFormChangeOpts[0];
      }
      if (matchingFormChange) {
        let phase: Phase;
        if (pokemon.isPlayer() && !matchingFormChange.quiet) {
          phase = this.phaseManager.create("FormChangePhase", pokemon, matchingFormChange, modal);
        } else {
          phase = this.phaseManager.create("QuietFormChangePhase", pokemon, matchingFormChange);
        }
        if (pokemon.isPlayer() && !matchingFormChange.quiet && modal) {
          this.phaseManager.overridePhase(phase);
        } else if (delayed) {
          this.phaseManager.pushPhase(phase);
        } else {
          this.phaseManager.unshiftPhase(phase);
        }
        return true;
      }
    }

    return false;
  }

  triggerPokemonBattleAnim(
    pokemon: Pokemon,
    battleAnimType: PokemonAnimType,
    fieldAssets?: Phaser.GameObjects.Sprite[],
    delayed = false,
  ): boolean {
    const phaseManager = this.phaseManager;
    const phase: Phase = phaseManager.create("PokemonAnimPhase", battleAnimType, pokemon, fieldAssets);
    if (delayed) {
      phaseManager.pushPhase(phase);
    } else {
      phaseManager.unshiftPhase(phase);
    }
    return true;
  }

  validateAchvs(achvType: Constructor<Achv>, ...args: unknown[]): void {
    const filteredAchvs = Object.values(achvs).filter(a => a instanceof achvType);
    for (const achv of filteredAchvs) {
      this.validateAchv(achv, args);
    }
  }

  validateAchv(achv: Achv, args?: unknown[]): boolean {
    if (
      (!this.gameData.achvUnlocks.hasOwnProperty(achv.id) || Overrides.ACHIEVEMENTS_REUNLOCK_OVERRIDE)
      && achv.validate(args)
    ) {
      this.gameData.achvUnlocks[achv.id] = Date.now();
      this.ui.achvBar.showAchv(achv);
      if (vouchers.hasOwnProperty(achv.id)) {
        this.validateVoucher(vouchers[achv.id]);
      }
      return true;
    }

    return false;
  }

  validateVoucher(voucher: Voucher, args?: unknown[]): boolean {
    if (!this.gameData.voucherUnlocks.hasOwnProperty(voucher.id) && voucher.validate(args)) {
      this.gameData.voucherUnlocks[voucher.id] = Date.now();
      this.ui.achvBar.showAchv(voucher);
      this.gameData.voucherCounts[voucher.voucherType]++;
      return true;
    }

    return false;
  }

  updateGameInfo(): void {
    const gameInfo = {
      playTime: this.sessionPlayTime ?? 0,
      gameMode: this.currentBattle ? this.gameMode.getName() : "Title",
      biome: this.currentBattle ? getBiomeName(this.arena.biomeType) : "",
      wave: this.currentBattle?.waveIndex ?? 0,
      party:
        this.party?.map(p => ({
          name: p.name,
          form: p.getFormKey(),
          types: p.getTypes().map(type => PokemonType[type]),
          teraType: PokemonType[p.getTeraType()],
          isTerastallized: p.isTerastallized,
          level: p.level,
          currentHP: p.hp,
          maxHP: p.getMaxHp(),
          status: p.status?.effect ? StatusEffect[p.status.effect] : "",
        })) ?? [], // TODO: review if this can be nullish
      modeChain: this.ui?.getModeChain() ?? [],
    };
    (window as any).gameInfo = gameInfo;
  }

  /**
   * This function retrieves the sprite and audio keys for active Pokemon.
   * Active Pokemon include both enemy and player Pokemon of the current wave.
   * Note: Questions on garbage collection go to @frutescens
   * @returns a string array of active sprite and audio keys that should not be deleted
   */
  getActiveKeys(): string[] {
    const keys: string[] = [];
    let activePokemon: (PlayerPokemon | EnemyPokemon)[] = this.getPlayerParty();
    activePokemon = activePokemon.concat(this.getEnemyParty());
    for (const p of activePokemon) {
      keys.push(p.getSpriteKey(true));
      if (p.isPlayer()) {
        keys.push(p.getBattleSpriteKey(true, true));
      }
      keys.push(p.species.getCryKey(p.formIndex));
      if (p.fusionSpecies) {
        keys.push(p.fusionSpecies.getCryKey(p.fusionFormIndex));
      }
    }
    return keys;
  }

  /**
   * Initialized the 2nd phase of the final boss (e.g. form-change for Eternatus)
   * @param pokemon The (enemy) pokemon
   */
  initFinalBossPhaseTwo(pokemon: Pokemon): void {
    if (pokemon.isEnemy() && pokemon.isBoss() && !pokemon.formIndex && pokemon.bossSegmentIndex < 1) {
      this.fadeOutBgm(fixedInt(2000), false);
      this.ui.showDialogue(
        battleSpecDialogue[BattleSpec.FINAL_BOSS].firstStageWin,
        pokemon.species.name,
        undefined,
        () => {
          const finalBossMBH = getModifierType(modifierTypes.MINI_BLACK_HOLE).newModifier(
            pokemon,
          ) as TurnHeldItemTransferModifier;
          finalBossMBH.setTransferrableFalse();
          this.addEnemyModifier(finalBossMBH, false, true);
          pokemon.generateAndPopulateMoveset(1);
          this.setFieldScale(0.75);
          this.triggerPokemonFormChange(pokemon, SpeciesFormChangeManualTrigger, false);
          this.currentBattle.double = true;
          const availablePartyMembers = this.getPlayerParty().filter(p => p.isAllowedInBattle());
          if (availablePartyMembers.length > 1) {
            this.phaseManager.pushNew("ToggleDoublePositionPhase", true);
            if (!availablePartyMembers[1].isOnField()) {
              this.phaseManager.pushNew("SummonPhase", 1);
            }
          }

          this.phaseManager.shiftPhase();
        },
      );
      return;
    }

    this.phaseManager.shiftPhase();
  }

  /**
   * Updates Exp and level values for Player's party, adding new level up phases as required
   * @param expValue raw value of exp to split among participants, OR the base multiplier to use with waveIndex
   * @param pokemonDefeated If true, will increment Macho Brace stacks and give the party Pokemon friendship increases
   * @param useWaveIndexMultiplier Default false. If true, will multiply expValue by a scaling waveIndex multiplier. Not needed if expValue is already scaled by level/wave
   * @param pokemonParticipantIds Participants. If none are defined, no exp will be given. To spread evenly among the party, should pass all ids of party members.
   */
  applyPartyExp(
    expValue: number,
    pokemonDefeated: boolean,
    useWaveIndexMultiplier?: boolean,
    pokemonParticipantIds?: Set<number>,
  ): void {
    const participantIds = pokemonParticipantIds ?? this.currentBattle.playerParticipantIds;
    const party = this.getPlayerParty();
    const expShareModifier = this.findModifier(m => m instanceof ExpShareModifier) as ExpShareModifier;
    const expBalanceModifier = this.findModifier(m => m instanceof ExpBalanceModifier) as ExpBalanceModifier;
    const multipleParticipantExpBonusModifier = this.findModifier(
      m => m instanceof MultipleParticipantExpBonusModifier,
    ) as MultipleParticipantExpBonusModifier;
    const nonFaintedPartyMembers = party.filter(p => p.hp);
    const expPartyMembers = nonFaintedPartyMembers.filter(p => p.level < this.getMaxExpLevel());
    const partyMemberExp: number[] = [];
    // EXP value calculation is based off Pokemon.getExpValue
    if (useWaveIndexMultiplier) {
      expValue = Math.floor((expValue * this.currentBattle.waveIndex) / 5 + 1);
    }

    if (participantIds.size > 0) {
      if (
        this.currentBattle.battleType === BattleType.TRAINER
        || this.currentBattle.mysteryEncounter?.encounterMode === MysteryEncounterMode.TRAINER_BATTLE
      ) {
        expValue = Math.floor(expValue * 1.5);
      } else if (this.currentBattle.isBattleMysteryEncounter() && this.currentBattle.mysteryEncounter) {
        expValue = Math.floor(expValue * this.currentBattle.mysteryEncounter.expMultiplier);
      }
      for (const partyMember of nonFaintedPartyMembers) {
        const pId = partyMember.id;
        const participated = participantIds.has(pId);
        if (participated && pokemonDefeated) {
          partyMember.addFriendship(FRIENDSHIP_GAIN_FROM_BATTLE);
          const machoBraceModifier = partyMember.getHeldItems().find(m => m instanceof PokemonIncrementingStatModifier);
          if (machoBraceModifier && machoBraceModifier.stackCount < machoBraceModifier.getMaxStackCount()) {
            machoBraceModifier.stackCount++;
            this.updateModifiers(true, true);
            partyMember.updateInfo();
          }
        }
        if (!expPartyMembers.includes(partyMember)) {
          continue;
        }
        if (!participated && !expShareModifier) {
          partyMemberExp.push(0);
          continue;
        }
        let expMultiplier = 0;
        if (participated) {
          expMultiplier += 1 / participantIds.size;
          if (participantIds.size > 1 && multipleParticipantExpBonusModifier) {
            expMultiplier += multipleParticipantExpBonusModifier.getStackCount() * 0.2;
          }
        } else if (expShareModifier) {
          expMultiplier += (expShareModifier.getStackCount() * 0.2) / participantIds.size;
        }
        if (partyMember.pokerus) {
          expMultiplier *= 1.5;
        }
        if (Overrides.XP_MULTIPLIER_OVERRIDE !== null) {
          expMultiplier = Overrides.XP_MULTIPLIER_OVERRIDE;
        }
        const pokemonExp = new NumberHolder(expValue * expMultiplier);
        this.applyModifiers(PokemonExpBoosterModifier, true, partyMember, pokemonExp);
        partyMemberExp.push(Math.floor(pokemonExp.value));
      }

      if (expBalanceModifier) {
        let totalLevel = 0;
        let totalExp = 0;
        expPartyMembers.forEach((expPartyMember, epm) => {
          totalExp += partyMemberExp[epm];
          totalLevel += expPartyMember.level;
        });

        const medianLevel = Math.floor(totalLevel / expPartyMembers.length);

        const recipientExpPartyMemberIndexes: number[] = [];
        expPartyMembers.forEach((expPartyMember, epm) => {
          if (expPartyMember.level <= medianLevel) {
            recipientExpPartyMemberIndexes.push(epm);
          }
        });

        const splitExp = Math.floor(totalExp / recipientExpPartyMemberIndexes.length);

        expPartyMembers.forEach((_partyMember, pm) => {
          partyMemberExp[pm] = Phaser.Math.Linear(
            partyMemberExp[pm],
            recipientExpPartyMemberIndexes.indexOf(pm) > -1 ? splitExp : 0,
            0.2 * expBalanceModifier.getStackCount(),
          );
        });
      }

      for (let pm = 0; pm < expPartyMembers.length; pm++) {
        const exp = partyMemberExp[pm];

        if (exp) {
          const partyMemberIndex = party.indexOf(expPartyMembers[pm]);
          this.phaseManager.unshiftPhase(
            expPartyMembers[pm].isOnField()
              ? this.phaseManager.create("ExpPhase", partyMemberIndex, exp)
              : this.phaseManager.create("ShowPartyExpBarPhase", partyMemberIndex, exp),
          );
        }
      }
    }
  }

  /**
   * Returns if a wave COULD spawn a {@linkcode MysteryEncounter}.
   * Even if returns `true`, does not guarantee that a wave will actually be a ME.
   * That check is made in {@linkcode BattleScene.isWaveMysteryEncounter} instead.
   */
  isMysteryEncounterValidForWave(battleType: BattleType, waveIndex: number): boolean {
    const [lowestMysteryEncounterWave, highestMysteryEncounterWave] = this.gameMode.getMysteryEncounterLegalWaves();
    return (
      this.gameMode.hasMysteryEncounters
      && battleType === BattleType.WILD
      && !this.gameMode.isBoss(waveIndex)
      && waveIndex % 10 !== 1
      && waveIndex < highestMysteryEncounterWave
      && waveIndex > lowestMysteryEncounterWave
    );
  }

  /**
   * Determines whether a wave should randomly generate a {@linkcode MysteryEncounter}.
   * Currently, the only modes that MEs are allowed in are Classic and Challenge.
   * Additionally, MEs cannot spawn outside of waves 10-180 in those modes
   * @param newBattleType
   * @param waveIndex
   */
  private isWaveMysteryEncounter(newBattleType: BattleType, waveIndex: number): boolean {
    const [lowestMysteryEncounterWave, highestMysteryEncounterWave] = this.gameMode.getMysteryEncounterLegalWaves();
    if (this.isMysteryEncounterValidForWave(newBattleType, waveIndex)) {
      // Base spawn weight is BASE_MYSTERY_ENCOUNTER_SPAWN_WEIGHT/256, and increases by WEIGHT_INCREMENT_ON_SPAWN_MISS/256 for each missed attempt at spawning an encounter on a valid floor
      const sessionEncounterRate = this.mysteryEncounterSaveData.encounterSpawnChance;
      const encounteredEvents = this.mysteryEncounterSaveData.encounteredEvents;

      // If total number of encounters is lower than expected for the run, slightly favor a new encounter spawn (reverse as well)
      // Reduces occurrence of runs with total encounters significantly different from AVERAGE_ENCOUNTERS_PER_RUN_TARGET
      // Favored rate changes can never exceed 50%. So if base rate is 15/256 and favored rate would add 200/256, result will be (15 + 128)/256
      const expectedEncountersByFloor =
        (AVERAGE_ENCOUNTERS_PER_RUN_TARGET / (highestMysteryEncounterWave - lowestMysteryEncounterWave))
        * (waveIndex - lowestMysteryEncounterWave);
      const currentRunDiffFromAvg = expectedEncountersByFloor - encounteredEvents.length;
      const favoredEncounterRate =
        sessionEncounterRate
        + Math.min(currentRunDiffFromAvg * ANTI_VARIANCE_WEIGHT_MODIFIER, MYSTERY_ENCOUNTER_SPAWN_MAX_WEIGHT / 2);

      const successRate = Overrides.MYSTERY_ENCOUNTER_RATE_OVERRIDE ?? favoredEncounterRate;

      // MEs can only spawn 3 or more waves after the previous ME, barring overrides
      const canSpawn = encounteredEvents.length === 0 || waveIndex - encounteredEvents.at(-1)!.waveIndex > 3;

      if (canSpawn || Overrides.MYSTERY_ENCOUNTER_RATE_OVERRIDE !== null) {
        let roll = MYSTERY_ENCOUNTER_SPAWN_MAX_WEIGHT;
        // Always rolls the check on the same offset to ensure no RNG changes from reloading session
        this.executeWithSeedOffset(
          () => {
            roll = randSeedInt(MYSTERY_ENCOUNTER_SPAWN_MAX_WEIGHT);
          },
          waveIndex * 3 * 1000,
        );
        return roll < successRate;
      }
    }

    return false;
  }

  /**
   * Loads or generates a mystery encounter
   * @param encounterType used to load session encounter when restarting game, etc.
   * @param canBypass optional boolean to indicate that the request is coming from a function that needs to access a Mystery Encounter outside of gameplay requirements
   * @returns
   */
  getMysteryEncounter(encounterType?: MysteryEncounterType, canBypass?: boolean): MysteryEncounter {
    // Loading override or session encounter
    let encounter: MysteryEncounter | null;
    if (
      !isNullOrUndefined(Overrides.MYSTERY_ENCOUNTER_OVERRIDE)
      && allMysteryEncounters.hasOwnProperty(Overrides.MYSTERY_ENCOUNTER_OVERRIDE)
    ) {
      encounter = allMysteryEncounters[Overrides.MYSTERY_ENCOUNTER_OVERRIDE];
      if (canBypass) {
        return encounter;
      }
    } else if (canBypass) {
      encounter = allMysteryEncounters[encounterType ?? -1];
      return encounter;
    } else {
      encounter = !isNullOrUndefined(encounterType) ? allMysteryEncounters[encounterType] : null;
    }

    // Check for queued encounters first
    if (
      !encounter
      && this.mysteryEncounterSaveData?.queuedEncounters
      && this.mysteryEncounterSaveData.queuedEncounters.length > 0
    ) {
      let i = 0;
      while (i < this.mysteryEncounterSaveData.queuedEncounters.length && !!encounter) {
        const candidate = this.mysteryEncounterSaveData.queuedEncounters[i];
        const forcedChance = candidate.spawnPercent;
        if (randSeedInt(100) < forcedChance) {
          encounter = allMysteryEncounters[candidate.type];
        }

        i++;
      }
    }

    if (encounter) {
      encounter = new MysteryEncounter(encounter);
      encounter.populateDialogueTokensFromRequirements();
      return encounter;
    }

    // See Enum values for base tier weights
    const tierWeights = [
      MysteryEncounterTier.COMMON,
      MysteryEncounterTier.GREAT,
      MysteryEncounterTier.ULTRA,
      MysteryEncounterTier.ROGUE,
    ];

    // Adjust tier weights by previously encountered events to lower odds of only Common/Great in run
    // biome-ignore format: biome sucks at formatting this line
    for (const seenEncounterData of this.mysteryEncounterSaveData.encounteredEvents) {
      if (seenEncounterData.tier === MysteryEncounterTier.COMMON) {
        tierWeights[0] = tierWeights[0] - 6;
      } else if (seenEncounterData.tier === MysteryEncounterTier.GREAT) {
        tierWeights[1] = tierWeights[1] - 4;
      }
    }

    const totalWeight = tierWeights.reduce((a, b) => a + b);
    const tierValue = randSeedInt(totalWeight);
    const commonThreshold = totalWeight - tierWeights[0];
    const greatThreshold = totalWeight - tierWeights[0] - tierWeights[1];
    const ultraThreshold = totalWeight - tierWeights[0] - tierWeights[1] - tierWeights[2];
    let tier: MysteryEncounterTier | null =
      tierValue > commonThreshold
        ? MysteryEncounterTier.COMMON
        : tierValue > greatThreshold
          ? MysteryEncounterTier.GREAT
          : tierValue > ultraThreshold
            ? MysteryEncounterTier.ULTRA
            : MysteryEncounterTier.ROGUE;

    if (!isNullOrUndefined(Overrides.MYSTERY_ENCOUNTER_TIER_OVERRIDE)) {
      tier = Overrides.MYSTERY_ENCOUNTER_TIER_OVERRIDE;
    }

    let availableEncounters: MysteryEncounter[] = [];
    const previousEncounter = this.mysteryEncounterSaveData.encounteredEvents.at(-1)?.type ?? null; // TODO: This being `null` is a bit weird
    const disabledEncounters = this.eventManager.getEventMysteryEncountersDisabled();
    const biomeMysteryEncounters =
      mysteryEncountersByBiome.get(this.arena.biomeType)?.filter(enc => !disabledEncounters.includes(enc)) ?? [];
    // If no valid encounters exist at tier, checks next tier down, continuing until there are some encounters available
    while (availableEncounters.length === 0 && tier !== null) {
      availableEncounters = biomeMysteryEncounters
        .filter(encounterType => {
          const encounterCandidate = allMysteryEncounters[encounterType];
          if (!encounterCandidate) {
            return false;
          }
          if (
            this.eventManager.getMysteryEncounterTierForEvent(encounterType, encounterCandidate.encounterTier) !== tier
          ) {
            return false;
          }
          const disallowedGameModes = encounterCandidate.disallowedGameModes;
          if (
            disallowedGameModes
            && disallowedGameModes.length > 0
            && disallowedGameModes.includes(this.gameMode.modeId)
          ) {
            return false;
          }
          if (encounterCandidate.disallowedChallenges?.some(challenge => this.gameMode.hasChallenge(challenge))) {
            return false;
          }
          if (!encounterCandidate.meetsRequirements()) {
            return false;
          }
          if (previousEncounter !== null && encounterType === previousEncounter) {
            return false;
          }
          return !(
            this.mysteryEncounterSaveData.encounteredEvents.length > 0
            && encounterCandidate.maxAllowedEncounters
            && encounterCandidate.maxAllowedEncounters > 0
            && this.mysteryEncounterSaveData.encounteredEvents.filter(e => e.type === encounterType).length
              >= encounterCandidate.maxAllowedEncounters
          );
        })
        .map(m => allMysteryEncounters[m]);
      // Decrement tier
      if (tier === MysteryEncounterTier.ROGUE) {
        tier = MysteryEncounterTier.ULTRA;
      } else if (tier === MysteryEncounterTier.ULTRA) {
        tier = MysteryEncounterTier.GREAT;
      } else if (tier === MysteryEncounterTier.GREAT) {
        tier = MysteryEncounterTier.COMMON;
      } else {
        tier = null; // Ends loop
      }
    }

    // If absolutely no encounters are available, spawn 0th encounter
    if (availableEncounters.length === 0) {
      console.log("No Mystery Encounters found, falling back to Mysterious Challengers.");
      return allMysteryEncounters[MysteryEncounterType.MYSTERIOUS_CHALLENGERS];
    }
    // TODO: should this use `randSeedItem`?
    encounter = availableEncounters[randSeedInt(availableEncounters.length)];
    // New encounter object to not dirty flags
    encounter = new MysteryEncounter(encounter);
    encounter.populateDialogueTokensFromRequirements();
    return encounter;
  }
}<|MERGE_RESOLUTION|>--- conflicted
+++ resolved
@@ -121,15 +121,6 @@
 import { trainerConfigs } from "#trainers/trainer-config";
 import type { HeldModifierConfig } from "#types/held-modifier-config";
 import type { Localizable } from "#types/locales";
-<<<<<<< HEAD
-import { AbilityBar } from "#ui/ability-bar";
-import { ArenaFlyout } from "#ui/arena-flyout";
-import { CandyBar } from "#ui/candy-bar";
-import { CharSprite } from "#ui/char-sprite";
-import { PokemonInfoContainer } from "#ui/handlers/pokemon-info-container";
-import { PartyExpBar } from "#ui/party-exp-bar";
-import { PokeballTray } from "#ui/pokeball-tray";
-=======
 import { AbilityBar } from "#ui/containers/ability-bar";
 import { ArenaFlyout } from "#ui/containers/arena-flyout";
 import { CandyBar } from "#ui/containers/candy-bar";
@@ -137,7 +128,6 @@
 import { PartyExpBar } from "#ui/containers/party-exp-bar";
 import { PokeballTray } from "#ui/containers/pokeball-tray";
 import { PokemonInfoContainer } from "#ui/containers/pokemon-info-container";
->>>>>>> 6f3f6026
 import { addTextObject, getTextColor } from "#ui/text";
 import { UI } from "#ui/ui";
 import { addUiThemeOverrides } from "#ui/ui-theme";
