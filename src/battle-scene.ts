--- conflicted
+++ resolved
@@ -63,12 +63,8 @@
 import { PlayerGender } from "#enums/player-gender";
 import { Species } from "#enums/species";
 import { UiTheme } from "#enums/ui-theme";
-<<<<<<< HEAD
-import { TimedEventManager } from "#app/timed-event-manager.js";
-import { PokemonAnimType } from "./enums/pokemon-anim-type";
-=======
 import { TimedEventManager } from "#app/timed-event-manager";
->>>>>>> 40156860
+import { PokemonAnimType } from "#enums/pokemon-anim-type";
 import i18next from "i18next";
 import { TrainerType } from "#enums/trainer-type";
 import { battleSpecDialogue } from "./data/dialogue";
