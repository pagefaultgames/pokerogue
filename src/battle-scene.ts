import Phaser from "phaser";
import UI from "#app/ui/ui";
import Pokemon, { EnemyPokemon, PlayerPokemon } from "#app/field/pokemon";
import PokemonSpecies, { allSpecies, getPokemonSpecies, PokemonSpeciesFilter } from "#app/data/pokemon-species";
import { Constructor, isNullOrUndefined, randSeedInt } from "#app/utils";
import * as Utils from "#app/utils";
import { ConsumableModifier, ConsumablePokemonModifier, DoubleBattleChanceBoosterModifier, ExpBalanceModifier, ExpShareModifier, FusePokemonModifier, HealingBoosterModifier, Modifier, ModifierBar, ModifierPredicate, MultipleParticipantExpBonusModifier, overrideHeldItems, overrideModifiers, PersistentModifier, PokemonExpBoosterModifier, PokemonFormChangeItemModifier, PokemonHeldItemModifier, PokemonHpRestoreModifier, PokemonIncrementingStatModifier, RememberMoveModifier, TerastallizeModifier, TurnHeldItemTransferModifier } from "./modifier/modifier";
import { PokeballType } from "#enums/pokeball";
import { initCommonAnims, initMoveAnim, loadCommonAnimAssets, loadMoveAnimAssets, populateAnims } from "#app/data/battle-anims";
import { Phase } from "#app/phase";
import { initGameSpeed } from "#app/system/game-speed";
import { Arena, ArenaBase } from "#app/field/arena";
import { GameData } from "#app/system/game-data";
import { addTextObject, getTextColor, TextStyle } from "#app/ui/text";
import { allMoves } from "#app/data/move";
import { MusicPreference } from "#app/system/settings/settings";
import { getDefaultModifierTypeForTier, getEnemyModifierTypesForWave, getLuckString, getLuckTextTint, getModifierPoolForType, getModifierType, getPartyLuckValue, ModifierPoolType, modifierTypes, PokemonHeldItemModifierType } from "#app/modifier/modifier-type";
import AbilityBar from "#app/ui/ability-bar";
import { allAbilities, applyAbAttrs, applyPostBattleInitAbAttrs, applyPostItemLostAbAttrs, BlockItemTheftAbAttr, DoubleBattleChanceAbAttr, PostBattleInitAbAttr, PostItemLostAbAttr } from "#app/data/ability";
import Battle, { BattleType, FixedBattleConfig } from "#app/battle";
import { GameMode, GameModes, getGameMode } from "#app/game-mode";
import FieldSpritePipeline from "#app/pipelines/field-sprite";
import SpritePipeline from "#app/pipelines/sprite";
import PartyExpBar from "#app/ui/party-exp-bar";
import { trainerConfigs, TrainerSlot } from "#app/data/trainer-config";
import Trainer, { TrainerVariant } from "#app/field/trainer";
import TrainerData from "#app/system/trainer-data";
import SoundFade from "phaser3-rex-plugins/plugins/soundfade";
import { pokemonPrevolutions } from "#app/data/balance/pokemon-evolutions";
import PokeballTray from "#app/ui/pokeball-tray";
import InvertPostFX from "#app/pipelines/invert";
import { Achv, achvs, ModifierAchv, MoneyAchv } from "#app/system/achv";
import { Voucher, vouchers } from "#app/system/voucher";
import { Gender } from "#app/data/gender";
import UIPlugin from "phaser3-rex-plugins/templates/ui/ui-plugin";
import { addUiThemeOverrides } from "#app/ui/ui-theme";
import PokemonData from "#app/system/pokemon-data";
import { Nature } from "#enums/nature";
import { FormChangeItem, pokemonFormChanges, SpeciesFormChange, SpeciesFormChangeManualTrigger, SpeciesFormChangeTimeOfDayTrigger, SpeciesFormChangeTrigger } from "#app/data/pokemon-forms";
import { FormChangePhase } from "#app/phases/form-change-phase";
import { getTypeRgb } from "#app/data/type";
import { Type } from "#enums/type";
import PokemonSpriteSparkleHandler from "#app/field/pokemon-sprite-sparkle-handler";
import CharSprite from "#app/ui/char-sprite";
import DamageNumberHandler from "#app/field/damage-number-handler";
import PokemonInfoContainer from "#app/ui/pokemon-info-container";
import { biomeDepths, getBiomeName } from "#app/data/balance/biomes";
import { SceneBase } from "#app/scene-base";
import CandyBar from "#app/ui/candy-bar";
import { Variant, variantData } from "#app/data/variant";
import { Localizable } from "#app/interfaces/locales";
import Overrides from "#app/overrides";
import { InputsController } from "#app/inputs-controller";
import { UiInputs } from "#app/ui-inputs";
import { NewArenaEvent } from "#app/events/battle-scene";
import { ArenaFlyout } from "#app/ui/arena-flyout";
import { EaseType } from "#enums/ease-type";
import { BattleSpec } from "#enums/battle-spec";
import { BattleStyle } from "#enums/battle-style";
import { Biome } from "#enums/biome";
import { ExpNotification } from "#enums/exp-notification";
import { MoneyFormat } from "#enums/money-format";
import { Moves } from "#enums/moves";
import { PlayerGender } from "#enums/player-gender";
import { Species } from "#enums/species";
import { UiTheme } from "#enums/ui-theme";
import { TimedEventManager } from "#app/timed-event-manager";
import { PokemonAnimType } from "#enums/pokemon-anim-type";
import i18next from "i18next";
import { TrainerType } from "#enums/trainer-type";
import { battleSpecDialogue } from "#app/data/dialogue";
import { LoadingScene } from "#app/loading-scene";
import { LevelCapPhase } from "#app/phases/level-cap-phase";
import { LoginPhase } from "#app/phases/login-phase";
import { MessagePhase } from "#app/phases/message-phase";
import { MovePhase } from "#app/phases/move-phase";
import { NewBiomeEncounterPhase } from "#app/phases/new-biome-encounter-phase";
import { NextEncounterPhase } from "#app/phases/next-encounter-phase";
import { PokemonAnimPhase } from "#app/phases/pokemon-anim-phase";
import { QuietFormChangePhase } from "#app/phases/quiet-form-change-phase";
import { ReturnPhase } from "#app/phases/return-phase";
import { SelectBiomePhase } from "#app/phases/select-biome-phase";
import { ShowTrainerPhase } from "#app/phases/show-trainer-phase";
import { SummonPhase } from "#app/phases/summon-phase";
import { SwitchPhase } from "#app/phases/switch-phase";
import { TitlePhase } from "#app/phases/title-phase";
import { ToggleDoublePositionPhase } from "#app/phases/toggle-double-position-phase";
import { TurnInitPhase } from "#app/phases/turn-init-phase";
import { ShopCursorTarget } from "#app/enums/shop-cursor-target";
import MysteryEncounter from "#app/data/mystery-encounters/mystery-encounter";
import { allMysteryEncounters, ANTI_VARIANCE_WEIGHT_MODIFIER, AVERAGE_ENCOUNTERS_PER_RUN_TARGET, BASE_MYSTERY_ENCOUNTER_SPAWN_WEIGHT, MYSTERY_ENCOUNTER_SPAWN_MAX_WEIGHT, mysteryEncountersByBiome } from "#app/data/mystery-encounters/mystery-encounters";
import { MysteryEncounterSaveData } from "#app/data/mystery-encounters/mystery-encounter-save-data";
import { MysteryEncounterType } from "#enums/mystery-encounter-type";
import { MysteryEncounterTier } from "#enums/mystery-encounter-tier";
import HeldModifierConfig from "#app/interfaces/held-modifier-config";
import { ExpPhase } from "#app/phases/exp-phase";
import { ShowPartyExpBarPhase } from "#app/phases/show-party-exp-bar-phase";
import { MysteryEncounterMode } from "#enums/mystery-encounter-mode";
import { ExpGainsSpeed } from "#enums/exp-gains-speed";
import { BattlerTagType } from "#enums/battler-tag-type";
import { FRIENDSHIP_GAIN_FROM_BATTLE } from "#app/data/balance/starters";
import { StatusEffect } from "#enums/status-effect";

export const bypassLogin = import.meta.env.VITE_BYPASS_LOGIN === "1";

const DEBUG_RNG = false;

const OPP_IVS_OVERRIDE_VALIDATED : integer[] = (
  Array.isArray(Overrides.OPP_IVS_OVERRIDE) ?
    Overrides.OPP_IVS_OVERRIDE :
    new Array(6).fill(Overrides.OPP_IVS_OVERRIDE)
).map(iv => isNaN(iv) || iv === null || iv > 31 ? -1 : iv);

export const startingWave = Overrides.STARTING_WAVE_OVERRIDE || 1;

const expSpriteKeys: string[] = [];

export let starterColors: StarterColors;
interface StarterColors {
    [key: string]: [string, string]
}

export interface PokeballCounts {
    [pb: string]: integer;
}

export type AnySound = Phaser.Sound.WebAudioSound | Phaser.Sound.HTML5AudioSound | Phaser.Sound.NoAudioSound;

export interface InfoToggle {
    toggleInfo(force?: boolean): void;
    isActive(): boolean;
}

export default class BattleScene extends SceneBase {
  public rexUI: UIPlugin;
  public inputController: InputsController;
  public uiInputs: UiInputs;

  public sessionPlayTime: integer | null = null;
  public lastSavePlayTime: integer | null = null;
  public masterVolume: number = 0.5;
  public bgmVolume: number = 1;
  public fieldVolume: number = 1;
  public seVolume: number = 1;
  public uiVolume: number = 1;
  public gameSpeed: integer = 1;
  public damageNumbersMode: integer = 0;
  public reroll: boolean = false;
  public shopCursorTarget: number = ShopCursorTarget.REWARDS;
  public showMovesetFlyout: boolean = true;
  public showArenaFlyout: boolean = true;
  public showTimeOfDayWidget: boolean = true;
  public timeOfDayAnimation: EaseType = EaseType.NONE;
  public showLevelUpStats: boolean = true;
  public enableTutorials: boolean = import.meta.env.VITE_BYPASS_TUTORIAL === "1";
  public enableMoveInfo: boolean = true;
  public enableRetries: boolean = false;
  public hideIvs: boolean = false;
  /**
   * Determines the condition for a notification should be shown for Candy Upgrades
   * - 0 = 'Off'
   * - 1 = 'Passives Only'
   * - 2 = 'On'
   */
  public candyUpgradeNotification: integer = 0;
  /**
   * Determines what type of notification is used for Candy Upgrades
   * - 0 = 'Icon'
   * - 1 = 'Animation'
   */
  public candyUpgradeDisplay: integer = 0;
  public moneyFormat: MoneyFormat = MoneyFormat.NORMAL;
  public uiTheme: UiTheme = UiTheme.DEFAULT;
  public windowType: integer = 0;
  public experimentalSprites: boolean = false;
  public musicPreference: number = MusicPreference.MIXED;
  public moveAnimations: boolean = true;
  public expGainsSpeed: ExpGainsSpeed = ExpGainsSpeed.DEFAULT;
  public skipSeenDialogues: boolean = false;
  /**
   * Determines if the egg hatching animation should be skipped
   * - 0 = Never (never skip animation)
   * - 1 = Ask (ask to skip animation when hatching 2 or more eggs)
   * - 2 = Always (automatically skip animation when hatching 2 or more eggs)
   */
  public eggSkipPreference: number = 0;

  /**
     * Defines the experience gain display mode.
     *
     * @remarks
     * The `expParty` can have several modes:
     * - `0` - Default: The normal experience gain display, nothing changed.
     * - `1` - Level Up Notification: Displays the level up in the small frame instead of a message.
     * - `2` - Skip: No level up frame nor message.
     *
     * Modes `1` and `2` are still compatible with stats display, level up, new move, etc.
     * @default 0 - Uses the default normal experience gain display.
     */
  public expParty: ExpNotification = 0;
  public hpBarSpeed: integer = 0;
  public fusionPaletteSwaps: boolean = true;
  public enableTouchControls: boolean = false;
  public enableVibration: boolean = false;
  public showBgmBar: boolean = true;

  /**
   * Determines the selected battle style.
   * - 0 = 'Switch'
   * - 1 = 'Set' - The option to switch the active pokemon at the start of a battle will not display.
   */
  public battleStyle: integer = BattleStyle.SWITCH;

  /**
  * Defines whether or not to show type effectiveness hints
  * - true: No hints
  * - false: Show hints for moves
   */
  public typeHints: boolean = false;

  public disableMenu: boolean = false;

  public gameData: GameData;
  public sessionSlotId: integer;

  /** PhaseQueue: dequeue/remove the first element to get the next phase */
  public phaseQueue: Phase[];
  public conditionalQueue: Array<[() => boolean, Phase]>;
  /** PhaseQueuePrepend: is a temp storage of what will be added to PhaseQueue */
  private phaseQueuePrepend: Phase[];

  /** overrides default of inserting phases to end of phaseQueuePrepend array, useful or inserting Phases "out of order" */
  private phaseQueuePrependSpliceIndex: integer;
  private nextCommandPhaseQueue: Phase[];

  private currentPhase: Phase | null;
  private standbyPhase: Phase | null;
  public field: Phaser.GameObjects.Container;
  public fieldUI: Phaser.GameObjects.Container;
  public charSprite: CharSprite;
  public pbTray: PokeballTray;
  public pbTrayEnemy: PokeballTray;
  public abilityBar: AbilityBar;
  public partyExpBar: PartyExpBar;
  public candyBar: CandyBar;
  public arenaBg: Phaser.GameObjects.Sprite;
  public arenaBgTransition: Phaser.GameObjects.Sprite;
  public arenaPlayer: ArenaBase;
  public arenaPlayerTransition: ArenaBase;
  public arenaEnemy: ArenaBase;
  public arenaNextEnemy: ArenaBase;
  public arena: Arena;
  public gameMode: GameMode;
  public score: integer;
  public lockModifierTiers: boolean;
  public trainer: Phaser.GameObjects.Sprite;
  public lastEnemyTrainer: Trainer | null;
  public currentBattle: Battle;
  public pokeballCounts: PokeballCounts;
  public money: integer;
  public pokemonInfoContainer: PokemonInfoContainer;
  private party: PlayerPokemon[];
  /** Session save data that pertains to Mystery Encounters */
  public mysteryEncounterSaveData: MysteryEncounterSaveData = new MysteryEncounterSaveData();
  /** If the previous wave was a MysteryEncounter, tracks the object with this variable. Mostly used for visual object cleanup */
  public lastMysteryEncounter?: MysteryEncounter;
  /** Combined Biome and Wave count text */
  private biomeWaveText: Phaser.GameObjects.Text;
  private moneyText: Phaser.GameObjects.Text;
  private scoreText: Phaser.GameObjects.Text;
  private luckLabelText: Phaser.GameObjects.Text;
  private luckText: Phaser.GameObjects.Text;
  private modifierBar: ModifierBar;
  private enemyModifierBar: ModifierBar;
  public arenaFlyout: ArenaFlyout;

  private fieldOverlay: Phaser.GameObjects.Rectangle;
  private shopOverlay: Phaser.GameObjects.Rectangle;
  private shopOverlayShown: boolean = false;
  private shopOverlayOpacity: number = .8;

  public modifiers: PersistentModifier[];
  private enemyModifiers: PersistentModifier[];
  public uiContainer: Phaser.GameObjects.Container;
  public ui: UI;

  public seed: string;
  public waveSeed: string;
  public waveCycleOffset: integer;
  public offsetGym: boolean;

  public damageNumberHandler: DamageNumberHandler;
  private spriteSparkleHandler: PokemonSpriteSparkleHandler;

  public fieldSpritePipeline: FieldSpritePipeline;
  public spritePipeline: SpritePipeline;

  private bgm: AnySound;
  private bgmResumeTimer: Phaser.Time.TimerEvent | null;
  private bgmCache: Set<string> = new Set();
  private playTimeTimer: Phaser.Time.TimerEvent;

  public rngCounter: integer = 0;
  public rngSeedOverride: string = "";
  public rngOffset: integer = 0;

  public inputMethod: string;
  private infoToggles: InfoToggle[] = [];

  public eventManager: TimedEventManager;

  /**
   * Allows subscribers to listen for events
   *
   * Current Events:
   * - {@linkcode BattleSceneEventType.MOVE_USED} {@linkcode MoveUsedEvent}
   * - {@linkcode BattleSceneEventType.TURN_INIT} {@linkcode TurnInitEvent}
   * - {@linkcode BattleSceneEventType.TURN_END} {@linkcode TurnEndEvent}
   * - {@linkcode BattleSceneEventType.NEW_ARENA} {@linkcode NewArenaEvent}
   */
  public readonly eventTarget: EventTarget = new EventTarget();

  constructor() {
    super("battle");
    this.phaseQueue = [];
    this.phaseQueuePrepend = [];
    this.conditionalQueue = [];
    this.phaseQueuePrependSpliceIndex = -1;
    this.nextCommandPhaseQueue = [];
    this.eventManager = new TimedEventManager();
    this.updateGameInfo();
  }

  loadPokemonAtlas(key: string, atlasPath: string, experimental?: boolean) {
    if (experimental === undefined) {
      experimental = this.experimentalSprites;
    }
    const variant = atlasPath.includes("variant/") || /_[0-3]$/.test(atlasPath);
    if (experimental) {
      experimental = this.hasExpSprite(key);
    }
    if (variant) {
      atlasPath = atlasPath.replace("variant/", "");
    }
    this.load.atlas(key, `images/pokemon/${variant ? "variant/" : ""}${experimental ? "exp/" : ""}${atlasPath}.png`,  `images/pokemon/${variant ? "variant/" : ""}${experimental ? "exp/" : ""}${atlasPath}.json`);
  }

  async preload() {
    if (DEBUG_RNG) {
      const scene = this;
      const originalRealInRange = Phaser.Math.RND.realInRange;
      Phaser.Math.RND.realInRange = function (min: number, max: number): number {
        const ret = originalRealInRange.apply(this, [ min, max ]);
        const args = [ "RNG", ++scene.rngCounter, ret / (max - min), `min: ${min} / max: ${max}` ];
        args.push(`seed: ${scene.rngSeedOverride || scene.waveSeed || scene.seed}`);
        if (scene.rngOffset) {
          args.push(`offset: ${scene.rngOffset}`);
        }
        console.log(...args);
        return ret;
      };
    }

    populateAnims();

    await this.initVariantData();
  }

  create() {
    this.scene.remove(LoadingScene.KEY);
    initGameSpeed.apply(this);
    this.inputController = new InputsController(this);
    this.uiInputs = new UiInputs(this, this.inputController);

    this.gameData = new GameData(this);

    addUiThemeOverrides(this);

    this.load.setBaseURL();

    this.spritePipeline = new SpritePipeline(this.game);
    (this.renderer as Phaser.Renderer.WebGL.WebGLRenderer).pipelines.add("Sprite", this.spritePipeline);

    this.fieldSpritePipeline = new FieldSpritePipeline(this.game);
    (this.renderer as Phaser.Renderer.WebGL.WebGLRenderer).pipelines.add("FieldSprite", this.fieldSpritePipeline);

    this.launchBattle();
  }

  update() {
    this.ui?.update();
  }

  launchBattle() {
    this.arenaBg = this.add.sprite(0, 0, "plains_bg");
    this.arenaBg.setName("sprite-arena-bg");
    this.arenaBgTransition = this.add.sprite(0, 0, "plains_bg");
    this.arenaBgTransition.setName("sprite-arena-bg-transition");

    [ this.arenaBgTransition, this.arenaBg ].forEach(a => {
      a.setPipeline(this.fieldSpritePipeline);
      a.setScale(6);
      a.setOrigin(0);
      a.setSize(320, 240);
    });

    const field = this.add.container(0, 0);
    field.setName("field");
    field.setScale(6);

    this.field = field;

    const fieldUI = this.add.container(0, this.game.canvas.height);
    fieldUI.setName("field-ui");
    fieldUI.setDepth(1);
    fieldUI.setScale(6);

    this.fieldUI = fieldUI;

    const transition = this.make.rexTransitionImagePack({
      x: 0,
      y: 0,
      scale: 6,
      key: "loading_bg",
      origin: { x: 0, y: 0 }
    }, true);

    //@ts-ignore (the defined types in the package are incromplete...)
    transition.transit({
      mode: "blinds",
      ease: "Cubic.easeInOut",
      duration: 1250,
    });
    transition.once("complete", () => {
      transition.destroy();
    });

    this.add.existing(transition);

    const uiContainer = this.add.container(0, 0);
    uiContainer.setName("ui");
    uiContainer.setDepth(2);
    uiContainer.setScale(6);

    this.uiContainer = uiContainer;

    const overlayWidth = this.game.canvas.width / 6;
    const overlayHeight = (this.game.canvas.height / 6) - 48;
    this.fieldOverlay = this.add.rectangle(0, overlayHeight * -1 - 48, overlayWidth, overlayHeight, 0x424242);
    this.fieldOverlay.setName("rect-field-overlay");
    this.fieldOverlay.setOrigin(0, 0);
    this.fieldOverlay.setAlpha(0);
    this.fieldUI.add(this.fieldOverlay);

    this.shopOverlay = this.add.rectangle(0, overlayHeight * -1 - 48, overlayWidth, overlayHeight, 0x070707);
    this.shopOverlay.setName("rect-shop-overlay");
    this.shopOverlay.setOrigin(0, 0);
    this.shopOverlay.setAlpha(0);
    this.fieldUI.add(this.shopOverlay);

    this.modifiers = [];
    this.enemyModifiers = [];

    this.modifierBar = new ModifierBar(this);
    this.modifierBar.setName("modifier-bar");
    this.add.existing(this.modifierBar);
    uiContainer.add(this.modifierBar);

    this.enemyModifierBar = new ModifierBar(this, true);
    this.enemyModifierBar.setName("enemy-modifier-bar");
    this.add.existing(this.enemyModifierBar);
    uiContainer.add(this.enemyModifierBar);

    this.charSprite = new CharSprite(this);
    this.charSprite.setName("sprite-char");
    this.charSprite.setup();

    this.fieldUI.add(this.charSprite);

    this.pbTray = new PokeballTray(this, true);
    this.pbTray.setName("pb-tray");
    this.pbTray.setup();

    this.pbTrayEnemy = new PokeballTray(this, false);
    this.pbTrayEnemy.setName("enemy-pb-tray");
    this.pbTrayEnemy.setup();

    this.fieldUI.add(this.pbTray);
    this.fieldUI.add(this.pbTrayEnemy);

    this.abilityBar = new AbilityBar(this);
    this.abilityBar.setName("ability-bar");
    this.abilityBar.setup();
    this.fieldUI.add(this.abilityBar);

    this.partyExpBar = new PartyExpBar(this);
    this.partyExpBar.setName("party-exp-bar");
    this.partyExpBar.setup();
    this.fieldUI.add(this.partyExpBar);

    this.candyBar = new CandyBar(this);
    this.candyBar.setName("candy-bar");
    this.candyBar.setup();
    this.fieldUI.add(this.candyBar);

    this.biomeWaveText = addTextObject(this, (this.game.canvas.width / 6) - 2, 0, startingWave.toString(), TextStyle.BATTLE_INFO);
    this.biomeWaveText.setName("text-biome-wave");
    this.biomeWaveText.setOrigin(1, 0.5);
    this.fieldUI.add(this.biomeWaveText);

    this.moneyText = addTextObject(this, (this.game.canvas.width / 6) - 2, 0, "", TextStyle.MONEY);
    this.moneyText.setName("text-money");
    this.moneyText.setOrigin(1, 0.5);
    this.fieldUI.add(this.moneyText);

    this.scoreText = addTextObject(this, (this.game.canvas.width / 6) - 2, 0, "", TextStyle.PARTY, { fontSize: "54px" });
    this.scoreText.setName("text-score");
    this.scoreText.setOrigin(1, 0.5);
    this.fieldUI.add(this.scoreText);

    this.luckText = addTextObject(this, (this.game.canvas.width / 6) - 2, 0, "", TextStyle.PARTY, { fontSize: "54px" });
    this.luckText.setName("text-luck");
    this.luckText.setOrigin(1, 0.5);
    this.luckText.setVisible(false);
    this.fieldUI.add(this.luckText);

    this.luckLabelText = addTextObject(this, (this.game.canvas.width / 6) - 2, 0, i18next.t("common:luckIndicator"), TextStyle.PARTY, { fontSize: "54px" });
    this.luckLabelText.setName("text-luck-label");
    this.luckLabelText.setOrigin(1, 0.5);
    this.luckLabelText.setVisible(false);
    this.fieldUI.add(this.luckLabelText);

    this.arenaFlyout = new ArenaFlyout(this);
    this.fieldUI.add(this.arenaFlyout);
    this.fieldUI.moveBelow<Phaser.GameObjects.GameObject>(this.arenaFlyout, this.fieldOverlay);

    this.updateUIPositions();

    this.damageNumberHandler = new DamageNumberHandler();

    this.spriteSparkleHandler = new PokemonSpriteSparkleHandler();
    this.spriteSparkleHandler.setup(this);

    this.pokemonInfoContainer = new PokemonInfoContainer(this, (this.game.canvas.width / 6) + 52, -(this.game.canvas.height / 6) + 66);
    this.pokemonInfoContainer.setup();

    this.fieldUI.add(this.pokemonInfoContainer);

    this.party = [];

    const loadPokemonAssets = [];

    this.arenaPlayer = new ArenaBase(this, true);
    this.arenaPlayer.setName("arena-player");
    this.arenaPlayerTransition = new ArenaBase(this, true);
    this.arenaPlayerTransition.setName("arena-player-transition");
    this.arenaEnemy = new ArenaBase(this, false);
    this.arenaEnemy.setName("arena-enemy");
    this.arenaNextEnemy = new ArenaBase(this, false);
    this.arenaNextEnemy.setName("arena-next-enemy");

    this.arenaBgTransition.setVisible(false);
    this.arenaPlayerTransition.setVisible(false);
    this.arenaNextEnemy.setVisible(false);

    [ this.arenaPlayer, this.arenaPlayerTransition, this.arenaEnemy, this.arenaNextEnemy ].forEach(a => {
      if (a instanceof Phaser.GameObjects.Sprite) {
        a.setOrigin(0, 0);
      }
      field.add(a);
    });

    const trainer = this.addFieldSprite(0, 0, `trainer_${this.gameData.gender === PlayerGender.FEMALE ? "f" : "m"}_back`);
    trainer.setOrigin(0.5, 1);
    trainer.setName("sprite-trainer");

    field.add(trainer);

    this.trainer = trainer;

    this.anims.create({
      key: "prompt",
      frames: this.anims.generateFrameNumbers("prompt", { start: 1, end: 4 }),
      frameRate: 6,
      repeat: -1,
      showOnStart: true
    });

    this.anims.create({
      key: "tera_sparkle",
      frames: this.anims.generateFrameNumbers("tera_sparkle", { start: 0, end: 12 }),
      frameRate: 18,
      repeat: 0,
      showOnStart: true,
      hideOnComplete: true
    });

    this.reset(false, false, true);

    const ui = new UI(this);
    this.uiContainer.add(ui);

    this.ui = ui;

    ui.setup();

    const defaultMoves = [ Moves.TACKLE, Moves.TAIL_WHIP, Moves.FOCUS_ENERGY, Moves.STRUGGLE ];

    Promise.all([
      Promise.all(loadPokemonAssets),
      initCommonAnims(this).then(() => loadCommonAnimAssets(this, true)),
      Promise.all([ Moves.TACKLE, Moves.TAIL_WHIP, Moves.FOCUS_ENERGY, Moves.STRUGGLE ].map(m => initMoveAnim(this, m))).then(() => loadMoveAnimAssets(this, defaultMoves, true)),
      this.initStarterColors()
    ]).then(() => {
      this.pushPhase(new LoginPhase(this));
      this.pushPhase(new TitlePhase(this));

      this.shiftPhase();
    });
  }

  initSession(): void {
    if (this.sessionPlayTime === null) {
      this.sessionPlayTime = 0;
    }
    if (this.lastSavePlayTime === null) {
      this.lastSavePlayTime = 0;
    }

    if (this.playTimeTimer) {
      this.playTimeTimer.destroy();
    }

    this.playTimeTimer = this.time.addEvent({
      delay: Utils.fixedInt(1000),
      repeat: -1,
      callback: () => {
        if (this.gameData) {
          this.gameData.gameStats.playTime++;
        }
        if (this.sessionPlayTime !== null) {
          this.sessionPlayTime++;
        }
        if (this.lastSavePlayTime !== null) {
          this.lastSavePlayTime++;
        }
      }
    });

    this.updateBiomeWaveText();
    this.updateMoneyText();
    this.updateScoreText();
  }

  async initExpSprites(): Promise<void> {
    if (expSpriteKeys.length) {
      return;
    }
    this.cachedFetch("./exp-sprites.json").then(res => res.json()).then(keys => {
      if (Array.isArray(keys)) {
        expSpriteKeys.push(...keys);
      }
      Promise.resolve();
    });
  }

  async initVariantData(): Promise<void> {
    Object.keys(variantData).forEach(key => delete variantData[key]);
    await this.cachedFetch("./images/pokemon/variant/_masterlist.json").then(res => res.json())
      .then(v => {
        Object.keys(v).forEach(k => variantData[k] = v[k]);
        if (this.experimentalSprites) {
          const expVariantData = variantData["exp"];
          const traverseVariantData = (keys: string[]) => {
            let variantTree = variantData;
            let expTree = expVariantData;
            keys.map((k: string, i: integer) => {
              if (i < keys.length - 1) {
                variantTree = variantTree[k];
                expTree = expTree[k];
              } else if (variantTree.hasOwnProperty(k) && expTree.hasOwnProperty(k)) {
                if ([ "back", "female" ].includes(k)) {
                  traverseVariantData(keys.concat(k));
                } else {
                  variantTree[k] = expTree[k];
                }
              }
            });
          };
          Object.keys(expVariantData).forEach(ek => traverseVariantData([ ek ]));
        }
        Promise.resolve();
      });
  }

  cachedFetch(url: string, init?: RequestInit): Promise<Response> {
    const manifest = this.game["manifest"];
    if (manifest) {
      const timestamp = manifest[`/${url.replace("./", "")}`];
      if (timestamp) {
        url += `?t=${timestamp}`;
      }
    }
    return fetch(url, init);
  }

  initStarterColors(): Promise<void> {
    return new Promise(resolve => {
      if (starterColors) {
        return resolve();
      }

      this.cachedFetch("./starter-colors.json").then(res => res.json()).then(sc => {
        starterColors = {};
        Object.keys(sc).forEach(key => {
          starterColors[key] = sc[key];
        });

        /*const loadPokemonAssets: Promise<void>[] = [];

                for (let s of Object.keys(speciesStarters)) {
                    const species = getPokemonSpecies(parseInt(s));
                    loadPokemonAssets.push(species.loadAssets(this, false, 0, false));
                }

                Promise.all(loadPokemonAssets).then(() => {
                    const starterCandyColors = {};
                    const rgbaToHexFunc = (r, g, b) => [r, g, b].map(x => x.toString(16).padStart(2, '0')).join('');

                    for (let s of Object.keys(speciesStarters)) {
                        const species = getPokemonSpecies(parseInt(s));

                        starterCandyColors[species.speciesId] = species.generateCandyColors(this).map(c => rgbaToHexFunc(c[0], c[1], c[2]));
                    }

                    console.log(JSON.stringify(starterCandyColors));

                    resolve();
                });*/

        resolve();
      });
    });
  }

  hasExpSprite(key: string): boolean {
    const keyMatch = /^pkmn__?(back__)?(shiny__)?(female__)?(\d+)(\-.*?)?(?:_[1-3])?$/g.exec(key);
    if (!keyMatch) {
      return false;
    }

    let k = keyMatch[4]!;
    if (keyMatch[2]) {
      k += "s";
    }
    if (keyMatch[1]) {
      k += "b";
    }
    if (keyMatch[3]) {
      k += "f";
    }
    if (keyMatch[5]) {
      k += keyMatch[5];
    }
    if (!expSpriteKeys.includes(k)) {
      return false;
    }
    return true;
  }

  public getPlayerParty(): PlayerPokemon[] {
    return this.party;
  }

  /**
   * @returns An array of {@linkcode PlayerPokemon} filtered from the player's party
   * that are {@linkcode Pokemon.isAllowedInBattle | allowed in battle}.
   */
  public getPokemonAllowedInBattle(): PlayerPokemon[] {
    return this.getPlayerParty().filter(p => p.isAllowedInBattle());
  }

  /**
   * @returns The first {@linkcode PlayerPokemon} that is {@linkcode getPlayerField on the field}
   * and {@linkcode PlayerPokemon.isActive is active}
   * (aka {@linkcode PlayerPokemon.isAllowedInBattle is allowed in battle}),
   * or `undefined` if there are no valid pokemon
   * @param includeSwitching Whether a pokemon that is currently switching out is valid, default `true`
   */
  public getPlayerPokemon(includeSwitching: boolean = true): PlayerPokemon | undefined {
    return this.getPlayerField().find(p => p.isActive() && (includeSwitching || p.switchOutStatus === false));
  }

  /**
   * Returns an array of PlayerPokemon of length 1 or 2 depending on if in a double battle or not.
   * Does not actually check if the pokemon are on the field or not.
   * @returns array of {@linkcode PlayerPokemon}
   */
  public getPlayerField(): PlayerPokemon[] {
    const party = this.getPlayerParty();
    return party.slice(0, Math.min(party.length, this.currentBattle?.double ? 2 : 1));
  }

  public getEnemyParty(): EnemyPokemon[] {
    return this.currentBattle?.enemyParty ?? [];
  }

  /**
   * @returns The first {@linkcode EnemyPokemon} that is {@linkcode getEnemyField on the field}
   * and {@linkcode EnemyPokemon.isActive is active}
   * (aka {@linkcode EnemyPokemon.isAllowedInBattle is allowed in battle}),
   * or `undefined` if there are no valid pokemon
   * @param includeSwitching Whether a pokemon that is currently switching out is valid, default `true`
   */
  public getEnemyPokemon(includeSwitching: boolean = true): EnemyPokemon | undefined {
    return this.getEnemyField().find(p => p.isActive() && (includeSwitching || p.switchOutStatus === false));
  }

  /**
   * Returns an array of EnemyPokemon of length 1 or 2 depending on if in a double battle or not.
   * Does not actually check if the pokemon are on the field or not.
   * @returns array of {@linkcode EnemyPokemon}
   */
  public getEnemyField(): EnemyPokemon[] {
    const party = this.getEnemyParty();
    return party.slice(0, Math.min(party.length, this.currentBattle?.double ? 2 : 1));
  }

  public getField(activeOnly: boolean = false): Pokemon[] {
    const ret = new Array(4).fill(null);
    const playerField = this.getPlayerField();
    const enemyField = this.getEnemyField();
    ret.splice(0, playerField.length, ...playerField);
    ret.splice(2, enemyField.length, ...enemyField);
    return activeOnly
      ? ret.filter(p => p?.isActive())
      : ret;
  }

  /**
   * Used in doubles battles to redirect moves from one pokemon to another when one faints or is removed from the field
   * @param removedPokemon {@linkcode Pokemon} the pokemon that is being removed from the field (flee, faint), moves to be redirected FROM
   * @param allyPokemon {@linkcode Pokemon} the pokemon that will have the moves be redirected TO
   */
  redirectPokemonMoves(removedPokemon: Pokemon, allyPokemon: Pokemon): void {
    // failsafe: if not a double battle just return
    if (this.currentBattle.double === false) {
      return;
    }
    if (allyPokemon?.isActive(true)) {
      let targetingMovePhase: MovePhase;
      do {
        targetingMovePhase = this.findPhase(mp => mp instanceof MovePhase && mp.targets.length === 1 && mp.targets[0] === removedPokemon.getBattlerIndex() && mp.pokemon.isPlayer() !== allyPokemon.isPlayer()) as MovePhase;
        if (targetingMovePhase && targetingMovePhase.targets[0] !== allyPokemon.getBattlerIndex()) {
          targetingMovePhase.targets[0] = allyPokemon.getBattlerIndex();
        }
      } while (targetingMovePhase);
    }
  }

  /**
   * Returns the ModifierBar of this scene, which is declared private and therefore not accessible elsewhere
   * @param isEnemy Whether to return the enemy's modifier bar
   * @returns {ModifierBar}
   */
  getModifierBar(isEnemy?: boolean): ModifierBar {
    return isEnemy ? this.enemyModifierBar : this.modifierBar;
  }

  // store info toggles to be accessible by the ui
  addInfoToggle(infoToggle: InfoToggle): void {
    this.infoToggles.push(infoToggle);
  }

  // return the stored info toggles; used by ui-inputs
  getInfoToggles(activeOnly: boolean = false): InfoToggle[] {
    return activeOnly ? this.infoToggles.filter(t => t?.isActive()) : this.infoToggles;
  }

  getPokemonById(pokemonId: integer): Pokemon | null {
    const findInParty = (party: Pokemon[]) => party.find(p => p.id === pokemonId);
    return (findInParty(this.getPlayerParty()) || findInParty(this.getEnemyParty())) ?? null;
  }

  addPlayerPokemon(species: PokemonSpecies, level: integer, abilityIndex?: integer, formIndex?: integer, gender?: Gender, shiny?: boolean, variant?: Variant, ivs?: integer[], nature?: Nature, dataSource?: Pokemon | PokemonData, postProcess?: (playerPokemon: PlayerPokemon) => void): PlayerPokemon {
    const pokemon = new PlayerPokemon(this, species, level, abilityIndex, formIndex, gender, shiny, variant, ivs, nature, dataSource);
    if (postProcess) {
      postProcess(pokemon);
    }
    pokemon.init();
    return pokemon;
  }

  addEnemyPokemon(species: PokemonSpecies, level: integer, trainerSlot: TrainerSlot, boss: boolean = false, dataSource?: PokemonData, postProcess?: (enemyPokemon: EnemyPokemon) => void): EnemyPokemon {
    if (Overrides.OPP_LEVEL_OVERRIDE > 0) {
      level = Overrides.OPP_LEVEL_OVERRIDE;
    }
    if (Overrides.OPP_SPECIES_OVERRIDE) {
      species = getPokemonSpecies(Overrides.OPP_SPECIES_OVERRIDE);
      // The fact that a Pokemon is a boss or not can change based on its Species and level
      boss = this.getEncounterBossSegments(this.currentBattle.waveIndex, level, species) > 1;
    }

    const pokemon = new EnemyPokemon(this, species, level, trainerSlot, boss, dataSource);
    if (Overrides.OPP_FUSION_OVERRIDE) {
      pokemon.generateFusionSpecies();
    }

    overrideModifiers(this, false);
    overrideHeldItems(this, pokemon, false);
    if (boss && !dataSource) {
      const secondaryIvs = Utils.getIvsFromId(Utils.randSeedInt(4294967296));

      for (let s = 0; s < pokemon.ivs.length; s++) {
        pokemon.ivs[s] = Math.round(Phaser.Math.Linear(Math.min(pokemon.ivs[s], secondaryIvs[s]), Math.max(pokemon.ivs[s], secondaryIvs[s]), 0.75));
      }
    }
    if (postProcess) {
      postProcess(pokemon);
    }

    for (let i = 0; i < pokemon.ivs.length; i++) {
      if (OPP_IVS_OVERRIDE_VALIDATED[i] > -1) {
        pokemon.ivs[i] = OPP_IVS_OVERRIDE_VALIDATED[i];
      }
    }

    pokemon.init();
    return pokemon;
  }

  /**
   * Removes a {@linkcode PlayerPokemon} from the party, and clears modifiers for that Pokemon's id
   * Useful for MEs/Challenges that remove Pokemon from the player party temporarily or permanently
   * @param pokemon
   * @param destroy Default true. If true, will destroy the {@linkcode PlayerPokemon} after removing
   */
  removePokemonFromPlayerParty(pokemon: PlayerPokemon, destroy: boolean = true) {
    if (!pokemon) {
      return;
    }

    const partyIndex = this.party.indexOf(pokemon);
    this.party.splice(partyIndex, 1);
    if (destroy) {
      this.field.remove(pokemon, true);
      pokemon.destroy();
    }
    this.updateModifiers(true);
  }

  addPokemonIcon(pokemon: Pokemon, x: number, y: number, originX: number = 0.5, originY: number = 0.5, ignoreOverride: boolean = false): Phaser.GameObjects.Container {
    const container = this.add.container(x, y);
    container.setName(`${pokemon.name}-icon`);

    const icon = this.add.sprite(0, 0, pokemon.getIconAtlasKey(ignoreOverride));
    icon.setName(`sprite-${pokemon.name}-icon`);
    icon.setFrame(pokemon.getIconId(true));
    // Temporary fix to show pokemon's default icon if variant icon doesn't exist
    if (icon.frame.name !== pokemon.getIconId(true)) {
      console.log(`${pokemon.name}'s variant icon does not exist. Replacing with default.`);
      const temp = pokemon.shiny;
      pokemon.shiny = false;
      icon.setTexture(pokemon.getIconAtlasKey(ignoreOverride));
      icon.setFrame(pokemon.getIconId(true));
      pokemon.shiny = temp;
    }
    icon.setOrigin(0.5, 0);

    container.add(icon);

    if (pokemon.isFusion()) {
      const fusionIcon = this.add.sprite(0, 0, pokemon.getFusionIconAtlasKey(ignoreOverride));
      fusionIcon.setName("sprite-fusion-icon");
      fusionIcon.setOrigin(0.5, 0);
      fusionIcon.setFrame(pokemon.getFusionIconId(true));

      const originalWidth = icon.width;
      const originalHeight = icon.height;
      const originalFrame = icon.frame;

      const iconHeight = (icon.frame.cutHeight <= fusionIcon.frame.cutHeight ? Math.ceil : Math.floor)((icon.frame.cutHeight + fusionIcon.frame.cutHeight) / 4);

      // Inefficient, but for some reason didn't work with only the unique properties as part of the name
      const iconFrameId = `${icon.frame.name}f${fusionIcon.frame.name}`;

      if (!icon.frame.texture.has(iconFrameId)) {
        icon.frame.texture.add(iconFrameId, icon.frame.sourceIndex, icon.frame.cutX, icon.frame.cutY, icon.frame.cutWidth, iconHeight);
      }

      icon.setFrame(iconFrameId);

      fusionIcon.y = icon.frame.cutHeight;

      const originalFusionFrame = fusionIcon.frame;

      const fusionIconY = fusionIcon.frame.cutY + icon.frame.cutHeight;
      const fusionIconHeight = fusionIcon.frame.cutHeight - icon.frame.cutHeight;

      // Inefficient, but for some reason didn't work with only the unique properties as part of the name
      const fusionIconFrameId = `${fusionIcon.frame.name}f${icon.frame.name}`;

      if (!fusionIcon.frame.texture.has(fusionIconFrameId)) {
        fusionIcon.frame.texture.add(fusionIconFrameId, fusionIcon.frame.sourceIndex, fusionIcon.frame.cutX, fusionIconY, fusionIcon.frame.cutWidth, fusionIconHeight);
      }
      fusionIcon.setFrame(fusionIconFrameId);

      const frameY = (originalFrame.y + originalFusionFrame.y) / 2;
      icon.frame.y = fusionIcon.frame.y = frameY;

      container.add(fusionIcon);

      if (originX !== 0.5) {
        container.x -= originalWidth * (originX - 0.5);
      }
      if (originY !== 0) {
        container.y -= (originalHeight) * originY;
      }
    } else {
      if (originX !== 0.5) {
        container.x -= icon.width * (originX - 0.5);
      }
      if (originY !== 0) {
        container.y -= icon.height * originY;
      }
    }

    return container;
  }

  setSeed(seed: string): void {
    this.seed = seed;
    this.rngCounter = 0;
    this.waveCycleOffset = this.getGeneratedWaveCycleOffset();
    this.offsetGym = this.gameMode.isClassic && this.getGeneratedOffsetGym();
  }

  /**
   * Generates a random number using the current battle's seed
   *
   * This calls {@linkcode Battle.randSeedInt}(`scene`, {@linkcode range}, {@linkcode min}) in `src/battle.ts`
   * which calls {@linkcode Utils.randSeedInt randSeedInt}({@linkcode range}, {@linkcode min}) in `src/utils.ts`
   *
   * @param range How large of a range of random numbers to choose from. If {@linkcode range} <= 1, returns {@linkcode min}
   * @param min The minimum integer to pick, default `0`
   * @returns A random integer between {@linkcode min} and ({@linkcode min} + {@linkcode range} - 1)
   */
  randBattleSeedInt(range: integer, min: integer = 0): integer {
    return this.currentBattle?.randSeedInt(this, range, min);
  }

  reset(clearScene: boolean = false, clearData: boolean = false, reloadI18n: boolean = false): void {
    if (clearData) {
      this.gameData = new GameData(this);
    }

    this.gameMode = getGameMode(GameModes.CLASSIC);

    this.disableMenu = false;

    this.score = 0;
    this.money = 0;

    this.lockModifierTiers = false;

    this.pokeballCounts = Object.fromEntries(Utils.getEnumValues(PokeballType).filter(p => p <= PokeballType.MASTER_BALL).map(t => [ t, 0 ]));
    this.pokeballCounts[PokeballType.POKEBALL] += 5;
    if (Overrides.POKEBALL_OVERRIDE.active) {
      this.pokeballCounts = Overrides.POKEBALL_OVERRIDE.pokeballs;
    }

    this.modifiers = [];
    this.enemyModifiers = [];
    this.modifierBar.removeAll(true);
    this.enemyModifierBar.removeAll(true);

    for (const p of this.getPlayerParty()) {
      p.destroy();
    }
    this.party = [];
    for (const p of this.getEnemyParty()) {
      p.destroy();
    }

    // If this is a ME, clear any residual visual sprites before reloading
    if (this.currentBattle?.mysteryEncounter?.introVisuals) {
      this.field.remove(this.currentBattle.mysteryEncounter?.introVisuals, true);
    }

    //@ts-ignore  - allowing `null` for currentBattle causes a lot of trouble
    this.currentBattle = null; // TODO: resolve ts-ignore

    // Reset RNG after end of game or save & quit.
    // This needs to happen after clearing this.currentBattle or the seed will be affected by the last wave played
    this.setSeed(Overrides.SEED_OVERRIDE || Utils.randomString(24));
    console.log("Seed:", this.seed);
    this.resetSeed();

    this.biomeWaveText.setText(startingWave.toString());
    this.biomeWaveText.setVisible(false);

    this.updateMoneyText();
    this.moneyText.setVisible(false);

    this.updateScoreText();
    this.scoreText.setVisible(false);

    [ this.luckLabelText, this.luckText ].map(t => t.setVisible(false));

    this.newArena(Overrides.STARTING_BIOME_OVERRIDE || Biome.TOWN);

    this.field.setVisible(true);

    this.arenaBgTransition.setPosition(0, 0);
    this.arenaPlayer.setPosition(300, 0);
    this.arenaPlayerTransition.setPosition(0, 0);
    [ this.arenaEnemy, this.arenaNextEnemy ].forEach(a => a.setPosition(-280, 0));
    this.arenaNextEnemy.setVisible(false);

    this.arena.init();

    this.trainer.setTexture(`trainer_${this.gameData.gender === PlayerGender.FEMALE ? "f" : "m"}_back`);
    this.trainer.setPosition(406, 186);
    this.trainer.setVisible(true);

    this.mysteryEncounterSaveData = new MysteryEncounterSaveData();

    this.updateGameInfo();

    if (reloadI18n) {
      const localizable: Localizable[] = [
        ...allSpecies,
        ...allMoves,
        ...allAbilities,
        ...Utils.getEnumValues(ModifierPoolType).map(mpt => getModifierPoolForType(mpt)).map(mp => Object.values(mp).flat().map(mt => mt.modifierType).filter(mt => "localize" in mt).map(lpb => lpb as unknown as Localizable)).flat()
      ];
      for (const item of localizable) {
        item.localize();
      }
    }

    if (clearScene) {
      // Reload variant data in case sprite set has changed
      this.initVariantData();

      this.fadeOutBgm(250, false);
      this.tweens.add({
        targets: [ this.uiContainer ],
        alpha: 0,
        duration: 250,
        ease: "Sine.easeInOut",
        onComplete: () => {
          this.clearPhaseQueue();

          this.children.removeAll(true);
          this.game.domContainer.innerHTML = "";
          this.launchBattle();
        }
      });
    }
  }

  getDoubleBattleChance(newWaveIndex: number, playerField: PlayerPokemon[]) {
    const doubleChance = new Utils.IntegerHolder(newWaveIndex % 10 === 0 ? 32 : 8);
    this.applyModifiers(DoubleBattleChanceBoosterModifier, true, doubleChance);
    playerField.forEach(p => applyAbAttrs(DoubleBattleChanceAbAttr, p, null, false, doubleChance));
    return Math.max(doubleChance.value, 1);
  }

  newBattle(waveIndex?: integer, battleType?: BattleType, trainerData?: TrainerData, double?: boolean, mysteryEncounterType?: MysteryEncounterType): Battle | null {
    const _startingWave = Overrides.STARTING_WAVE_OVERRIDE || startingWave;
    const newWaveIndex = waveIndex || ((this.currentBattle?.waveIndex || (_startingWave - 1)) + 1);
    let newDouble: boolean | undefined;
    let newBattleType: BattleType;
    let newTrainer: Trainer | undefined;

    let battleConfig: FixedBattleConfig | null = null;

    this.resetSeed(newWaveIndex);

    const playerField = this.getPlayerField();

    if (this.gameMode.isFixedBattle(newWaveIndex) && trainerData === undefined) {
      battleConfig = this.gameMode.getFixedBattle(newWaveIndex);
      newDouble = battleConfig.double;
      newBattleType = battleConfig.battleType;
      this.executeWithSeedOffset(() => newTrainer = battleConfig?.getTrainer(this), (battleConfig.seedOffsetWaveIndex || newWaveIndex) << 8);
      if (newTrainer) {
        this.field.add(newTrainer);
      }
    } else {
      if (!this.gameMode.hasTrainers) {
        newBattleType = BattleType.WILD;
      } else if (battleType === undefined) {
        newBattleType = this.gameMode.isWaveTrainer(newWaveIndex, this.arena) ? BattleType.TRAINER : BattleType.WILD;
      } else {
        newBattleType = battleType;
      }

      if (newBattleType === BattleType.TRAINER) {
        const trainerType = this.arena.randomTrainerType(newWaveIndex);
        let doubleTrainer = false;
        if (trainerConfigs[trainerType].doubleOnly) {
          doubleTrainer = true;
        } else if (trainerConfigs[trainerType].hasDouble) {
          doubleTrainer = !Utils.randSeedInt(this.getDoubleBattleChance(newWaveIndex, playerField));
          // Add a check that special trainers can't be double except for tate and liza - they should use the normal double chance
          if (trainerConfigs[trainerType].trainerTypeDouble && ![ TrainerType.TATE, TrainerType.LIZA ].includes(trainerType)) {
            doubleTrainer = false;
          }
        }
        const variant = doubleTrainer ? TrainerVariant.DOUBLE : (Utils.randSeedInt(2) ? TrainerVariant.FEMALE : TrainerVariant.DEFAULT);
        newTrainer = trainerData !== undefined ? trainerData.toTrainer(this) : new Trainer(this, trainerType, variant);
        this.field.add(newTrainer);
      }

      // Check for mystery encounter
      // Can only occur in place of a standard (non-boss) wild battle, waves 10-180
      if (this.isWaveMysteryEncounter(newBattleType, newWaveIndex) || newBattleType === BattleType.MYSTERY_ENCOUNTER) {
        newBattleType = BattleType.MYSTERY_ENCOUNTER;
        // Reset to base spawn weight
        this.mysteryEncounterSaveData.encounterSpawnChance = BASE_MYSTERY_ENCOUNTER_SPAWN_WEIGHT;
      }
    }

    if (double === undefined && newWaveIndex > 1) {
      if (newBattleType === BattleType.WILD && !this.gameMode.isWaveFinal(newWaveIndex)) {
        newDouble = !Utils.randSeedInt(this.getDoubleBattleChance(newWaveIndex, playerField));
      } else if (newBattleType === BattleType.TRAINER) {
        newDouble = newTrainer?.variant === TrainerVariant.DOUBLE;
      }
    } else if (!battleConfig) {
      newDouble = !!double;
    }

<<<<<<< HEAD
    // Disable double battles on Endless/Endless Spliced Wave 50x boss battles (Introduced 1.2.0)
    if (this.gameMode.isEndlessBoss(newWaveIndex)) {
      newDouble = false;
    }

    if (Overrides.BATTLE_TYPE_OVERRIDE === "double") {
      newDouble = true;
    }
    /* Override battles into single only if not fighting with trainers */
    if (newBattleType !== BattleType.TRAINER && Overrides.BATTLE_TYPE_OVERRIDE === "single") {
      newDouble = false;
=======
    if (!isNullOrUndefined(Overrides.BATTLE_TYPE_OVERRIDE)) {
      let doubleOverrideForWave: "single" | "double" | null = null;

      switch (Overrides.BATTLE_TYPE_OVERRIDE) {
        case "double":
          doubleOverrideForWave = "double";
          break;
        case "single":
          doubleOverrideForWave = "single";
          break;
        case "even-doubles":
          doubleOverrideForWave = (newWaveIndex % 2) ? "single" : "double";
          break;
        case "odd-doubles":
          doubleOverrideForWave = (newWaveIndex % 2) ? "double" : "single";
          break;
      }

      if (doubleOverrideForWave === "double") {
        newDouble = true;
      }
      /**
       * Override battles into single only if not fighting with trainers.
       * @see {@link https://github.com/pagefaultgames/pokerogue/issues/1948 | GitHub Issue #1948}
       */
      if (newBattleType !== BattleType.TRAINER && doubleOverrideForWave === "single") {
        newDouble = false;
      }
>>>>>>> 640ac237
    }

    const lastBattle = this.currentBattle;

    const maxExpLevel = this.getMaxExpLevel();

    this.lastEnemyTrainer = lastBattle?.trainer ?? null;
    this.lastMysteryEncounter = lastBattle?.mysteryEncounter;

    if (newBattleType === BattleType.MYSTERY_ENCOUNTER) {
      // Disable double battle on mystery encounters (it may be re-enabled as part of encounter)
      newDouble = false;
    }

    if (lastBattle?.double && !newDouble) {
      this.tryRemovePhase(p => p instanceof SwitchPhase);
      this.getPlayerField().forEach(p => p.lapseTag(BattlerTagType.COMMANDED));
    }

    this.executeWithSeedOffset(() => {
      this.currentBattle = new Battle(this.gameMode, newWaveIndex, newBattleType, newTrainer, newDouble);
    }, newWaveIndex << 3, this.waveSeed);
    this.currentBattle.incrementTurn(this);

    if (newBattleType === BattleType.MYSTERY_ENCOUNTER) {
      // Will generate the actual Mystery Encounter during NextEncounterPhase, to ensure it uses proper biome
      this.currentBattle.mysteryEncounterType = mysteryEncounterType;
    }

    //this.pushPhase(new TrainerMessageTestPhase(this, TrainerType.RIVAL, TrainerType.RIVAL_2, TrainerType.RIVAL_3, TrainerType.RIVAL_4, TrainerType.RIVAL_5, TrainerType.RIVAL_6));

    if (!waveIndex && lastBattle) {
      const isWaveIndexMultipleOfTen = !(lastBattle.waveIndex % 10);
      const isEndlessOrDaily = this.gameMode.hasShortBiomes || this.gameMode.isDaily;
      const isEndlessFifthWave = this.gameMode.hasShortBiomes && (lastBattle.waveIndex % 5) === 0;
      const isWaveIndexMultipleOfFiftyMinusOne = (lastBattle.waveIndex % 50) === 49;
      const isNewBiome = isWaveIndexMultipleOfTen || isEndlessFifthWave || (isEndlessOrDaily && isWaveIndexMultipleOfFiftyMinusOne);
      const resetArenaState = isNewBiome || [ BattleType.TRAINER, BattleType.MYSTERY_ENCOUNTER ].includes(this.currentBattle.battleType) || this.currentBattle.battleSpec === BattleSpec.FINAL_BOSS;
      this.getEnemyParty().forEach(enemyPokemon => enemyPokemon.destroy());
      this.trySpreadPokerus();
      if (!isNewBiome && (newWaveIndex % 10) === 5) {
        this.arena.updatePoolsForTimeOfDay();
      }
      if (resetArenaState) {
        this.arena.resetArenaEffects();

        playerField.forEach((pokemon) => pokemon.lapseTag(BattlerTagType.COMMANDED));

        playerField.forEach((pokemon, p) => {
          if (pokemon.isOnField()) {
            this.pushPhase(new ReturnPhase(this, p));
          }
        });

        for (const pokemon of this.getPlayerParty()) {
          pokemon.resetBattleData();
          applyPostBattleInitAbAttrs(PostBattleInitAbAttr, pokemon);
        }

        if (!this.trainer.visible) {
          this.pushPhase(new ShowTrainerPhase(this));
        }
      }

      for (const pokemon of this.getPlayerParty()) {
        this.triggerPokemonFormChange(pokemon, SpeciesFormChangeTimeOfDayTrigger);
      }

      if (!this.gameMode.hasRandomBiomes && !isNewBiome) {
        this.pushPhase(new NextEncounterPhase(this));
      } else {
        this.pushPhase(new SelectBiomePhase(this));
        this.pushPhase(new NewBiomeEncounterPhase(this));

        const newMaxExpLevel = this.getMaxExpLevel();
        if (newMaxExpLevel > maxExpLevel) {
          this.pushPhase(new LevelCapPhase(this));
        }
      }
    }

    return this.currentBattle;
  }

  newArena(biome: Biome): Arena {
    this.arena = new Arena(this, biome, Biome[biome].toLowerCase());
    this.eventTarget.dispatchEvent(new NewArenaEvent());

    this.arenaBg.pipelineData = { terrainColorRatio: this.arena.getBgTerrainColorRatioForBiome() };

    return this.arena;
  }

  updateFieldScale(): Promise<void> {
    return new Promise(resolve => {
      const fieldScale = Math.floor(Math.pow(1 / this.getField(true)
        .map(p => p.getSpriteScale())
        .reduce((highestScale: number, scale: number) => highestScale = Math.max(scale, highestScale), 0), 0.7) * 40
      ) / 40;
      this.setFieldScale(fieldScale).then(() => resolve());
    });
  }

  setFieldScale(scale: number, instant: boolean = false): Promise<void> {
    return new Promise(resolve => {
      scale *= 6;
      if (this.field.scale === scale) {
        return resolve();
      }

      const defaultWidth = this.arenaBg.width * 6;
      const defaultHeight = 132 * 6;
      const scaledWidth = this.arenaBg.width * scale;
      const scaledHeight = 132 * scale;

      this.tweens.add({
        targets: this.field,
        scale: scale,
        x: (defaultWidth - scaledWidth) / 2,
        y: defaultHeight - scaledHeight,
        duration: !instant ? Utils.fixedInt(Math.abs(this.field.scale - scale) * 200) : 0,
        ease: "Sine.easeInOut",
        onComplete: () => resolve()
      });
    });
  }

  getSpeciesFormIndex(species: PokemonSpecies, gender?: Gender, nature?: Nature, ignoreArena?: boolean): integer {
    if (!species.forms?.length) {
      return 0;
    }

    switch (species.speciesId) {
      case Species.UNOWN:
      case Species.SHELLOS:
      case Species.GASTRODON:
      case Species.BASCULIN:
      case Species.DEERLING:
      case Species.SAWSBUCK:
      case Species.FROAKIE:
      case Species.FROGADIER:
      case Species.SCATTERBUG:
      case Species.SPEWPA:
      case Species.VIVILLON:
      case Species.FLABEBE:
      case Species.FLOETTE:
      case Species.FLORGES:
      case Species.FURFROU:
      case Species.PUMPKABOO:
      case Species.GOURGEIST:
      case Species.ORICORIO:
      case Species.MAGEARNA:
      case Species.ZARUDE:
      case Species.SQUAWKABILLY:
      case Species.TATSUGIRI:
      case Species.PALDEA_TAUROS:
        return Utils.randSeedInt(species.forms.length);
      case Species.PIKACHU:
        return Utils.randSeedInt(8);
      case Species.EEVEE:
        return Utils.randSeedInt(2);
      case Species.GRENINJA:
        return Utils.randSeedInt(2);
      case Species.ZYGARDE:
        return Utils.randSeedInt(4);
      case Species.MINIOR:
        return Utils.randSeedInt(7);
      case Species.ALCREMIE:
        return Utils.randSeedInt(9);
      case Species.MEOWSTIC:
      case Species.INDEEDEE:
      case Species.BASCULEGION:
      case Species.OINKOLOGNE:
        return gender === Gender.FEMALE ? 1 : 0;
      case Species.TOXTRICITY:
        const lowkeyNatures = [ Nature.LONELY, Nature.BOLD, Nature.RELAXED, Nature.TIMID, Nature.SERIOUS, Nature.MODEST, Nature.MILD, Nature.QUIET, Nature.BASHFUL, Nature.CALM, Nature.GENTLE, Nature.CAREFUL ];
        if (nature !== undefined && lowkeyNatures.indexOf(nature) > -1) {
          return 1;
        }
        return 0;
      case Species.GIMMIGHOUL:
      // Chest form can only be found in Mysterious Chest Encounter, if this is a game mode with MEs
        if (this.gameMode.hasMysteryEncounters) {
          return 1; // Wandering form
        } else {
          return Utils.randSeedInt(species.forms.length);
        }
    }

    if (ignoreArena) {
      switch (species.speciesId) {
        case Species.BURMY:
        case Species.WORMADAM:
        case Species.ROTOM:
        case Species.LYCANROC:
          return Utils.randSeedInt(species.forms.length);
      }
      return 0;
    }

    return this.arena.getSpeciesFormIndex(species);
  }

  private getGeneratedOffsetGym(): boolean {
    let ret = false;
    this.executeWithSeedOffset(() => {
      ret = !Utils.randSeedInt(2);
    }, 0, this.seed.toString());
    return ret;
  }

  private getGeneratedWaveCycleOffset(): integer {
    let ret = 0;
    this.executeWithSeedOffset(() => {
      ret = Utils.randSeedInt(8) * 5;
    }, 0, this.seed.toString());
    return ret;
  }

  getEncounterBossSegments(waveIndex: integer, level: integer, species?: PokemonSpecies, forceBoss: boolean = false): integer {
    if (Overrides.OPP_HEALTH_SEGMENTS_OVERRIDE > 1) {
      return Overrides.OPP_HEALTH_SEGMENTS_OVERRIDE;
    } else if (Overrides.OPP_HEALTH_SEGMENTS_OVERRIDE === 1) {
      // The rest of the code expects to be returned 0 and not 1 if the enemy is not a boss
      return 0;
    }

    if (this.gameMode.isDaily && this.gameMode.isWaveFinal(waveIndex)) {
      return 5;
    }

    let isBoss: boolean | undefined;
    if (forceBoss || (species && (species.subLegendary || species.legendary || species.mythical))) {
      isBoss = true;
    } else {
      this.executeWithSeedOffset(() => {
        isBoss = waveIndex % 10 === 0 || (this.gameMode.hasRandomBosses && Utils.randSeedInt(100) < Math.min(Math.max(Math.ceil((waveIndex - 250) / 50), 0) * 2, 30));
      }, waveIndex << 2);
    }
    if (!isBoss) {
      return 0;
    }

    let ret: integer = 2;

    if (level >= 100) {
      ret++;
    }
    if (species) {
      if (species.baseTotal >= 670) {
        ret++;
      }
    }
    ret += Math.floor(waveIndex / 250);

    return ret;
  }

  trySpreadPokerus(): void {
    const party = this.getPlayerParty();
    const infectedIndexes: integer[] = [];
    const spread = (index: number, spreadTo: number) => {
      const partyMember = party[index + spreadTo];
      if (!partyMember.pokerus && !Utils.randSeedInt(10)) {
        partyMember.pokerus = true;
        infectedIndexes.push(index + spreadTo);
      }
    };
    party.forEach((pokemon, p) => {
      if (!pokemon.pokerus || infectedIndexes.indexOf(p) > -1) {
        return;
      }

      this.executeWithSeedOffset(() => {
        if (p) {
          spread(p, -1);
        }
        if (p < party.length - 1) {
          spread(p, 1);
        }
      }, this.currentBattle.waveIndex + (p << 8));
    });
  }

  resetSeed(waveIndex?: integer): void {
    const wave = waveIndex || this.currentBattle?.waveIndex || 0;
    this.waveSeed = Utils.shiftCharCodes(this.seed, wave);
    Phaser.Math.RND.sow([ this.waveSeed ]);
    console.log("Wave Seed:", this.waveSeed, wave);
    this.rngCounter = 0;
  }

  executeWithSeedOffset(func: Function, offset: integer, seedOverride?: string): void {
    if (!func) {
      return;
    }
    const tempRngCounter = this.rngCounter;
    const tempRngOffset = this.rngOffset;
    const tempRngSeedOverride = this.rngSeedOverride;
    const state = Phaser.Math.RND.state();
    Phaser.Math.RND.sow([ Utils.shiftCharCodes(seedOverride || this.seed, offset) ]);
    this.rngCounter = 0;
    this.rngOffset = offset;
    this.rngSeedOverride = seedOverride || "";
    func();
    Phaser.Math.RND.state(state);
    this.rngCounter = tempRngCounter;
    this.rngOffset = tempRngOffset;
    this.rngSeedOverride = tempRngSeedOverride;
  }

  addFieldSprite(x: number, y: number, texture: string | Phaser.Textures.Texture, frame?: string | number, terrainColorRatio: number = 0): Phaser.GameObjects.Sprite {
    const ret = this.add.sprite(x, y, texture, frame);
    ret.setPipeline(this.fieldSpritePipeline);
    if (terrainColorRatio) {
      ret.pipelineData["terrainColorRatio"] = terrainColorRatio;
    }

    return ret;
  }

  addPokemonSprite(pokemon: Pokemon, x: number, y: number, texture: string | Phaser.Textures.Texture, frame?: string | number, hasShadow: boolean = false, ignoreOverride: boolean = false): Phaser.GameObjects.Sprite {
    const ret = this.addFieldSprite(x, y, texture, frame);
    this.initPokemonSprite(ret, pokemon, hasShadow, ignoreOverride);
    return ret;
  }

  initPokemonSprite(sprite: Phaser.GameObjects.Sprite, pokemon?: Pokemon, hasShadow: boolean = false, ignoreOverride: boolean = false): Phaser.GameObjects.Sprite {
    sprite.setPipeline(this.spritePipeline, { tone: [ 0.0, 0.0, 0.0, 0.0 ], hasShadow: hasShadow, ignoreOverride: ignoreOverride, teraColor: pokemon ? getTypeRgb(pokemon.getTeraType()) : undefined });
    this.spriteSparkleHandler.add(sprite);
    return sprite;
  }

  moveBelowOverlay<T extends Phaser.GameObjects.GameObject>(gameObject: T) {
    this.fieldUI.moveBelow<any>(gameObject, this.fieldOverlay);
  }
  processInfoButton(pressed: boolean): void {
    this.arenaFlyout.toggleFlyout(pressed);
  }

  showFieldOverlay(duration: integer): Promise<void> {
    return new Promise(resolve => {
      this.tweens.add({
        targets: this.fieldOverlay,
        alpha: 0.5,
        ease: "Sine.easeOut",
        duration: duration,
        onComplete: () => resolve()
      });
    });
  }

  hideFieldOverlay(duration: integer): Promise<void> {
    return new Promise(resolve => {
      this.tweens.add({
        targets: this.fieldOverlay,
        alpha: 0,
        duration: duration,
        ease: "Cubic.easeIn",
        onComplete: () => resolve()
      });
    });
  }

  updateShopOverlayOpacity(value: number): void {
    this.shopOverlayOpacity = value;

    if (this.shopOverlayShown) {
      this.shopOverlay.setAlpha(this.shopOverlayOpacity);
    }
  }

  showShopOverlay(duration: integer): Promise<void> {
    this.shopOverlayShown = true;
    return new Promise(resolve => {
      this.tweens.add({
        targets: this.shopOverlay,
        alpha: this.shopOverlayOpacity,
        ease: "Sine.easeOut",
        duration,
        onComplete: () => resolve()
      });
    });
  }

  hideShopOverlay(duration: integer): Promise<void> {
    this.shopOverlayShown = false;
    return new Promise(resolve => {
      this.tweens.add({
        targets: this.shopOverlay,
        alpha: 0,
        duration: duration,
        ease: "Cubic.easeIn",
        onComplete: () => resolve()
      });
    });
  }

  showEnemyModifierBar(): void {
    this.enemyModifierBar.setVisible(true);
  }

  hideEnemyModifierBar(): void {
    this.enemyModifierBar.setVisible(false);
  }

  updateBiomeWaveText(): void {
    const isBoss = !(this.currentBattle.waveIndex % 10);
    const biomeString: string = getBiomeName(this.arena.biomeType);
    this.fieldUI.moveAbove(this.biomeWaveText, this.luckText);
    this.biomeWaveText.setText( biomeString + " - " + this.currentBattle.waveIndex.toString());
    this.biomeWaveText.setColor(!isBoss ? "#ffffff" : "#f89890");
    this.biomeWaveText.setShadowColor(!isBoss ? "#636363" : "#984038");
    this.biomeWaveText.setVisible(true);
  }

  updateMoneyText(forceVisible: boolean = true): void {
    if (this.money === undefined) {
      return;
    }
    const formattedMoney = Utils.formatMoney(this.moneyFormat, this.money);
    this.moneyText.setText(i18next.t("battleScene:moneyOwned", { formattedMoney }));
    this.fieldUI.moveAbove(this.moneyText, this.luckText);
    if (forceVisible) {
      this.moneyText.setVisible(true);
    }
  }

  animateMoneyChanged(positiveChange: boolean): void {
    if (this.tweens.getTweensOf(this.moneyText).length > 0) {
      return;
    }
    const deltaScale = this.moneyText.scale * 0.14 * (positiveChange ? 1 : -1);
    this.moneyText.setShadowColor(positiveChange ? "#008000" : "#FF0000");
    this.tweens.add({
      targets: this.moneyText,
      duration: 250,
      scale: this.moneyText.scale + deltaScale,
      loop: 0,
      yoyo: true,
      onComplete: (_) => this.moneyText.setShadowColor(getTextColor(TextStyle.MONEY, true)),
    });
  }

  updateScoreText(): void {
    this.scoreText.setText(`Score: ${this.score.toString()}`);
    this.scoreText.setVisible(this.gameMode.isDaily);
  }

  /**
   * Displays the current luck value.
   * @param duration The time for this label to fade in, if it is not already visible.
   */
  updateAndShowText(duration: number): void {
    const labels = [ this.luckLabelText, this.luckText ];
    labels.forEach(t => t.setAlpha(0));
    const luckValue = getPartyLuckValue(this.getPlayerParty());
    this.luckText.setText(getLuckString(luckValue));
    if (luckValue < 14) {
      this.luckText.setTint(getLuckTextTint(luckValue));
    } else {
      this.luckText.setTint(0xffef5c, 0x47ff69, 0x6b6bff, 0xff6969);
    }
    this.luckLabelText.setX((this.game.canvas.width / 6) - 2 - (this.luckText.displayWidth + 2));
    this.tweens.add({
      targets: labels,
      duration: duration,
      alpha: 1,
      onComplete: () => {
        labels.forEach(t => t.setVisible(true));
      }
    });
  }

  hideLuckText(duration: integer): void {
    if (this.reroll) {
      return;
    }
    const labels = [ this.luckLabelText, this.luckText ];
    this.tweens.add({
      targets: labels,
      duration: duration,
      alpha: 0,
      onComplete: () => {
        labels.forEach(l => l.setVisible(false));
      }
    });
  }

  updateUIPositions(): void {
    const enemyModifierCount = this.enemyModifiers.filter(m => m.isIconVisible(this)).length;
    const biomeWaveTextHeight = this.biomeWaveText.getBottomLeft().y - this.biomeWaveText.getTopLeft().y;
    this.biomeWaveText.setY(
      -(this.game.canvas.height / 6) + (enemyModifierCount ? enemyModifierCount <= 12 ? 15 : 24 : 0) + (biomeWaveTextHeight / 2)
    );
    this.moneyText.setY(this.biomeWaveText.y + 10);
    this.scoreText.setY(this.moneyText.y + 10);
    [ this.luckLabelText, this.luckText ].map(l => l.setY((this.scoreText.visible ? this.scoreText : this.moneyText).y + 10));
    const offsetY = (this.scoreText.visible ? this.scoreText : this.moneyText).y + 15;
    this.partyExpBar.setY(offsetY);
    this.candyBar.setY(offsetY + 15);
    this.ui?.achvBar.setY(this.game.canvas.height / 6 + offsetY);
  }

  /**
   * Pushes all {@linkcode Phaser.GameObjects.Text} objects in the top right to the bottom of the canvas
   */
  sendTextToBack(): void {
    this.fieldUI.sendToBack(this.biomeWaveText);
    this.fieldUI.sendToBack(this.moneyText);
    this.fieldUI.sendToBack(this.scoreText);
  }

  addFaintedEnemyScore(enemy: EnemyPokemon): void {
    let scoreIncrease = enemy.getSpeciesForm().getBaseExp() * (enemy.level / this.getMaxExpLevel()) * ((enemy.ivs.reduce((iv: integer, total: integer) => total += iv, 0) / 93) * 0.2 + 0.8);
    this.findModifiers(m => m instanceof PokemonHeldItemModifier && m.pokemonId === enemy.id, false).map(m => scoreIncrease *= (m as PokemonHeldItemModifier).getScoreMultiplier());
    if (enemy.isBoss()) {
      scoreIncrease *= Math.sqrt(enemy.bossSegments);
    }
    this.currentBattle.battleScore += Math.ceil(scoreIncrease);
  }

  getMaxExpLevel(ignoreLevelCap?: boolean): integer {
    if (ignoreLevelCap) {
      return Number.MAX_SAFE_INTEGER;
    }
    const waveIndex = Math.ceil((this.currentBattle?.waveIndex || 1) / 10) * 10;
    const difficultyWaveIndex = this.gameMode.getWaveForDifficulty(waveIndex);
    const baseLevel = (1 + difficultyWaveIndex / 2 + Math.pow(difficultyWaveIndex / 25, 2)) * 1.2;
    return Math.ceil(baseLevel / 2) * 2 + 2;
  }

  randomSpecies(waveIndex: integer, level: integer, fromArenaPool?: boolean, speciesFilter?: PokemonSpeciesFilter, filterAllEvolutions?: boolean): PokemonSpecies {
    if (fromArenaPool) {
      return this.arena.randomSpecies(waveIndex, level, undefined, getPartyLuckValue(this.party));
    }
    const filteredSpecies = speciesFilter ? [ ...new Set(allSpecies.filter(s => s.isCatchable()).filter(speciesFilter).map(s => {
      if (!filterAllEvolutions) {
        while (pokemonPrevolutions.hasOwnProperty(s.speciesId)) {
          s = getPokemonSpecies(pokemonPrevolutions[s.speciesId]);
        }
      }
      return s;
    })) ] : allSpecies.filter(s => s.isCatchable());
    return filteredSpecies[Utils.randSeedInt(filteredSpecies.length)];
  }

  generateRandomBiome(waveIndex: integer): Biome {
    const relWave = waveIndex % 250;
    const biomes = Utils.getEnumValues(Biome).slice(1, Utils.getEnumValues(Biome).filter(b => b >= 40).length * -1);
    const maxDepth = biomeDepths[Biome.END][0] - 2;
    const depthWeights = new Array(maxDepth + 1).fill(null)
      .map((_, i: integer) => ((1 - Math.min(Math.abs((i / (maxDepth - 1)) - (relWave / 250)) + 0.25, 1)) / 0.75) * 250);
    const biomeThresholds: integer[] = [];
    let totalWeight = 0;
    for (const biome of biomes) {
      totalWeight += Math.ceil(depthWeights[biomeDepths[biome][0] - 1] / biomeDepths[biome][1]);
      biomeThresholds.push(totalWeight);
    }

    const randInt = Utils.randSeedInt(totalWeight);

    for (const biome of biomes) {
      if (randInt < biomeThresholds[biome]) {
        return biome;
      }
    }

    return biomes[Utils.randSeedInt(biomes.length)];
  }

  isBgmPlaying(): boolean {
    return this.bgm && this.bgm.isPlaying;
  }

  playBgm(bgmName?: string, fadeOut?: boolean): void {
    if (bgmName === undefined) {
      bgmName = this.currentBattle?.getBgmOverride(this) || this.arena?.bgm;
    }
    if (this.bgm && bgmName === this.bgm.key) {
      if (!this.bgm.isPlaying) {
        this.bgm.play({
          volume: this.masterVolume * this.bgmVolume
        });
      }
      return;
    }
    if (fadeOut && !this.bgm) {
      fadeOut = false;
    }
    this.bgmCache.add(bgmName);
    this.loadBgm(bgmName);
    let loopPoint = 0;
    loopPoint = bgmName === this.arena.bgm
      ? this.arena.getBgmLoopPoint()
      : this.getBgmLoopPoint(bgmName);
    let loaded = false;
    const playNewBgm = () => {
      this.ui.bgmBar.setBgmToBgmBar(bgmName);
      if (bgmName === null && this.bgm && !this.bgm.pendingRemove) {
        this.bgm.play({
          volume: this.masterVolume * this.bgmVolume
        });
        return;
      }
      if (this.bgm && !this.bgm.pendingRemove && this.bgm.isPlaying) {
        this.bgm.stop();
      }
      this.bgm = this.sound.add(bgmName, { loop: true });
      this.bgm.play({
        volume: this.masterVolume * this.bgmVolume
      });
      if (loopPoint) {
        this.bgm.on("looped", () => this.bgm.play({ seek: loopPoint }));
      }
    };
    this.load.once(Phaser.Loader.Events.COMPLETE, () => {
      loaded = true;
      if (!fadeOut || !this.bgm.isPlaying) {
        playNewBgm();
      }
    });
    if (fadeOut) {
      const onBgmFaded = () => {
        if (loaded && (!this.bgm.isPlaying || this.bgm.pendingRemove)) {
          playNewBgm();
        }
      };
      this.time.delayedCall(this.fadeOutBgm(500, true) ? 750 : 250, onBgmFaded);
    }
    if (!this.load.isLoading()) {
      this.load.start();
    }
  }

  pauseBgm(): boolean {
    if (this.bgm && !this.bgm.pendingRemove && this.bgm.isPlaying) {
      this.bgm.pause();
      return true;
    }
    return false;
  }

  resumeBgm(): boolean {
    if (this.bgm && !this.bgm.pendingRemove && this.bgm.isPaused) {
      this.bgm.resume();
      return true;
    }
    return false;
  }

  updateSoundVolume(): void {
    if (this.sound) {
      for (const sound of this.sound.getAllPlaying() as AnySound[]) {
        if (this.bgmCache.has(sound.key)) {
          sound.setVolume(this.masterVolume * this.bgmVolume);
        } else {
          const soundDetails = sound.key.split("/");
          switch (soundDetails[0]) {

            case "battle_anims":
            case "cry":
              if (soundDetails[1].startsWith("PRSFX- ")) {
                sound.setVolume(this.masterVolume * this.fieldVolume * 0.5);
              } else {
                sound.setVolume(this.masterVolume * this.fieldVolume);
              }
              break;
            case "se":
            case "ui":
              sound.setVolume(this.masterVolume * this.seVolume);
          }
        }
      }
    }
  }

  fadeOutBgm(duration: integer = 500, destroy: boolean = true): boolean {
    if (!this.bgm) {
      return false;
    }
    const bgm = this.sound.getAllPlaying().find(bgm => bgm.key === this.bgm.key);
    if (bgm) {
      SoundFade.fadeOut(this, this.bgm, duration, destroy);
      return true;
    }

    return false;
  }

  /**
   * Fades out current track for `delay` ms, then fades in new track.
   * @param newBgmKey
   * @param destroy
   * @param delay
   */
  fadeAndSwitchBgm(newBgmKey: string, destroy: boolean = false, delay: number = 2000) {
    this.fadeOutBgm(delay, destroy);
    this.time.delayedCall(delay, () => {
      this.playBgm(newBgmKey);
    });
  }

  playSound(sound: string | AnySound, config?: object): AnySound {
    const key = typeof sound === "string" ? sound : sound.key;
    config = config ?? {};
    try {
      const keyDetails = key.split("/");
      config["volume"] = config["volume"] ?? 1;
      switch (keyDetails[0]) {
        case "level_up_fanfare":
        case "item_fanfare":
        case "minor_fanfare":
        case "heal":
        case "evolution":
        case "evolution_fanfare":
        // These sounds are loaded in as BGM, but played as sound effects
        // When these sounds are updated in updateVolume(), they are treated as BGM however because they are placed in the BGM Cache through being called by playSoundWithoutBGM()
          config["volume"] *= (this.masterVolume * this.bgmVolume);
          break;
        case "battle_anims":
        case "cry":
          config["volume"] *= (this.masterVolume * this.fieldVolume);
          //PRSFX sound files are unusually loud
          if (keyDetails[1].startsWith("PRSFX- ")) {
            config["volume"] *= 0.5;
          }
          break;
        case "ui":
        //As of, right now this applies to the "select", "menu_open", "error" sound effects
          config["volume"] *= (this.masterVolume * this.uiVolume);
          break;
        case "se":
          config["volume"] *= (this.masterVolume * this.seVolume);
          break;
      }
      this.sound.play(key, config);
      return this.sound.get(key) as AnySound;
    } catch {
      console.log(`${key} not found`);
      return sound as AnySound;
    }
  }

  playSoundWithoutBgm(soundName: string, pauseDuration?: integer): AnySound {
    this.bgmCache.add(soundName);
    const resumeBgm = this.pauseBgm();
    this.playSound(soundName);
    const sound = this.sound.get(soundName) as AnySound;
    if (this.bgmResumeTimer) {
      this.bgmResumeTimer.destroy();
    }
    if (resumeBgm) {
      this.bgmResumeTimer = this.time.delayedCall((pauseDuration || Utils.fixedInt(sound.totalDuration * 1000)), () => {
        this.resumeBgm();
        this.bgmResumeTimer = null;
      });
    }
    return sound;
  }

  getBgmLoopPoint(bgmName: string): number {
    switch (bgmName) {
      case "battle_kanto_champion": //B2W2 Kanto Champion Battle
        return 13.950;
      case "battle_johto_champion": //B2W2 Johto Champion Battle
        return 23.498;
      case "battle_hoenn_champion_g5": //B2W2 Hoenn Champion Battle
        return 11.328;
      case "battle_hoenn_champion_g6": //ORAS Hoenn Champion Battle
        return 11.762;
      case "battle_sinnoh_champion": //B2W2 Sinnoh Champion Battle
        return 12.235;
      case "battle_champion_alder": //BW Unova Champion Battle
        return 27.653;
      case "battle_champion_iris": //B2W2 Unova Champion Battle
        return 10.145;
      case "battle_kalos_champion": //XY Kalos Champion Battle
        return 10.380;
      case "battle_alola_champion": //USUM Alola Champion Battle
        return 13.025;
      case "battle_galar_champion": //SWSH Galar Champion Battle
        return 61.635;
      case "battle_champion_geeta": //SV Champion Geeta Battle
        return 37.447;
      case "battle_champion_nemona": //SV Champion Nemona Battle
        return 14.914;
      case "battle_champion_kieran": //SV Champion Kieran Battle
        return 7.206;
      case "battle_hoenn_elite": //ORAS Elite Four Battle
        return 11.350;
      case "battle_unova_elite": //BW Elite Four Battle
        return 17.730;
      case "battle_kalos_elite": //XY Elite Four Battle
        return 12.340;
      case "battle_alola_elite": //SM Elite Four Battle
        return 19.212;
      case "battle_galar_elite": //SWSH League Tournament Battle
        return 164.069;
      case "battle_paldea_elite": //SV Elite Four Battle
        return 12.770;
      case "battle_bb_elite": //SV BB League Elite Four Battle
        return 19.434;
      case "battle_final_encounter": //PMD RTDX Rayquaza's Domain
        return 19.159;
      case "battle_final": //BW Ghetsis Battle
        return 16.453;
      case "battle_kanto_gym": //B2W2 Kanto Gym Battle
        return 13.857;
      case "battle_johto_gym": //B2W2 Johto Gym Battle
        return 12.911;
      case "battle_hoenn_gym": //B2W2 Hoenn Gym Battle
        return 12.379;
      case "battle_sinnoh_gym": //B2W2 Sinnoh Gym Battle
        return 13.122;
      case "battle_unova_gym": //BW Unova Gym Battle
        return 19.145;
      case "battle_kalos_gym": //XY Kalos Gym Battle
        return 44.810;
      case "battle_galar_gym": //SWSH Galar Gym Battle
        return 171.262;
      case "battle_paldea_gym": //SV Paldea Gym Battle
        return 127.489;
      case "battle_legendary_kanto": //XY Kanto Legendary Battle
        return 32.966;
      case "battle_legendary_raikou": //HGSS Raikou Battle
        return 12.632;
      case "battle_legendary_entei": //HGSS Entei Battle
        return 2.905;
      case "battle_legendary_suicune": //HGSS Suicune Battle
        return 12.636;
      case "battle_legendary_lugia": //HGSS Lugia Battle
        return 19.770;
      case "battle_legendary_ho_oh": //HGSS Ho-oh Battle
        return 17.668;
      case "battle_legendary_regis_g5": //B2W2 Legendary Titan Battle
        return 49.500;
      case "battle_legendary_regis_g6": //ORAS Legendary Titan Battle
        return 21.130;
      case "battle_legendary_gro_kyo": //ORAS Groudon & Kyogre Battle
        return 10.547;
      case "battle_legendary_rayquaza": //ORAS Rayquaza Battle
        return 10.495;
      case "battle_legendary_deoxys": //ORAS Deoxys Battle
        return 13.333;
      case "battle_legendary_lake_trio": //ORAS Lake Guardians Battle
        return 16.887;
      case "battle_legendary_sinnoh": //ORAS Sinnoh Legendary Battle
        return 22.770;
      case "battle_legendary_dia_pal": //ORAS Dialga & Palkia Battle
        return 16.009;
      case "battle_legendary_origin_forme": //LA Origin Dialga & Palkia Battle
        return 18.961;
      case "battle_legendary_giratina": //ORAS Giratina Battle
        return 10.451;
      case "battle_legendary_arceus": //HGSS Arceus Battle
        return 9.595;
      case "battle_legendary_unova": //BW Unova Legendary Battle
        return 13.855;
      case "battle_legendary_kyurem": //BW Kyurem Battle
        return 18.314;
      case "battle_legendary_res_zek": //BW Reshiram & Zekrom Battle
        return 18.329;
      case "battle_legendary_xern_yvel": //XY Xerneas & Yveltal Battle
        return 26.468;
      case "battle_legendary_tapu": //SM Tapu Battle
        return 0.000;
      case "battle_legendary_sol_lun": //SM Solgaleo & Lunala Battle
        return 6.525;
      case "battle_legendary_ub": //SM Ultra Beast Battle
        return 9.818;
      case "battle_legendary_dusk_dawn": //USUM Dusk Mane & Dawn Wings Necrozma Battle
        return 5.211;
      case "battle_legendary_ultra_nec": //USUM Ultra Necrozma Battle
        return 10.344;
      case "battle_legendary_zac_zam": //SWSH Zacian & Zamazenta Battle
        return 11.424;
      case "battle_legendary_glas_spec": //SWSH Glastrier & Spectrier Battle
        return 12.503;
      case "battle_legendary_calyrex": //SWSH Calyrex Battle
        return 50.641;
      case "battle_legendary_riders": //SWSH Ice & Shadow Rider Calyrex Battle
        return 18.155;
      case "battle_legendary_birds_galar": //SWSH Galarian Legendary Birds Battle
        return 0.175;
      case "battle_legendary_ruinous": //SV Treasures of Ruin Battle
        return 6.333;
      case "battle_legendary_kor_mir": //SV Depths of Area Zero Battle
        return 6.442;
      case "battle_legendary_loyal_three": //SV Loyal Three Battle
        return 6.500;
      case "battle_legendary_ogerpon": //SV Ogerpon Battle
        return 14.335;
      case "battle_legendary_terapagos": //SV Terapagos Battle
        return 24.377;
      case "battle_legendary_pecharunt": //SV Pecharunt Battle
        return 6.508;
      case "battle_rival": //BW Rival Battle
        return 14.110;
      case "battle_rival_2": //BW N Battle
        return 17.714;
      case "battle_rival_3": //BW Final N Battle
        return 17.586;
      case "battle_trainer": //BW Trainer Battle
        return 13.686;
      case "battle_wild": //BW Wild Battle
        return 12.703;
      case "battle_wild_strong": //BW Strong Wild Battle
        return 13.940;
      case "end_summit": //PMD RTDX Sky Tower Summit
        return 30.025;
      case "battle_rocket_grunt": //HGSS Team Rocket Battle
        return 12.707;
      case "battle_aqua_magma_grunt": //ORAS Team Aqua & Magma Battle
        return 12.062;
      case "battle_galactic_grunt": //BDSP Team Galactic Battle
        return 13.043;
      case "battle_plasma_grunt": //BW Team Plasma Battle
        return 12.974;
      case "battle_flare_grunt": //XY Team Flare Battle
        return 4.228;
      case "battle_aether_grunt": // SM Aether Foundation Battle
        return 16.00;
      case "battle_skull_grunt": // SM Team Skull Battle
        return 20.87;
      case "battle_macro_grunt": // SWSH Trainer Battle
        return 11.56;
      case "battle_star_grunt": //SV Team Star Battle
        return 133.362;
      case "battle_galactic_admin": //BDSP Team Galactic Admin Battle
        return 11.997;
      case "battle_skull_admin": //SM Team Skull Admin Battle
        return 15.463;
      case "battle_oleana": //SWSH Oleana Battle
        return 14.110;
      case "battle_star_admin": //SV Team Star Boss Battle
        return 9.493;
      case "battle_rocket_boss": //USUM Giovanni Battle
        return 9.115;
      case "battle_aqua_magma_boss": //ORAS Archie & Maxie Battle
        return 14.847;
      case "battle_galactic_boss": //BDSP Cyrus Battle
        return 106.962;
      case "battle_plasma_boss": //B2W2 Ghetsis Battle
        return 25.624;
      case "battle_flare_boss": //XY Lysandre Battle
        return 8.085;
      case "battle_aether_boss": //SM Lusamine Battle
        return 11.33;
      case "battle_skull_boss": //SM Guzma Battle
        return 13.13;
      case "battle_macro_boss": //SWSH Rose Battle
        return 11.42;
      case "battle_star_boss": //SV Cassiopeia Battle
        return 25.764;
      case "mystery_encounter_gen_5_gts": // BW GTS
        return 8.52;
      case "mystery_encounter_gen_6_gts": // XY GTS
        return 9.24;
      case "mystery_encounter_fun_and_games": // EoS Guildmaster Wigglytuff
        return 4.78;
      case "mystery_encounter_weird_dream": // EoS Temporal Spire
        return 41.42;
      case "mystery_encounter_delibirdy": // Firel Delibirdy
        return 82.28;
    }

    return 0;
  }

  toggleInvert(invert: boolean): void {
    if (invert) {
      this.cameras.main.setPostPipeline(InvertPostFX);
    } else {
      this.cameras.main.removePostPipeline("InvertPostFX");
    }
  }

  /* Phase Functions */
  getCurrentPhase(): Phase | null {
    return this.currentPhase;
  }

  getStandbyPhase(): Phase | null {
    return this.standbyPhase;
  }


  /**
   * Adds a phase to the conditional queue and ensures it is executed only when the specified condition is met.
   *
   * This method allows deferring the execution of a phase until certain conditions are met, which is useful for handling
   * situations like abilities and entry hazards that depend on specific game states.
   *
   * @param {Phase} phase - The phase to be added to the conditional queue.
   * @param {() => boolean} condition - A function that returns a boolean indicating whether the phase should be executed.
   *
   */
  pushConditionalPhase(phase: Phase, condition: () => boolean): void {
    this.conditionalQueue.push([ condition, phase ]);
  }

  /**
   * Adds a phase to nextCommandPhaseQueue, as long as boolean passed in is false
   * @param phase {@linkcode Phase} the phase to add
   * @param defer boolean on which queue to add to, defaults to false, and adds to phaseQueue
   */
  pushPhase(phase: Phase, defer: boolean = false): void {
    (!defer ? this.phaseQueue : this.nextCommandPhaseQueue).push(phase);
  }

  /**
   * Adds Phase to the end of phaseQueuePrepend, or at phaseQueuePrependSpliceIndex
   * @param phase {@linkcode Phase} the phase to add
   */
  unshiftPhase(phase: Phase): void {
    if (this.phaseQueuePrependSpliceIndex === -1) {
      this.phaseQueuePrepend.push(phase);
    } else {
      this.phaseQueuePrepend.splice(this.phaseQueuePrependSpliceIndex, 0, phase);
    }
  }

  /**
   * Clears the phaseQueue
   */
  clearPhaseQueue(): void {
    this.phaseQueue.splice(0, this.phaseQueue.length);
  }

  /**
   * Used by function unshiftPhase(), sets index to start inserting at current length instead of the end of the array, useful if phaseQueuePrepend gets longer with Phases
   */
  setPhaseQueueSplice(): void {
    this.phaseQueuePrependSpliceIndex = this.phaseQueuePrepend.length;
  }

  /**
   * Resets phaseQueuePrependSpliceIndex to -1, implies that calls to unshiftPhase will insert at end of phaseQueuePrepend
   */
  clearPhaseQueueSplice(): void {
    this.phaseQueuePrependSpliceIndex = -1;
  }

  /**
   * Is called by each Phase implementations "end()" by default
   * We dump everything from phaseQueuePrepend to the start of of phaseQueue
   * then removes first Phase and starts it
   */
  shiftPhase(): void {
    if (this.standbyPhase) {
      this.currentPhase = this.standbyPhase;
      this.standbyPhase = null;
      return;
    }

    if (this.phaseQueuePrependSpliceIndex > -1) {
      this.clearPhaseQueueSplice();
    }
    if (this.phaseQueuePrepend.length) {
      while (this.phaseQueuePrepend.length) {
        const poppedPhase = this.phaseQueuePrepend.pop();
        if (poppedPhase) {
          this.phaseQueue.unshift(poppedPhase);
        }
      }
    }
    if (!this.phaseQueue.length) {
      this.populatePhaseQueue();
      // Clear the conditionalQueue if there are no phases left in the phaseQueue
      this.conditionalQueue = [];
    }

    this.currentPhase = this.phaseQueue.shift() ?? null;

    // Check if there are any conditional phases queued
    if (this.conditionalQueue?.length) {
      // Retrieve the first conditional phase from the queue
      const conditionalPhase = this.conditionalQueue.shift();
      // Evaluate the condition associated with the phase
      if (conditionalPhase?.[0]()) {
        // If the condition is met, add the phase to the phase queue
        this.pushPhase(conditionalPhase[1]);
      } else if (conditionalPhase) {
        // If the condition is not met, re-add the phase back to the front of the conditional queue
        this.conditionalQueue.unshift(conditionalPhase);
      } else {
        console.warn("condition phase is undefined/null!", conditionalPhase);
      }
    }

    if (this.currentPhase) {
      console.log(`%cStart Phase ${this.currentPhase.constructor.name}`, "color:green;");
      this.currentPhase.start();
    }
  }

  overridePhase(phase: Phase): boolean {
    if (this.standbyPhase) {
      return false;
    }

    this.standbyPhase = this.currentPhase;
    this.currentPhase = phase;
    console.log(`%cStart Phase ${phase.constructor.name}`, "color:green;");
    phase.start();

    return true;
  }

  /**
   * Find a specific {@linkcode Phase} in the phase queue.
   *
   * @param phaseFilter filter function to use to find the wanted phase
   * @returns the found phase or undefined if none found
   */
  findPhase<P extends Phase = Phase>(phaseFilter: (phase: P) => boolean): P | undefined {
    return this.phaseQueue.find(phaseFilter) as P;
  }

  tryReplacePhase(phaseFilter: (phase: Phase) => boolean, phase: Phase): boolean {
    const phaseIndex = this.phaseQueue.findIndex(phaseFilter);
    if (phaseIndex > -1) {
      this.phaseQueue[phaseIndex] = phase;
      return true;
    }
    return false;
  }

  tryRemovePhase(phaseFilter: (phase: Phase) => boolean): boolean {
    const phaseIndex = this.phaseQueue.findIndex(phaseFilter);
    if (phaseIndex > -1) {
      this.phaseQueue.splice(phaseIndex, 1);
      return true;
    }
    return false;
  }

  /**
   * Will search for a specific phase in {@linkcode phaseQueuePrepend} via filter, and remove the first result if a match is found.
   * @param phaseFilter filter function
   */
  tryRemoveUnshiftedPhase(phaseFilter: (phase: Phase) => boolean): boolean {
    const phaseIndex = this.phaseQueuePrepend.findIndex(phaseFilter);
    if (phaseIndex > -1) {
      this.phaseQueuePrepend.splice(phaseIndex, 1);
      return true;
    }
    return false;
  }

  /**
   * Tries to add the input phase to index before target phase in the phaseQueue, else simply calls unshiftPhase()
   * @param phase {@linkcode Phase} the phase to be added
   * @param targetPhase {@linkcode Phase} the type of phase to search for in phaseQueue
   * @returns boolean if a targetPhase was found and added
   */
  prependToPhase(phase: Phase, targetPhase: Constructor<Phase>): boolean {
    const targetIndex = this.phaseQueue.findIndex(ph => ph instanceof targetPhase);

    if (targetIndex !== -1) {
      this.phaseQueue.splice(targetIndex, 0, phase);
      return true;
    } else {
      this.unshiftPhase(phase);
      return false;
    }
  }

  /**
   * Adds a MessagePhase, either to PhaseQueuePrepend or nextCommandPhaseQueue
   * @param message string for MessagePhase
   * @param callbackDelay optional param for MessagePhase constructor
   * @param prompt optional param for MessagePhase constructor
   * @param promptDelay optional param for MessagePhase constructor
   * @param defer boolean for which queue to add it to, false -> add to PhaseQueuePrepend, true -> nextCommandPhaseQueue
   */
  queueMessage(message: string, callbackDelay?: integer | null, prompt?: boolean | null, promptDelay?: integer | null, defer?: boolean | null) {
    const phase = new MessagePhase(this, message, callbackDelay, prompt, promptDelay);
    if (!defer) {
      // adds to the end of PhaseQueuePrepend
      this.unshiftPhase(phase);
    } else {
      //remember that pushPhase adds it to nextCommandPhaseQueue
      this.pushPhase(phase);
    }
  }

  /**
   * Moves everything from nextCommandPhaseQueue to phaseQueue (keeping order)
   */
  populatePhaseQueue(): void {
    if (this.nextCommandPhaseQueue.length) {
      this.phaseQueue.push(...this.nextCommandPhaseQueue);
      this.nextCommandPhaseQueue.splice(0, this.nextCommandPhaseQueue.length);
    }
    this.phaseQueue.push(new TurnInitPhase(this));
  }

  addMoney(amount: integer): void {
    this.money = Math.min(this.money + amount, Number.MAX_SAFE_INTEGER);
    this.updateMoneyText();
    this.animateMoneyChanged(true);
    this.validateAchvs(MoneyAchv);
  }

  getWaveMoneyAmount(moneyMultiplier: number): integer {
    const waveIndex = this.currentBattle.waveIndex;
    const waveSetIndex = Math.ceil(waveIndex / 10) - 1;
    const moneyValue = Math.pow((waveSetIndex + 1 + (0.75 + (((waveIndex - 1) % 10) + 1) / 10)) * 100, 1 + 0.005 * waveSetIndex) * moneyMultiplier;
    return Math.floor(moneyValue / 10) * 10;
  }

  addModifier(modifier: Modifier | null, ignoreUpdate?: boolean, playSound?: boolean, virtual?: boolean, instant?: boolean, cost?: number): Promise<boolean> {
    if (!modifier) {
      return Promise.resolve(false);
    }
    return new Promise(resolve => {
      let success = false;
      const soundName = modifier.type.soundName;
      this.validateAchvs(ModifierAchv, modifier);
      const modifiersToRemove: PersistentModifier[] = [];
      const modifierPromises: Promise<boolean>[] = [];
      if (modifier instanceof PersistentModifier) {
        if (modifier instanceof TerastallizeModifier) {
          modifiersToRemove.push(...(this.findModifiers(m => m instanceof TerastallizeModifier && m.pokemonId === modifier.pokemonId)));
        }
        if ((modifier as PersistentModifier).add(this.modifiers, !!virtual, this)) {
          if (modifier instanceof PokemonFormChangeItemModifier || modifier instanceof TerastallizeModifier) {
            const pokemon = this.getPokemonById(modifier.pokemonId);
            if (pokemon) {
              success = modifier.apply(pokemon, true);
            }
          }
          if (playSound && !this.sound.get(soundName)) {
            this.playSound(soundName);
          }
        } else if (!virtual) {
          const defaultModifierType = getDefaultModifierTypeForTier(modifier.type.tier);
          this.queueMessage(i18next.t("battle:itemStackFull", { fullItemName: modifier.type.name, itemName: defaultModifierType.name }), undefined, true);
          return this.addModifier(defaultModifierType.newModifier(), ignoreUpdate, playSound, false, instant).then(success => resolve(success));
        }

        for (const rm of modifiersToRemove) {
          this.removeModifier(rm);
        }

        if (!ignoreUpdate && !virtual) {
          return this.updateModifiers(true, instant).then(() => resolve(success));
        }
      } else if (modifier instanceof ConsumableModifier) {
        if (playSound && !this.sound.get(soundName)) {
          this.playSound(soundName);
        }

        if (modifier instanceof ConsumablePokemonModifier) {
          for (const p in this.party) {
            const pokemon = this.party[p];

            const args: unknown[] = [];
            if (modifier instanceof PokemonHpRestoreModifier) {
              if (!(modifier as PokemonHpRestoreModifier).fainted) {
                const hpRestoreMultiplier = new Utils.IntegerHolder(1);
                this.applyModifiers(HealingBoosterModifier, true, hpRestoreMultiplier);
                args.push(hpRestoreMultiplier.value);
              } else {
                args.push(1);
              }
            } else if (modifier instanceof FusePokemonModifier) {
              args.push(this.getPokemonById(modifier.fusePokemonId) as PlayerPokemon);
            } else if (modifier instanceof RememberMoveModifier && !Utils.isNullOrUndefined(cost)) {
              args.push(cost);
            }

            if (modifier.shouldApply(pokemon, ...args)) {
              const result = modifier.apply(pokemon, ...args);
              if (result instanceof Promise) {
                modifierPromises.push(result.then(s => success ||= s));
              } else {
                success ||= result;
              }
            }
          }

          return Promise.allSettled([ this.party.map(p => p.updateInfo(instant)), ...modifierPromises ]).then(() => resolve(success));
        } else {
          const args = [ this ];
          if (modifier.shouldApply(...args)) {
            const result = modifier.apply(...args);
            if (result instanceof Promise) {
              return result.then(success => resolve(success));
            } else {
              success ||= result;
            }
          }
        }
      }

      resolve(success);
    });
  }

  addEnemyModifier(modifier: PersistentModifier, ignoreUpdate?: boolean, instant?: boolean): Promise<void> {
    return new Promise(resolve => {
      const modifiersToRemove: PersistentModifier[] = [];
      if (modifier instanceof TerastallizeModifier) {
        modifiersToRemove.push(...(this.findModifiers(m => m instanceof TerastallizeModifier && m.pokemonId === modifier.pokemonId, false)));
      }
      if ((modifier as PersistentModifier).add(this.enemyModifiers, false, this)) {
        if (modifier instanceof PokemonFormChangeItemModifier || modifier instanceof TerastallizeModifier) {
          const pokemon = this.getPokemonById(modifier.pokemonId);
          if (pokemon) {
            modifier.apply(pokemon, true);
          }
        }
        for (const rm of modifiersToRemove) {
          this.removeModifier(rm, true);
        }
      }
      if (!ignoreUpdate) {
        this.updateModifiers(false, instant).then(() => resolve());
      } else {
        resolve();
      }
    });
  }

  /**
   * Try to transfer a held item to another pokemon.
   * If the recepient already has the maximum amount allowed for this item, the transfer is cancelled.
   * The quantity to transfer is automatically capped at how much the recepient can take before reaching the maximum stack size for the item.
   * A transfer that moves a quantity smaller than what is specified in the transferQuantity parameter is still considered successful.
   * @param itemModifier {@linkcode PokemonHeldItemModifier} item to transfer (represents the whole stack)
   * @param target {@linkcode Pokemon} recepient in this transfer
   * @param playSound `true` to play a sound when transferring the item
   * @param transferQuantity How many items of the stack to transfer. Optional, defaults to `1`
   * @param instant ??? (Optional)
   * @param ignoreUpdate ??? (Optional)
   * @param itemLost If `true`, treat the item's current holder as losing the item (for now, this simply enables Unburden). Default is `true`.
   * @returns `true` if the transfer was successful
   */
  tryTransferHeldItemModifier(itemModifier: PokemonHeldItemModifier, target: Pokemon, playSound: boolean, transferQuantity: number = 1, instant?: boolean, ignoreUpdate?: boolean, itemLost: boolean = true): Promise<boolean> {
    return new Promise(resolve => {
      const source = itemModifier.pokemonId ? itemModifier.getPokemon(target.scene) : null;
      const cancelled = new Utils.BooleanHolder(false);
      Utils.executeIf(!!source && source.isPlayer() !== target.isPlayer(), () => applyAbAttrs(BlockItemTheftAbAttr, source! /* checked in condition*/, cancelled)).then(() => {
        if (cancelled.value) {
          return resolve(false);
        }
        const newItemModifier = itemModifier.clone() as PokemonHeldItemModifier;
        newItemModifier.pokemonId = target.id;
        const matchingModifier = target.scene.findModifier(m => m instanceof PokemonHeldItemModifier
                    && (m as PokemonHeldItemModifier).matchType(itemModifier) && m.pokemonId === target.id, target.isPlayer()) as PokemonHeldItemModifier;
        let removeOld = true;
        if (matchingModifier) {
          const maxStackCount = matchingModifier.getMaxStackCount(target.scene);
          if (matchingModifier.stackCount >= maxStackCount) {
            return resolve(false);
          }
          const countTaken = Math.min(transferQuantity, itemModifier.stackCount, maxStackCount - matchingModifier.stackCount);
          itemModifier.stackCount -= countTaken;
          newItemModifier.stackCount = matchingModifier.stackCount + countTaken;
          removeOld = !itemModifier.stackCount;
        } else {
          const countTaken = Math.min(transferQuantity, itemModifier.stackCount);
          itemModifier.stackCount -= countTaken;
          newItemModifier.stackCount = countTaken;
        }
        removeOld = !itemModifier.stackCount;
        if (!removeOld || !source || this.removeModifier(itemModifier, !source.isPlayer())) {
          const addModifier = () => {
            if (!matchingModifier || this.removeModifier(matchingModifier, !target.isPlayer())) {
              if (target.isPlayer()) {
                this.addModifier(newItemModifier, ignoreUpdate, playSound, false, instant).then(() => {
                  if (source && itemLost) {
                    applyPostItemLostAbAttrs(PostItemLostAbAttr, source, false);
                  }
                  resolve(true);
                });
              } else {
                this.addEnemyModifier(newItemModifier, ignoreUpdate, instant).then(() => {
                  if (source && itemLost) {
                    applyPostItemLostAbAttrs(PostItemLostAbAttr, source, false);
                  }
                  resolve(true);
                });
              }
            } else {
              resolve(false);
            }
          };
          if (source && source.isPlayer() !== target.isPlayer() && !ignoreUpdate) {
            this.updateModifiers(source.isPlayer(), instant).then(() => addModifier());
          } else {
            addModifier();
          }
          return;
        }
        resolve(false);
      });
    });
  }

  removePartyMemberModifiers(partyMemberIndex: integer): Promise<void> {
    return new Promise(resolve => {
      const pokemonId = this.getPlayerParty()[partyMemberIndex].id;
      const modifiersToRemove = this.modifiers.filter(m => m instanceof PokemonHeldItemModifier && (m as PokemonHeldItemModifier).pokemonId === pokemonId);
      for (const m of modifiersToRemove) {
        this.modifiers.splice(this.modifiers.indexOf(m), 1);
      }
      this.updateModifiers().then(() => resolve());
    });
  }

  generateEnemyModifiers(heldModifiersConfigs?: HeldModifierConfig[][]): Promise<void> {
    return new Promise(resolve => {
      if (this.currentBattle.battleSpec === BattleSpec.FINAL_BOSS) {
        return resolve();
      }
      const difficultyWaveIndex = this.gameMode.getWaveForDifficulty(this.currentBattle.waveIndex);
      const isFinalBoss = this.gameMode.isWaveFinal(this.currentBattle.waveIndex);
      let chances = Math.ceil(difficultyWaveIndex / 10);
      if (isFinalBoss) {
        chances = Math.ceil(chances * 2.5);
      }

      const party = this.getEnemyParty();

      if (this.currentBattle.trainer) {
        const modifiers = this.currentBattle.trainer.genModifiers(party);
        for (const modifier of modifiers) {
          this.addEnemyModifier(modifier, true, true);
        }
      }

      party.forEach((enemyPokemon: EnemyPokemon, i: integer) => {
        if (heldModifiersConfigs && i < heldModifiersConfigs.length && heldModifiersConfigs[i]) {
          heldModifiersConfigs[i].forEach(mt => {
            let modifier: PokemonHeldItemModifier;
            if (mt.modifier instanceof PokemonHeldItemModifierType) {
              modifier = mt.modifier.newModifier(enemyPokemon);
            } else {
              modifier = mt.modifier as PokemonHeldItemModifier;
              modifier.pokemonId = enemyPokemon.id;
            }
            modifier.stackCount = mt.stackCount ?? 1;
            modifier.isTransferable = mt.isTransferable ?? modifier.isTransferable;
            this.addEnemyModifier(modifier, true);
          });
        } else {
          const isBoss = enemyPokemon.isBoss() || (this.currentBattle.battleType === BattleType.TRAINER && !!this.currentBattle.trainer?.config.isBoss);
          let upgradeChance = 32;
          if (isBoss) {
            upgradeChance /= 2;
          }
          if (isFinalBoss) {
            upgradeChance /= 8;
          }
          const modifierChance = this.gameMode.getEnemyModifierChance(isBoss);
          let pokemonModifierChance = modifierChance;
          if (this.currentBattle.battleType === BattleType.TRAINER && this.currentBattle.trainer)
            pokemonModifierChance = Math.ceil(pokemonModifierChance * this.currentBattle.trainer.getPartyMemberModifierChanceMultiplier(i)); // eslint-disable-line
          let count = 0;
          for (let c = 0; c < chances; c++) {
            if (!Utils.randSeedInt(modifierChance)) {
              count++;
            }
          }
          if (isBoss) {
            count = Math.max(count, Math.floor(chances / 2));
          }
          getEnemyModifierTypesForWave(difficultyWaveIndex, count, [ enemyPokemon ], this.currentBattle.battleType === BattleType.TRAINER ? ModifierPoolType.TRAINER : ModifierPoolType.WILD, upgradeChance)
            .map(mt => mt.newModifier(enemyPokemon).add(this.enemyModifiers, false, this));
        }
        return true;
      });
      this.updateModifiers(false).then(() => resolve());
    });
  }

  /**
    * Removes all modifiers from enemy pokemon of {@linkcode PersistentModifier} type
    */
  clearEnemyModifiers(): void {
    const modifiersToRemove = this.enemyModifiers.filter(m => m instanceof PersistentModifier);
    for (const m of modifiersToRemove) {
      this.enemyModifiers.splice(this.enemyModifiers.indexOf(m), 1);
    }
    this.updateModifiers(false).then(() => this.updateUIPositions());
  }

  /**
    * Removes all modifiers from enemy pokemon of {@linkcode PokemonHeldItemModifier} type
    * @param pokemon - If specified, only removes held items from that {@linkcode Pokemon}
    */
  clearEnemyHeldItemModifiers(pokemon?: Pokemon): void {
    const modifiersToRemove = this.enemyModifiers.filter(m => m instanceof PokemonHeldItemModifier && (!pokemon || m.getPokemon(this) === pokemon));
    for (const m of modifiersToRemove) {
      this.enemyModifiers.splice(this.enemyModifiers.indexOf(m), 1);
    }
    this.updateModifiers(false).then(() => this.updateUIPositions());
  }

  setModifiersVisible(visible: boolean) {
    [ this.modifierBar, this.enemyModifierBar ].map(m => m.setVisible(visible));
  }

  updateModifiers(player?: boolean, instant?: boolean): Promise<void> {
    if (player === undefined) {
      player = true;
    }
    return new Promise(resolve => {
      const modifiers = player ? this.modifiers : this.enemyModifiers as PersistentModifier[];
      for (let m = 0; m < modifiers.length; m++) {
        const modifier = modifiers[m];
        if (modifier instanceof PokemonHeldItemModifier && !this.getPokemonById((modifier as PokemonHeldItemModifier).pokemonId)) {
          modifiers.splice(m--, 1);
        }
      }
      for (const modifier of modifiers) {
        if (modifier instanceof PersistentModifier) {
          (modifier as PersistentModifier).virtualStackCount = 0;
        }
      }

      const modifiersClone = modifiers.slice(0);
      for (const modifier of modifiersClone) {
        if (!modifier.getStackCount()) {
          modifiers.splice(modifiers.indexOf(modifier), 1);
        }
      }

      this.updatePartyForModifiers(player ? this.getPlayerParty() : this.getEnemyParty(), instant).then(() => {
        (player ? this.modifierBar : this.enemyModifierBar).updateModifiers(modifiers);
        if (!player) {
          this.updateUIPositions();
        }
        resolve();
      });
    });
  }

  updatePartyForModifiers(party: Pokemon[], instant?: boolean): Promise<void> {
    return new Promise(resolve => {
      Promise.allSettled(party.map(p => {
        if (p.scene) {
          p.calculateStats();
        }
        return p.updateInfo(instant);
      })).then(() => resolve());
    });
  }

  /**
   * Removes a currently owned item. If the item is stacked, the entire item stack
   * gets removed. This function does NOT apply in-battle effects, such as Unburden.
   * If in-battle effects are needed, use {@linkcode Pokemon.loseHeldItem} instead.
   * @param modifier The item to be removed.
   * @param enemy If `true`, remove an item owned by the enemy. If `false`, remove an item owned by the player. Default is `false`.
   * @returns `true` if the item exists and was successfully removed, `false` otherwise.
   */
  removeModifier(modifier: PersistentModifier, enemy: boolean = false): boolean {
    const modifiers = !enemy ? this.modifiers : this.enemyModifiers;
    const modifierIndex = modifiers.indexOf(modifier);
    if (modifierIndex > -1) {
      modifiers.splice(modifierIndex, 1);
      if (modifier instanceof PokemonFormChangeItemModifier || modifier instanceof TerastallizeModifier) {
        const pokemon = this.getPokemonById(modifier.pokemonId);
        if (pokemon) {
          modifier.apply(pokemon, false);
        }
      }
      return true;
    }

    return false;
  }

  /**
   * Get all of the modifiers that match `modifierType`
   * @param modifierType The type of modifier to apply; must extend {@linkcode PersistentModifier}
   * @param player Whether to search the player (`true`) or the enemy (`false`); Defaults to `true`
   * @returns the list of all modifiers that matched `modifierType`.
   */
  getModifiers<T extends PersistentModifier>(modifierType: Constructor<T>, player: boolean = true): T[] {
    return (player ? this.modifiers : this.enemyModifiers).filter((m): m is T => m instanceof modifierType);
  }

  /**
   * Get all of the modifiers that pass the `modifierFilter` function
   * @param modifierFilter The function used to filter a target's modifiers
   * @param isPlayer Whether to search the player (`true`) or the enemy (`false`); Defaults to `true`
   * @returns the list of all modifiers that passed the `modifierFilter` function
   */
  findModifiers(modifierFilter: ModifierPredicate, isPlayer: boolean = true): PersistentModifier[] {
    return (isPlayer ? this.modifiers : this.enemyModifiers).filter(modifierFilter);
  }

  /**
   * Find the first modifier that pass the `modifierFilter` function
   * @param modifierFilter The function used to filter a target's modifiers
   * @param player Whether to search the player (`true`) or the enemy (`false`); Defaults to `true`
   * @returns the first modifier that passed the `modifierFilter` function; `undefined` if none passed
   */
  findModifier(modifierFilter: ModifierPredicate, player: boolean = true): PersistentModifier | undefined {
    return (player ? this.modifiers : this.enemyModifiers).find(modifierFilter);
  }

  /**
   * Apply all modifiers that match `modifierType` in a random order
   * @param scene {@linkcode BattleScene} used to randomize the order of modifiers
   * @param modifierType The type of modifier to apply; must extend {@linkcode PersistentModifier}
   * @param player Whether to search the player (`true`) or the enemy (`false`); Defaults to `true`
   * @param ...args The list of arguments needed to invoke `modifierType.apply`
   * @returns the list of all modifiers that matched `modifierType` and were applied.
   */
  applyShuffledModifiers<T extends PersistentModifier>(scene: BattleScene, modifierType: Constructor<T>, player: boolean = true, ...args: Parameters<T["apply"]>): T[] {
    let modifiers = (player ? this.modifiers : this.enemyModifiers).filter((m): m is T => m instanceof modifierType && m.shouldApply(...args));
    scene.executeWithSeedOffset(() => {
      const shuffleModifiers = mods => {
        if (mods.length < 1) {
          return mods;
        }
        const rand = Utils.randSeedInt(mods.length);
        return [ mods[rand], ...shuffleModifiers(mods.filter((_, i) => i !== rand)) ];
      };
      modifiers = shuffleModifiers(modifiers);
    }, scene.currentBattle.turn << 4, scene.waveSeed);
    return this.applyModifiersInternal(modifiers, player, args);
  }

  /**
   * Apply all modifiers that match `modifierType`
   * @param modifierType The type of modifier to apply; must extend {@linkcode PersistentModifier}
   * @param player Whether to search the player (`true`) or the enemy (`false`); Defaults to `true`
   * @param ...args The list of arguments needed to invoke `modifierType.apply`
   * @returns the list of all modifiers that matched `modifierType` and were applied.
   */
  applyModifiers<T extends PersistentModifier>(modifierType: Constructor<T>, player: boolean = true, ...args: Parameters<T["apply"]>): T[] {
    const modifiers = (player ? this.modifiers : this.enemyModifiers).filter((m): m is T => m instanceof modifierType && m.shouldApply(...args));
    return this.applyModifiersInternal(modifiers, player, args);
  }

  /** Helper function to apply all passed modifiers */
  applyModifiersInternal<T extends PersistentModifier>(modifiers: T[], player: boolean, args: Parameters<T["apply"]>): T[] {
    const appliedModifiers: T[] = [];
    for (const modifier of modifiers) {
      if (modifier.apply(...args)) {
        console.log("Applied", modifier.type.name, !player ? "(enemy)" : "");
        appliedModifiers.push(modifier);
      }
    }

    return appliedModifiers;
  }

  /**
   * Apply the first modifier that matches `modifierType`
   * @param modifierType The type of modifier to apply; must extend {@linkcode PersistentModifier}
   * @param player Whether to search the player (`true`) or the enemy (`false`); Defaults to `true`
   * @param ...args The list of arguments needed to invoke `modifierType.apply`
   * @returns the first modifier that matches `modifierType` and was applied; return `null` if none matched
   */
  applyModifier<T extends PersistentModifier>(modifierType: Constructor<T>, player: boolean = true, ...args: Parameters<T["apply"]>): T | null {
    const modifiers = (player ? this.modifiers : this.enemyModifiers).filter((m): m is T => m instanceof modifierType && m.shouldApply(...args));
    for (const modifier of modifiers) {
      if (modifier.apply(...args)) {
        console.log("Applied", modifier.type.name, !player ? "(enemy)" : "");
        return modifier;
      }
    }

    return null;
  }

  triggerPokemonFormChange(pokemon: Pokemon, formChangeTriggerType: Constructor<SpeciesFormChangeTrigger>, delayed: boolean = false, modal: boolean = false): boolean {
    if (pokemonFormChanges.hasOwnProperty(pokemon.species.speciesId)) {

      // in case this is NECROZMA, determine which forms this
      const matchingFormChangeOpts = pokemonFormChanges[pokemon.species.speciesId].filter(fc => fc.findTrigger(formChangeTriggerType) && fc.canChange(pokemon));
      let matchingFormChange: SpeciesFormChange | null;
      if (pokemon.species.speciesId === Species.NECROZMA && matchingFormChangeOpts.length > 1) {
        // Ultra Necrozma is changing its form back, so we need to figure out into which form it devolves.
        const formChangeItemModifiers = (this.findModifiers(m => m instanceof PokemonFormChangeItemModifier && m.pokemonId === pokemon.id) as PokemonFormChangeItemModifier[]).filter(m => m.active).map(m => m.formChangeItem);


        matchingFormChange = formChangeItemModifiers.includes(FormChangeItem.N_LUNARIZER) ?
          matchingFormChangeOpts[0] :
          formChangeItemModifiers.includes(FormChangeItem.N_SOLARIZER) ?
            matchingFormChangeOpts[1] :
            null;
      } else {
        matchingFormChange = matchingFormChangeOpts[0];
      }
      if (matchingFormChange) {
        let phase: Phase;
        if (pokemon instanceof PlayerPokemon && !matchingFormChange.quiet) {
          phase = new FormChangePhase(this, pokemon, matchingFormChange, modal);
        } else {
          phase = new QuietFormChangePhase(this, pokemon, matchingFormChange);
        }
        if (pokemon instanceof PlayerPokemon && !matchingFormChange.quiet && modal) {
          this.overridePhase(phase);
        } else if (delayed) {
          this.pushPhase(phase);
        } else {
          this.unshiftPhase(phase);
        }
        return true;
      }
    }

    return false;
  }

  triggerPokemonBattleAnim(pokemon: Pokemon, battleAnimType: PokemonAnimType, fieldAssets?: Phaser.GameObjects.Sprite[], delayed: boolean = false): boolean {
    const phase: Phase = new PokemonAnimPhase(this, battleAnimType, pokemon, fieldAssets);
    if (delayed) {
      this.pushPhase(phase);
    } else {
      this.unshiftPhase(phase);
    }
    return true;
  }

  validateAchvs(achvType: Constructor<Achv>, ...args: unknown[]): void {
    const filteredAchvs = Object.values(achvs).filter(a => a instanceof achvType);
    for (const achv of filteredAchvs) {
      this.validateAchv(achv, args);
    }
  }

  validateAchv(achv: Achv, args?: unknown[]): boolean {
    if (!this.gameData.achvUnlocks.hasOwnProperty(achv.id) && achv.validate(this, args)) {
      this.gameData.achvUnlocks[achv.id] = new Date().getTime();
      this.ui.achvBar.showAchv(achv);
      if (vouchers.hasOwnProperty(achv.id)) {
        this.validateVoucher(vouchers[achv.id]);
      }
      return true;
    }

    return false;
  }

  validateVoucher(voucher: Voucher, args?: unknown[]): boolean {
    if (!this.gameData.voucherUnlocks.hasOwnProperty(voucher.id) && voucher.validate(this, args)) {
      this.gameData.voucherUnlocks[voucher.id] = new Date().getTime();
      this.ui.achvBar.showAchv(voucher);
      this.gameData.voucherCounts[voucher.voucherType]++;
      return true;
    }

    return false;
  }

  updateGameInfo(): void {
    const gameInfo = {
      playTime: this.sessionPlayTime ?? 0,
      gameMode: this.currentBattle ? this.gameMode.getName() : "Title",
      biome: this.currentBattle ? getBiomeName(this.arena.biomeType) : "",
      wave: this.currentBattle?.waveIndex ?? 0,
      party: this.party ? this.party.map((p) => {
        return {
          name: p.name,
          form: p.getFormKey(),
          types: p.getTypes().map((type) => Type[type]),
          teraType: p.getTeraType() !== Type.UNKNOWN ? Type[p.getTeraType()] : "",
          level: p.level,
          currentHP: p.hp,
          maxHP: p.getMaxHp(),
          status: p.status?.effect ? StatusEffect[p.status.effect] : ""
        };
      }) : [],
      modeChain: this.ui?.getModeChain() ?? [],
    };
    (window as any).gameInfo = gameInfo;
  }

  /**
   * This function retrieves the sprite and audio keys for active Pokemon.
   * Active Pokemon include both enemy and player Pokemon of the current wave.
   * Note: Questions on garbage collection go to @frutescens
   * @returns a string array of active sprite and audio keys that should not be deleted
   */
  getActiveKeys(): string[] {
    const keys: string[] = [];
    let activePokemon: (PlayerPokemon | EnemyPokemon)[] = this.getPlayerParty();
    activePokemon = activePokemon.concat(this.getEnemyParty());
    activePokemon.forEach((p) => {
      keys.push(p.getSpriteKey(true));
      if (p instanceof PlayerPokemon) {
        keys.push(p.getBattleSpriteKey(true, true));
      }
      keys.push(p.species.getCryKey(p.formIndex));
      if (p.fusionSpecies) {
        keys.push(p.fusionSpecies.getCryKey(p.fusionFormIndex));
      }
    });
    return keys;
  }

  /**
   * Initialized the 2nd phase of the final boss (e.g. form-change for Eternatus)
   * @param pokemon The (enemy) pokemon
   */
  initFinalBossPhaseTwo(pokemon: Pokemon): void {
    if (pokemon instanceof EnemyPokemon && pokemon.isBoss() && !pokemon.formIndex && pokemon.bossSegmentIndex < 1) {
      this.fadeOutBgm(Utils.fixedInt(2000), false);
      this.ui.showDialogue(battleSpecDialogue[BattleSpec.FINAL_BOSS].firstStageWin, pokemon.species.name, undefined, () => {
        const finalBossMBH = getModifierType(modifierTypes.MINI_BLACK_HOLE).newModifier(pokemon) as TurnHeldItemTransferModifier;
        finalBossMBH.setTransferrableFalse();
        this.addEnemyModifier(finalBossMBH, false, true);
        pokemon.generateAndPopulateMoveset(1);
        this.setFieldScale(0.75);
        this.triggerPokemonFormChange(pokemon, SpeciesFormChangeManualTrigger, false);
        this.currentBattle.double = true;
        const availablePartyMembers = this.getPlayerParty().filter((p) => p.isAllowedInBattle());
        if (availablePartyMembers.length > 1) {
          this.pushPhase(new ToggleDoublePositionPhase(this, true));
          if (!availablePartyMembers[1].isOnField()) {
            this.pushPhase(new SummonPhase(this, 1));
          }
        }

        this.shiftPhase();
      });
      return;
    }

    this.shiftPhase();
  }

  /**
   * Updates Exp and level values for Player's party, adding new level up phases as required
   * @param expValue raw value of exp to split among participants, OR the base multiplier to use with waveIndex
   * @param pokemonDefeated If true, will increment Macho Brace stacks and give the party Pokemon friendship increases
   * @param useWaveIndexMultiplier Default false. If true, will multiply expValue by a scaling waveIndex multiplier. Not needed if expValue is already scaled by level/wave
   * @param pokemonParticipantIds Participants. If none are defined, no exp will be given. To spread evenly among the party, should pass all ids of party members.
   */
  applyPartyExp(expValue: number, pokemonDefeated: boolean, useWaveIndexMultiplier?: boolean, pokemonParticipantIds?: Set<number>): void {
    const participantIds = pokemonParticipantIds ?? this.currentBattle.playerParticipantIds;
    const party = this.getPlayerParty();
    const expShareModifier = this.findModifier(m => m instanceof ExpShareModifier) as ExpShareModifier;
    const expBalanceModifier = this.findModifier(m => m instanceof ExpBalanceModifier) as ExpBalanceModifier;
    const multipleParticipantExpBonusModifier = this.findModifier(m => m instanceof MultipleParticipantExpBonusModifier) as MultipleParticipantExpBonusModifier;
    const nonFaintedPartyMembers = party.filter(p => p.hp);
    const expPartyMembers = nonFaintedPartyMembers.filter(p => p.level < this.getMaxExpLevel());
    const partyMemberExp: number[] = [];
    // EXP value calculation is based off Pokemon.getExpValue
    if (useWaveIndexMultiplier) {
      expValue = Math.floor(expValue * this.currentBattle.waveIndex / 5 + 1);
    }

    if (participantIds.size > 0) {
      if (this.currentBattle.battleType === BattleType.TRAINER || this.currentBattle.mysteryEncounter?.encounterMode === MysteryEncounterMode.TRAINER_BATTLE) {
        expValue = Math.floor(expValue * 1.5);
      } else if (this.currentBattle.isBattleMysteryEncounter() && this.currentBattle.mysteryEncounter) {
        expValue = Math.floor(expValue * this.currentBattle.mysteryEncounter.expMultiplier);
      }
      for (const partyMember of nonFaintedPartyMembers) {
        const pId = partyMember.id;
        const participated = participantIds.has(pId);
        if (participated && pokemonDefeated) {
          partyMember.addFriendship(FRIENDSHIP_GAIN_FROM_BATTLE);
          const machoBraceModifier = partyMember.getHeldItems().find(m => m instanceof PokemonIncrementingStatModifier);
          if (machoBraceModifier && machoBraceModifier.stackCount < machoBraceModifier.getMaxStackCount(this)) {
            machoBraceModifier.stackCount++;
            this.updateModifiers(true, true);
            partyMember.updateInfo();
          }
        }
        if (!expPartyMembers.includes(partyMember)) {
          continue;
        }
        if (!participated && !expShareModifier) {
          partyMemberExp.push(0);
          continue;
        }
        let expMultiplier = 0;
        if (participated) {
          expMultiplier += (1 / participantIds.size);
          if (participantIds.size > 1 && multipleParticipantExpBonusModifier) {
            expMultiplier += multipleParticipantExpBonusModifier.getStackCount() * 0.2;
          }
        } else if (expShareModifier) {
          expMultiplier += (expShareModifier.getStackCount() * 0.2) / participantIds.size;
        }
        if (partyMember.pokerus) {
          expMultiplier *= 1.5;
        }
        if (Overrides.XP_MULTIPLIER_OVERRIDE !== null) {
          expMultiplier = Overrides.XP_MULTIPLIER_OVERRIDE;
        }
        const pokemonExp = new Utils.NumberHolder(expValue * expMultiplier);
        this.applyModifiers(PokemonExpBoosterModifier, true, partyMember, pokemonExp);
        partyMemberExp.push(Math.floor(pokemonExp.value));
      }

      if (expBalanceModifier) {
        let totalLevel = 0;
        let totalExp = 0;
        expPartyMembers.forEach((expPartyMember, epm) => {
          totalExp += partyMemberExp[epm];
          totalLevel += expPartyMember.level;
        });

        const medianLevel = Math.floor(totalLevel / expPartyMembers.length);

        const recipientExpPartyMemberIndexes: number[] = [];
        expPartyMembers.forEach((expPartyMember, epm) => {
          if (expPartyMember.level <= medianLevel) {
            recipientExpPartyMemberIndexes.push(epm);
          }
        });

        const splitExp = Math.floor(totalExp / recipientExpPartyMemberIndexes.length);

        expPartyMembers.forEach((_partyMember, pm) => {
          partyMemberExp[pm] = Phaser.Math.Linear(partyMemberExp[pm], recipientExpPartyMemberIndexes.indexOf(pm) > -1 ? splitExp : 0, 0.2 * expBalanceModifier.getStackCount());
        });
      }

      for (let pm = 0; pm < expPartyMembers.length; pm++) {
        const exp = partyMemberExp[pm];

        if (exp) {
          const partyMemberIndex = party.indexOf(expPartyMembers[pm]);
          this.unshiftPhase(expPartyMembers[pm].isOnField() ? new ExpPhase(this, partyMemberIndex, exp) : new ShowPartyExpBarPhase(this, partyMemberIndex, exp));
        }
      }
    }
  }

  /**
   * Returns if a wave COULD spawn a {@linkcode MysteryEncounter}.
   * Even if returns `true`, does not guarantee that a wave will actually be a ME.
   * That check is made in {@linkcode BattleScene.isWaveMysteryEncounter} instead.
   */
  isMysteryEncounterValidForWave(battleType: BattleType, waveIndex: number): boolean {
    const [ lowestMysteryEncounterWave, highestMysteryEncounterWave ] = this.gameMode.getMysteryEncounterLegalWaves();
    return this.gameMode.hasMysteryEncounters && battleType === BattleType.WILD && !this.gameMode.isBoss(waveIndex) && waveIndex < highestMysteryEncounterWave && waveIndex > lowestMysteryEncounterWave;
  }

  /**
   * Determines whether a wave should randomly generate a {@linkcode MysteryEncounter}.
   * Currently, the only modes that MEs are allowed in are Classic and Challenge.
   * Additionally, MEs cannot spawn outside of waves 10-180 in those modes
   * @param newBattleType
   * @param waveIndex
   */
  private isWaveMysteryEncounter(newBattleType: BattleType, waveIndex: number): boolean {
    const [ lowestMysteryEncounterWave, highestMysteryEncounterWave ] = this.gameMode.getMysteryEncounterLegalWaves();
    if (this.isMysteryEncounterValidForWave(newBattleType, waveIndex)) {
      // Base spawn weight is BASE_MYSTERY_ENCOUNTER_SPAWN_WEIGHT/256, and increases by WEIGHT_INCREMENT_ON_SPAWN_MISS/256 for each missed attempt at spawning an encounter on a valid floor
      const sessionEncounterRate = this.mysteryEncounterSaveData.encounterSpawnChance;
      const encounteredEvents = this.mysteryEncounterSaveData.encounteredEvents;

      // If total number of encounters is lower than expected for the run, slightly favor a new encounter spawn (reverse as well)
      // Reduces occurrence of runs with total encounters significantly different from AVERAGE_ENCOUNTERS_PER_RUN_TARGET
      // Favored rate changes can never exceed 50%. So if base rate is 15/256 and favored rate would add 200/256, result will be (15 + 128)/256
      const expectedEncountersByFloor = AVERAGE_ENCOUNTERS_PER_RUN_TARGET / (highestMysteryEncounterWave - lowestMysteryEncounterWave) * (waveIndex - lowestMysteryEncounterWave);
      const currentRunDiffFromAvg = expectedEncountersByFloor - encounteredEvents.length;
      const favoredEncounterRate = sessionEncounterRate + Math.min(currentRunDiffFromAvg * ANTI_VARIANCE_WEIGHT_MODIFIER, MYSTERY_ENCOUNTER_SPAWN_MAX_WEIGHT / 2);

      const successRate = isNullOrUndefined(Overrides.MYSTERY_ENCOUNTER_RATE_OVERRIDE) ? favoredEncounterRate : Overrides.MYSTERY_ENCOUNTER_RATE_OVERRIDE!;

      // If the most recent ME was 3 or fewer waves ago, can never spawn a ME
      const canSpawn = encounteredEvents.length === 0 || (waveIndex - encounteredEvents[encounteredEvents.length - 1].waveIndex) > 3 || !isNullOrUndefined(Overrides.MYSTERY_ENCOUNTER_RATE_OVERRIDE);

      if (canSpawn) {
        let roll = MYSTERY_ENCOUNTER_SPAWN_MAX_WEIGHT;
        // Always rolls the check on the same offset to ensure no RNG changes from reloading session
        this.executeWithSeedOffset(() => {
          roll = randSeedInt(MYSTERY_ENCOUNTER_SPAWN_MAX_WEIGHT);
        }, waveIndex * 3 * 1000);
        return roll < successRate;
      }
    }

    return false;
  }

  /**
   * Loads or generates a mystery encounter
   * @param encounterType used to load session encounter when restarting game, etc.
   * @param canBypass optional boolean to indicate that the request is coming from a function that needs to access a Mystery Encounter outside of gameplay requirements
   * @returns
   */
  getMysteryEncounter(encounterType?: MysteryEncounterType, canBypass?: boolean): MysteryEncounter {
    // Loading override or session encounter
    let encounter: MysteryEncounter | null;
    if (!isNullOrUndefined(Overrides.MYSTERY_ENCOUNTER_OVERRIDE) && allMysteryEncounters.hasOwnProperty(Overrides.MYSTERY_ENCOUNTER_OVERRIDE)) {
      encounter = allMysteryEncounters[Overrides.MYSTERY_ENCOUNTER_OVERRIDE];
      if (canBypass) {
        return encounter;
      }
    } else if (canBypass) {
      encounter = allMysteryEncounters[encounterType ?? -1];
      return encounter;
    } else {
      encounter = !isNullOrUndefined(encounterType) ? allMysteryEncounters[encounterType] : null;
    }

    // Check for queued encounters first
    if (!encounter && this.mysteryEncounterSaveData?.queuedEncounters && this.mysteryEncounterSaveData.queuedEncounters.length > 0) {
      let i = 0;
      while (i < this.mysteryEncounterSaveData.queuedEncounters.length && !!encounter) {
        const candidate = this.mysteryEncounterSaveData.queuedEncounters[i];
        const forcedChance = candidate.spawnPercent;
        if (Utils.randSeedInt(100) < forcedChance) {
          encounter = allMysteryEncounters[candidate.type];
        }

        i++;
      }
    }

    if (encounter) {
      encounter = new MysteryEncounter(encounter);
      encounter.populateDialogueTokensFromRequirements(this);
      return encounter;
    }

    // See Enum values for base tier weights
    const tierWeights = [ MysteryEncounterTier.COMMON, MysteryEncounterTier.GREAT, MysteryEncounterTier.ULTRA, MysteryEncounterTier.ROGUE ];

    // Adjust tier weights by previously encountered events to lower odds of only Common/Great in run
    this.mysteryEncounterSaveData.encounteredEvents.forEach(seenEncounterData => {
      if (seenEncounterData.tier === MysteryEncounterTier.COMMON) {
        tierWeights[0] = tierWeights[0] - 6;
      } else if (seenEncounterData.tier === MysteryEncounterTier.GREAT) {
        tierWeights[1] = tierWeights[1] - 4;
      }
    });

    const totalWeight = tierWeights.reduce((a, b) => a + b);
    const tierValue = Utils.randSeedInt(totalWeight);
    const commonThreshold = totalWeight - tierWeights[0];
    const greatThreshold = totalWeight - tierWeights[0] - tierWeights[1];
    const ultraThreshold = totalWeight - tierWeights[0] - tierWeights[1] - tierWeights[2];
    let tier: MysteryEncounterTier | null = tierValue > commonThreshold ? MysteryEncounterTier.COMMON : tierValue > greatThreshold ? MysteryEncounterTier.GREAT : tierValue > ultraThreshold ? MysteryEncounterTier.ULTRA : MysteryEncounterTier.ROGUE;

    if (!isNullOrUndefined(Overrides.MYSTERY_ENCOUNTER_TIER_OVERRIDE)) {
      tier = Overrides.MYSTERY_ENCOUNTER_TIER_OVERRIDE;
    }

    let availableEncounters: MysteryEncounter[] = [];
    // New encounter should never be the same as the most recent encounter
    const previousEncounter = this.mysteryEncounterSaveData.encounteredEvents.length > 0 ? this.mysteryEncounterSaveData.encounteredEvents[this.mysteryEncounterSaveData.encounteredEvents.length - 1].type : null;
    const biomeMysteryEncounters = mysteryEncountersByBiome.get(this.arena.biomeType) ?? [];
    // If no valid encounters exist at tier, checks next tier down, continuing until there are some encounters available
    while (availableEncounters.length === 0 && tier !== null) {
      availableEncounters = biomeMysteryEncounters
        .filter((encounterType) => {
          const encounterCandidate = allMysteryEncounters[encounterType];
          if (!encounterCandidate) {
            return false;
          }
          if (encounterCandidate.encounterTier !== tier) { // Encounter is in tier
            return false;
          }
          const disallowedGameModes = encounterCandidate.disallowedGameModes;
          if (disallowedGameModes && disallowedGameModes.length > 0
            && disallowedGameModes.includes(this.gameMode.modeId)) { // Encounter is enabled for game mode
            return false;
          }
          if (this.gameMode.modeId === GameModes.CHALLENGE) { // Encounter is enabled for challenges
            const disallowedChallenges = encounterCandidate.disallowedChallenges;
            if (disallowedChallenges && disallowedChallenges.length > 0 && this.gameMode.challenges.some(challenge => disallowedChallenges.includes(challenge.id))) {
              return false;
            }
          }
          if (!encounterCandidate.meetsRequirements(this)) { // Meets encounter requirements
            return false;
          }
          if (previousEncounter !== null && encounterType === previousEncounter) { // Previous encounter was not this one
            return false;
          }
          if (this.mysteryEncounterSaveData.encounteredEvents.length > 0 && // Encounter has not exceeded max allowed encounters
            (encounterCandidate.maxAllowedEncounters && encounterCandidate.maxAllowedEncounters > 0)
            && this.mysteryEncounterSaveData.encounteredEvents.filter(e => e.type === encounterType).length >= encounterCandidate.maxAllowedEncounters) {
            return false;
          }
          return true;
        })
        .map((m) => (allMysteryEncounters[m]));
      // Decrement tier
      if (tier === MysteryEncounterTier.ROGUE) {
        tier = MysteryEncounterTier.ULTRA;
      } else if (tier === MysteryEncounterTier.ULTRA) {
        tier = MysteryEncounterTier.GREAT;
      } else if (tier === MysteryEncounterTier.GREAT) {
        tier = MysteryEncounterTier.COMMON;
      } else {
        tier = null; // Ends loop
      }
    }

    // If absolutely no encounters are available, spawn 0th encounter
    if (availableEncounters.length === 0) {
      console.log("No Mystery Encounters found, falling back to Mysterious Challengers.");
      return allMysteryEncounters[MysteryEncounterType.MYSTERIOUS_CHALLENGERS];
    }
    encounter = availableEncounters[Utils.randSeedInt(availableEncounters.length)];
    // New encounter object to not dirty flags
    encounter = new MysteryEncounter(encounter);
    encounter.populateDialogueTokensFromRequirements(this);
    return encounter;
  }
}<|MERGE_RESOLUTION|>--- conflicted
+++ resolved
@@ -1233,19 +1233,11 @@
       newDouble = !!double;
     }
 
-<<<<<<< HEAD
     // Disable double battles on Endless/Endless Spliced Wave 50x boss battles (Introduced 1.2.0)
     if (this.gameMode.isEndlessBoss(newWaveIndex)) {
       newDouble = false;
     }
 
-    if (Overrides.BATTLE_TYPE_OVERRIDE === "double") {
-      newDouble = true;
-    }
-    /* Override battles into single only if not fighting with trainers */
-    if (newBattleType !== BattleType.TRAINER && Overrides.BATTLE_TYPE_OVERRIDE === "single") {
-      newDouble = false;
-=======
     if (!isNullOrUndefined(Overrides.BATTLE_TYPE_OVERRIDE)) {
       let doubleOverrideForWave: "single" | "double" | null = null;
 
@@ -1274,7 +1266,6 @@
       if (newBattleType !== BattleType.TRAINER && doubleOverrideForWave === "single") {
         newDouble = false;
       }
->>>>>>> 640ac237
     }
 
     const lastBattle = this.currentBattle;
