import Phaser from "phaser";
import UI from "./ui/ui";
import { NextEncounterPhase, NewBiomeEncounterPhase, SelectBiomePhase, MessagePhase, TurnInitPhase, ReturnPhase, LevelCapPhase, ShowTrainerPhase, LoginPhase, MovePhase, TitlePhase, SwitchPhase } from "./phases";
import Pokemon, { PlayerPokemon, EnemyPokemon } from "./field/pokemon";
import PokemonSpecies, { PokemonSpeciesFilter, allSpecies, getPokemonSpecies } from "./data/pokemon-species";
<<<<<<< HEAD
import {Constructor, isNullOrUndefined} from "#app/utils";
=======
import { Constructor } from "#app/utils";
>>>>>>> 7847aa16
import * as Utils from "./utils";
import {
  Modifier,
  ModifierBar,
  ConsumablePokemonModifier,
  ConsumableModifier,
  PokemonHpRestoreModifier,
  HealingBoosterModifier,
  PersistentModifier,
  PokemonHeldItemModifier,
  ModifierPredicate,
  DoubleBattleChanceBoosterModifier,
  FusePokemonModifier,
  PokemonFormChangeItemModifier,
  TerastallizeModifier,
  overrideModifiers,
  overrideHeldItems
} from "./modifier/modifier";
import { PokeballType } from "./data/pokeball";
import { initCommonAnims, initMoveAnim, loadCommonAnimAssets, loadMoveAnimAssets, populateAnims } from "./data/battle-anims";
import { Phase } from "./phase";
import { initGameSpeed } from "./system/game-speed";
import { Arena, ArenaBase } from "./field/arena";
import { GameData } from "./system/game-data";
import { TextStyle, addTextObject, getTextColor } from "./ui/text";
import { allMoves } from "./data/move";
import {
  ModifierPoolType,
  getDefaultModifierTypeForTier,
  getEnemyModifierTypesForWave,
  getLuckString,
  getLuckTextTint,
  getModifierPoolForType,
  getPartyLuckValue,
  PokemonHeldItemModifierType
} from "./modifier/modifier-type";
import AbilityBar from "./ui/ability-bar";
import { BlockItemTheftAbAttr, DoubleBattleChanceAbAttr, IncrementMovePriorityAbAttr, PostBattleInitAbAttr, applyAbAttrs, applyPostBattleInitAbAttrs } from "./data/ability";
import { allAbilities } from "./data/ability";
import Battle, { BattleType, FixedBattleConfig } from "./battle";
import { GameMode, GameModes, getGameMode } from "./game-mode";
import FieldSpritePipeline from "./pipelines/field-sprite";
import SpritePipeline from "./pipelines/sprite";
import PartyExpBar from "./ui/party-exp-bar";
import { TrainerSlot, trainerConfigs } from "./data/trainer-config";
import Trainer, { TrainerVariant } from "./field/trainer";
import TrainerData from "./system/trainer-data";
import SoundFade from "phaser3-rex-plugins/plugins/soundfade";
import { pokemonPrevolutions } from "./data/pokemon-evolutions";
import PokeballTray from "./ui/pokeball-tray";
import InvertPostFX from "./pipelines/invert";
import { Achv, ModifierAchv, MoneyAchv, achvs } from "./system/achv";
import { Voucher, vouchers } from "./system/voucher";
import { Gender } from "./data/gender";
import UIPlugin from "phaser3-rex-plugins/templates/ui/ui-plugin";
import { addUiThemeOverrides } from "./ui/ui-theme";
import PokemonData from "./system/pokemon-data";
import { Nature } from "./data/nature";
import { SpeciesFormChangeManualTrigger, SpeciesFormChangeTimeOfDayTrigger, SpeciesFormChangeTrigger, pokemonFormChanges } from "./data/pokemon-forms";
import { FormChangePhase, QuietFormChangePhase } from "./form-change-phase";
import { getTypeRgb } from "./data/type";
import PokemonSpriteSparkleHandler from "./field/pokemon-sprite-sparkle-handler";
import CharSprite from "./ui/char-sprite";
import DamageNumberHandler from "./field/damage-number-handler";
import PokemonInfoContainer from "./ui/pokemon-info-container";
<<<<<<< HEAD
import {biomeDepths, getBiomeName} from "./data/biomes";
=======
import { biomeDepths, getBiomeName } from "./data/biomes";
>>>>>>> 7847aa16
import { SceneBase } from "./scene-base";
import CandyBar from "./ui/candy-bar";
import { Variant, variantData } from "./data/variant";
import { Localizable } from "#app/interfaces/locales";
import * as Overrides from "./overrides";
import {InputsController} from "./inputs-controller";
import {UiInputs} from "./ui-inputs";
import { NewArenaEvent } from "./events/battle-scene";
import ArenaFlyout from "./ui/arena-flyout";
import { EaseType } from "#enums/ease-type";
import { Abilities } from "#enums/abilities";
import { BattleSpec } from "#enums/battle-spec";
import { BattleStyle } from "#enums/battle-style";
import { Biome } from "#enums/biome";
import { ExpNotification } from "#enums/exp-notification";
import { MoneyFormat } from "#enums/money-format";
import { Moves } from "#enums/moves";
import { PlayerGender } from "#enums/player-gender";
import { Species } from "#enums/species";
import { UiTheme } from "#enums/ui-theme";
import { TimedEventManager } from "#app/timed-event-manager.js";
import i18next from "i18next";
<<<<<<< HEAD
import MysteryEncounter, { MysteryEncounterTier, MysteryEncounterVariant } from "./data/mystery-encounter";
import {mysteryEncountersByBiome, allMysteryEncounters, BASE_MYSTYERY_ENCOUNTER_WEIGHT} from "./data/mystery-encounters/mystery-encounters";
import {MysteryEncounterFlags} from "#app/data/mystery-encounter-flags";
import { MysteryEncounterType } from "#enums/mystery-encounter-type";
=======
>>>>>>> 7847aa16

export const bypassLogin = import.meta.env.VITE_BYPASS_LOGIN === "1";

const DEBUG_RNG = false;

const OPP_IVS_OVERRIDE_VALIDATED : integer[] = (
  Array.isArray(Overrides.OPP_IVS_OVERRIDE) ?
    Overrides.OPP_IVS_OVERRIDE :
    new Array(6).fill(Overrides.OPP_IVS_OVERRIDE)
).map(iv => isNaN(iv) || iv === null || iv > 31 ? -1 : iv);

export const startingWave = Overrides.STARTING_WAVE_OVERRIDE || 1;

const expSpriteKeys: string[] = [];

export let starterColors: StarterColors;
interface StarterColors {
    [key: string]: [string, string]
}

export interface PokeballCounts {
    [pb: string]: integer;
}

export type AnySound = Phaser.Sound.WebAudioSound | Phaser.Sound.HTML5AudioSound | Phaser.Sound.NoAudioSound;

export interface InfoToggle {
    toggleInfo(force?: boolean): void;
    isActive(): boolean;
}

export default class BattleScene extends SceneBase {
  public rexUI: UIPlugin;
  public inputController: InputsController;
  public uiInputs: UiInputs;

  public sessionPlayTime: integer = null;
  public lastSavePlayTime: integer = null;
  public masterVolume: number = 0.5;
  public bgmVolume: number = 1;
  public seVolume: number = 1;
  public gameSpeed: integer = 1;
  public damageNumbersMode: integer = 0;
  public reroll: boolean = false;
  public showMovesetFlyout: boolean = true;
  public showArenaFlyout: boolean = true;
  public showTimeOfDayWidget: boolean = true;
  public timeOfDayAnimation: EaseType = EaseType.NONE;
  public showLevelUpStats: boolean = true;
  public enableTutorials: boolean = import.meta.env.VITE_BYPASS_TUTORIAL === "1";
  public enableMoveInfo: boolean = true;
  public enableRetries: boolean = false;
  /**
   * Determines the condition for a notification should be shown for Candy Upgrades
   * - 0 = 'Off'
   * - 1 = 'Passives Only'
   * - 2 = 'On'
   */
  public candyUpgradeNotification: integer = 0;
  /**
   * Determines what type of notification is used for Candy Upgrades
   * - 0 = 'Icon'
   * - 1 = 'Animation'
   */
  public candyUpgradeDisplay: integer = 0;
  public moneyFormat: MoneyFormat = MoneyFormat.NORMAL;
  public uiTheme: UiTheme = UiTheme.DEFAULT;
  public windowType: integer = 0;
  public experimentalSprites: boolean = false;
  public musicPreference: integer = 0;
  public moveAnimations: boolean = true;
  public expGainsSpeed: integer = 0;
  public skipSeenDialogues: boolean = false;

  /**
     * Defines the experience gain display mode.
     *
     * @remarks
     * The `expParty` can have several modes:
     * - `0` - Default: The normal experience gain display, nothing changed.
     * - `1` - Level Up Notification: Displays the level up in the small frame instead of a message.
     * - `2` - Skip: No level up frame nor message.
     *
     * Modes `1` and `2` are still compatible with stats display, level up, new move, etc.
     * @default 0 - Uses the default normal experience gain display.
     */
  public expParty: ExpNotification = 0;
  public hpBarSpeed: integer = 0;
  public fusionPaletteSwaps: boolean = true;
  public enableTouchControls: boolean = false;
  public enableVibration: boolean = false;
  public showBgmBar: boolean = true;

  /**
   * Determines the selected battle style.
   * - 0 = 'Switch'
   * - 1 = 'Set' - The option to switch the active pokemon at the start of a battle will not display.
   */
  public battleStyle: integer = BattleStyle.SWITCH;

  /**
  * Defines whether or not to show type effectiveness hints
  * - true: No hints
  * - false: Show hints for moves
   */
  public typeHints: boolean = false;

  public disableMenu: boolean = false;

  public gameData: GameData;
  public sessionSlotId: integer;

  public phaseQueue: Phase[];
  public conditionalQueue: Array<[() => boolean, Phase]>;
  private phaseQueuePrepend: Phase[];
  private phaseQueuePrependSpliceIndex: integer;
  private nextCommandPhaseQueue: Phase[];
  private currentPhase: Phase;
  private standbyPhase: Phase;
  public field: Phaser.GameObjects.Container;
  public fieldUI: Phaser.GameObjects.Container;
  public charSprite: CharSprite;
  public pbTray: PokeballTray;
  public pbTrayEnemy: PokeballTray;
  public abilityBar: AbilityBar;
  public partyExpBar: PartyExpBar;
  public candyBar: CandyBar;
  public arenaBg: Phaser.GameObjects.Sprite;
  public arenaBgTransition: Phaser.GameObjects.Sprite;
  public arenaPlayer: ArenaBase;
  public arenaPlayerTransition: ArenaBase;
  public arenaEnemy: ArenaBase;
  public arenaNextEnemy: ArenaBase;
  public arena: Arena;
  public gameMode: GameMode;
  public score: integer;
  public lockModifierTiers: boolean;
  public trainer: Phaser.GameObjects.Sprite;
  public lastEnemyTrainer: Trainer;
  public currentBattle: Battle;
  public pokeballCounts: PokeballCounts;
  public money: integer;
  public pokemonInfoContainer: PokemonInfoContainer;
  private party: PlayerPokemon[];
  /** Combined Biome and Wave count text */
  private biomeWaveText: Phaser.GameObjects.Text;
  private moneyText: Phaser.GameObjects.Text;
  private scoreText: Phaser.GameObjects.Text;
  private luckLabelText: Phaser.GameObjects.Text;
  private luckText: Phaser.GameObjects.Text;
  private modifierBar: ModifierBar;
  private enemyModifierBar: ModifierBar;
  public arenaFlyout: ArenaFlyout;

  private fieldOverlay: Phaser.GameObjects.Rectangle;
  private shopOverlay: Phaser.GameObjects.Rectangle;
  public modifiers: PersistentModifier[];
  private enemyModifiers: PersistentModifier[];
  public uiContainer: Phaser.GameObjects.Container;
  public ui: UI;

  public seed: string;
  public waveSeed: string;
  public waveCycleOffset: integer;
  public offsetGym: boolean;

  public damageNumberHandler: DamageNumberHandler;
  private spriteSparkleHandler: PokemonSpriteSparkleHandler;

  public fieldSpritePipeline: FieldSpritePipeline;
  public spritePipeline: SpritePipeline;

  private bgm: AnySound;
  private bgmResumeTimer: Phaser.Time.TimerEvent;
  private bgmCache: Set<string> = new Set();
  private playTimeTimer: Phaser.Time.TimerEvent;

  public rngCounter: integer = 0;
  public rngSeedOverride: string = "";
  public rngOffset: integer = 0;

  public inputMethod: string;
  private infoToggles: InfoToggle[] = [];

  public eventManager: TimedEventManager;

<<<<<<< HEAD
  public mysteryEncounterFlags: MysteryEncounterFlags = new MysteryEncounterFlags(null);
  public lastMysteryEncounter: MysteryEncounter;

=======
>>>>>>> 7847aa16
  /**
   * Allows subscribers to listen for events
   *
   * Current Events:
   * - {@linkcode BattleSceneEventType.MOVE_USED} {@linkcode MoveUsedEvent}
   * - {@linkcode BattleSceneEventType.TURN_INIT} {@linkcode TurnInitEvent}
   * - {@linkcode BattleSceneEventType.TURN_END} {@linkcode TurnEndEvent}
   * - {@linkcode BattleSceneEventType.NEW_ARENA} {@linkcode NewArenaEvent}
   */
  public readonly eventTarget: EventTarget = new EventTarget();

  constructor() {
    super("battle");
    this.phaseQueue = [];
    this.phaseQueuePrepend = [];
    this.conditionalQueue = [];
    this.phaseQueuePrependSpliceIndex = -1;
    this.nextCommandPhaseQueue = [];
    this.updateGameInfo();
  }

  loadPokemonAtlas(key: string, atlasPath: string, experimental?: boolean) {
    if (experimental === undefined) {
      experimental = this.experimentalSprites;
    }
    const variant = atlasPath.includes("variant/") || /_[0-3]$/.test(atlasPath);
    if (experimental) {
      experimental = this.hasExpSprite(key);
    }
    if (variant) {
      atlasPath = atlasPath.replace("variant/", "");
    }
    this.load.atlas(key, `images/pokemon/${variant ? "variant/" : ""}${experimental ? "exp/" : ""}${atlasPath}.png`,  `images/pokemon/${variant ? "variant/" : ""}${experimental ? "exp/" : ""}${atlasPath}.json`);
  }

  async preload() {
    if (DEBUG_RNG) {
      const scene = this;
      const originalRealInRange = Phaser.Math.RND.realInRange;
      Phaser.Math.RND.realInRange = function (min: number, max: number): number {
        const ret = originalRealInRange.apply(this, [ min, max ]);
        const args = [ "RNG", ++scene.rngCounter, ret / (max - min), `min: ${min} / max: ${max}` ];
        args.push(`seed: ${scene.rngSeedOverride || scene.waveSeed || scene.seed}`);
        if (scene.rngOffset) {
          args.push(`offset: ${scene.rngOffset}`);
        }
        console.log(...args);
        return ret;
      };
    }

    populateAnims();

    await this.initVariantData();
  }

  create() {
    initGameSpeed.apply(this);
    this.inputController = new InputsController(this);
    this.uiInputs = new UiInputs(this, this.inputController);

    this.gameData = new GameData(this);

    addUiThemeOverrides(this);

    this.load.setBaseURL();

    this.spritePipeline = new SpritePipeline(this.game);
    (this.renderer as Phaser.Renderer.WebGL.WebGLRenderer).pipelines.add("Sprite", this.spritePipeline);

    this.fieldSpritePipeline = new FieldSpritePipeline(this.game);
    (this.renderer as Phaser.Renderer.WebGL.WebGLRenderer).pipelines.add("FieldSprite", this.fieldSpritePipeline);
    this.eventManager = new TimedEventManager();

    this.launchBattle();
  }

  update() {
    this.ui?.update();
  }

  launchBattle() {
    this.arenaBg = this.add.sprite(0, 0, "plains_bg");
    this.arenaBg.setName("sprite-arena-bg");
    this.arenaBgTransition = this.add.sprite(0, 0, "plains_bg");
    this.arenaBgTransition.setName("sprite-arena-bg-transition");

    [ this.arenaBgTransition, this.arenaBg ].forEach(a => {
      a.setPipeline(this.fieldSpritePipeline);
      a.setScale(6);
      a.setOrigin(0);
      a.setSize(320, 240);
    });

    const field = this.add.container(0, 0);
    field.setName("field");
    field.setScale(6);

    this.field = field;

    const fieldUI = this.add.container(0, this.game.canvas.height);
    fieldUI.setName("field-ui");
    fieldUI.setDepth(1);
    fieldUI.setScale(6);

    this.fieldUI = fieldUI;

    const transition = (this.make as any).rexTransitionImagePack({
      x: 0,
      y: 0,
      scale: 6,
      key: "loading_bg",
      origin: { x: 0, y: 0 }
    }, true);

    transition.transit({
      mode: "blinds",
      ease: "Cubic.easeInOut",
      duration: 1250,
      oncomplete: () => transition.destroy()
    });

    this.add.existing(transition);

    const uiContainer = this.add.container(0, 0);
    uiContainer.setName("ui");
    uiContainer.setDepth(2);
    uiContainer.setScale(6);

    this.uiContainer = uiContainer;

    const overlayWidth = this.game.canvas.width / 6;
    const overlayHeight = (this.game.canvas.height / 6) - 48;
    this.fieldOverlay = this.add.rectangle(0, overlayHeight * -1 - 48, overlayWidth, overlayHeight, 0x424242);
    this.fieldOverlay.setName("rect-field-overlay");
    this.fieldOverlay.setOrigin(0, 0);
    this.fieldOverlay.setAlpha(0);
    this.fieldUI.add(this.fieldOverlay);

    this.shopOverlay = this.add.rectangle(0, overlayHeight * -1 - 48, overlayWidth, overlayHeight, 0x070707);
    this.shopOverlay.setName("rect-shop-overlay");
    this.shopOverlay.setOrigin(0, 0);
    this.shopOverlay.setAlpha(0);
    this.fieldUI.add(this.shopOverlay);

    this.modifiers = [];
    this.enemyModifiers = [];

    this.modifierBar = new ModifierBar(this);
    this.modifierBar.setName("modifier-bar");
    this.add.existing(this.modifierBar);
    uiContainer.add(this.modifierBar);

    this.enemyModifierBar = new ModifierBar(this, true);
    this.enemyModifierBar.setName("enemy-modifier-bar");
    this.add.existing(this.enemyModifierBar);
    uiContainer.add(this.enemyModifierBar);

    this.charSprite = new CharSprite(this);
    this.charSprite.setName("sprite-char");
    this.charSprite.setup();

    this.fieldUI.add(this.charSprite);

    this.pbTray = new PokeballTray(this, true);
    this.pbTray.setName("pb-tray");
    this.pbTray.setup();

    this.pbTrayEnemy = new PokeballTray(this, false);
    this.pbTrayEnemy.setName("enemy-pb-tray");
    this.pbTrayEnemy.setup();

    this.fieldUI.add(this.pbTray);
    this.fieldUI.add(this.pbTrayEnemy);

    this.abilityBar = new AbilityBar(this);
    this.abilityBar.setName("ability-bar");
    this.abilityBar.setup();
    this.fieldUI.add(this.abilityBar);

    this.partyExpBar = new PartyExpBar(this);
    this.partyExpBar.setName("party-exp-bar");
    this.partyExpBar.setup();
    this.fieldUI.add(this.partyExpBar);

    this.candyBar = new CandyBar(this);
    this.candyBar.setName("candy-bar");
    this.candyBar.setup();
    this.fieldUI.add(this.candyBar);

    this.biomeWaveText = addTextObject(this, (this.game.canvas.width / 6) - 2, 0, startingWave.toString(), TextStyle.BATTLE_INFO);
    this.biomeWaveText.setName("text-biome-wave");
    this.biomeWaveText.setOrigin(1, 0.5);
    this.fieldUI.add(this.biomeWaveText);

    this.moneyText = addTextObject(this, (this.game.canvas.width / 6) - 2, 0, "", TextStyle.MONEY);
    this.moneyText.setName("text-money");
    this.moneyText.setOrigin(1, 0.5);
    this.fieldUI.add(this.moneyText);

    this.scoreText = addTextObject(this, (this.game.canvas.width / 6) - 2, 0, "", TextStyle.PARTY, { fontSize: "54px" });
    this.scoreText.setName("text-score");
    this.scoreText.setOrigin(1, 0.5);
    this.fieldUI.add(this.scoreText);

    this.luckText = addTextObject(this, (this.game.canvas.width / 6) - 2, 0, "", TextStyle.PARTY, { fontSize: "54px" });
    this.luckText.setName("text-luck");
    this.luckText.setOrigin(1, 0.5);
    this.luckText.setVisible(false);
    this.fieldUI.add(this.luckText);

    this.luckLabelText = addTextObject(this, (this.game.canvas.width / 6) - 2, 0, i18next.t("common:luckIndicator"), TextStyle.PARTY, { fontSize: "54px" });
    this.luckLabelText.setName("text-luck-label");
    this.luckLabelText.setOrigin(1, 0.5);
    this.luckLabelText.setVisible(false);
    this.fieldUI.add(this.luckLabelText);

    this.arenaFlyout = new ArenaFlyout(this);
    this.fieldUI.add(this.arenaFlyout);
    this.fieldUI.moveBelow<Phaser.GameObjects.GameObject>(this.arenaFlyout, this.fieldOverlay);

    this.updateUIPositions();

    this.damageNumberHandler = new DamageNumberHandler();

    this.spriteSparkleHandler = new PokemonSpriteSparkleHandler();
    this.spriteSparkleHandler.setup(this);

    this.pokemonInfoContainer = new PokemonInfoContainer(this, (this.game.canvas.width / 6) + 52, -(this.game.canvas.height / 6) + 66);
    this.pokemonInfoContainer.setup();

    this.fieldUI.add(this.pokemonInfoContainer);

    this.party = [];

    const loadPokemonAssets = [];

    this.arenaPlayer = new ArenaBase(this, true);
    this.arenaPlayer.setName("arena-player");
    this.arenaPlayerTransition = new ArenaBase(this, true);
    this.arenaPlayerTransition.setName("arena-player-transition");
    this.arenaEnemy = new ArenaBase(this, false);
    this.arenaEnemy.setName("arena-enemy");
    this.arenaNextEnemy = new ArenaBase(this, false);
    this.arenaNextEnemy.setName("arena-next-enemy");

    this.arenaBgTransition.setVisible(false);
    this.arenaPlayerTransition.setVisible(false);
    this.arenaNextEnemy.setVisible(false);

    [ this.arenaPlayer, this.arenaPlayerTransition, this.arenaEnemy, this.arenaNextEnemy ].forEach(a => {
      if (a instanceof Phaser.GameObjects.Sprite) {
        a.setOrigin(0, 0);
      }
      field.add(a);
    });

    const trainer = this.addFieldSprite(0, 0, `trainer_${this.gameData.gender === PlayerGender.FEMALE ? "f" : "m"}_back`);
    trainer.setOrigin(0.5, 1);
    trainer.setName("sprite-trainer");

    field.add(trainer);

    this.trainer = trainer;

    this.anims.create({
      key: "prompt",
      frames: this.anims.generateFrameNumbers("prompt", { start: 1, end: 4 }),
      frameRate: 6,
      repeat: -1,
      showOnStart: true
    });

    this.anims.create({
      key: "tera_sparkle",
      frames: this.anims.generateFrameNumbers("tera_sparkle", { start: 0, end: 12 }),
      frameRate: 18,
      repeat: 0,
      showOnStart: true,
      hideOnComplete: true
    });

    this.reset(false, false, true);

    const ui = new UI(this);
    this.uiContainer.add(ui);

    this.ui = ui;

    ui.setup();

    const defaultMoves = [ Moves.TACKLE, Moves.TAIL_WHIP, Moves.FOCUS_ENERGY, Moves.STRUGGLE ];

    Promise.all([
      Promise.all(loadPokemonAssets),
      initCommonAnims(this).then(() => loadCommonAnimAssets(this, true)),
      Promise.all([ Moves.TACKLE, Moves.TAIL_WHIP, Moves.FOCUS_ENERGY, Moves.STRUGGLE ].map(m => initMoveAnim(this, m))).then(() => loadMoveAnimAssets(this, defaultMoves, true)),
      this.initStarterColors()
    ]).then(() => {
      this.pushPhase(new LoginPhase(this));
      this.pushPhase(new TitlePhase(this));

      this.shiftPhase();
    });
  }

  initSession(): void {
    if (this.sessionPlayTime === null) {
      this.sessionPlayTime = 0;
    }
    if (this.lastSavePlayTime === null) {
      this.lastSavePlayTime = 0;
    }

    if (this.playTimeTimer) {
      this.playTimeTimer.destroy();
    }

    this.playTimeTimer = this.time.addEvent({
      delay: Utils.fixedInt(1000),
      repeat: -1,
      callback: () => {
        if (this.gameData) {
          this.gameData.gameStats.playTime++;
        }
        if (this.sessionPlayTime !== null) {
          this.sessionPlayTime++;
        }
        if (this.lastSavePlayTime !== null) {
          this.lastSavePlayTime++;
        }
      }
    });

    this.updateBiomeWaveText();
    this.updateMoneyText();
    this.updateScoreText();
  }

  async initExpSprites(): Promise<void> {
    if (expSpriteKeys.length) {
      return;
    }
    this.cachedFetch("./exp-sprites.json").then(res => res.json()).then(keys => {
      if (Array.isArray(keys)) {
        expSpriteKeys.push(...keys);
      }
      Promise.resolve();
    });
  }

  async initVariantData(): Promise<void> {
    Object.keys(variantData).forEach(key => delete variantData[key]);
    await this.cachedFetch("./images/pokemon/variant/_masterlist.json").then(res => res.json())
      .then(v => {
        Object.keys(v).forEach(k => variantData[k] = v[k]);
        if (this.experimentalSprites) {
          const expVariantData = variantData["exp"];
          const traverseVariantData = (keys: string[]) => {
            let variantTree = variantData;
            let expTree = expVariantData;
            keys.map((k: string, i: integer) => {
              if (i < keys.length - 1) {
                variantTree = variantTree[k];
                expTree = expTree[k];
              } else if (variantTree.hasOwnProperty(k) && expTree.hasOwnProperty(k)) {
                if ([ "back", "female" ].includes(k)) {
                  traverseVariantData(keys.concat(k));
                } else {
                  variantTree[k] = expTree[k];
                }
              }
            });
          };
          Object.keys(expVariantData).forEach(ek => traverseVariantData([ ek ]));
        }
        Promise.resolve();
      });
  }

  cachedFetch(url: string, init?: RequestInit): Promise<Response> {
    const manifest = this.game["manifest"];
    if (manifest) {
      const timestamp = manifest[`/${url.replace("./", "")}`];
      if (timestamp) {
        url += `?t=${timestamp}`;
      }
    }
    return fetch(url, init);
  }

  initStarterColors(): Promise<void> {
    return new Promise(resolve => {
      if (starterColors) {
        return resolve();
      }

      this.cachedFetch("./starter-colors.json").then(res => res.json()).then(sc => {
        starterColors = {};
        Object.keys(sc).forEach(key => {
          starterColors[key] = sc[key];
        });

        /*const loadPokemonAssets: Promise<void>[] = [];

                for (let s of Object.keys(speciesStarters)) {
                    const species = getPokemonSpecies(parseInt(s));
                    loadPokemonAssets.push(species.loadAssets(this, false, 0, false));
                }

                Promise.all(loadPokemonAssets).then(() => {
                    const starterCandyColors = {};
                    const rgbaToHexFunc = (r, g, b) => [r, g, b].map(x => x.toString(16).padStart(2, '0')).join('');

                    for (let s of Object.keys(speciesStarters)) {
                        const species = getPokemonSpecies(parseInt(s));

                        starterCandyColors[species.speciesId] = species.generateCandyColors(this).map(c => rgbaToHexFunc(c[0], c[1], c[2]));
                    }

                    console.log(JSON.stringify(starterCandyColors));

                    resolve();
                });*/

        resolve();
      });
    });
  }

  hasExpSprite(key: string): boolean {
    const keyMatch = /^pkmn__?(back__)?(shiny__)?(female__)?(\d+)(\-.*?)?(?:_[1-3])?$/g.exec(key);
    let k = keyMatch[4];
    if (keyMatch[2]) {
      k += "s";
    }
    if (keyMatch[1]) {
      k += "b";
    }
    if (keyMatch[3]) {
      k += "f";
    }
    if (keyMatch[5]) {
      k += keyMatch[5];
    }
    if (!expSpriteKeys.includes(k)) {
      return false;
    }
    return true;
  }

  getParty(): PlayerPokemon[] {
    return this.party;
  }

  getPlayerPokemon(): PlayerPokemon {
    return this.getPlayerField().find(p => p.isActive());
  }

  /**
   * Returns an array of PlayerPokemon of length 1 or 2 depending on if double battles or not
   * @returns array of {@linkcode PlayerPokemon}
   */
  getPlayerField(): PlayerPokemon[] {
    const party = this.getParty();
    return party.slice(0, Math.min(party.length, this.currentBattle?.double ? 2 : 1));
  }

  getEnemyParty(): EnemyPokemon[] {
    return this.currentBattle?.enemyParty || [];
  }

  getEnemyPokemon(): EnemyPokemon {
    return this.getEnemyField().find(p => p.isActive());
  }

  /**
   * Returns an array of EnemyPokemon of length 1 or 2 depending on if double battles or not
   * @returns array of {@linkcode EnemyPokemon}
   */
  getEnemyField(): EnemyPokemon[] {
    const party = this.getEnemyParty();
    return party.slice(0, Math.min(party.length, this.currentBattle?.double ? 2 : 1));
  }

  getField(activeOnly: boolean = false): Pokemon[] {
    const ret = new Array(4).fill(null);
    const playerField = this.getPlayerField();
    const enemyField = this.getEnemyField();
    ret.splice(0, playerField.length, ...playerField);
    ret.splice(2, enemyField.length, ...enemyField);
    return activeOnly
      ? ret.filter(p => p?.isActive())
      : ret;
  }

  /**
   * Returns the ModifierBar of this scene, which is declared private and therefore not accessible elsewhere
   * @returns {ModifierBar}
   */
  getModifierBar(): ModifierBar {
    return this.modifierBar;
  }

  // store info toggles to be accessible by the ui
  addInfoToggle(infoToggle: InfoToggle): void {
    this.infoToggles.push(infoToggle);
  }

  // return the stored info toggles; used by ui-inputs
  getInfoToggles(activeOnly: boolean = false): InfoToggle[] {
    return activeOnly ? this.infoToggles.filter(t => t?.isActive()) : this.infoToggles;
  }

  getPokemonById(pokemonId: integer): Pokemon {
    const findInParty = (party: Pokemon[]) => party.find(p => p.id === pokemonId);
    return findInParty(this.getParty()) || findInParty(this.getEnemyParty());
  }

  addPlayerPokemon(species: PokemonSpecies, level: integer, abilityIndex: integer, formIndex: integer, gender?: Gender, shiny?: boolean, variant?: Variant, ivs?: integer[], nature?: Nature, dataSource?: Pokemon | PokemonData, postProcess?: (playerPokemon: PlayerPokemon) => void): PlayerPokemon {
    const pokemon = new PlayerPokemon(this, species, level, abilityIndex, formIndex, gender, shiny, variant, ivs, nature, dataSource);
    if (postProcess) {
      postProcess(pokemon);
    }
    pokemon.init();
    return pokemon;
  }

  addEnemyPokemon(species: PokemonSpecies, level: integer, trainerSlot: TrainerSlot, boss: boolean = false, dataSource?: PokemonData, postProcess?: (enemyPokemon: EnemyPokemon) => void): EnemyPokemon {
    if (Overrides.OPP_SPECIES_OVERRIDE) {
      species = getPokemonSpecies(Overrides.OPP_SPECIES_OVERRIDE);
    }
    const pokemon = new EnemyPokemon(this, species, level, trainerSlot, boss, dataSource);
    if (Overrides.OPP_LEVEL_OVERRIDE !== 0) {
      pokemon.level = Overrides.OPP_LEVEL_OVERRIDE;
    }

    if (Overrides.OPP_GENDER_OVERRIDE !== null) {
      pokemon.gender = Overrides.OPP_GENDER_OVERRIDE;
    }
    overrideModifiers(this, false);
    overrideHeldItems(this, pokemon, false);
    if (boss && !dataSource) {
      const secondaryIvs = Utils.getIvsFromId(Utils.randSeedInt(4294967295));

      for (let s = 0; s < pokemon.ivs.length; s++) {
        pokemon.ivs[s] = Math.round(Phaser.Math.Linear(Math.min(pokemon.ivs[s], secondaryIvs[s]), Math.max(pokemon.ivs[s], secondaryIvs[s]), 0.75));
      }
    }
    if (postProcess) {
      postProcess(pokemon);
    }

    for (let i = 0; i < pokemon.ivs.length; i++) {
      if (OPP_IVS_OVERRIDE_VALIDATED[i] > -1) {
        pokemon.ivs[i] = OPP_IVS_OVERRIDE_VALIDATED[i];
      }
    }

    pokemon.init();
    return pokemon;
  }

  removePokemonFromPlayerParty(pokemon: PlayerPokemon, destroy: boolean = true) {
    if (!pokemon) {
      return;
    }

    const partyIndex = this.party.indexOf(pokemon);
    this.party.splice(partyIndex, 1);
    if (destroy) {
      this.field.remove(pokemon, true);
      pokemon.destroy();
    }
    this.updateModifiers(true);
  }

  addPokemonIcon(pokemon: Pokemon, x: number, y: number, originX: number = 0.5, originY: number = 0.5, ignoreOverride: boolean = false): Phaser.GameObjects.Container {
    const container = this.add.container(x, y);
    container.setName(`${pokemon.name}-icon`);

    const icon = this.add.sprite(0, 0, pokemon.getIconAtlasKey(ignoreOverride));
    icon.setName(`sprite-${pokemon.name}-icon`);
    icon.setFrame(pokemon.getIconId(true));
    // Temporary fix to show pokemon's default icon if variant icon doesn't exist
    if (icon.frame.name !== pokemon.getIconId(true)) {
      console.log(`${pokemon.name}'s variant icon does not exist. Replacing with default.`);
      const temp = pokemon.shiny;
      pokemon.shiny = false;
      icon.setTexture(pokemon.getIconAtlasKey(ignoreOverride));
      icon.setFrame(pokemon.getIconId(true));
      pokemon.shiny = temp;
    }
    icon.setOrigin(0.5, 0);

    container.add(icon);

    if (pokemon.isFusion()) {
      const fusionIcon = this.add.sprite(0, 0, pokemon.getFusionIconAtlasKey(ignoreOverride));
      fusionIcon.setName("sprite-fusion-icon");
      fusionIcon.setOrigin(0.5, 0);
      fusionIcon.setFrame(pokemon.getFusionIconId(true));

      const originalWidth = icon.width;
      const originalHeight = icon.height;
      const originalFrame = icon.frame;

      const iconHeight = (icon.frame.cutHeight <= fusionIcon.frame.cutHeight ? Math.ceil : Math.floor)((icon.frame.cutHeight + fusionIcon.frame.cutHeight) / 4);

      // Inefficient, but for some reason didn't work with only the unique properties as part of the name
      const iconFrameId = `${icon.frame.name}f${fusionIcon.frame.name}`;

      if (!icon.frame.texture.has(iconFrameId)) {
        icon.frame.texture.add(iconFrameId, icon.frame.sourceIndex, icon.frame.cutX, icon.frame.cutY, icon.frame.cutWidth, iconHeight);
      }

      icon.setFrame(iconFrameId);

      fusionIcon.y = icon.frame.cutHeight;

      const originalFusionFrame = fusionIcon.frame;

      const fusionIconY = fusionIcon.frame.cutY + icon.frame.cutHeight;
      const fusionIconHeight = fusionIcon.frame.cutHeight - icon.frame.cutHeight;

      // Inefficient, but for some reason didn't work with only the unique properties as part of the name
      const fusionIconFrameId = `${fusionIcon.frame.name}f${icon.frame.name}`;

      if (!fusionIcon.frame.texture.has(fusionIconFrameId)) {
        fusionIcon.frame.texture.add(fusionIconFrameId, fusionIcon.frame.sourceIndex, fusionIcon.frame.cutX, fusionIconY, fusionIcon.frame.cutWidth, fusionIconHeight);
      }
      fusionIcon.setFrame(fusionIconFrameId);

      const frameY = (originalFrame.y + originalFusionFrame.y) / 2;
      icon.frame.y = fusionIcon.frame.y = frameY;

      container.add(fusionIcon);

      if (originX !== 0.5) {
        container.x -= originalWidth * (originX - 0.5);
      }
      if (originY !== 0) {
        container.y -= (originalHeight) * originY;
      }
    } else {
      if (originX !== 0.5) {
        container.x -= icon.width * (originX - 0.5);
      }
      if (originY !== 0) {
        container.y -= icon.height * originY;
      }
    }

    return container;
  }

  setSeed(seed: string): void {
    this.seed = seed;
    this.rngCounter = 0;
    this.waveCycleOffset = this.getGeneratedWaveCycleOffset();
    this.offsetGym = this.gameMode.isClassic && this.getGeneratedOffsetGym();
  }

  randBattleSeedInt(range: integer, min: integer = 0): integer {
    return this.currentBattle.randSeedInt(this, range, min);
  }

  reset(clearScene: boolean = false, clearData: boolean = false, reloadI18n: boolean = false): void {
    if (clearData) {
      this.gameData = new GameData(this);
    }

    this.gameMode = getGameMode(GameModes.CLASSIC);

    this.setSeed(Overrides.SEED_OVERRIDE || Utils.randomString(24));
    console.log("Seed:", this.seed);

    this.disableMenu = false;

    this.score = 0;
    this.money = 0;

    this.lockModifierTiers = false;

    this.pokeballCounts = Object.fromEntries(Utils.getEnumValues(PokeballType).filter(p => p <= PokeballType.MASTER_BALL).map(t => [ t, 0 ]));
    this.pokeballCounts[PokeballType.POKEBALL] += 5;
    if (Overrides.POKEBALL_OVERRIDE.active) {
      this.pokeballCounts = Overrides.POKEBALL_OVERRIDE.pokeballs;
    }

    this.modifiers = [];
    this.enemyModifiers = [];
    this.modifierBar.removeAll(true);
    this.enemyModifierBar.removeAll(true);

    for (const p of this.getParty()) {
      p.destroy();
    }
    this.party = [];
    for (const p of this.getEnemyParty()) {
      p.destroy();
    }

    this.currentBattle = null;

    this.biomeWaveText.setText(startingWave.toString());
    this.biomeWaveText.setVisible(false);

    this.updateMoneyText();
    this.moneyText.setVisible(false);

    this.updateScoreText();
    this.scoreText.setVisible(false);

    [ this.luckLabelText, this.luckText ].map(t => t.setVisible(false));

    this.newArena(Overrides.STARTING_BIOME_OVERRIDE || Biome.TOWN);

    this.field.setVisible(true);

    this.arenaBgTransition.setPosition(0, 0);
    this.arenaPlayer.setPosition(300, 0);
    this.arenaPlayerTransition.setPosition(0, 0);
    [ this.arenaEnemy, this.arenaNextEnemy ].forEach(a => a.setPosition(-280, 0));
    this.arenaNextEnemy.setVisible(false);

    this.arena.init();

    this.trainer.setTexture(`trainer_${this.gameData.gender === PlayerGender.FEMALE ? "f" : "m"}_back`);
    this.trainer.setPosition(406, 186);
    this.trainer.setVisible(true);

    this.updateGameInfo();

    if (reloadI18n) {
      const localizable: Localizable[] = [
        ...allSpecies,
        ...allMoves,
        ...allAbilities,
        ...Utils.getEnumValues(ModifierPoolType).map(mpt => getModifierPoolForType(mpt)).map(mp => Object.values(mp).flat().map(mt => mt.modifierType).filter(mt => "localize" in mt).map(lpb => lpb as unknown as Localizable)).flat()
      ];
      for (const item of localizable) {
        item.localize();
      }
    }

    if (clearScene) {
      // Reload variant data in case sprite set has changed
      this.initVariantData();

      this.fadeOutBgm(250, false);
      this.tweens.add({
        targets: [ this.uiContainer ],
        alpha: 0,
        duration: 250,
        ease: "Sine.easeInOut",
        onComplete: () => {
          this.clearPhaseQueue();

          this.children.removeAll(true);
          this.game.domContainer.innerHTML = "";
          this.launchBattle();
        }
      });
    }
  }

<<<<<<< HEAD
  newBattle(waveIndex?: integer, battleType?: BattleType, trainerData?: TrainerData, double?: boolean, mysteryEncounter?: MysteryEncounter): Battle {
=======
  newBattle(waveIndex?: integer, battleType?: BattleType, trainerData?: TrainerData, double?: boolean): Battle {
>>>>>>> 7847aa16
    const _startingWave = Overrides.STARTING_WAVE_OVERRIDE || startingWave;
    const newWaveIndex = waveIndex || ((this.currentBattle?.waveIndex || (_startingWave - 1)) + 1);
    let newDouble: boolean;
    let newBattleType: BattleType;
    let newTrainer: Trainer;

    let battleConfig: FixedBattleConfig = null;

    this.resetSeed(newWaveIndex);

    const playerField = this.getPlayerField();

    if (this.gameMode.isFixedBattle(newWaveIndex) && trainerData === undefined) {
      battleConfig = this.gameMode.getFixedBattle(newWaveIndex);
      newDouble = battleConfig.double;
      newBattleType = battleConfig.battleType;
      this.executeWithSeedOffset(() => newTrainer = battleConfig.getTrainer(this), (battleConfig.seedOffsetWaveIndex || newWaveIndex) << 8);
      if (newTrainer) {
        this.field.add(newTrainer);
      }
    } else {
      if (!this.gameMode.hasTrainers) {
        newBattleType = BattleType.WILD;
      } else if (battleType === undefined) {
        newBattleType = this.gameMode.isWaveTrainer(newWaveIndex, this.arena) ? BattleType.TRAINER : BattleType.WILD;
      } else {
        newBattleType = battleType;
      }

      if (newBattleType === BattleType.TRAINER) {
        const trainerType = this.arena.randomTrainerType(newWaveIndex);
        let doubleTrainer = false;
        if (trainerConfigs[trainerType].doubleOnly) {
          doubleTrainer = true;
        } else if (trainerConfigs[trainerType].hasDouble) {
          const doubleChance = new Utils.IntegerHolder(newWaveIndex % 10 === 0 ? 32 : 8);
          this.applyModifiers(DoubleBattleChanceBoosterModifier, true, doubleChance);
          playerField.forEach(p => applyAbAttrs(DoubleBattleChanceAbAttr, p, null, doubleChance));
          doubleTrainer = !Utils.randSeedInt(doubleChance.value);
        }
        newTrainer = trainerData !== undefined ? trainerData.toTrainer(this) : new Trainer(this, trainerType, doubleTrainer ? TrainerVariant.DOUBLE : Utils.randSeedInt(2) ? TrainerVariant.FEMALE : TrainerVariant.DEFAULT);
        this.field.add(newTrainer);
      }

      // Check for mystery encounter
      // Can only occur in place of a standard wild battle, waves 10-180
      if (this.gameMode.hasMysteryEncounters && newBattleType === BattleType.WILD && !this.gameMode.isBoss(newWaveIndex) && !(this.gameMode.isClassic && (newWaveIndex > 180 || newWaveIndex < 10))) {
        const roll = Utils.randSeedInt(256);

        // Base spawn weight is 3/256, and increases by 1/256 for each missed attempt at spawning an encounter on a valid floor
        const sessionEncounterRate = !isNullOrUndefined(this.mysteryEncounterFlags?.encounterSpawnChance) ? this.mysteryEncounterFlags.encounterSpawnChance : BASE_MYSTYERY_ENCOUNTER_WEIGHT;

        // If total number of encounters is lower than expected for the run, slightly favor a new encounter spawn
        // Do the reverse as well
        // Reduces occurrence of runs with very few (<6) and a ton (>10) of encounters
        const expectedEncountersByFloor = 8 / (180 - 10) * newWaveIndex;
        const currentRunDiffFromAvg = expectedEncountersByFloor - (this.mysteryEncounterFlags?.encounteredEvents?.length || 0);
        const favoredEncounterRate = sessionEncounterRate + currentRunDiffFromAvg * 5;

        const successRate = Utils.isNullOrUndefined(Overrides.MYSTERY_ENCOUNTER_RATE_OVERRIDE) ? favoredEncounterRate : Overrides.MYSTERY_ENCOUNTER_RATE_OVERRIDE;

        if (roll < successRate) {
          newBattleType = BattleType.MYSTERY_ENCOUNTER;
          // Reset base spawn weight
          this.mysteryEncounterFlags.encounterSpawnChance = BASE_MYSTYERY_ENCOUNTER_WEIGHT;
        } else {
          this.mysteryEncounterFlags.encounterSpawnChance = sessionEncounterRate + 1;
        }
      }
    }

    if (double === undefined && newWaveIndex > 1) {
      if (newBattleType === BattleType.WILD && !this.gameMode.isWaveFinal(newWaveIndex)) {
        const doubleChance = new Utils.IntegerHolder(newWaveIndex % 10 === 0 ? 32 : 8);
        this.applyModifiers(DoubleBattleChanceBoosterModifier, true, doubleChance);
        playerField.forEach(p => applyAbAttrs(DoubleBattleChanceAbAttr, p, null, doubleChance));
        newDouble = !Utils.randSeedInt(doubleChance.value);
      } else if (newBattleType === BattleType.TRAINER) {
        newDouble = newTrainer.variant === TrainerVariant.DOUBLE;
      }
    } else if (!battleConfig) {
      newDouble = !!double;
    }

    if (Overrides.DOUBLE_BATTLE_OVERRIDE) {
      newDouble = true;
    }
    /* Override battles into single only if not fighting with trainers */
    if (newBattleType !== BattleType.TRAINER && Overrides.SINGLE_BATTLE_OVERRIDE) {
      newDouble = false;
    }

    const lastBattle = this.currentBattle;

    if (lastBattle?.double && !newDouble) {
      this.tryRemovePhase(p => p instanceof SwitchPhase);
    }

    const maxExpLevel = this.getMaxExpLevel();

    this.lastEnemyTrainer = lastBattle?.trainer ?? null;
    this.lastMysteryEncounter = lastBattle?.mysteryEncounter ?? null;

    this.executeWithSeedOffset(() => {
      this.currentBattle = new Battle(this.gameMode, newWaveIndex, newBattleType, newTrainer, newDouble);
    }, newWaveIndex << 3, this.waveSeed);
    this.currentBattle.incrementTurn(this);

    if (newBattleType === BattleType.MYSTERY_ENCOUNTER) {
      // Disable double battle on mystery encounters (it may be re-enabled as part of encounter)
      this.currentBattle.double = false;
      this.currentBattle.mysteryEncounter = this.getMysteryEncounter(mysteryEncounter);
    }

    //this.pushPhase(new TrainerMessageTestPhase(this, TrainerType.RIVAL, TrainerType.RIVAL_2, TrainerType.RIVAL_3, TrainerType.RIVAL_4, TrainerType.RIVAL_5, TrainerType.RIVAL_6));

    if (!waveIndex && lastBattle) {
      let isNewBiome = !(lastBattle.waveIndex % 10) || ((this.gameMode.hasShortBiomes || this.gameMode.isDaily) && (lastBattle.waveIndex % 50) === 49);
      if (!isNewBiome && this.gameMode.hasShortBiomes && (lastBattle.waveIndex % 10) < 9) {
        let w = lastBattle.waveIndex - ((lastBattle.waveIndex % 10) - 1);
        let biomeWaves = 1;
        while (w < lastBattle.waveIndex) {
          let wasNewBiome = false;
          this.executeWithSeedOffset(() => {
            wasNewBiome = !Utils.randSeedInt(6 - biomeWaves);
          }, w << 4);
          if (wasNewBiome) {
            biomeWaves = 1;
          } else {
            biomeWaves++;
          }
          w++;
        }

        this.executeWithSeedOffset(() => {
          isNewBiome = !Utils.randSeedInt(6 - biomeWaves);
        }, lastBattle.waveIndex << 4);
      }


      const resetArenaState = isNewBiome || this.currentBattle.battleType === BattleType.TRAINER || this.currentBattle.battleType === BattleType.MYSTERY_ENCOUNTER || this.currentBattle.battleSpec === BattleSpec.FINAL_BOSS;
      this.getEnemyParty().forEach(enemyPokemon => enemyPokemon.destroy());
      this.trySpreadPokerus();
      if (!isNewBiome && (newWaveIndex % 10) === 5) {
        this.arena.updatePoolsForTimeOfDay();
      }
      if (resetArenaState) {
        this.arena.removeAllTags();
<<<<<<< HEAD

        // If last battle was mystery encounter and no battle occurred, skip return phases
        if (lastBattle?.mysteryEncounter?.encounterVariant !== MysteryEncounterVariant.NO_BATTLE) {
          playerField.forEach((_, p) => this.unshiftPhase(new ReturnPhase(this, p)));

          for (const pokemon of this.getParty()) {
            // Only trigger form change when Eiscue is in Noice form
            // Hardcoded Eiscue for now in case it is fused with another pokemon
            if (pokemon.species.speciesId === Species.EISCUE && pokemon.hasAbility(Abilities.ICE_FACE) && pokemon.formIndex === 1) {
              this.triggerPokemonFormChange(pokemon, SpeciesFormChangeManualTrigger);
            }

            pokemon.resetBattleData();
            applyPostBattleInitAbAttrs(PostBattleInitAbAttr, pokemon);
          }
=======
        playerField.forEach((_, p) => this.unshiftPhase(new ReturnPhase(this, p)));

        for (const pokemon of this.getParty()) {
          // Only trigger form change when Eiscue is in Noice form
          // Hardcoded Eiscue for now in case it is fused with another pokemon
          if (pokemon.species.speciesId === Species.EISCUE && pokemon.hasAbility(Abilities.ICE_FACE) && pokemon.formIndex === 1) {
            this.triggerPokemonFormChange(pokemon, SpeciesFormChangeManualTrigger);
          }

          pokemon.resetBattleData();
          applyPostBattleInitAbAttrs(PostBattleInitAbAttr, pokemon);
>>>>>>> 7847aa16
        }

        this.unshiftPhase(new ShowTrainerPhase(this));
      }

      for (const pokemon of this.getParty()) {
        this.triggerPokemonFormChange(pokemon, SpeciesFormChangeTimeOfDayTrigger);
      }

      if (!this.gameMode.hasRandomBiomes && !isNewBiome) {
        this.pushPhase(new NextEncounterPhase(this));
      } else {
        this.pushPhase(new SelectBiomePhase(this));
        this.pushPhase(new NewBiomeEncounterPhase(this));

        const newMaxExpLevel = this.getMaxExpLevel();
        if (newMaxExpLevel > maxExpLevel) {
          this.pushPhase(new LevelCapPhase(this));
        }
      }
    }

    return this.currentBattle;
  }

  newArena(biome: Biome): Arena {
    this.arena = new Arena(this, biome, Biome[biome].toLowerCase());
    this.eventTarget.dispatchEvent(new NewArenaEvent());

    this.arenaBg.pipelineData = { terrainColorRatio: this.arena.getBgTerrainColorRatioForBiome() };

    return this.arena;
  }

  updateFieldScale(): Promise<void> {
    return new Promise(resolve => {
      const fieldScale = Math.floor(Math.pow(1 / this.getField(true)
        .map(p => p.getSpriteScale())
        .reduce((highestScale: number, scale: number) => highestScale = Math.max(scale, highestScale), 0), 0.7) * 40
      ) / 40;
      this.setFieldScale(fieldScale).then(() => resolve());
    });
  }

  setFieldScale(scale: number, instant: boolean = false): Promise<void> {
    return new Promise(resolve => {
      scale *= 6;
      if (this.field.scale === scale) {
        return resolve();
      }

      const defaultWidth = this.arenaBg.width * 6;
      const defaultHeight = 132 * 6;
      const scaledWidth = this.arenaBg.width * scale;
      const scaledHeight = 132 * scale;

      this.tweens.add({
        targets: this.field,
        scale: scale,
        x: (defaultWidth - scaledWidth) / 2,
        y: defaultHeight - scaledHeight,
        duration: !instant ? Utils.fixedInt(Math.abs(this.field.scale - scale) * 200) : 0,
        ease: "Sine.easeInOut",
        onComplete: () => resolve()
      });
    });
  }

  getSpeciesFormIndex(species: PokemonSpecies, gender?: Gender, nature?: Nature, ignoreArena?: boolean): integer {
    if (!species.forms?.length) {
      return 0;
    }

    switch (species.speciesId) {
    case Species.UNOWN:
    case Species.SHELLOS:
    case Species.GASTRODON:
    case Species.BASCULIN:
    case Species.DEERLING:
    case Species.SAWSBUCK:
    case Species.FROAKIE:
    case Species.FROGADIER:
    case Species.SCATTERBUG:
    case Species.SPEWPA:
    case Species.VIVILLON:
    case Species.FLABEBE:
    case Species.FLOETTE:
    case Species.FLORGES:
    case Species.FURFROU:
    case Species.PUMPKABOO:
    case Species.GOURGEIST:
    case Species.ORICORIO:
    case Species.MAGEARNA:
    case Species.ZARUDE:
    case Species.SQUAWKABILLY:
    case Species.TATSUGIRI:
    case Species.PALDEA_TAUROS:
      return Utils.randSeedInt(species.forms.length);
    case Species.PIKACHU:
      return Utils.randSeedInt(8);
    case Species.EEVEE:
      return Utils.randSeedInt(2);
    case Species.GRENINJA:
      return Utils.randSeedInt(2);
    case Species.ZYGARDE:
      return Utils.randSeedInt(3);
    case Species.MINIOR:
      return Utils.randSeedInt(6);
    case Species.ALCREMIE:
      return Utils.randSeedInt(9);
    case Species.MEOWSTIC:
    case Species.INDEEDEE:
    case Species.BASCULEGION:
    case Species.OINKOLOGNE:
      return gender === Gender.FEMALE ? 1 : 0;
    case Species.TOXTRICITY:
      const lowkeyNatures = [ Nature.LONELY, Nature.BOLD, Nature.RELAXED, Nature.TIMID, Nature.SERIOUS, Nature.MODEST, Nature.MILD, Nature.QUIET, Nature.BASHFUL, Nature.CALM, Nature.GENTLE, Nature.CAREFUL ];
      if (nature !== undefined && lowkeyNatures.indexOf(nature) > -1) {
        return 1;
      }
      return 0;
    }

    if (ignoreArena) {
      switch (species.speciesId) {
      case Species.BURMY:
      case Species.WORMADAM:
      case Species.ROTOM:
      case Species.LYCANROC:
        return Utils.randSeedInt(species.forms.length);
      }
      return 0;
    }

    return this.arena.getSpeciesFormIndex(species);
  }

  private getGeneratedOffsetGym(): boolean {
    let ret = false;
    this.executeWithSeedOffset(() => {
      ret = !Utils.randSeedInt(2);
    }, 0, this.seed.toString());
    return ret;
  }

  private getGeneratedWaveCycleOffset(): integer {
    let ret = 0;
    this.executeWithSeedOffset(() => {
      ret = Utils.randSeedInt(8) * 5;
    }, 0, this.seed.toString());
    return ret;
  }

  getEncounterBossSegments(waveIndex: integer, level: integer, species?: PokemonSpecies, forceBoss: boolean = false): integer {
    if (this.gameMode.isDaily && this.gameMode.isWaveFinal(waveIndex)) {
      return 5;
    }

    let isBoss: boolean;
    if (forceBoss || (species && (species.subLegendary || species.legendary || species.mythical))) {
      isBoss = true;
    } else {
      this.executeWithSeedOffset(() => {
        isBoss = waveIndex % 10 === 0 || (this.gameMode.hasRandomBosses && Utils.randSeedInt(100) < Math.min(Math.max(Math.ceil((waveIndex - 250) / 50), 0) * 2, 30));
      }, waveIndex << 2);
    }
    if (!isBoss) {
      return 0;
    }

    let ret: integer = 2;

    if (level >= 100) {
      ret++;
    }
    if (species) {
      if (species.baseTotal >= 670) {
        ret++;
      }
    }
    ret += Math.floor(waveIndex / 250);

    return ret;
  }

  trySpreadPokerus(): void {
    const party = this.getParty();
    const infectedIndexes: integer[] = [];
    const spread = (index: number, spreadTo: number) => {
      const partyMember = party[index + spreadTo];
      if (!partyMember.pokerus && !Utils.randSeedInt(10)) {
        partyMember.pokerus = true;
        infectedIndexes.push(index + spreadTo);
      }
    };
    party.forEach((pokemon, p) => {
      if (!pokemon.pokerus || infectedIndexes.indexOf(p) > -1) {
        return;
      }

      this.executeWithSeedOffset(() => {
        if (p) {
          spread(p, -1);
        }
        if (p < party.length - 1) {
          spread(p, 1);
        }
      }, this.currentBattle.waveIndex + (p << 8));
    });
  }

  resetSeed(waveIndex?: integer): void {
    const wave = waveIndex || this.currentBattle?.waveIndex || 0;
    this.waveSeed = Utils.shiftCharCodes(this.seed, wave);
    Phaser.Math.RND.sow([ this.waveSeed ]);
    console.log("Wave Seed:", this.waveSeed, wave);
    this.rngCounter = 0;
  }

  executeWithSeedOffset(func: Function, offset: integer, seedOverride?: string): void {
    if (!func) {
      return;
    }
    const tempRngCounter = this.rngCounter;
    const tempRngOffset = this.rngOffset;
    const tempRngSeedOverride = this.rngSeedOverride;
    const state = Phaser.Math.RND.state();
    Phaser.Math.RND.sow([ Utils.shiftCharCodes(seedOverride || this.seed, offset) ]);
    this.rngCounter = 0;
    this.rngOffset = offset;
    this.rngSeedOverride = seedOverride || "";
    func();
    Phaser.Math.RND.state(state);
    this.rngCounter = tempRngCounter;
    this.rngOffset = tempRngOffset;
    this.rngSeedOverride = tempRngSeedOverride;
  }

  addFieldSprite(x: number, y: number, texture: string | Phaser.Textures.Texture, frame?: string | number, terrainColorRatio: number = 0): Phaser.GameObjects.Sprite {
    const ret = this.add.sprite(x, y, texture, frame);
    ret.setPipeline(this.fieldSpritePipeline);
    if (terrainColorRatio) {
      ret.pipelineData["terrainColorRatio"] = terrainColorRatio;
    }

    return ret;
  }

  addPokemonSprite(pokemon: Pokemon, x: number, y: number, texture: string | Phaser.Textures.Texture, frame?: string | number, hasShadow: boolean = false, ignoreOverride: boolean = false): Phaser.GameObjects.Sprite {
    const ret = this.addFieldSprite(x, y, texture, frame);
    this.initPokemonSprite(ret, pokemon, hasShadow, ignoreOverride);
    return ret;
  }

  initPokemonSprite(sprite: Phaser.GameObjects.Sprite, pokemon?: Pokemon, hasShadow: boolean = false, ignoreOverride: boolean = false): Phaser.GameObjects.Sprite {
    sprite.setPipeline(this.spritePipeline, { tone: [ 0.0, 0.0, 0.0, 0.0 ], hasShadow: hasShadow, ignoreOverride: ignoreOverride, teraColor: pokemon ? getTypeRgb(pokemon.getTeraType()) : undefined });
    this.spriteSparkleHandler.add(sprite);
    return sprite;
  }

  moveBelowOverlay<T extends Phaser.GameObjects.GameObject>(gameObject: T) {
    this.fieldUI.moveBelow<any>(gameObject, this.fieldOverlay);
  }
  processInfoButton(pressed: boolean): void {
    this.arenaFlyout.toggleFlyout(pressed);
  }

  showFieldOverlay(duration: integer): Promise<void> {
    return new Promise(resolve => {
      this.tweens.add({
        targets: this.fieldOverlay,
        alpha: 0.5,
        ease: "Sine.easeOut",
        duration: duration,
        onComplete: () => resolve()
      });
    });
  }

  hideFieldOverlay(duration: integer): Promise<void> {
    return new Promise(resolve => {
      this.tweens.add({
        targets: this.fieldOverlay,
        alpha: 0,
        duration: duration,
        ease: "Cubic.easeIn",
        onComplete: () => resolve()
      });
    });
  }

  showShopOverlay(duration: integer): Promise<void> {
    return new Promise(resolve => {
      this.tweens.add({
        targets: this.shopOverlay,
        alpha: 0.8,
        ease: "Sine.easeOut",
        duration: duration,
        onComplete: () => resolve()
      });
    });
  }

  hideShopOverlay(duration: integer): Promise<void> {
    return new Promise(resolve => {
      this.tweens.add({
        targets: this.shopOverlay,
        alpha: 0,
        duration: duration,
        ease: "Cubic.easeIn",
        onComplete: () => resolve()
      });
    });
  }

  showEnemyModifierBar(): void {
    this.enemyModifierBar.setVisible(true);
  }

  hideEnemyModifierBar(): void {
    this.enemyModifierBar.setVisible(false);
  }

  updateBiomeWaveText(): void {
    const isBoss = !(this.currentBattle.waveIndex % 10);
    const biomeString: string = getBiomeName(this.arena.biomeType);
    this.fieldUI.moveAbove(this.biomeWaveText, this.luckText);
    this.biomeWaveText.setText( biomeString + " - " + this.currentBattle.waveIndex.toString());
    this.biomeWaveText.setColor(!isBoss ? "#ffffff" : "#f89890");
    this.biomeWaveText.setShadowColor(!isBoss ? "#636363" : "#984038");
    this.biomeWaveText.setVisible(true);
  }

  updateMoneyText(forceVisible: boolean = true): void {
    if (this.money === undefined) {
      return;
    }
    const formattedMoney = Utils.formatMoney(this.moneyFormat, this.money);
    this.moneyText.setText(`₽${formattedMoney}`);
    this.fieldUI.moveAbove(this.moneyText, this.luckText);
    if (forceVisible) {
      this.moneyText.setVisible(true);
    }
  }

  animateMoneyChanged(positiveChange: boolean): void {
    if (this.tweens.getTweensOf(this.moneyText).length > 0) {
      return;
    }
    const deltaScale = this.moneyText.scale * 0.14 * (positiveChange ? 1 : -1);
    this.moneyText.setShadowColor(positiveChange ? "#008000" : "#FF0000");
    this.tweens.add({
      targets: this.moneyText,
      duration: 250,
      scale: this.moneyText.scale + deltaScale,
      loop: 0,
      yoyo: true,
      onComplete: (_) => this.moneyText.setShadowColor(getTextColor(TextStyle.MONEY, true)),
    });
  }

  updateScoreText(): void {
    this.scoreText.setText(`Score: ${this.score.toString()}`);
    this.scoreText.setVisible(this.gameMode.isDaily);
  }

  updateAndShowText(duration: integer): void {
    const labels = [ this.luckLabelText, this.luckText ];
    labels.forEach(t => t.setAlpha(0));
    const luckValue = getPartyLuckValue(this.getParty());
    this.luckText.setText(getLuckString(luckValue));
    if (luckValue < 14) {
      this.luckText.setTint(getLuckTextTint(luckValue));
    } else {
      this.luckText.setTint(0xffef5c, 0x47ff69, 0x6b6bff, 0xff6969);
    }
    this.luckLabelText.setX((this.game.canvas.width / 6) - 2 - (this.luckText.displayWidth + 2));
    this.tweens.add({
      targets: labels,
      duration: duration,
      alpha: 1,
      onComplete: () => {
        labels.forEach(t => t.setVisible(true));
      }
    });
  }

  hideLuckText(duration: integer): void {
    if (this.reroll) {
      return;
    }
    const labels = [ this.luckLabelText, this.luckText ];
    this.tweens.add({
      targets: labels,
      duration: duration,
      alpha: 0,
      onComplete: () => {
        labels.forEach(l => l.setVisible(false));
      }
    });
  }

  updateUIPositions(): void {
    const enemyModifierCount = this.enemyModifiers.filter(m => m.isIconVisible(this)).length;
    const biomeWaveTextHeight = this.biomeWaveText.getBottomLeft().y - this.biomeWaveText.getTopLeft().y;
    this.biomeWaveText.setY(
      -(this.game.canvas.height / 6) + (enemyModifierCount ? enemyModifierCount <= 12 ? 15 : 24 : 0) + (biomeWaveTextHeight / 2)
    );
    this.moneyText.setY(this.biomeWaveText.y + 10);
    this.scoreText.setY(this.moneyText.y + 10);
    [ this.luckLabelText, this.luckText ].map(l => l.setY((this.scoreText.visible ? this.scoreText : this.moneyText).y + 10));
    const offsetY = (this.scoreText.visible ? this.scoreText : this.moneyText).y + 15;
    this.partyExpBar.setY(offsetY);
    this.candyBar.setY(offsetY + 15);
    this.ui?.achvBar.setY(this.game.canvas.height / 6 + offsetY);
  }

  /**
   * Pushes all {@linkcode Phaser.GameObjects.Text} objects in the top right to the bottom of the canvas
   */
  sendTextToBack(): void {
    this.fieldUI.sendToBack(this.biomeWaveText);
    this.fieldUI.sendToBack(this.moneyText);
    this.fieldUI.sendToBack(this.scoreText);
  }

  addFaintedEnemyScore(enemy: EnemyPokemon): void {
    let scoreIncrease = enemy.getSpeciesForm().getBaseExp() * (enemy.level / this.getMaxExpLevel()) * ((enemy.ivs.reduce((iv: integer, total: integer) => total += iv, 0) / 93) * 0.2 + 0.8);
    this.findModifiers(m => m instanceof PokemonHeldItemModifier && m.pokemonId === enemy.id, false).map(m => scoreIncrease *= (m as PokemonHeldItemModifier).getScoreMultiplier());
    if (enemy.isBoss()) {
      scoreIncrease *= Math.sqrt(enemy.bossSegments);
    }
    this.currentBattle.battleScore += Math.ceil(scoreIncrease);
  }

  getMaxExpLevel(ignoreLevelCap?: boolean): integer {
    if (ignoreLevelCap) {
      return Number.MAX_SAFE_INTEGER;
    }
    const waveIndex = Math.ceil((this.currentBattle?.waveIndex || 1) / 10) * 10;
    const difficultyWaveIndex = this.gameMode.getWaveForDifficulty(waveIndex);
    const baseLevel = (1 + difficultyWaveIndex / 2 + Math.pow(difficultyWaveIndex / 25, 2)) * 1.2;
    return Math.ceil(baseLevel / 2) * 2 + 2;
  }

  randomSpecies(waveIndex: integer, level: integer, fromArenaPool?: boolean, speciesFilter?: PokemonSpeciesFilter, filterAllEvolutions?: boolean): PokemonSpecies {
    if (fromArenaPool) {
      return this.arena.randomSpecies(waveIndex, level,null , getPartyLuckValue(this.party));
    }
    const filteredSpecies = speciesFilter ? [...new Set(allSpecies.filter(s => s.isCatchable()).filter(speciesFilter).map(s => {
      if (!filterAllEvolutions) {
        while (pokemonPrevolutions.hasOwnProperty(s.speciesId)) {
          s = getPokemonSpecies(pokemonPrevolutions[s.speciesId]);
        }
      }
      return s;
    }))] : allSpecies.filter(s => s.isCatchable());
    return filteredSpecies[Utils.randSeedInt(filteredSpecies.length)];
  }

  generateRandomBiome(waveIndex: integer): Biome {
    const relWave = waveIndex % 250;
    const biomes = Utils.getEnumValues(Biome).slice(1, Utils.getEnumValues(Biome).filter(b => b >= 40).length * -1);
    const maxDepth = biomeDepths[Biome.END][0] - 2;
    const depthWeights = new Array(maxDepth + 1).fill(null)
      .map((_, i: integer) => ((1 - Math.min(Math.abs((i / (maxDepth - 1)) - (relWave / 250)) + 0.25, 1)) / 0.75) * 250);
    const biomeThresholds: integer[] = [];
    let totalWeight = 0;
    for (const biome of biomes) {
      totalWeight += Math.ceil(depthWeights[biomeDepths[biome][0] - 1] / biomeDepths[biome][1]);
      biomeThresholds.push(totalWeight);
    }

    const randInt = Utils.randSeedInt(totalWeight);

    for (const biome of biomes) {
      if (randInt < biomeThresholds[biome]) {
        return biome;
      }
    }

    return biomes[Utils.randSeedInt(biomes.length)];
  }

  isBgmPlaying(): boolean {
    return this.bgm && this.bgm.isPlaying;
  }

  playBgm(bgmName?: string, fadeOut?: boolean): void {
    if (bgmName === undefined) {
      bgmName = this.currentBattle?.getBgmOverride(this) || this.arena?.bgm;
    }
    if (this.bgm && bgmName === this.bgm.key) {
      if (!this.bgm.isPlaying) {
        this.bgm.play({
          volume: this.masterVolume * this.bgmVolume
        });
      }
      return;
    }
    if (fadeOut && !this.bgm) {
      fadeOut = false;
    }
    this.bgmCache.add(bgmName);
    this.loadBgm(bgmName);
    let loopPoint = 0;
    loopPoint = bgmName === this.arena.bgm
      ? this.arena.getBgmLoopPoint()
      : this.getBgmLoopPoint(bgmName);
    let loaded = false;
    const playNewBgm = () => {
      this.ui.bgmBar.setBgmToBgmBar(bgmName);
      if (bgmName === null && this.bgm && !this.bgm.pendingRemove) {
        this.bgm.play({
          volume: this.masterVolume * this.bgmVolume
        });
        return;
      }
      if (this.bgm && !this.bgm.pendingRemove && this.bgm.isPlaying) {
        this.bgm.stop();
      }
      this.bgm = this.sound.add(bgmName, { loop: true });
      this.bgm.play({
        volume: this.masterVolume * this.bgmVolume
      });
      if (loopPoint) {
        this.bgm.on("looped", () => this.bgm.play({ seek: loopPoint }));
      }
    };
    this.load.once(Phaser.Loader.Events.COMPLETE, () => {
      loaded = true;
      if (!fadeOut || !this.bgm.isPlaying) {
        playNewBgm();
      }
    });
    if (fadeOut) {
      const onBgmFaded = () => {
        if (loaded && (!this.bgm.isPlaying || this.bgm.pendingRemove)) {
          playNewBgm();
        }
      };
      this.time.delayedCall(this.fadeOutBgm(500, true) ? 750 : 250, onBgmFaded);
    }
    if (!this.load.isLoading()) {
      this.load.start();
    }
  }

  pauseBgm(): boolean {
    if (this.bgm && !this.bgm.pendingRemove && this.bgm.isPlaying) {
      this.bgm.pause();
      return true;
    }
    return false;
  }

  resumeBgm(): boolean {
    if (this.bgm && !this.bgm.pendingRemove && this.bgm.isPaused) {
      this.bgm.resume();
      return true;
    }
    return false;
  }

  updateSoundVolume(): void {
    if (this.sound) {
      for (const sound of this.sound.getAllPlaying()) {
        (sound as AnySound).setVolume(this.masterVolume * (this.bgmCache.has(sound.key) ? this.bgmVolume : this.seVolume));
      }
    }
  }

  fadeOutBgm(duration: integer = 500, destroy: boolean = true): boolean {
    if (!this.bgm) {
      return false;
    }
    const bgm = this.sound.getAllPlaying().find(bgm => bgm.key === this.bgm.key);
    if (bgm) {
      SoundFade.fadeOut(this, this.bgm, duration, destroy);
      return true;
    }

    return false;
  }

  playSound(sound: string | AnySound, config?: object): AnySound {
    if (config) {
      if (config.hasOwnProperty("volume")) {
        config["volume"] *= this.masterVolume * this.seVolume;
      } else {
        config["volume"] = this.masterVolume * this.seVolume;
      }
    } else {
      config = { volume: this.masterVolume * this.seVolume };
    }
    // PRSFX sounds are mixed too loud
    if ((typeof sound === "string" ? sound : sound.key).startsWith("PRSFX- ")) {
      config["volume"] *= 0.5;
    }
    if (typeof sound === "string") {
      this.sound.play(sound, config);
      return this.sound.get(sound) as AnySound;
    } else {
      sound.play(config);
      return sound;
    }
  }

  playSoundWithoutBgm(soundName: string, pauseDuration?: integer): AnySound {
    this.bgmCache.add(soundName);
    const resumeBgm = this.pauseBgm();
    this.playSound(soundName);
    const sound = this.sound.get(soundName) as AnySound;
    if (this.bgmResumeTimer) {
      this.bgmResumeTimer.destroy();
    }
    if (resumeBgm) {
      this.bgmResumeTimer = this.time.delayedCall((pauseDuration || Utils.fixedInt(sound.totalDuration * 1000)), () => {
        this.resumeBgm();
        this.bgmResumeTimer = null;
      });
    }
    return sound;
  }

  getBgmLoopPoint(bgmName: string): number {
    switch (bgmName) {
    case "battle_kanto_champion": //B2W2 Kanto Champion Battle
      return 13.950;
    case "battle_johto_champion": //B2W2 Johto Champion Battle
      return 23.498;
    case "battle_hoenn_champion": //B2W2 Hoenn Champion Battle
      return 11.328;
    case "battle_sinnoh_champion": //B2W2 Sinnoh Champion Battle
      return 12.235;
    case "battle_champion_alder": //BW Unova Champion Battle
      return 27.653;
    case "battle_champion_iris": //B2W2 Unova Champion Battle
      return 10.145;
    case "battle_kalos_champion": //XY Kalos Champion Battle
      return 10.380;
    case "battle_alola_champion": //USUM Alola Champion Battle
      return 13.025;
    case "battle_galar_champion": //SWSH Galar Champion Battle
      return 61.635;
    case "battle_champion_geeta": //SV Champion Geeta Battle
      return 37.447;
    case "battle_champion_nemona": //SV Champion Nemona Battle
      return 14.914;
    case "battle_champion_kieran": //SV Champion Kieran Battle
      return 7.206;
    case "battle_hoenn_elite": //ORAS Elite Four Battle
      return 11.350;
    case "battle_unova_elite": //BW Elite Four Battle
      return 17.730;
    case "battle_kalos_elite": //XY Elite Four Battle
      return 12.340;
    case "battle_alola_elite": //SM Elite Four Battle
      return 19.212;
    case "battle_galar_elite": //SWSH League Tournament Battle
      return 164.069;
    case "battle_paldea_elite": //SV Elite Four Battle
      return 12.770;
    case "battle_bb_elite": //SV BB League Elite Four Battle
      return 19.434;
    case "battle_final_encounter": //PMD RTDX Rayquaza's Domain
      return 19.159;
    case "battle_final": //BW Ghetsis Battle
      return 16.453;
    case "battle_kanto_gym": //B2W2 Kanto Gym Battle
      return 13.857;
    case "battle_johto_gym": //B2W2 Johto Gym Battle
      return 12.911;
    case "battle_hoenn_gym": //B2W2 Hoenn Gym Battle
      return 12.379;
    case "battle_sinnoh_gym": //B2W2 Sinnoh Gym Battle
      return 13.122;
    case "battle_unova_gym": //BW Unova Gym Battle
      return 19.145;
    case "battle_kalos_gym": //XY Kalos Gym Battle
      return 44.810;
    case "battle_galar_gym": //SWSH Galar Gym Battle
      return 171.262;
    case "battle_paldea_gym": //SV Paldea Gym Battle
      return 127.489;
    case "battle_legendary_kanto": //XY Kanto Legendary Battle
      return 32.966;
    case "battle_legendary_raikou": //HGSS Raikou Battle
      return 12.632;
    case "battle_legendary_entei": //HGSS Entei Battle
      return 2.905;
    case "battle_legendary_suicune": //HGSS Suicune Battle
      return 12.636;
    case "battle_legendary_lugia": //HGSS Lugia Battle
      return 19.770;
    case "battle_legendary_ho_oh": //HGSS Ho-oh Battle
      return 17.668;
    case "battle_legendary_regis_g5": //B2W2 Legendary Titan Battle
      return 49.500;
    case "battle_legendary_regis_g6": //ORAS Legendary Titan Battle
      return 21.130;
    case "battle_legendary_gro_kyo": //ORAS Groudon & Kyogre Battle
      return 10.547;
    case "battle_legendary_rayquaza": //ORAS Rayquaza Battle
      return 10.495;
    case "battle_legendary_deoxys": //ORAS Deoxys Battle
      return 13.333;
    case "battle_legendary_lake_trio": //ORAS Lake Guardians Battle
      return 16.887;
    case "battle_legendary_sinnoh": //ORAS Sinnoh Legendary Battle
      return 22.770;
    case "battle_legendary_dia_pal": //ORAS Dialga & Palkia Battle
      return 16.009;
    case "battle_legendary_giratina": //ORAS Giratina Battle
      return 10.451;
    case "battle_legendary_arceus": //HGSS Arceus Battle
      return 9.595;
    case "battle_legendary_unova": //BW Unova Legendary Battle
      return 13.855;
    case "battle_legendary_kyurem": //BW Kyurem Battle
      return 18.314;
    case "battle_legendary_res_zek": //BW Reshiram & Zekrom Battle
      return 18.329;
    case "battle_legendary_xern_yvel": //XY Xerneas & Yveltal Battle
      return 26.468;
    case "battle_legendary_tapu": //SM Tapu Battle
      return 0.000;
    case "battle_legendary_sol_lun": //SM Solgaleo & Lunala Battle
      return 6.525;
    case "battle_legendary_ub": //SM Ultra Beast Battle
      return 9.818;
    case "battle_legendary_dusk_dawn": //USUM Dusk Mane & Dawn Wings Necrozma Battle
      return 5.211;
    case "battle_legendary_ultra_nec": //USUM Ultra Necrozma Battle
      return 10.344;
    case "battle_legendary_zac_zam": //SWSH Zacian & Zamazenta Battle
      return 11.424;
    case "battle_legendary_glas_spec": //SWSH Glastrier & Spectrier Battle
      return 12.503;
    case "battle_legendary_calyrex": //SWSH Calyrex Battle
      return 50.641;
    case "battle_legendary_birds_galar": //SWSH Galarian Legendary Birds Battle
      return 0.175;
    case "battle_legendary_ruinous": //SV Treasures of Ruin Battle
      return 6.333;
    case "battle_legendary_kor_mir": //SV Depths of Area Zero Battle
      return 6.442;
    case "battle_legendary_loyal_three": //SV Loyal Three Battle
      return 6.500;
    case "battle_legendary_ogerpon": //SV Ogerpon Battle
      return 14.335;
    case "battle_legendary_terapagos": //SV Terapagos Battle
      return 24.377;
    case "battle_legendary_pecharunt": //SV Pecharunt Battle
      return 6.508;
    case "battle_rival": //BW Rival Battle
      return 13.689;
    case "battle_rival_2": //BW N Battle
      return 17.714;
    case "battle_rival_3": //BW Final N Battle
      return 17.586;
    case "battle_trainer": //BW Trainer Battle
      return 13.686;
    case "battle_wild": //BW Wild Battle
      return 12.703;
    case "battle_wild_strong": //BW Strong Wild Battle
      return 13.940;
    case "end_summit": //PMD RTDX Sky Tower Summit
      return 30.025;
    case "battle_rocket_grunt": //HGSS Team Rocket Battle
      return 12.707;
    case "battle_aqua_magma_grunt": //ORAS Team Aqua & Magma Battle
      return 12.062;
    case "battle_galactic_grunt": //BDSP Team Galactic Battle
      return 13.043;
    case "battle_plasma_grunt": //BW Team Plasma Battle
      return 12.974;
    case "battle_flare_grunt": //XY Team Flare Battle
      return 4.228;
    case "battle_rocket_boss": //USUM Giovanni Battle
      return 9.115;
    case "battle_aqua_magma_boss": //ORAS Archie & Maxie Battle
      return 14.847;
    case "battle_galactic_boss": //BDSP Cyrus Battle
      return 106.962;
    case "battle_plasma_boss": //B2W2 Ghetsis Battle
      return 25.624;
    case "battle_flare_boss": //XY Lysandre Battle
      return 8.085;
    }

    return 0;
  }

  toggleInvert(invert: boolean): void {
    if (invert) {
      this.cameras.main.setPostPipeline(InvertPostFX);
    } else {
      this.cameras.main.removePostPipeline("InvertPostFX");
    }
  }

  /* Phase Functions */
  getCurrentPhase(): Phase {
    return this.currentPhase;
  }

  getStandbyPhase(): Phase {
    return this.standbyPhase;
  }

  /**
   * Adds a phase to the conditional queue and ensures it is executed only when the specified condition is met.
   *
   * This method allows deferring the execution of a phase until certain conditions are met, which is useful for handling
   * situations like abilities and entry hazards that depend on specific game states.
   *
   * @param {Phase} phase - The phase to be added to the conditional queue.
   * @param {() => boolean} condition - A function that returns a boolean indicating whether the phase should be executed.
   *
   */
  pushConditionalPhase(phase: Phase, condition: () => boolean): void {
    this.conditionalQueue.push([condition, phase]);
  }


  pushPhase(phase: Phase, defer: boolean = false): void {
    (!defer ? this.phaseQueue : this.nextCommandPhaseQueue).push(phase);
  }

  unshiftPhase(phase: Phase): void {
    if (this.phaseQueuePrependSpliceIndex === -1) {
      this.phaseQueuePrepend.push(phase);
    } else {
      this.phaseQueuePrepend.splice(this.phaseQueuePrependSpliceIndex, 0, phase);
    }
  }

  clearPhaseQueue(): void {
    this.phaseQueue.splice(0, this.phaseQueue.length);
  }

  setPhaseQueueSplice(): void {
    this.phaseQueuePrependSpliceIndex = this.phaseQueuePrepend.length;
  }

  clearPhaseQueueSplice(): void {
    this.phaseQueuePrependSpliceIndex = -1;
  }

  shiftPhase(): void {
    if (this.standbyPhase) {
      this.currentPhase = this.standbyPhase;
      this.standbyPhase = null;
      return;
    }

    if (this.phaseQueuePrependSpliceIndex > -1) {
      this.clearPhaseQueueSplice();
    }
    if (this.phaseQueuePrepend.length) {
      while (this.phaseQueuePrepend.length) {
        this.phaseQueue.unshift(this.phaseQueuePrepend.pop());
      }
    }
    if (!this.phaseQueue.length) {
      this.populatePhaseQueue();
      // clear the conditionalQueue if there are no phases left in the phaseQueue
      this.conditionalQueue = [];
    }
    this.currentPhase = this.phaseQueue.shift();

    // Check if there are any conditional phases queued
    if (this.conditionalQueue?.length) {
      // Retrieve the first conditional phase from the queue
      const conditionalPhase = this.conditionalQueue.shift();
      // Evaluate the condition associated with the phase
      if (conditionalPhase[0]()) {
        // If the condition is met, add the phase to the front of the phase queue
        this.unshiftPhase(conditionalPhase[1]);
      } else {
        // If the condition is not met, re-add the phase back to the front of the conditional queue
        this.conditionalQueue.unshift(conditionalPhase);
      }
    }

    this.currentPhase.start();
  }

  overridePhase(phase: Phase): boolean {
    if (this.standbyPhase) {
      return false;
    }

    this.standbyPhase = this.currentPhase;
    this.currentPhase = phase;
    phase.start();

    return true;
  }

  findPhase(phaseFilter: (phase: Phase) => boolean): Phase {
    return this.phaseQueue.find(phaseFilter);
  }

  tryReplacePhase(phaseFilter: (phase: Phase) => boolean, phase: Phase): boolean {
    const phaseIndex = this.phaseQueue.findIndex(phaseFilter);
    if (phaseIndex > -1) {
      this.phaseQueue[phaseIndex] = phase;
      return true;
    }
    return false;
  }

  tryRemovePhase(phaseFilter: (phase: Phase) => boolean): boolean {
    const phaseIndex = this.phaseQueue.findIndex(phaseFilter);
    if (phaseIndex > -1) {
      this.phaseQueue.splice(phaseIndex, 1);
      return true;
    }
    return false;
  }

  pushMovePhase(movePhase: MovePhase, priorityOverride?: integer): void {
    const movePriority = new Utils.IntegerHolder(priorityOverride !== undefined ? priorityOverride : movePhase.move.getMove().priority);
    applyAbAttrs(IncrementMovePriorityAbAttr, movePhase.pokemon, null, movePhase.move.getMove(), movePriority);
    const lowerPriorityPhase = this.phaseQueue.find(p => p instanceof MovePhase && p.move.getMove().priority < movePriority.value);
    if (lowerPriorityPhase) {
      this.phaseQueue.splice(this.phaseQueue.indexOf(lowerPriorityPhase), 0, movePhase);
    } else {
      this.pushPhase(movePhase);
    }
  }

  queueMessage(message: string, callbackDelay?: integer, prompt?: boolean, promptDelay?: integer, defer?: boolean) {
    const phase = new MessagePhase(this, message, callbackDelay, prompt, promptDelay);
    if (!defer) {
      this.unshiftPhase(phase);
    } else {
      this.pushPhase(phase);
    }
  }

  populatePhaseQueue(): void {
    if (this.nextCommandPhaseQueue.length) {
      this.phaseQueue.push(...this.nextCommandPhaseQueue);
      this.nextCommandPhaseQueue.splice(0, this.nextCommandPhaseQueue.length);
    }
    this.phaseQueue.push(new TurnInitPhase(this));
  }

  addMoney(amount: integer): void {
    this.money = Math.min(this.money + amount, Number.MAX_SAFE_INTEGER);
    this.updateMoneyText();
    this.animateMoneyChanged(true);
    this.validateAchvs(MoneyAchv);
  }

  getWaveMoneyAmount(moneyMultiplier: number): integer {
    const waveIndex = this.currentBattle.waveIndex;
    const waveSetIndex = Math.ceil(waveIndex / 10) - 1;
    const moneyValue = Math.pow((waveSetIndex + 1 + (0.75 + (((waveIndex - 1) % 10) + 1) / 10)) * 100, 1 + 0.005 * waveSetIndex) * moneyMultiplier;
    return Math.floor(moneyValue / 10) * 10;
  }

  addModifier(modifier: Modifier, ignoreUpdate?: boolean, playSound?: boolean, virtual?: boolean, instant?: boolean): Promise<boolean> {
    return new Promise(resolve => {
      let success = false;
      const soundName = modifier.type.soundName;
      this.validateAchvs(ModifierAchv, modifier);
      const modifiersToRemove: PersistentModifier[] = [];
      const modifierPromises: Promise<boolean>[] = [];
      if (modifier instanceof PersistentModifier) {
        if (modifier instanceof TerastallizeModifier) {
          modifiersToRemove.push(...(this.findModifiers(m => m instanceof TerastallizeModifier && m.pokemonId === modifier.pokemonId)));
        }
        if ((modifier as PersistentModifier).add(this.modifiers, !!virtual, this)) {
          if (modifier instanceof PokemonFormChangeItemModifier || modifier instanceof TerastallizeModifier) {
            success = modifier.apply([ this.getPokemonById(modifier.pokemonId), true ]);
          }
          if (playSound && !this.sound.get(soundName)) {
            this.playSound(soundName);
          }
        } else if (!virtual) {
          const defaultModifierType = getDefaultModifierTypeForTier(modifier.type.tier);
          this.queueMessage(`The stack for this item is full.\n You will receive ${defaultModifierType.name} instead.`, null, true);
          return this.addModifier(defaultModifierType.newModifier(), ignoreUpdate, playSound, false, instant).then(success => resolve(success));
        }

        for (const rm of modifiersToRemove) {
          this.removeModifier(rm);
        }

        if (!ignoreUpdate && !virtual) {
          return this.updateModifiers(true, instant).then(() => resolve(success));
        }
      } else if (modifier instanceof ConsumableModifier) {
        if (playSound && !this.sound.get(soundName)) {
          this.playSound(soundName);
        }

        if (modifier instanceof ConsumablePokemonModifier) {
          for (const p in this.party) {
            const pokemon = this.party[p];

            const args: any[] = [ pokemon ];
            if (modifier instanceof PokemonHpRestoreModifier) {
              if (!(modifier as PokemonHpRestoreModifier).fainted) {
                const hpRestoreMultiplier = new Utils.IntegerHolder(1);
                this.applyModifiers(HealingBoosterModifier, true, hpRestoreMultiplier);
                args.push(hpRestoreMultiplier.value);
              } else {
                args.push(1);
              }
            } else if (modifier instanceof FusePokemonModifier) {
              args.push(this.getPokemonById(modifier.fusePokemonId) as PlayerPokemon);
            }

            if (modifier.shouldApply(args)) {
              const result = modifier.apply(args);
              if (result instanceof Promise) {
                modifierPromises.push(result.then(s => success ||= s));
              } else {
                success ||= result;
              }
            }
          }

          return Promise.allSettled([this.party.map(p => p.updateInfo(instant)), ...modifierPromises]).then(() => resolve(success));
        } else {
          const args = [ this ];
          if (modifier.shouldApply(args)) {
            const result = modifier.apply(args);
            if (result instanceof Promise) {
              return result.then(success => resolve(success));
            } else {
              success ||= result;
            }
          }
        }
      }

      resolve(success);
    });
  }

  addEnemyModifier(modifier: PersistentModifier, ignoreUpdate?: boolean, instant?: boolean): Promise<void> {
    return new Promise(resolve => {
      const modifiersToRemove: PersistentModifier[] = [];
      if (modifier instanceof TerastallizeModifier) {
        modifiersToRemove.push(...(this.findModifiers(m => m instanceof TerastallizeModifier && m.pokemonId === modifier.pokemonId, false)));
      }
      if ((modifier as PersistentModifier).add(this.enemyModifiers, false, this)) {
        if (modifier instanceof PokemonFormChangeItemModifier || modifier instanceof TerastallizeModifier) {
          modifier.apply([ this.getPokemonById(modifier.pokemonId), true ]);
        }
        for (const rm of modifiersToRemove) {
          this.removeModifier(rm, true);
        }
      }
      if (!ignoreUpdate) {
        this.updateModifiers(false, instant).then(() => resolve());
      } else {
        resolve();
      }
    });
  }

  /**
   * Try to transfer a held item to another pokemon.
   * If the recepient already has the maximum amount allowed for this item, the transfer is cancelled.
   * The quantity to transfer is automatically capped at how much the recepient can take before reaching the maximum stack size for the item.
   * A transfer that moves a quantity smaller than what is specified in the transferQuantity parameter is still considered successful.
   * @param itemModifier {@linkcode PokemonHeldItemModifier} item to transfer (represents the whole stack)
   * @param target {@linkcode Pokemon} pokemon recepient in this transfer
   * @param playSound {boolean}
   * @param transferQuantity {@linkcode integer} how many items of the stack to transfer. Optional, defaults to 1
   * @param instant {boolean}
   * @param ignoreUpdate {boolean}
   * @returns true if the transfer was successful
   */
  tryTransferHeldItemModifier(itemModifier: PokemonHeldItemModifier, target: Pokemon, playSound: boolean, transferQuantity: integer = 1, instant?: boolean, ignoreUpdate?: boolean): Promise<boolean> {
    return new Promise(resolve => {
      const source = itemModifier.pokemonId ? itemModifier.getPokemon(target.scene) : null;
      const cancelled = new Utils.BooleanHolder(false);
      Utils.executeIf(source && source.isPlayer() !== target.isPlayer(), () => applyAbAttrs(BlockItemTheftAbAttr, source, cancelled)).then(() => {
        if (cancelled.value) {
          return resolve(false);
        }
        const newItemModifier = itemModifier.clone() as PokemonHeldItemModifier;
        newItemModifier.pokemonId = target.id;
        const matchingModifier = target.scene.findModifier(m => m instanceof PokemonHeldItemModifier
                    && (m as PokemonHeldItemModifier).matchType(itemModifier) && m.pokemonId === target.id, target.isPlayer()) as PokemonHeldItemModifier;
        let removeOld = true;
        if (matchingModifier) {
          const maxStackCount = matchingModifier.getMaxStackCount(target.scene);
          if (matchingModifier.stackCount >= maxStackCount) {
            return resolve(false);
          }
          const countTaken = Math.min(transferQuantity, itemModifier.stackCount, maxStackCount - matchingModifier.stackCount);
          itemModifier.stackCount -= countTaken;
          newItemModifier.stackCount = matchingModifier.stackCount + countTaken;
          removeOld = !itemModifier.stackCount;
        } else {
          const countTaken = Math.min(transferQuantity, itemModifier.stackCount);
          itemModifier.stackCount -= countTaken;
          newItemModifier.stackCount = countTaken;
        }
        removeOld = !itemModifier.stackCount;
        if (!removeOld || !source || this.removeModifier(itemModifier, !source.isPlayer())) {
          const addModifier = () => {
            if (!matchingModifier || this.removeModifier(matchingModifier, !target.isPlayer())) {
              if (target.isPlayer()) {
                this.addModifier(newItemModifier, ignoreUpdate, playSound, false, instant).then(() => resolve(true));
              } else {
                this.addEnemyModifier(newItemModifier, ignoreUpdate, instant).then(() => resolve(true));
              }
            } else {
              resolve(false);
            }
          };
          if (source && source.isPlayer() !== target.isPlayer() && !ignoreUpdate) {
            this.updateModifiers(source.isPlayer(), instant).then(() => addModifier());
          } else {
            addModifier();
          }
          return;
        }
        resolve(false);
      });
    });
  }

  removePartyMemberModifiers(partyMemberIndex: integer): Promise<void> {
    return new Promise(resolve => {
      const pokemonId = this.getParty()[partyMemberIndex].id;
      const modifiersToRemove = this.modifiers.filter(m => m instanceof PokemonHeldItemModifier && (m as PokemonHeldItemModifier).pokemonId === pokemonId);
      for (const m of modifiersToRemove) {
        this.modifiers.splice(this.modifiers.indexOf(m), 1);
      }
      this.updateModifiers().then(() => resolve());
    });
  }

  generateEnemyModifiers(customHeldModifiers?: PokemonHeldItemModifierType[][]): Promise<void> {
    return new Promise(resolve => {
      if (this.currentBattle.battleSpec === BattleSpec.FINAL_BOSS) {
        return resolve();
      }
      const difficultyWaveIndex = this.gameMode.getWaveForDifficulty(this.currentBattle.waveIndex);
      const isFinalBoss = this.gameMode.isWaveFinal(this.currentBattle.waveIndex);
      let chances = Math.ceil(difficultyWaveIndex / 10);
      if (isFinalBoss) {
        chances = Math.ceil(chances * 2.5);
      }

      const party = this.getEnemyParty();

      if (this.currentBattle.trainer) {
        const modifiers = this.currentBattle.trainer.genModifiers(party);
        for (const modifier of modifiers) {
          this.addEnemyModifier(modifier, true, true);
        }
      }

      party.forEach((enemyPokemon: EnemyPokemon, i: integer) => {
        if (customHeldModifiers && i < customHeldModifiers.length && customHeldModifiers[i].length > 0) {
          customHeldModifiers[i].forEach(mt => mt.newModifier(enemyPokemon).add(this.enemyModifiers, false, this));
        } else {
          const isBoss = enemyPokemon.isBoss() || (this.currentBattle.battleType === BattleType.TRAINER && this.currentBattle.trainer.config.isBoss);
          let upgradeChance = 32;
          if (isBoss) {
            upgradeChance /= 2;
          }
          if (isFinalBoss) {
            upgradeChance /= 8;
          }
          const modifierChance = this.gameMode.getEnemyModifierChance(isBoss);
          let pokemonModifierChance = modifierChance;
          if (this.currentBattle.battleType === BattleType.TRAINER)
            pokemonModifierChance = Math.ceil(pokemonModifierChance * this.currentBattle.trainer.getPartyMemberModifierChanceMultiplier(i)); // eslint-disable-line
          let count = 0;
          for (let c = 0; c < chances; c++) {
            if (!Utils.randSeedInt(modifierChance)) {
              count++;
            }
          }
          if (isBoss) {
            count = Math.max(count, Math.floor(chances / 2));
          }
          getEnemyModifierTypesForWave(difficultyWaveIndex, count, [ enemyPokemon ], this.currentBattle.battleType === BattleType.TRAINER ? ModifierPoolType.TRAINER : ModifierPoolType.WILD, upgradeChance)
            .map(mt => mt.newModifier(enemyPokemon).add(this.enemyModifiers, false, this));
        }
      });

      this.updateModifiers(false).then(() => resolve());
    });
  }

  /**
    * Removes all modifiers from enemy of PersistentModifier type
    */
  clearEnemyModifiers(): void {
    const modifiersToRemove = this.enemyModifiers.filter(m => m instanceof PersistentModifier);
    for (const m of modifiersToRemove) {
      this.enemyModifiers.splice(this.enemyModifiers.indexOf(m), 1);
    }
    this.updateModifiers(false).then(() => this.updateUIPositions());
  }

  /**
    * Removes all modifiers from enemy of PokemonHeldItemModifier type
    */
  clearEnemyHeldItemModifiers(): void {
    const modifiersToRemove = this.enemyModifiers.filter(m => m instanceof PokemonHeldItemModifier);
    for (const m of modifiersToRemove) {
      this.enemyModifiers.splice(this.enemyModifiers.indexOf(m), 1);
    }
    this.updateModifiers(false).then(() => this.updateUIPositions());
  }

  setModifiersVisible(visible: boolean) {
    [ this.modifierBar, this.enemyModifierBar ].map(m => m.setVisible(visible));
  }

  updateModifiers(player?: boolean, instant?: boolean): Promise<void> {
    if (player === undefined) {
      player = true;
    }
    return new Promise(resolve => {
      const modifiers = player ? this.modifiers : this.enemyModifiers as PersistentModifier[];
      for (let m = 0; m < modifiers.length; m++) {
        const modifier = modifiers[m];
        if (modifier instanceof PokemonHeldItemModifier && !this.getPokemonById((modifier as PokemonHeldItemModifier).pokemonId)) {
          modifiers.splice(m--, 1);
        }
      }
      for (const modifier of modifiers) {
        if (modifier instanceof PersistentModifier) {
          (modifier as PersistentModifier).virtualStackCount = 0;
        }
      }

      const modifiersClone = modifiers.slice(0);
      for (const modifier of modifiersClone) {
        if (!modifier.getStackCount()) {
          modifiers.splice(modifiers.indexOf(modifier), 1);
        }
      }

      this.updatePartyForModifiers(player ? this.getParty() : this.getEnemyParty(), instant).then(() => {
        (player ? this.modifierBar : this.enemyModifierBar).updateModifiers(modifiers);
        if (!player) {
          this.updateUIPositions();
        }
        resolve();
      });
    });
  }

  updatePartyForModifiers(party: Pokemon[], instant?: boolean): Promise<void> {
    return new Promise(resolve => {
      Promise.allSettled(party.map(p => {
        if (p.scene) {
          p.calculateStats();
        }
        return p.updateInfo(instant);
      })).then(() => resolve());
    });
  }

  removeModifier(modifier: PersistentModifier, enemy?: boolean): boolean {
    const modifiers = !enemy ? this.modifiers : this.enemyModifiers;
    const modifierIndex = modifiers.indexOf(modifier);
    if (modifierIndex > -1) {
      modifiers.splice(modifierIndex, 1);
      if (modifier instanceof PokemonFormChangeItemModifier || modifier instanceof TerastallizeModifier) {
        modifier.apply([ this.getPokemonById(modifier.pokemonId), false ]);
      }
      return true;
    }

    return false;
  }

  /**
   * Get all of the modifiers that match `modifierType`
   * @param modifierType The type of modifier to apply; must extend {@linkcode PersistentModifier}
   * @param player Whether to search the player (`true`) or the enemy (`false`); Defaults to `true`
   * @returns the list of all modifiers that matched `modifierType`.
   */
  getModifiers<T extends PersistentModifier>(modifierType: Constructor<T>, player: boolean = true): T[] {
    return (player ? this.modifiers : this.enemyModifiers).filter((m): m is T => m instanceof modifierType);
  }

  findModifiers(modifierFilter: ModifierPredicate, player: boolean = true): PersistentModifier[] {
    return (player ? this.modifiers : this.enemyModifiers).filter(m => (modifierFilter as ModifierPredicate)(m));
  }

  findModifier(modifierFilter: ModifierPredicate, player: boolean = true): PersistentModifier {
    return (player ? this.modifiers : this.enemyModifiers).find(m => (modifierFilter as ModifierPredicate)(m));
  }

  applyShuffledModifiers(scene: BattleScene, modifierType: Constructor<Modifier>, player: boolean = true, ...args: any[]): PersistentModifier[] {
    let modifiers = (player ? this.modifiers : this.enemyModifiers).filter(m => m instanceof modifierType && m.shouldApply(args));
    scene.executeWithSeedOffset(() => {
      const shuffleModifiers = mods => {
        if (mods.length < 1) {
          return mods;
        }
        const rand = Math.floor(Utils.randSeedInt(mods.length));
        return [mods[rand], ...shuffleModifiers(mods.filter((_, i) => i !== rand))];
      };
      modifiers = shuffleModifiers(modifiers);
    }, scene.currentBattle.turn << 4, scene.waveSeed);
    return this.applyModifiersInternal(modifiers, player, args);
  }

  applyModifiers(modifierType: Constructor<Modifier>, player: boolean = true, ...args: any[]): PersistentModifier[] {
    const modifiers = (player ? this.modifiers : this.enemyModifiers).filter(m => m instanceof modifierType && m.shouldApply(args));
    return this.applyModifiersInternal(modifiers, player, args);
  }

  applyModifiersInternal(modifiers: PersistentModifier[], player: boolean, args: any[]): PersistentModifier[] {
    const appliedModifiers: PersistentModifier[] = [];
    for (const modifier of modifiers) {
      if (modifier.apply(args)) {
        console.log("Applied", modifier.type.name, !player ? "(enemy)" : "");
        appliedModifiers.push(modifier);
      }
    }

    return appliedModifiers;
  }

  applyModifier(modifierType: Constructor<Modifier>, player: boolean = true, ...args: any[]): PersistentModifier {
    const modifiers = (player ? this.modifiers : this.enemyModifiers).filter(m => m instanceof modifierType && m.shouldApply(args));
    for (const modifier of modifiers) {
      if (modifier.apply(args)) {
        console.log("Applied", modifier.type.name, !player ? "(enemy)" : "");
        return modifier;
      }
    }

    return null;
  }

  triggerPokemonFormChange(pokemon: Pokemon, formChangeTriggerType: Constructor<SpeciesFormChangeTrigger>, delayed: boolean = false, modal: boolean = false): boolean {
    if (pokemonFormChanges.hasOwnProperty(pokemon.species.speciesId)) {
      const matchingFormChange = pokemonFormChanges[pokemon.species.speciesId].find(fc => fc.findTrigger(formChangeTriggerType) && fc.canChange(pokemon));
      if (matchingFormChange) {
        let phase: Phase;
        if (pokemon instanceof PlayerPokemon && !matchingFormChange.quiet) {
          phase = new FormChangePhase(this, pokemon, matchingFormChange, modal);
        } else {
          phase = new QuietFormChangePhase(this, pokemon, matchingFormChange);
        }
        if (pokemon instanceof PlayerPokemon && !matchingFormChange.quiet && modal) {
          this.overridePhase(phase);
        } else if (delayed) {
          this.pushPhase(phase);
        } else {
          this.unshiftPhase(phase);
        }
        return true;
      }
    }

    return false;
  }

  validateAchvs(achvType: Constructor<Achv>, ...args: unknown[]): void {
    const filteredAchvs = Object.values(achvs).filter(a => a instanceof achvType);
    for (const achv of filteredAchvs) {
      this.validateAchv(achv, args);
    }
  }

  validateAchv(achv: Achv, args?: any[]): boolean {
    if (!this.gameData.achvUnlocks.hasOwnProperty(achv.id) && achv.validate(this, args)) {
      this.gameData.achvUnlocks[achv.id] = new Date().getTime();
      this.ui.achvBar.showAchv(achv);
      if (vouchers.hasOwnProperty(achv.id)) {
        this.validateVoucher(vouchers[achv.id]);
      }
      return true;
    }

    return false;
  }

  validateVoucher(voucher: Voucher, args?: any[]): boolean {
    if (!this.gameData.voucherUnlocks.hasOwnProperty(voucher.id) && voucher.validate(this, args)) {
      this.gameData.voucherUnlocks[voucher.id] = new Date().getTime();
      this.ui.achvBar.showAchv(voucher);
      this.gameData.voucherCounts[voucher.voucherType]++;
      return true;
    }

    return false;
  }

  updateGameInfo(): void {
    const gameInfo = {
      playTime: this.sessionPlayTime ? this.sessionPlayTime : 0,
      gameMode: this.currentBattle ? this.gameMode.getName() : "Title",
      biome: this.currentBattle ? getBiomeName(this.arena.biomeType) : "",
      wave: this.currentBattle?.waveIndex || 0,
      party: this.party ? this.party.map(p => {
        return { name: p.name, level: p.level };
      }) : []
    };
    (window as any).gameInfo = gameInfo;
  }

  /**
   * Loads or generates a mystery encounter
   * @param override - used to load session encounter when restarting game, etc.
   * @returns
   */
  getMysteryEncounter(override: MysteryEncounter): MysteryEncounter {
    // Loading override or session encounter
    let encounter: MysteryEncounter;
    if (!Utils.isNullOrUndefined(Overrides.MYSTERY_ENCOUNTER_OVERRIDE) && allMysteryEncounters.hasOwnProperty(Overrides.MYSTERY_ENCOUNTER_OVERRIDE)) {
      encounter = allMysteryEncounters[Overrides.MYSTERY_ENCOUNTER_OVERRIDE];
    } else {
      encounter = override?.encounterType >= 0 ? allMysteryEncounters[override?.encounterType] : null;
    }

    // Check for queued encounters first
    if (!encounter && this.mysteryEncounterFlags?.nextEncounterQueue?.length > 0) {
      let i = 0;
      while (i < this.mysteryEncounterFlags.nextEncounterQueue.length && !!encounter) {
        const candidate = this.mysteryEncounterFlags.nextEncounterQueue[i];
        const forcedChance = candidate[1];
        if (Utils.randSeedInt(100) < forcedChance) {
          encounter = allMysteryEncounters[candidate[0]];
        }

        i++;
      }
    }

    if (encounter) {
      encounter = new MysteryEncounter(encounter);
      encounter.meetsRequirements(this);
      return encounter;
    }

    // Common / Uncommon / Rare / Super Rare
    const tierWeights = [61, 40, 21, 6];

    // Adjust tier weights by previously encountered events to lower odds of only common/uncommons in run
    this.mysteryEncounterFlags.encounteredEvents.forEach(val => {
      const tier = val[1];
      if (tier === MysteryEncounterTier.COMMON) {
        tierWeights[0] = tierWeights[0] - 6;
      } else if (tier === MysteryEncounterTier.UNCOMMON) {
        tierWeights[1] = tierWeights[1] - 4;
      }
    });

    const totalWeight = tierWeights.reduce((a, b) => a + b);
    const tierValue = Utils.randSeedInt(totalWeight);
    const commonThreshold = totalWeight - tierWeights[0];
    const uncommonThreshold = totalWeight - tierWeights[0] - tierWeights[1];
    const rareThreshold = totalWeight - tierWeights[0] - tierWeights[1] - tierWeights[2];
    let tier = tierValue > commonThreshold ? MysteryEncounterTier.COMMON : tierValue > uncommonThreshold ? MysteryEncounterTier.UNCOMMON : tierValue > rareThreshold ? MysteryEncounterTier.RARE : MysteryEncounterTier.SUPER_RARE;

    if (!Utils.isNullOrUndefined(Overrides.MYSTERY_ENCOUNTER_TIER_OVERRIDE)) {
      tier = Overrides.MYSTERY_ENCOUNTER_TIER_OVERRIDE;
    }

    let availableEncounters = [];
    // New encounter will never be the same as the most recent encounter
    const previousEncounter = this.mysteryEncounterFlags.encounteredEvents?.length > 0 ? this.mysteryEncounterFlags.encounteredEvents[this.mysteryEncounterFlags.encounteredEvents.length - 1][0] : null;
    const biomeMysteryEncounters = mysteryEncountersByBiome.get(this.arena.biomeType);
    // If no valid encounters exist at tier, checks next tier down, continuing until there are some encounters available
    while (availableEncounters.length === 0 && tier >= 0) {
      availableEncounters = biomeMysteryEncounters
        .filter((encounterType) =>
          allMysteryEncounters[encounterType]?.meetsRequirements(this) &&
          allMysteryEncounters[encounterType].encounterTier === tier &&
          (isNullOrUndefined(previousEncounter) || encounterType !== previousEncounter))
        .map((m) => (allMysteryEncounters[m]));
      tier--;
    }

    // If absolutely no encounters are available, spawn 0th encounter
    if (availableEncounters.length === 0) {
      return allMysteryEncounters[MysteryEncounterType.MYSTERIOUS_CHALLENGERS];
    }
    encounter = availableEncounters[Utils.randSeedInt(availableEncounters.length)];
    // New encounter object to not dirty flags
    encounter = new MysteryEncounter(encounter);
    encounter.meetsRequirements(this);
    return encounter;
  }
}<|MERGE_RESOLUTION|>--- conflicted
+++ resolved
@@ -3,11 +3,7 @@
 import { NextEncounterPhase, NewBiomeEncounterPhase, SelectBiomePhase, MessagePhase, TurnInitPhase, ReturnPhase, LevelCapPhase, ShowTrainerPhase, LoginPhase, MovePhase, TitlePhase, SwitchPhase } from "./phases";
 import Pokemon, { PlayerPokemon, EnemyPokemon } from "./field/pokemon";
 import PokemonSpecies, { PokemonSpeciesFilter, allSpecies, getPokemonSpecies } from "./data/pokemon-species";
-<<<<<<< HEAD
 import {Constructor, isNullOrUndefined} from "#app/utils";
-=======
-import { Constructor } from "#app/utils";
->>>>>>> 7847aa16
 import * as Utils from "./utils";
 import {
   Modifier,
@@ -73,11 +69,7 @@
 import CharSprite from "./ui/char-sprite";
 import DamageNumberHandler from "./field/damage-number-handler";
 import PokemonInfoContainer from "./ui/pokemon-info-container";
-<<<<<<< HEAD
-import {biomeDepths, getBiomeName} from "./data/biomes";
-=======
 import { biomeDepths, getBiomeName } from "./data/biomes";
->>>>>>> 7847aa16
 import { SceneBase } from "./scene-base";
 import CandyBar from "./ui/candy-bar";
 import { Variant, variantData } from "./data/variant";
@@ -100,13 +92,10 @@
 import { UiTheme } from "#enums/ui-theme";
 import { TimedEventManager } from "#app/timed-event-manager.js";
 import i18next from "i18next";
-<<<<<<< HEAD
 import MysteryEncounter, { MysteryEncounterTier, MysteryEncounterVariant } from "./data/mystery-encounter";
 import {mysteryEncountersByBiome, allMysteryEncounters, BASE_MYSTYERY_ENCOUNTER_WEIGHT} from "./data/mystery-encounters/mystery-encounters";
 import {MysteryEncounterFlags} from "#app/data/mystery-encounter-flags";
 import { MysteryEncounterType } from "#enums/mystery-encounter-type";
-=======
->>>>>>> 7847aa16
 
 export const bypassLogin = import.meta.env.VITE_BYPASS_LOGIN === "1";
 
@@ -293,12 +282,9 @@
 
   public eventManager: TimedEventManager;
 
-<<<<<<< HEAD
   public mysteryEncounterFlags: MysteryEncounterFlags = new MysteryEncounterFlags(null);
   public lastMysteryEncounter: MysteryEncounter;
 
-=======
->>>>>>> 7847aa16
   /**
    * Allows subscribers to listen for events
    *
@@ -1066,11 +1052,7 @@
     }
   }
 
-<<<<<<< HEAD
   newBattle(waveIndex?: integer, battleType?: BattleType, trainerData?: TrainerData, double?: boolean, mysteryEncounter?: MysteryEncounter): Battle {
-=======
-  newBattle(waveIndex?: integer, battleType?: BattleType, trainerData?: TrainerData, double?: boolean): Battle {
->>>>>>> 7847aa16
     const _startingWave = Overrides.STARTING_WAVE_OVERRIDE || startingWave;
     const newWaveIndex = waveIndex || ((this.currentBattle?.waveIndex || (_startingWave - 1)) + 1);
     let newDouble: boolean;
@@ -1219,12 +1201,9 @@
       }
       if (resetArenaState) {
         this.arena.removeAllTags();
-<<<<<<< HEAD
-
         // If last battle was mystery encounter and no battle occurred, skip return phases
         if (lastBattle?.mysteryEncounter?.encounterVariant !== MysteryEncounterVariant.NO_BATTLE) {
           playerField.forEach((_, p) => this.unshiftPhase(new ReturnPhase(this, p)));
-
           for (const pokemon of this.getParty()) {
             // Only trigger form change when Eiscue is in Noice form
             // Hardcoded Eiscue for now in case it is fused with another pokemon
@@ -1235,19 +1214,6 @@
             pokemon.resetBattleData();
             applyPostBattleInitAbAttrs(PostBattleInitAbAttr, pokemon);
           }
-=======
-        playerField.forEach((_, p) => this.unshiftPhase(new ReturnPhase(this, p)));
-
-        for (const pokemon of this.getParty()) {
-          // Only trigger form change when Eiscue is in Noice form
-          // Hardcoded Eiscue for now in case it is fused with another pokemon
-          if (pokemon.species.speciesId === Species.EISCUE && pokemon.hasAbility(Abilities.ICE_FACE) && pokemon.formIndex === 1) {
-            this.triggerPokemonFormChange(pokemon, SpeciesFormChangeManualTrigger);
-          }
-
-          pokemon.resetBattleData();
-          applyPostBattleInitAbAttrs(PostBattleInitAbAttr, pokemon);
->>>>>>> 7847aa16
         }
 
         this.unshiftPhase(new ShowTrainerPhase(this));
