import { applyAbAttrs } from "#abilities/apply-ab-attrs";
import type { FixedBattleConfig } from "#app/battle";
import { Battle } from "#app/battle";
import {
<<<<<<< HEAD
  fixedInt,
  getIvsFromId,
  randSeedInt,
  randomString,
  NumberHolder,
  shiftCharCodes,
  formatMoney,
  isNullOrUndefined,
  BooleanHolder,
  type Constructor,
  isBetween,
} from "#app/utils/common";
import { getEnumValues } from "./utils/enums";
import { deepMergeSpriteData } from "#app/utils/data";
import type { Modifier, ModifierPredicate, TurnHeldItemTransferModifier } from "./modifier/modifier";
=======
  ANTI_VARIANCE_WEIGHT_MODIFIER,
  AVERAGE_ENCOUNTERS_PER_RUN_TARGET,
  BASE_MYSTERY_ENCOUNTER_SPAWN_WEIGHT,
  MYSTERY_ENCOUNTER_SPAWN_MAX_WEIGHT,
} from "#app/constants";
import type { GameMode } from "#app/game-mode";
import { getGameMode } from "#app/game-mode";
import { timedEventManager } from "#app/global-event-manager";
import { initGlobalScene } from "#app/global-scene";
import { starterColors } from "#app/global-vars/starter-colors";
import { InputsController } from "#app/inputs-controller";
import { LoadingScene } from "#app/loading-scene";
import Overrides from "#app/overrides";
import type { Phase } from "#app/phase";
import { PhaseManager } from "#app/phase-manager";
import { FieldSpritePipeline } from "#app/pipelines/field-sprite";
import { InvertPostFX } from "#app/pipelines/invert";
import { SpritePipeline } from "#app/pipelines/sprite";
import { SceneBase } from "#app/scene-base";
import { startingWave } from "#app/starting-wave";
import { TimedEventManager } from "#app/timed-event-manager";
import { UiInputs } from "#app/ui-inputs";
import { biomeDepths, getBiomeName } from "#balance/biomes";
import { pokemonPrevolutions } from "#balance/pokemon-evolutions";
import { FRIENDSHIP_GAIN_FROM_BATTLE } from "#balance/starters";
import {
  initCommonAnims,
  initMoveAnim,
  loadCommonAnimAssets,
  loadMoveAnimAssets,
  populateAnims,
} from "#data/battle-anims";
import { allAbilities, allMoves, allSpecies, modifierTypes } from "#data/data-lists";
import { battleSpecDialogue } from "#data/dialogue";
import type { SpeciesFormChangeTrigger } from "#data/form-change-triggers";
import { SpeciesFormChangeManualTrigger, SpeciesFormChangeTimeOfDayTrigger } from "#data/form-change-triggers";
import { Gender } from "#data/gender";
import type { SpeciesFormChange } from "#data/pokemon-forms";
import { pokemonFormChanges } from "#data/pokemon-forms";
import type { PokemonSpecies, PokemonSpeciesFilter } from "#data/pokemon-species";
import { getTypeRgb } from "#data/type";
import { BattleSpec } from "#enums/battle-spec";
import { BattleStyle } from "#enums/battle-style";
import { BattleType } from "#enums/battle-type";
import { BattlerTagType } from "#enums/battler-tag-type";
import { BiomeId } from "#enums/biome-id";
import { EaseType } from "#enums/ease-type";
import { ExpGainsSpeed } from "#enums/exp-gains-speed";
import type { ExpNotification } from "#enums/exp-notification";
import { FormChangeItem } from "#enums/form-change-item";
import { GameModes } from "#enums/game-modes";
import { ModifierPoolType } from "#enums/modifier-pool-type";
import { MoneyFormat } from "#enums/money-format";
import { MoveId } from "#enums/move-id";
import { MysteryEncounterMode } from "#enums/mystery-encounter-mode";
import { MysteryEncounterTier } from "#enums/mystery-encounter-tier";
import { MysteryEncounterType } from "#enums/mystery-encounter-type";
import { Nature } from "#enums/nature";
import { PlayerGender } from "#enums/player-gender";
import { PokeballType } from "#enums/pokeball";
import type { PokemonAnimType } from "#enums/pokemon-anim-type";
import { PokemonType } from "#enums/pokemon-type";
import { ShopCursorTarget } from "#enums/shop-cursor-target";
import { SpeciesId } from "#enums/species-id";
import { StatusEffect } from "#enums/status-effect";
import type { TrainerSlot } from "#enums/trainer-slot";
import { TrainerType } from "#enums/trainer-type";
import { TrainerVariant } from "#enums/trainer-variant";
import { UiTheme } from "#enums/ui-theme";
import { NewArenaEvent } from "#events/battle-scene";
import { Arena, ArenaBase } from "#field/arena";
import { DamageNumberHandler } from "#field/damage-number-handler";
import type { Pokemon } from "#field/pokemon";
import { EnemyPokemon, PlayerPokemon } from "#field/pokemon";
import { PokemonSpriteSparkleHandler } from "#field/pokemon-sprite-sparkle-handler";
import { Trainer } from "#field/trainer";
import type { Modifier, ModifierPredicate, TurnHeldItemTransferModifier } from "#modifiers/modifier";
>>>>>>> 2e06b10f
import {
  ConsumableModifier,
  ConsumablePokemonModifier,
  DoubleBattleChanceBoosterModifier,
  ExpBalanceModifier,
  ExpShareModifier,
  FusePokemonModifier,
  HealingBoosterModifier,
  ModifierBar,
  MultipleParticipantExpBonusModifier,
  PersistentModifier,
  PokemonExpBoosterModifier,
  PokemonFormChangeItemModifier,
  PokemonHeldItemModifier,
  PokemonHpRestoreModifier,
  PokemonIncrementingStatModifier,
  RememberMoveModifier,
} from "#modifiers/modifier";
import {
  getDefaultModifierTypeForTier,
  getEnemyModifierTypesForWave,
  getLuckString,
  getLuckTextTint,
  getPartyLuckValue,
  PokemonHeldItemModifierType,
} from "#modifiers/modifier-type";
import { MysteryEncounter } from "#mystery-encounters/mystery-encounter";
import { MysteryEncounterSaveData } from "#mystery-encounters/mystery-encounter-save-data";
import { allMysteryEncounters, mysteryEncountersByBiome } from "#mystery-encounters/mystery-encounters";
import type { MovePhase } from "#phases/move-phase";
import { expSpriteKeys } from "#sprites/sprite-keys";
import { hasExpSprite } from "#sprites/sprite-utils";
import type { Variant } from "#sprites/variant";
import { clearVariantData, variantData } from "#sprites/variant";
import type { Achv } from "#system/achv";
import { achvs, ModifierAchv, MoneyAchv } from "#system/achv";
import { GameData } from "#system/game-data";
import { initGameSpeed } from "#system/game-speed";
import type { PokemonData } from "#system/pokemon-data";
import { MusicPreference } from "#system/settings";
import type { TrainerData } from "#system/trainer-data";
import type { Voucher } from "#system/voucher";
import { vouchers } from "#system/voucher";
import { trainerConfigs } from "#trainers/trainer-config";
import type { HeldModifierConfig } from "#types/held-modifier-config";
import type { Localizable } from "#types/locales";
import { AbilityBar } from "#ui/ability-bar";
import { ArenaFlyout } from "#ui/arena-flyout";
import { CandyBar } from "#ui/candy-bar";
import { CharSprite } from "#ui/char-sprite";
import { PartyExpBar } from "#ui/party-exp-bar";
import { PokeballTray } from "#ui/pokeball-tray";
import { PokemonInfoContainer } from "#ui/pokemon-info-container";
import { addTextObject, getTextColor, TextStyle } from "#ui/text";
import { UI } from "#ui/ui";
import { addUiThemeOverrides } from "#ui/ui-theme";
import {
  BooleanHolder,
  type Constructor,
  fixedInt,
  formatMoney,
  getEnumValues,
  getIvsFromId,
  isBetween,
  isNullOrUndefined,
  NumberHolder,
  randomString,
  randSeedInt,
  shiftCharCodes,
} from "#utils/common";
import { deepMergeSpriteData } from "#utils/data";
import { getModifierPoolForType, getModifierType } from "#utils/modifier-utils";
import { getPokemonSpecies } from "#utils/pokemon-utils";
import i18next from "i18next";
import Phaser from "phaser";
import SoundFade from "phaser3-rex-plugins/plugins/soundfade";
import type UIPlugin from "phaser3-rex-plugins/templates/ui/ui-plugin";

const DEBUG_RNG = false;

export interface PokeballCounts {
  [pb: string]: number;
}

export type AnySound = Phaser.Sound.WebAudioSound | Phaser.Sound.HTML5AudioSound | Phaser.Sound.NoAudioSound;

export interface InfoToggle {
  toggleInfo(force?: boolean): void;
  isActive(): boolean;
}

export class BattleScene extends SceneBase {
  public rexUI: UIPlugin;
  public inputController: InputsController;
  public uiInputs: UiInputs;

  public sessionPlayTime: number | null = null;
  public lastSavePlayTime: number | null = null;
  public masterVolume = 0.5;
  public bgmVolume = 1;
  public fieldVolume = 1;
  public seVolume = 1;
  public uiVolume = 1;
  public gameSpeed = 1;
  public damageNumbersMode = 0;
  public reroll = false;
  public shopCursorTarget: number = ShopCursorTarget.REWARDS;
  public commandCursorMemory = false;
  public dexForDevs = false;
  public showMovesetFlyout = true;
  public showArenaFlyout = true;
  public showTimeOfDayWidget = true;
  public timeOfDayAnimation: EaseType = EaseType.NONE;
  public showLevelUpStats = true;
  public enableTutorials: boolean = import.meta.env.VITE_BYPASS_TUTORIAL === "1";
  public enableMoveInfo = true;
  public enableRetries = false;
  public hideIvs = false;
  /**
   * Determines the condition for a notification should be shown for Candy Upgrades
   * - 0 = 'Off'
   * - 1 = 'Passives Only'
   * - 2 = 'On'
   */
  public candyUpgradeNotification = 0;
  /**
   * Determines what type of notification is used for Candy Upgrades
   * - 0 = 'Icon'
   * - 1 = 'Animation'
   */
  public candyUpgradeDisplay = 0;
  public moneyFormat: MoneyFormat = MoneyFormat.NORMAL;
  public uiTheme: UiTheme = UiTheme.DEFAULT;
  public windowType = 0;
  public experimentalSprites = false;
  public musicPreference: number = MusicPreference.ALLGENS;
  public moveAnimations = true;
  public expGainsSpeed: ExpGainsSpeed = ExpGainsSpeed.DEFAULT;
  public skipSeenDialogues = false;
  /**
   * Determines if the egg hatching animation should be skipped
   * - 0 = Never (never skip animation)
   * - 1 = Ask (ask to skip animation when hatching 2 or more eggs)
   * - 2 = Always (automatically skip animation when hatching 2 or more eggs)
   */
  public eggSkipPreference = 0;

  /**
   * Defines the experience gain display mode.
   *
   * @remarks
   * The `expParty` can have several modes:
   * - `0` - Default: The normal experience gain display, nothing changed.
   * - `1` - Level Up Notification: Displays the level up in the small frame instead of a message.
   * - `2` - Skip: No level up frame nor message.
   *
   * Modes `1` and `2` are still compatible with stats display, level up, new move, etc.
   * @default 0 - Uses the default normal experience gain display.
   */
  public expParty: ExpNotification = 0;
  public hpBarSpeed = 0;
  public fusionPaletteSwaps = true;
  public enableTouchControls = false;
  public enableVibration = false;
  public showBgmBar = true;

  /**
   * Determines the selected battle style.
   * - 0 = 'Switch'
   * - 1 = 'Set' - The option to switch the active pokemon at the start of a battle will not display.
   */
  public battleStyle: number = BattleStyle.SWITCH;

  /**
   * Defines whether or not to show type effectiveness hints
   * - true: No hints
   * - false: Show hints for moves
   */
  public typeHints = false;

  public disableMenu = false;

  public gameData: GameData;
  public sessionSlotId: number;

  /** Manager for the phases active in the battle scene */
  public readonly phaseManager: PhaseManager;
  public field: Phaser.GameObjects.Container;
  public fieldUI: Phaser.GameObjects.Container;
  public charSprite: CharSprite;
  public pbTray: PokeballTray;
  public pbTrayEnemy: PokeballTray;
  public abilityBar: AbilityBar;
  public partyExpBar: PartyExpBar;
  public candyBar: CandyBar;
  public arenaBg: Phaser.GameObjects.Sprite;
  public arenaBgTransition: Phaser.GameObjects.Sprite;
  public arenaPlayer: ArenaBase;
  public arenaPlayerTransition: ArenaBase;
  public arenaEnemy: ArenaBase;
  public arenaNextEnemy: ArenaBase;
  public arena: Arena;
  public gameMode: GameMode;
  public score: number;
  public lockModifierTiers: boolean;
  public trainer: Phaser.GameObjects.Sprite;
  public lastEnemyTrainer: Trainer | null;
  public currentBattle: Battle;
  public pokeballCounts: PokeballCounts;
  public money: number;
  public pokemonInfoContainer: PokemonInfoContainer;
  private party: PlayerPokemon[];
  /** Session save data that pertains to Mystery Encounters */
  public mysteryEncounterSaveData: MysteryEncounterSaveData = new MysteryEncounterSaveData();
  /** If the previous wave was a MysteryEncounter, tracks the object with this variable. Mostly used for visual object cleanup */
  public lastMysteryEncounter?: MysteryEncounter;
  /** Combined Biome and Wave count text */
  private biomeWaveText: Phaser.GameObjects.Text;
  private moneyText: Phaser.GameObjects.Text;
  private scoreText: Phaser.GameObjects.Text;
  private luckLabelText: Phaser.GameObjects.Text;
  private luckText: Phaser.GameObjects.Text;
  private modifierBar: ModifierBar;
  private enemyModifierBar: ModifierBar;
  public arenaFlyout: ArenaFlyout;

  private fieldOverlay: Phaser.GameObjects.Rectangle;
  private shopOverlay: Phaser.GameObjects.Rectangle;
  private shopOverlayShown = false;
  private shopOverlayOpacity = 0.8;

  public modifiers: PersistentModifier[];
  private enemyModifiers: PersistentModifier[];
  public uiContainer: Phaser.GameObjects.Container;
  public ui: UI;

  public seed: string;
  public waveSeed: string;
  public waveCycleOffset: number;
  public offsetGym: boolean;

  public damageNumberHandler: DamageNumberHandler;
  private spriteSparkleHandler: PokemonSpriteSparkleHandler;

  public fieldSpritePipeline: FieldSpritePipeline;
  public spritePipeline: SpritePipeline;

  private bgm: AnySound;
  private bgmResumeTimer: Phaser.Time.TimerEvent | null;
  private bgmCache: Set<string> = new Set();
  private playTimeTimer: Phaser.Time.TimerEvent;

  public rngCounter = 0;
  public rngSeedOverride = "";
  public rngOffset = 0;

  public inputMethod: string;
  private infoToggles: InfoToggle[] = [];

  public eventManager: TimedEventManager;

  /**
   * Allows subscribers to listen for events
   *
   * Current Events:
   * - {@linkcode BattleSceneEventType.MOVE_USED} {@linkcode MoveUsedEvent}
   * - {@linkcode BattleSceneEventType.TURN_INIT} {@linkcode TurnInitEvent}
   * - {@linkcode BattleSceneEventType.TURN_END} {@linkcode TurnEndEvent}
   * - {@linkcode BattleSceneEventType.NEW_ARENA} {@linkcode NewArenaEvent}
   */
  public readonly eventTarget: EventTarget = new EventTarget();

  constructor() {
    super("battle");
    this.phaseManager = new PhaseManager();
    this.eventManager = new TimedEventManager();
    this.updateGameInfo();
    initGlobalScene(this);
  }

  loadPokemonAtlas(key: string, atlasPath: string, experimental?: boolean) {
    if (experimental === undefined) {
      experimental = this.experimentalSprites;
    }
    const variant = atlasPath.includes("variant/") || /_[0-3]$/.test(atlasPath);
    if (experimental) {
      experimental = hasExpSprite(key);
    }
    if (variant) {
      atlasPath = atlasPath.replace("variant/", "");
    }
    this.load.atlas(
      key,
      `images/pokemon/${variant ? "variant/" : ""}${experimental ? "exp/" : ""}${atlasPath}.png`,
      `images/pokemon/${variant ? "variant/" : ""}${experimental ? "exp/" : ""}${atlasPath}.json`,
    );
  }

  async preload() {
    if (DEBUG_RNG) {
      const originalRealInRange = Phaser.Math.RND.realInRange;
      Phaser.Math.RND.realInRange = function (min: number, max: number): number {
        const ret = originalRealInRange.apply(this, [min, max]);
        const args = ["RNG", ++this.rngCounter, ret / (max - min), `min: ${min} / max: ${max}`];
        args.push(`seed: ${this.rngSeedOverride || this.waveSeed || this.seed}`);
        if (this.rngOffset) {
          args.push(`offset: ${this.rngOffset}`);
        }
        console.log(...args);
        return ret;
      };
    }

    populateAnims();

    await this.initVariantData();
  }

  create() {
    this.scene.remove(LoadingScene.KEY);
    initGameSpeed.apply(this);
    this.inputController = new InputsController();
    this.uiInputs = new UiInputs(this.inputController);

    this.gameData = new GameData();

    addUiThemeOverrides();

    this.load.setBaseURL();

    this.spritePipeline = new SpritePipeline(this.game);
    (this.renderer as Phaser.Renderer.WebGL.WebGLRenderer).pipelines.add("Sprite", this.spritePipeline);

    this.fieldSpritePipeline = new FieldSpritePipeline(this.game);
    (this.renderer as Phaser.Renderer.WebGL.WebGLRenderer).pipelines.add("FieldSprite", this.fieldSpritePipeline);

    this.launchBattle();
  }

  update() {
    this.ui?.update();
  }

  launchBattle() {
    this.arenaBg = this.add.sprite(0, 0, "plains_bg");
    this.arenaBg.setName("sprite-arena-bg");
    this.arenaBgTransition = this.add.sprite(0, 0, "plains_bg");
    this.arenaBgTransition.setName("sprite-arena-bg-transition");

    for (const a of [this.arenaBgTransition, this.arenaBg]) {
      a.setPipeline(this.fieldSpritePipeline);
      a.setScale(6);
      a.setOrigin(0);
      a.setSize(320, 240);
    }

    const field = this.add.container(0, 0);
    field.setName("field");
    field.setScale(6);

    this.field = field;

    const fieldUI = this.add.container(0, this.game.canvas.height);
    fieldUI.setName("field-ui");
    fieldUI.setDepth(1);
    fieldUI.setScale(6);

    this.fieldUI = fieldUI;

    const transition = this.make.rexTransitionImagePack(
      {
        x: 0,
        y: 0,
        scale: 6,
        key: "loading_bg",
        origin: { x: 0, y: 0 },
      },
      true,
    );

    //@ts-expect-error (the defined types in the package are incromplete...)
    transition.transit({
      mode: "blinds",
      ease: "Cubic.easeInOut",
      duration: 1250,
    });
    transition.once("complete", () => {
      transition.destroy();
    });

    this.add.existing(transition);

    const uiContainer = this.add.container(0, 0);
    uiContainer.setName("ui");
    uiContainer.setDepth(2);
    uiContainer.setScale(6);

    this.uiContainer = uiContainer;

    const overlayWidth = this.game.canvas.width / 6;
    const overlayHeight = this.game.canvas.height / 6 - 48;
    this.fieldOverlay = this.add.rectangle(0, overlayHeight * -1 - 48, overlayWidth, overlayHeight, 0x424242);
    this.fieldOverlay.setName("rect-field-overlay");
    this.fieldOverlay.setOrigin(0, 0);
    this.fieldOverlay.setAlpha(0);
    this.fieldUI.add(this.fieldOverlay);

    this.shopOverlay = this.add.rectangle(0, overlayHeight * -1 - 48, overlayWidth, overlayHeight, 0x070707);
    this.shopOverlay.setName("rect-shop-overlay");
    this.shopOverlay.setOrigin(0, 0);
    this.shopOverlay.setAlpha(0);
    this.fieldUI.add(this.shopOverlay);

    this.modifiers = [];
    this.enemyModifiers = [];

    this.modifierBar = new ModifierBar();
    this.modifierBar.setName("modifier-bar");
    this.add.existing(this.modifierBar);
    uiContainer.add(this.modifierBar);

    this.enemyModifierBar = new ModifierBar(true);
    this.enemyModifierBar.setName("enemy-modifier-bar");
    this.add.existing(this.enemyModifierBar);
    uiContainer.add(this.enemyModifierBar);

    this.charSprite = new CharSprite();
    this.charSprite.setName("sprite-char");
    this.charSprite.setup();

    this.fieldUI.add(this.charSprite);

    this.pbTray = new PokeballTray(true);
    this.pbTray.setName("pb-tray");
    this.pbTray.setup();

    this.pbTrayEnemy = new PokeballTray(false);
    this.pbTrayEnemy.setName("enemy-pb-tray");
    this.pbTrayEnemy.setup();

    this.fieldUI.add(this.pbTray);
    this.fieldUI.add(this.pbTrayEnemy);

    this.abilityBar = new AbilityBar();
    this.abilityBar.setName("ability-bar");
    this.abilityBar.setup();
    this.fieldUI.add(this.abilityBar);

    this.partyExpBar = new PartyExpBar();
    this.partyExpBar.setName("party-exp-bar");
    this.partyExpBar.setup();
    this.fieldUI.add(this.partyExpBar);

    this.candyBar = new CandyBar();
    this.candyBar.setName("candy-bar");
    this.candyBar.setup();
    this.fieldUI.add(this.candyBar);

    this.biomeWaveText = addTextObject(
      this.game.canvas.width / 6 - 2,
      0,
      startingWave.toString(),
      TextStyle.BATTLE_INFO,
    );
    this.biomeWaveText.setName("text-biome-wave");
    this.biomeWaveText.setOrigin(1, 0.5);
    this.fieldUI.add(this.biomeWaveText);

    this.moneyText = addTextObject(this.game.canvas.width / 6 - 2, 0, "", TextStyle.MONEY);
    this.moneyText.setName("text-money");
    this.moneyText.setOrigin(1, 0.5);
    this.fieldUI.add(this.moneyText);

    this.scoreText = addTextObject(this.game.canvas.width / 6 - 2, 0, "", TextStyle.PARTY, { fontSize: "54px" });
    this.scoreText.setName("text-score");
    this.scoreText.setOrigin(1, 0.5);
    this.fieldUI.add(this.scoreText);

    this.luckText = addTextObject(this.game.canvas.width / 6 - 2, 0, "", TextStyle.PARTY, { fontSize: "54px" });
    this.luckText.setName("text-luck");
    this.luckText.setOrigin(1, 0.5);
    this.luckText.setVisible(false);
    this.fieldUI.add(this.luckText);

    this.luckLabelText = addTextObject(
      this.game.canvas.width / 6 - 2,
      0,
      i18next.t("common:luckIndicator"),
      TextStyle.PARTY,
      { fontSize: "54px" },
    );
    this.luckLabelText.setName("text-luck-label");
    this.luckLabelText.setOrigin(1, 0.5);
    this.luckLabelText.setVisible(false);
    this.fieldUI.add(this.luckLabelText);

    this.arenaFlyout = new ArenaFlyout();
    this.fieldUI.add(this.arenaFlyout);
    this.fieldUI.moveBelow<Phaser.GameObjects.GameObject>(this.arenaFlyout, this.fieldOverlay);

    this.updateUIPositions();

    this.damageNumberHandler = new DamageNumberHandler();

    this.spriteSparkleHandler = new PokemonSpriteSparkleHandler();
    this.spriteSparkleHandler.setup();

    this.pokemonInfoContainer = new PokemonInfoContainer(
      this.game.canvas.width / 6 + 52,
      -(this.game.canvas.height / 6) + 66,
    );
    this.pokemonInfoContainer.setup();

    this.fieldUI.add(this.pokemonInfoContainer);

    this.party = [];

    const loadPokemonAssets = [];

    this.arenaPlayer = new ArenaBase(true);
    this.arenaPlayer.setName("arena-player");
    this.arenaPlayerTransition = new ArenaBase(true);
    this.arenaPlayerTransition.setName("arena-player-transition");
    this.arenaEnemy = new ArenaBase(false);
    this.arenaEnemy.setName("arena-enemy");
    this.arenaNextEnemy = new ArenaBase(false);
    this.arenaNextEnemy.setName("arena-next-enemy");

    this.arenaBgTransition.setVisible(false);
    this.arenaPlayerTransition.setVisible(false);
    this.arenaNextEnemy.setVisible(false);

    for (const a of [this.arenaPlayer, this.arenaPlayerTransition, this.arenaEnemy, this.arenaNextEnemy]) {
      if (a instanceof Phaser.GameObjects.Sprite) {
        a.setOrigin(0, 0);
      }
      field.add(a);
    }

    const trainer = this.addFieldSprite(
      0,
      0,
      `trainer_${this.gameData.gender === PlayerGender.FEMALE ? "f" : "m"}_back`,
    );
    trainer.setOrigin(0.5, 1);
    trainer.setName("sprite-trainer");

    field.add(trainer);

    this.trainer = trainer;

    this.anims.create({
      key: "prompt",
      frames: this.anims.generateFrameNumbers("prompt", { start: 1, end: 4 }),
      frameRate: 6,
      repeat: -1,
      showOnStart: true,
    });

    this.anims.create({
      key: "tera_sparkle",
      frames: this.anims.generateFrameNumbers("tera_sparkle", {
        start: 0,
        end: 12,
      }),
      frameRate: 18,
      repeat: 0,
      showOnStart: true,
      hideOnComplete: true,
    });

    this.reset(false, false, true);

    const ui = new UI();
    this.uiContainer.add(ui);

    this.ui = ui;

    ui.setup();

    const defaultMoves = [MoveId.TACKLE, MoveId.TAIL_WHIP, MoveId.FOCUS_ENERGY, MoveId.STRUGGLE];

    Promise.all([
      Promise.all(loadPokemonAssets),
      initCommonAnims().then(() => loadCommonAnimAssets(true)),
      Promise.all(
        [MoveId.TACKLE, MoveId.TAIL_WHIP, MoveId.FOCUS_ENERGY, MoveId.STRUGGLE].map(m => initMoveAnim(m)),
      ).then(() => loadMoveAnimAssets(defaultMoves, true)),
      this.initStarterColors(),
    ]).then(() => {
      this.phaseManager.pushNew("LoginPhase");
      this.phaseManager.pushNew("TitlePhase");

      this.phaseManager.shiftPhase();
    });
  }

  initSession(): void {
    if (this.sessionPlayTime === null) {
      this.sessionPlayTime = 0;
    }
    if (this.lastSavePlayTime === null) {
      this.lastSavePlayTime = 0;
    }

    if (this.playTimeTimer) {
      this.playTimeTimer.destroy();
    }

    this.playTimeTimer = this.time.addEvent({
      delay: fixedInt(1000),
      repeat: -1,
      callback: () => {
        if (this.gameData) {
          this.gameData.gameStats.playTime++;
        }
        if (this.sessionPlayTime !== null) {
          this.sessionPlayTime++;
        }
        if (this.lastSavePlayTime !== null) {
          this.lastSavePlayTime++;
        }
      },
    });

    this.updateBiomeWaveText();
    this.updateMoneyText();
    this.updateScoreText();
  }

  async initExpSprites(): Promise<void> {
    if (expSpriteKeys.size > 0) {
      return;
    }
    this.cachedFetch("./exp-sprites.json")
      .then(res => res.json())
      .then(keys => {
        if (Array.isArray(keys)) {
          for (const key of keys) {
            expSpriteKeys.add(key);
          }
        }
        Promise.resolve();
      });
  }

  /**
   * Initialize the variant data.
   * If experimental sprites are enabled, their entries are replaced via this method.
   */
  async initVariantData(): Promise<void> {
    clearVariantData();
    const otherVariantData = await this.cachedFetch("./images/pokemon/variant/_masterlist.json").then(r => r.json());
    for (const k of Object.keys(otherVariantData)) {
      variantData[k] = otherVariantData[k];
    }
    if (!this.experimentalSprites) {
      return;
    }
    const expVariantData = await this.cachedFetch("./images/pokemon/variant/_exp_masterlist.json").then(r => r.json());
    deepMergeSpriteData(variantData, expVariantData);
  }

  cachedFetch(url: string, init?: RequestInit): Promise<Response> {
    const manifest = this.game["manifest"];
    if (manifest) {
      const timestamp = manifest[`/${url.replace("./", "")}`];
      if (timestamp) {
        url += `?t=${timestamp}`;
      }
    }
    return fetch(url, init);
  }

  async initStarterColors(): Promise<void> {
    if (Object.keys(starterColors).length > 0) {
      // already initialized
      return;
    }
    const sc = await this.cachedFetch("./starter-colors.json").then(res => res.json());
    for (const key of Object.keys(sc)) {
      starterColors[key] = sc[key];
    }
  }

  // TODO: Add a `getPartyOnSide` function for getting the party of a pokemon
  public getPlayerParty(): PlayerPokemon[] {
    return this.party;
  }

  /**
   * @returns An array of {@linkcode PlayerPokemon} filtered from the player's party
   * that are {@linkcode Pokemon.isAllowedInBattle | allowed in battle}.
   */
  public getPokemonAllowedInBattle(): PlayerPokemon[] {
    return this.getPlayerParty().filter(p => p.isAllowedInBattle());
  }

  /**
   * @returns The first {@linkcode PlayerPokemon} that is {@linkcode getPlayerField on the field}
   * and {@linkcode PlayerPokemon.isActive is active}
   * (aka {@linkcode PlayerPokemon.isAllowedInBattle is allowed in battle}),
   * or `undefined` if there are no valid pokemon
   * @param includeSwitching Whether a pokemon that is currently switching out is valid, default `true`
   */
  public getPlayerPokemon(includeSwitching = true): PlayerPokemon | undefined {
    return this.getPlayerField().find(p => p.isActive() && (includeSwitching || p.switchOutStatus === false));
  }

  // TODO: Add `undefined` to return type
  /**
   * Returns an array of PlayerPokemon of length 1 or 2 depending on if in a double battle or not.
   * @param active - (Default `false`) Whether to consider only {@linkcode Pokemon.isActive | active} on-field pokemon
   * @returns array of {@linkcode PlayerPokemon}
   */
  public getPlayerField(active = false): PlayerPokemon[] {
    const party = this.getPlayerParty();
    return party
      .slice(0, Math.min(party.length, this.currentBattle?.double ? 2 : 1))
      .filter(p => !active || p.isActive());
  }

  public getEnemyParty(): EnemyPokemon[] {
    return this.currentBattle?.enemyParty ?? [];
  }

  /**
   * @returns The first {@linkcode EnemyPokemon} that is {@linkcode getEnemyField | on the field}
   * and {@linkcode EnemyPokemon.isActive | is active}
   * (aka {@linkcode EnemyPokemon.isAllowedInBattle | is allowed in battle}),
   * or `undefined` if there are no valid pokemon
   * @param includeSwitching Whether a pokemon that is currently switching out is valid, default `true`
   */
  public getEnemyPokemon(includeSwitching = true): EnemyPokemon | undefined {
    return this.getEnemyField().find(p => p.isActive() && (includeSwitching || p.switchOutStatus === false));
  }

  /**
   * Returns an array of EnemyPokemon of length 1 or 2 depending on if in a double battle or not.
   * Does not actually check if the pokemon are on the field or not.
   * @returns array of {@linkcode EnemyPokemon}
   */
  public getEnemyField(): EnemyPokemon[] {
    const party = this.getEnemyParty();
    return party.slice(0, Math.min(party.length, this.currentBattle?.double ? 2 : 1));
  }

  /**
   * Returns an array of Pokemon on both sides of the battle - player first, then enemy.
   * Does not actually check if the pokemon are on the field or not, and always has length 4 regardless of battle type.
   * @param activeOnly - Whether to consider only active pokemon; default `false`
   * @returns An array of {@linkcode Pokemon}, as described above.
   */
  public getField(activeOnly = false): Pokemon[] {
    const ret = new Array(4).fill(null);
    const playerField = this.getPlayerField();
    const enemyField = this.getEnemyField();
    ret.splice(0, playerField.length, ...playerField);
    ret.splice(2, enemyField.length, ...enemyField);
    return activeOnly ? ret.filter(p => p?.isActive()) : ret;
  }

  /**
   * Used in doubles battles to redirect moves from one pokemon to another when one faints or is removed from the field
   * @param removedPokemon {@linkcode Pokemon} the pokemon that is being removed from the field (flee, faint), moves to be redirected FROM
   * @param allyPokemon {@linkcode Pokemon} the pokemon that will have the moves be redirected TO
   */
  redirectPokemonMoves(removedPokemon: Pokemon, allyPokemon: Pokemon): void {
    // failsafe: if not a double battle just return
    if (this.currentBattle.double === false) {
      return;
    }
    if (allyPokemon?.isActive(true)) {
      let targetingMovePhase: MovePhase;
      do {
        targetingMovePhase = this.phaseManager.findPhase(
          mp =>
            mp.is("MovePhase") &&
            mp.targets.length === 1 &&
            mp.targets[0] === removedPokemon.getBattlerIndex() &&
            mp.pokemon.isPlayer() !== allyPokemon.isPlayer(),
        ) as MovePhase;
        if (targetingMovePhase && targetingMovePhase.targets[0] !== allyPokemon.getBattlerIndex()) {
          targetingMovePhase.targets[0] = allyPokemon.getBattlerIndex();
        }
      } while (targetingMovePhase);
    }
  }

  /**
   * Returns the ModifierBar of this scene, which is declared private and therefore not accessible elsewhere
   * @param isEnemy Whether to return the enemy's modifier bar
   * @returns {ModifierBar}
   */
  getModifierBar(isEnemy?: boolean): ModifierBar {
    return isEnemy ? this.enemyModifierBar : this.modifierBar;
  }

  // store info toggles to be accessible by the ui
  addInfoToggle(...infoToggles: InfoToggle[]): void {
    this.infoToggles.push(...infoToggles);
  }

  // return the stored info toggles; used by ui-inputs
  getInfoToggles(activeOnly = false): InfoToggle[] {
    return activeOnly ? this.infoToggles.filter(t => t?.isActive()) : this.infoToggles;
  }

  /**
   * Return the {@linkcode Pokemon} associated with a given ID.
   * @param pokemonId - The ID whose Pokemon will be retrieved.
   * @returns The {@linkcode Pokemon} associated with the given id.
   * Returns `null` if the ID is `undefined` or not present in either party.
   */
  getPokemonById(pokemonId: number | undefined): Pokemon | null {
    if (isNullOrUndefined(pokemonId)) {
      return null;
    }

    const party = (this.getPlayerParty() as Pokemon[]).concat(this.getEnemyParty());
    return party.find(p => p.id === pokemonId) ?? null;
  }

  addPlayerPokemon(
    species: PokemonSpecies,
    level: number,
    abilityIndex?: number,
    formIndex?: number,
    gender?: Gender,
    shiny?: boolean,
    variant?: Variant,
    ivs?: number[],
    nature?: Nature,
    dataSource?: Pokemon | PokemonData,
    postProcess?: (playerPokemon: PlayerPokemon) => void,
  ): PlayerPokemon {
    const pokemon = new PlayerPokemon(
      species,
      level,
      abilityIndex,
      formIndex,
      gender,
      shiny,
      variant,
      ivs,
      nature,
      dataSource,
    );

    if (postProcess) {
      postProcess(pokemon);
    }

    if (Overrides.IVS_OVERRIDE === null) {
      // do nothing
    } else if (Array.isArray(Overrides.IVS_OVERRIDE)) {
      if (Overrides.IVS_OVERRIDE.length !== 6) {
        throw new Error("The Player IVs override must be an array of length 6 or a number!");
      }
      if (Overrides.IVS_OVERRIDE.some(value => !isBetween(value, 0, 31))) {
        throw new Error("All IVs in the player IV override must be between 0 and 31!");
      }
      pokemon.ivs = Overrides.IVS_OVERRIDE;
    } else {
      if (!isBetween(Overrides.IVS_OVERRIDE, 0, 31)) {
        throw new Error("The Player IV override must be a value between 0 and 31!");
      }
      pokemon.ivs = new Array(6).fill(Overrides.IVS_OVERRIDE);
    }

    if (Overrides.NATURE_OVERRIDE !== null) {
      pokemon.nature = Overrides.NATURE_OVERRIDE;
    }

    pokemon.init();
    return pokemon;
  }

  addEnemyPokemon(
    species: PokemonSpecies,
    level: number,
    trainerSlot: TrainerSlot,
    boss = false,
    shinyLock = false,
    dataSource?: PokemonData,
    postProcess?: (enemyPokemon: EnemyPokemon) => void,
  ): EnemyPokemon {
    if (Overrides.OPP_LEVEL_OVERRIDE > 0) {
      level = Overrides.OPP_LEVEL_OVERRIDE;
    }
    if (Overrides.OPP_SPECIES_OVERRIDE) {
      species = getPokemonSpecies(Overrides.OPP_SPECIES_OVERRIDE);
      // The fact that a Pokemon is a boss or not can change based on its Species and level
      boss = this.getEncounterBossSegments(this.currentBattle.waveIndex, level, species) > 1;
    }

    const pokemon = new EnemyPokemon(species, level, trainerSlot, boss, shinyLock, dataSource);
    if (Overrides.OPP_FUSION_OVERRIDE) {
      pokemon.generateFusionSpecies();
    }

    if (boss && !dataSource) {
      const secondaryIvs = getIvsFromId(randSeedInt(4294967296));

      for (let s = 0; s < pokemon.ivs.length; s++) {
        pokemon.ivs[s] = Math.round(
          Phaser.Math.Linear(
            Math.min(pokemon.ivs[s], secondaryIvs[s]),
            Math.max(pokemon.ivs[s], secondaryIvs[s]),
            0.75,
          ),
        );
      }
    }
    if (postProcess) {
      postProcess(pokemon);
    }

    if (Overrides.ENEMY_IVS_OVERRIDE === null) {
      // do nothing
    } else if (Array.isArray(Overrides.ENEMY_IVS_OVERRIDE)) {
      if (Overrides.ENEMY_IVS_OVERRIDE.length !== 6) {
        throw new Error("The Enemy IVs override must be an array of length 6 or a number!");
      }
      if (Overrides.ENEMY_IVS_OVERRIDE.some(value => !isBetween(value, 0, 31))) {
        throw new Error("All IVs in the enemy IV override must be between 0 and 31!");
      }
      pokemon.ivs = Overrides.ENEMY_IVS_OVERRIDE;
    } else {
      if (!isBetween(Overrides.ENEMY_IVS_OVERRIDE, 0, 31)) {
        throw new Error("The Enemy IV override must be a value between 0 and 31!");
      }
      pokemon.ivs = new Array(6).fill(Overrides.ENEMY_IVS_OVERRIDE);
    }

    if (Overrides.ENEMY_NATURE_OVERRIDE !== null) {
      pokemon.nature = Overrides.ENEMY_NATURE_OVERRIDE;
    }

    pokemon.init();
    return pokemon;
  }

  /**
   * Removes a {@linkcode PlayerPokemon} from the party, and clears modifiers for that Pokemon's id
   * Useful for MEs/Challenges that remove Pokemon from the player party temporarily or permanently
   * @param pokemon
   * @param destroy Default true. If true, will destroy the {@linkcode PlayerPokemon} after removing
   */
  removePokemonFromPlayerParty(pokemon: PlayerPokemon, destroy = true) {
    if (!pokemon) {
      return;
    }

    const partyIndex = this.party.indexOf(pokemon);
    this.party.splice(partyIndex, 1);
    if (destroy) {
      this.field.remove(pokemon, true);
      pokemon.destroy();
    }
    this.updateModifiers(true);
  }

  addPokemonIcon(
    pokemon: Pokemon,
    x: number,
    y: number,
    originX = 0.5,
    originY = 0.5,
    ignoreOverride = true,
    useIllusion = false,
  ): Phaser.GameObjects.Container {
    const container = this.add.container(x, y);
    container.setName(`${pokemon.name}-icon`);

    const icon = this.add.sprite(0, 0, pokemon.getIconAtlasKey(ignoreOverride, useIllusion));
    icon.setName(`sprite-${pokemon.name}-icon`);
    icon.setFrame(pokemon.getIconId(ignoreOverride, useIllusion));
    // Temporary fix to show pokemon's default icon if variant icon doesn't exist
    if (icon.frame.name !== pokemon.getIconId(ignoreOverride, useIllusion)) {
      console.log(`${pokemon.name}'s variant icon does not exist. Replacing with default.`);
      const temp = pokemon.shiny;
      pokemon.shiny = false;
      icon.setTexture(pokemon.getIconAtlasKey(ignoreOverride, useIllusion));
      icon.setFrame(pokemon.getIconId(true, useIllusion));
      pokemon.shiny = temp;
    }
    icon.setOrigin(0.5, 0);

    container.add(icon);

    if (pokemon.isFusion(useIllusion)) {
      const fusionIcon = this.add.sprite(0, 0, pokemon.getFusionIconAtlasKey(ignoreOverride, useIllusion));
      fusionIcon.setName("sprite-fusion-icon");
      fusionIcon.setOrigin(0.5, 0);
      fusionIcon.setFrame(pokemon.getFusionIconId(ignoreOverride, useIllusion));

      const originalWidth = icon.width;
      const originalHeight = icon.height;
      const originalFrame = icon.frame;

      const iconHeight = (icon.frame.cutHeight <= fusionIcon.frame.cutHeight ? Math.ceil : Math.floor)(
        (icon.frame.cutHeight + fusionIcon.frame.cutHeight) / 4,
      );

      // Inefficient, but for some reason didn't work with only the unique properties as part of the name
      const iconFrameId = `${icon.frame.name}f${fusionIcon.frame.name}`;

      if (!icon.frame.texture.has(iconFrameId)) {
        icon.frame.texture.add(
          iconFrameId,
          icon.frame.sourceIndex,
          icon.frame.cutX,
          icon.frame.cutY,
          icon.frame.cutWidth,
          iconHeight,
        );
      }

      icon.setFrame(iconFrameId);

      fusionIcon.y = icon.frame.cutHeight;

      const originalFusionFrame = fusionIcon.frame;

      const fusionIconY = fusionIcon.frame.cutY + icon.frame.cutHeight;
      const fusionIconHeight = fusionIcon.frame.cutHeight - icon.frame.cutHeight;

      // Inefficient, but for some reason didn't work with only the unique properties as part of the name
      const fusionIconFrameId = `${fusionIcon.frame.name}f${icon.frame.name}`;

      if (!fusionIcon.frame.texture.has(fusionIconFrameId)) {
        fusionIcon.frame.texture.add(
          fusionIconFrameId,
          fusionIcon.frame.sourceIndex,
          fusionIcon.frame.cutX,
          fusionIconY,
          fusionIcon.frame.cutWidth,
          fusionIconHeight,
        );
      }
      fusionIcon.setFrame(fusionIconFrameId);

      const frameY = (originalFrame.y + originalFusionFrame.y) / 2;
      icon.frame.y = fusionIcon.frame.y = frameY;

      container.add(fusionIcon);

      if (originX !== 0.5) {
        container.x -= originalWidth * (originX - 0.5);
      }
      if (originY !== 0) {
        container.y -= originalHeight * originY;
      }
    } else {
      if (originX !== 0.5) {
        container.x -= icon.width * (originX - 0.5);
      }
      if (originY !== 0) {
        container.y -= icon.height * originY;
      }
    }

    return container;
  }

  setSeed(seed: string): void {
    this.seed = seed;
    this.rngCounter = 0;
    this.waveCycleOffset = this.getGeneratedWaveCycleOffset();
    this.offsetGym = this.gameMode.isClassic && this.getGeneratedOffsetGym();
  }

  /**
   * Generates a random number using the current battle's seed
   *
   * This calls {@linkcode Battle.randSeedInt}({@linkcode range}, {@linkcode min}) in `src/battle.ts`
   * which calls {@linkcode randSeedInt randSeedInt}({@linkcode range}, {@linkcode min}) in `src/utils.ts`
   *
   * @param range How large of a range of random numbers to choose from. If {@linkcode range} <= 1, returns {@linkcode min}
   * @param min The minimum integer to pick, default `0`
   * @returns A random integer between {@linkcode min} and ({@linkcode min} + {@linkcode range} - 1)
   */
  randBattleSeedInt(range: number, min = 0): number {
    return this.currentBattle?.randSeedInt(range, min);
  }

  reset(clearScene = false, clearData = false, reloadI18n = false): void {
    if (clearData) {
      this.gameData = new GameData();
    }

    this.gameMode = getGameMode(GameModes.CLASSIC);

    this.disableMenu = false;

    this.score = 0;
    this.money = 0;

    this.lockModifierTiers = false;

    this.pokeballCounts = Object.fromEntries(
      getEnumValues(PokeballType)
        .filter(p => p <= PokeballType.MASTER_BALL)
        .map(t => [t, 0]),
    );
    this.pokeballCounts[PokeballType.POKEBALL] += 5;
    if (Overrides.POKEBALL_OVERRIDE.active) {
      this.pokeballCounts = Overrides.POKEBALL_OVERRIDE.pokeballs;
    }

    this.modifiers = [];
    this.enemyModifiers = [];
    this.modifierBar.removeAll(true);
    this.enemyModifierBar.removeAll(true);

    for (const p of this.getPlayerParty()) {
      p.destroy();
    }
    this.party = [];
    for (const p of this.getEnemyParty()) {
      p.destroy();
    }

    // If this is a ME, clear any residual visual sprites before reloading
    if (this.currentBattle?.mysteryEncounter?.introVisuals) {
      this.field.remove(this.currentBattle.mysteryEncounter?.introVisuals, true);
    }

    //@ts-expect-error  - allowing `null` for currentBattle causes a lot of trouble
    this.currentBattle = null; // TODO: resolve ts-ignore

    // Reset RNG after end of game or save & quit.
    // This needs to happen after clearing this.currentBattle or the seed will be affected by the last wave played
    this.setSeed(Overrides.SEED_OVERRIDE || randomString(24));
    console.log("Seed:", this.seed);
    this.resetSeed();

    this.biomeWaveText.setText(startingWave.toString());
    this.biomeWaveText.setVisible(false);

    this.updateMoneyText();
    this.moneyText.setVisible(false);

    this.updateScoreText();
    this.scoreText.setVisible(false);

    [this.luckLabelText, this.luckText].map(t => t.setVisible(false));

    this.newArena(Overrides.STARTING_BIOME_OVERRIDE || BiomeId.TOWN);

    this.field.setVisible(true);

    this.arenaBgTransition.setPosition(0, 0);
    this.arenaPlayer.setPosition(300, 0);
    this.arenaPlayerTransition.setPosition(0, 0);
    this.arenaEnemy.setPosition(-280, 0);
    this.arenaNextEnemy.setPosition(-280, 0);
    this.arenaNextEnemy.setVisible(false);

    this.arena.init();

    this.trainer.setTexture(`trainer_${this.gameData.gender === PlayerGender.FEMALE ? "f" : "m"}_back`);
    this.trainer.setPosition(406, 186);
    this.trainer.setVisible(true);

    this.mysteryEncounterSaveData = new MysteryEncounterSaveData();

    this.updateGameInfo();

    if (reloadI18n) {
      const localizable: Localizable[] = [
        ...allSpecies,
        ...allMoves,
        ...allAbilities,
        ...getEnumValues(ModifierPoolType)
          .map(mpt => getModifierPoolForType(mpt))
          .flatMap(mp =>
            Object.values(mp)
              .flat()
              .map(mt => mt.modifierType)
              .filter(mt => "localize" in mt)
              .map(lpb => lpb as unknown as Localizable),
          ),
      ];
      for (const item of localizable) {
        item.localize();
      }
    }

    if (clearScene) {
      // Reload variant data in case sprite set has changed
      this.initVariantData();

      this.fadeOutBgm(250, false);
      this.tweens.add({
        targets: [this.uiContainer],
        alpha: 0,
        duration: 250,
        ease: "Sine.easeInOut",
        onComplete: () => {
          this.phaseManager.clearPhaseQueue();

          this.ui.freeUIData();
          this.uiContainer.remove(this.ui, true);
          this.uiContainer.destroy();
          this.children.removeAll(true);
          this.game.domContainer.innerHTML = "";
          this.launchBattle();
        },
      });
    }
  }

  getDoubleBattleChance(newWaveIndex: number, playerField: PlayerPokemon[]) {
    const doubleChance = new NumberHolder(newWaveIndex % 10 === 0 ? 32 : 8);
    this.applyModifiers(DoubleBattleChanceBoosterModifier, true, doubleChance);
    for (const p of playerField) {
      applyAbAttrs("DoubleBattleChanceAbAttr", { pokemon: p, chance: doubleChance });
    }
    return Math.max(doubleChance.value, 1);
  }

  isNewBiome(currentBattle = this.currentBattle) {
    const isWaveIndexMultipleOfTen = !(currentBattle.waveIndex % 10);
    const isEndlessOrDaily = this.gameMode.hasShortBiomes || this.gameMode.isDaily;
    const isEndlessFifthWave = this.gameMode.hasShortBiomes && currentBattle.waveIndex % 5 === 0;
    const isWaveIndexMultipleOfFiftyMinusOne = currentBattle.waveIndex % 50 === 49;
    const isNewBiome =
      isWaveIndexMultipleOfTen || isEndlessFifthWave || (isEndlessOrDaily && isWaveIndexMultipleOfFiftyMinusOne);
    return isNewBiome;
  }

  newBattle(
    waveIndex?: number,
    battleType?: BattleType,
    trainerData?: TrainerData,
    double?: boolean,
    mysteryEncounterType?: MysteryEncounterType,
  ): Battle {
    const _startingWave = Overrides.STARTING_WAVE_OVERRIDE || startingWave;
    const newWaveIndex = waveIndex || (this.currentBattle?.waveIndex || _startingWave - 1) + 1;
    let newDouble: boolean | undefined;
    let newBattleType: BattleType;
    let newTrainer: Trainer | undefined;

    let battleConfig: FixedBattleConfig | null = null;

    this.resetSeed(newWaveIndex);

    const playerField = this.getPlayerField();

    if (this.gameMode.isFixedBattle(newWaveIndex) && trainerData === undefined) {
      battleConfig = this.gameMode.getFixedBattle(newWaveIndex);
      newDouble = battleConfig.double;
      newBattleType = battleConfig.battleType;
      this.executeWithSeedOffset(
        () => (newTrainer = battleConfig?.getTrainer()),
        (battleConfig.seedOffsetWaveIndex || newWaveIndex) << 8,
      );
      if (newTrainer) {
        this.field.add(newTrainer);
      }
    } else {
      if (
        !this.gameMode.hasTrainers ||
        Overrides.BATTLE_TYPE_OVERRIDE === BattleType.WILD ||
        (Overrides.DISABLE_STANDARD_TRAINERS_OVERRIDE && isNullOrUndefined(trainerData))
      ) {
        newBattleType = BattleType.WILD;
      } else {
        newBattleType =
          Overrides.BATTLE_TYPE_OVERRIDE ??
          battleType ??
          (this.gameMode.isWaveTrainer(newWaveIndex, this.arena) ? BattleType.TRAINER : BattleType.WILD);
      }

      if (newBattleType === BattleType.TRAINER) {
        const trainerType =
          Overrides.RANDOM_TRAINER_OVERRIDE?.trainerType ?? this.arena.randomTrainerType(newWaveIndex);
        let doubleTrainer = false;
        if (trainerConfigs[trainerType].doubleOnly) {
          doubleTrainer = true;
        } else if (trainerConfigs[trainerType].hasDouble) {
          doubleTrainer =
            Overrides.RANDOM_TRAINER_OVERRIDE?.alwaysDouble ||
            !randSeedInt(this.getDoubleBattleChance(newWaveIndex, playerField));
          // Add a check that special trainers can't be double except for tate and liza - they should use the normal double chance
          if (
            trainerConfigs[trainerType].trainerTypeDouble &&
            ![TrainerType.TATE, TrainerType.LIZA].includes(trainerType)
          ) {
            doubleTrainer = false;
          }
        }
        const variant = doubleTrainer
          ? TrainerVariant.DOUBLE
          : randSeedInt(2)
            ? TrainerVariant.FEMALE
            : TrainerVariant.DEFAULT;
        newTrainer = trainerData !== undefined ? trainerData.toTrainer() : new Trainer(trainerType, variant);
        this.field.add(newTrainer);
      }

      // Check for mystery encounter
      // Can only occur in place of a standard (non-boss) wild battle, waves 10-180
      if (
        !Overrides.BATTLE_TYPE_OVERRIDE &&
        (this.isWaveMysteryEncounter(newBattleType, newWaveIndex) || newBattleType === BattleType.MYSTERY_ENCOUNTER)
      ) {
        newBattleType = BattleType.MYSTERY_ENCOUNTER;
        // Reset to base spawn weight
        this.mysteryEncounterSaveData.encounterSpawnChance = BASE_MYSTERY_ENCOUNTER_SPAWN_WEIGHT;
      }
    }

    if (double === undefined && newWaveIndex > 1) {
      if (newBattleType === BattleType.WILD && !this.gameMode.isWaveFinal(newWaveIndex)) {
        newDouble = !randSeedInt(this.getDoubleBattleChance(newWaveIndex, playerField));
      } else if (newBattleType === BattleType.TRAINER) {
        newDouble = newTrainer?.variant === TrainerVariant.DOUBLE;
      }
    } else if (!battleConfig) {
      newDouble = !!double;
    }

    // Disable double battles on Endless/Endless Spliced Wave 50x boss battles (Introduced 1.2.0)
    if (this.gameMode.isEndlessBoss(newWaveIndex)) {
      newDouble = false;
    }

    if (!isNullOrUndefined(Overrides.BATTLE_STYLE_OVERRIDE)) {
      let doubleOverrideForWave: "single" | "double" | null = null;

      switch (Overrides.BATTLE_STYLE_OVERRIDE) {
        case "double":
          doubleOverrideForWave = "double";
          break;
        case "single":
          doubleOverrideForWave = "single";
          break;
        case "even-doubles":
          doubleOverrideForWave = newWaveIndex % 2 ? "single" : "double";
          break;
        case "odd-doubles":
          doubleOverrideForWave = newWaveIndex % 2 ? "double" : "single";
          break;
      }

      if (doubleOverrideForWave === "double") {
        newDouble = true;
      }
      /**
       * Override battles into single only if not fighting with trainers.
       * @see {@link https://github.com/pagefaultgames/pokerogue/issues/1948 GitHub Issue #1948}
       */
      if (newBattleType !== BattleType.TRAINER && doubleOverrideForWave === "single") {
        newDouble = false;
      }
    }

    const lastBattle = this.currentBattle;

    const maxExpLevel = this.getMaxExpLevel();

    this.lastEnemyTrainer = lastBattle?.trainer ?? null;
    this.lastMysteryEncounter = lastBattle?.mysteryEncounter;

    if (newBattleType === BattleType.MYSTERY_ENCOUNTER) {
      // Disable double battle on mystery encounters (it may be re-enabled as part of encounter)
      newDouble = false;
    }

    if (lastBattle?.double && !newDouble) {
      this.phaseManager.tryRemovePhase((p: Phase) => p.is("SwitchPhase"));
      for (const p of this.getPlayerField()) {
        p.lapseTag(BattlerTagType.COMMANDED);
      }
    }

    this.executeWithSeedOffset(
      () => {
        this.currentBattle = new Battle(this.gameMode, newWaveIndex, newBattleType, newTrainer, newDouble);
      },
      newWaveIndex << 3,
      this.waveSeed,
    );
    this.currentBattle.incrementTurn();

    if (newBattleType === BattleType.MYSTERY_ENCOUNTER) {
      // Will generate the actual Mystery Encounter during NextEncounterPhase, to ensure it uses proper biome
      this.currentBattle.mysteryEncounterType = mysteryEncounterType;
    }

    if (!waveIndex && lastBattle) {
      const isNewBiome = this.isNewBiome(lastBattle);
      const resetArenaState =
        isNewBiome ||
        [BattleType.TRAINER, BattleType.MYSTERY_ENCOUNTER].includes(this.currentBattle.battleType) ||
        this.currentBattle.battleSpec === BattleSpec.FINAL_BOSS;
      for (const enemyPokemon of this.getEnemyParty()) {
        enemyPokemon.destroy();
      }
      this.trySpreadPokerus();
      if (!isNewBiome && newWaveIndex % 10 === 5) {
        this.arena.updatePoolsForTimeOfDay();
      }
      if (resetArenaState) {
        this.arena.resetArenaEffects();

        for (const pokemon of playerField) {
          pokemon.lapseTag(BattlerTagType.COMMANDED);
        }

        playerField.forEach((pokemon, p) => {
          if (pokemon.isOnField()) {
            this.phaseManager.pushNew("ReturnPhase", p);
          }
        });

        for (const pokemon of this.getPlayerParty()) {
          pokemon.resetBattleAndWaveData();
          pokemon.resetTera();
          applyAbAttrs("PostBattleInitAbAttr", { pokemon });
          if (
            pokemon.hasSpecies(SpeciesId.TERAPAGOS) ||
            (this.gameMode.isClassic && this.currentBattle.waveIndex > 180 && this.currentBattle.waveIndex <= 190)
          ) {
            this.arena.playerTerasUsed = 0;
          }
        }

        if (!this.trainer.visible) {
          this.phaseManager.pushNew("ShowTrainerPhase");
        }
      }

      for (const pokemon of this.getPlayerParty()) {
        this.triggerPokemonFormChange(pokemon, SpeciesFormChangeTimeOfDayTrigger);
      }

      if (!this.gameMode.hasRandomBiomes && !isNewBiome) {
        this.phaseManager.pushNew("NextEncounterPhase");
      } else {
        this.phaseManager.pushNew("NewBiomeEncounterPhase");

        const newMaxExpLevel = this.getMaxExpLevel();
        if (newMaxExpLevel > maxExpLevel) {
          this.phaseManager.pushNew("LevelCapPhase");
        }
      }
    }

    return this.currentBattle;
  }

  newArena(biome: BiomeId, playerFaints?: number): Arena {
    this.arena = new Arena(biome, BiomeId[biome].toLowerCase(), playerFaints);
    this.eventTarget.dispatchEvent(new NewArenaEvent());

    this.arenaBg.pipelineData = {
      terrainColorRatio: this.arena.getBgTerrainColorRatioForBiome(),
    };

    return this.arena;
  }

  updateFieldScale(): Promise<void> {
    return new Promise(resolve => {
      const fieldScale =
        Math.floor(
          Math.pow(
            1 /
              this.getField(true)
                .map(p => p.getSpriteScale())
                .reduce((highestScale: number, scale: number) => (highestScale = Math.max(scale, highestScale)), 0),
            0.7,
          ) * 40,
        ) / 40;
      this.setFieldScale(fieldScale).then(() => resolve());
    });
  }

  setFieldScale(scale: number, instant = false): Promise<void> {
    return new Promise(resolve => {
      scale *= 6;
      if (this.field.scale === scale) {
        return resolve();
      }

      const defaultWidth = this.arenaBg.width * 6;
      const defaultHeight = 132 * 6;
      const scaledWidth = this.arenaBg.width * scale;
      const scaledHeight = 132 * scale;

      this.tweens.add({
        targets: this.field,
        scale: scale,
        x: (defaultWidth - scaledWidth) / 2,
        y: defaultHeight - scaledHeight,
        duration: !instant ? fixedInt(Math.abs(this.field.scale - scale) * 200) : 0,
        ease: "Sine.easeInOut",
        onComplete: () => resolve(),
      });
    });
  }

  getSpeciesFormIndex(species: PokemonSpecies, gender?: Gender, nature?: Nature, ignoreArena?: boolean): number {
    if (!species.forms?.length) {
      return 0;
    }

    const isEggPhase: boolean = ["EggLapsePhase", "EggHatchPhase"].includes(
      this.phaseManager.getCurrentPhase()?.phaseName ?? "",
    );

    if (
      // Give trainers with specialty types an appropriately-typed form for Wormadam, Rotom, Arceus, Oricorio, Silvally, or Paldean Tauros.
      !isEggPhase &&
      this.currentBattle?.battleType === BattleType.TRAINER &&
      !isNullOrUndefined(this.currentBattle.trainer) &&
      this.currentBattle.trainer.config.hasSpecialtyType()
    ) {
      if (species.speciesId === SpeciesId.WORMADAM) {
        switch (this.currentBattle.trainer.config.specialtyType) {
          case PokemonType.GROUND:
            return 1; // Sandy Cloak
          case PokemonType.STEEL:
            return 2; // Trash Cloak
          case PokemonType.GRASS:
            return 0; // Plant Cloak
        }
      }
      if (species.speciesId === SpeciesId.ROTOM) {
        switch (this.currentBattle.trainer.config.specialtyType) {
          case PokemonType.FLYING:
            return 4; // Fan Rotom
          case PokemonType.GHOST:
            return 0; // Lightbulb Rotom
          case PokemonType.FIRE:
            return 1; // Heat Rotom
          case PokemonType.GRASS:
            return 5; // Mow Rotom
          case PokemonType.WATER:
            return 2; // Wash Rotom
          case PokemonType.ICE:
            return 3; // Frost Rotom
        }
      }
      if (species.speciesId === SpeciesId.ORICORIO) {
        switch (this.currentBattle.trainer.config.specialtyType) {
          case PokemonType.GHOST:
            return 3; // Sensu Style
          case PokemonType.FIRE:
            return 0; // Baile Style
          case PokemonType.ELECTRIC:
            return 1; // Pom-Pom Style
          case PokemonType.PSYCHIC:
            return 2; // Pa'u Style
        }
      }
      if (species.speciesId === SpeciesId.PALDEA_TAUROS) {
        switch (this.currentBattle.trainer.config.specialtyType) {
          case PokemonType.FIRE:
            return 1; // Blaze Breed
          case PokemonType.WATER:
            return 2; // Aqua Breed
        }
      }
      if (species.speciesId === SpeciesId.SILVALLY || species.speciesId === SpeciesId.ARCEUS) {
        // Would probably never happen, but might as well
        return this.currentBattle.trainer.config.specialtyType;
      }
    }

    switch (species.speciesId) {
      case SpeciesId.UNOWN:
      case SpeciesId.SHELLOS:
      case SpeciesId.GASTRODON:
      case SpeciesId.BASCULIN:
      case SpeciesId.DEERLING:
      case SpeciesId.SAWSBUCK:
      case SpeciesId.SCATTERBUG:
      case SpeciesId.SPEWPA:
      case SpeciesId.VIVILLON:
      case SpeciesId.FLABEBE:
      case SpeciesId.FLOETTE:
      case SpeciesId.FLORGES:
      case SpeciesId.FURFROU:
      case SpeciesId.PUMPKABOO:
      case SpeciesId.GOURGEIST:
      case SpeciesId.ORICORIO:
      case SpeciesId.MAGEARNA:
      case SpeciesId.ZARUDE:
      case SpeciesId.SQUAWKABILLY:
      case SpeciesId.TATSUGIRI:
      case SpeciesId.PALDEA_TAUROS:
        return randSeedInt(species.forms.length);
      case SpeciesId.MAUSHOLD:
      case SpeciesId.DUDUNSPARCE:
        return !randSeedInt(4) ? 1 : 0;
      case SpeciesId.PIKACHU:
        if (this.currentBattle?.battleType === BattleType.TRAINER && this.currentBattle?.waveIndex < 30) {
          return 0; // Ban Cosplay and Partner Pika from Trainers before wave 30
        }
        return randSeedInt(8);
      case SpeciesId.EEVEE:
        if (
          this.currentBattle?.battleType === BattleType.TRAINER &&
          this.currentBattle?.waveIndex < 30 &&
          !isEggPhase
        ) {
          return 0; // No Partner Eevee for Wave 12 Preschoolers
        }
        return randSeedInt(2);
      case SpeciesId.FROAKIE:
      case SpeciesId.FROGADIER:
      case SpeciesId.GRENINJA:
        if (this.currentBattle?.battleType === BattleType.TRAINER && !isEggPhase) {
          return 0; // Don't give trainers Battle Bond Greninja, Froakie or Frogadier
        }
        return randSeedInt(2);
      case SpeciesId.URSHIFU:
        return randSeedInt(2);
      case SpeciesId.ZYGARDE:
        return randSeedInt(4);
      case SpeciesId.MINIOR:
        return randSeedInt(7);
      case SpeciesId.ALCREMIE:
        return randSeedInt(9);
      case SpeciesId.MEOWSTIC:
      case SpeciesId.INDEEDEE:
      case SpeciesId.BASCULEGION:
      case SpeciesId.OINKOLOGNE:
        return gender === Gender.FEMALE ? 1 : 0;
      case SpeciesId.TOXTRICITY: {
        const lowkeyNatures = [
          Nature.LONELY,
          Nature.BOLD,
          Nature.RELAXED,
          Nature.TIMID,
          Nature.SERIOUS,
          Nature.MODEST,
          Nature.MILD,
          Nature.QUIET,
          Nature.BASHFUL,
          Nature.CALM,
          Nature.GENTLE,
          Nature.CAREFUL,
        ];
        if (nature !== undefined && lowkeyNatures.indexOf(nature) > -1) {
          return 1;
        }
        return 0;
      }
      case SpeciesId.GIMMIGHOUL:
        // Chest form can only be found in Mysterious Chest Encounter, if this is a game mode with MEs
        if (this.gameMode.hasMysteryEncounters && !isEggPhase) {
          return 1; // Wandering form
        }
        return randSeedInt(species.forms.length);
    }

    if (ignoreArena) {
      switch (species.speciesId) {
        case SpeciesId.BURMY:
        case SpeciesId.WORMADAM:
        case SpeciesId.ROTOM:
        case SpeciesId.LYCANROC:
          return randSeedInt(species.forms.length);
      }
      return 0;
    }

    return this.arena.getSpeciesFormIndex(species);
  }

  private getGeneratedOffsetGym(): boolean {
    let ret = false;
    this.executeWithSeedOffset(
      () => {
        ret = !randSeedInt(2);
      },
      0,
      this.seed.toString(),
    );
    return ret;
  }

  private getGeneratedWaveCycleOffset(): number {
    let ret = 0;
    this.executeWithSeedOffset(
      () => {
        ret = randSeedInt(8) * 5;
      },
      0,
      this.seed.toString(),
    );
    return ret;
  }

  getEncounterBossSegments(waveIndex: number, level: number, species?: PokemonSpecies, forceBoss = false): number {
    if (Overrides.OPP_HEALTH_SEGMENTS_OVERRIDE > 1) {
      return Overrides.OPP_HEALTH_SEGMENTS_OVERRIDE;
    }
    if (Overrides.OPP_HEALTH_SEGMENTS_OVERRIDE === 1) {
      // The rest of the code expects to be returned 0 and not 1 if the enemy is not a boss
      return 0;
    }

    if (this.gameMode.isDaily && this.gameMode.isWaveFinal(waveIndex)) {
      return 5;
    }

    let isBoss: boolean | undefined;
    if (forceBoss || (species && (species.subLegendary || species.legendary || species.mythical))) {
      isBoss = true;
    } else {
      this.executeWithSeedOffset(() => {
        isBoss =
          waveIndex % 10 === 0 ||
          (this.gameMode.hasRandomBosses &&
            randSeedInt(100) < Math.min(Math.max(Math.ceil((waveIndex - 250) / 50), 0) * 2, 30));
      }, waveIndex << 2);
    }
    if (!isBoss) {
      return 0;
    }

    let ret = 2;

    if (level >= 100) {
      ret++;
    }
    if (species) {
      if (species.baseTotal >= 670) {
        ret++;
      }
    }
    ret += Math.floor(waveIndex / 250);

    return ret;
  }

  trySpreadPokerus(): void {
    const party = this.getPlayerParty();
    const infectedIndexes: number[] = [];
    const spread = (index: number, spreadTo: number) => {
      const partyMember = party[index + spreadTo];
      if (!partyMember.pokerus && !randSeedInt(10)) {
        partyMember.pokerus = true;
        infectedIndexes.push(index + spreadTo);
      }
    };
    party.forEach((pokemon, p) => {
      if (!pokemon.pokerus || infectedIndexes.indexOf(p) > -1) {
        return;
      }

      this.executeWithSeedOffset(
        () => {
          if (p) {
            spread(p, -1);
          }
          if (p < party.length - 1) {
            spread(p, 1);
          }
        },
        this.currentBattle.waveIndex + (p << 8),
      );
    });
  }

  resetSeed(waveIndex?: number): void {
    const wave = waveIndex || this.currentBattle?.waveIndex || 0;
    this.waveSeed = shiftCharCodes(this.seed, wave);
    Phaser.Math.RND.sow([this.waveSeed]);
    console.log("Wave Seed:", this.waveSeed, wave);
    this.rngCounter = 0;
  }

  executeWithSeedOffset(
    // biome-ignore lint/complexity/noBannedTypes: Refactor to not use Function
    func: Function,
    offset: number,
    seedOverride?: string,
  ): void {
    if (!func) {
      return;
    }
    const tempRngCounter = this.rngCounter;
    const tempRngOffset = this.rngOffset;
    const tempRngSeedOverride = this.rngSeedOverride;
    const state = Phaser.Math.RND.state();
    Phaser.Math.RND.sow([shiftCharCodes(seedOverride || this.seed, offset)]);
    this.rngCounter = 0;
    this.rngOffset = offset;
    this.rngSeedOverride = seedOverride || "";
    func();
    Phaser.Math.RND.state(state);
    this.rngCounter = tempRngCounter;
    this.rngOffset = tempRngOffset;
    this.rngSeedOverride = tempRngSeedOverride;
  }

  addFieldSprite(
    x: number,
    y: number,
    texture: string | Phaser.Textures.Texture,
    frame?: string | number,
    terrainColorRatio = 0,
  ): Phaser.GameObjects.Sprite {
    const ret = this.add.sprite(x, y, texture, frame);
    ret.setPipeline(this.fieldSpritePipeline);
    if (terrainColorRatio) {
      ret.pipelineData["terrainColorRatio"] = terrainColorRatio;
    }

    return ret;
  }

  addPokemonSprite(
    pokemon: Pokemon,
    x: number,
    y: number,
    texture: string | Phaser.Textures.Texture,
    frame?: string | number,
    hasShadow = false,
    ignoreOverride = false,
  ): Phaser.GameObjects.Sprite {
    const ret = this.addFieldSprite(x, y, texture, frame);
    this.initPokemonSprite(ret, pokemon, hasShadow, ignoreOverride);
    return ret;
  }

  initPokemonSprite(
    sprite: Phaser.GameObjects.Sprite,
    pokemon?: Pokemon,
    hasShadow = false,
    ignoreOverride = false,
  ): Phaser.GameObjects.Sprite {
    sprite.setPipeline(this.spritePipeline, {
      tone: [0.0, 0.0, 0.0, 0.0],
      hasShadow: hasShadow,
      ignoreOverride: ignoreOverride,
      teraColor: pokemon ? getTypeRgb(pokemon.getTeraType()) : undefined,
      isTerastallized: pokemon ? pokemon.isTerastallized : false,
    });
    this.spriteSparkleHandler.add(sprite);
    return sprite;
  }

  moveBelowOverlay<T extends Phaser.GameObjects.GameObject>(gameObject: T) {
    this.fieldUI.moveBelow<any>(gameObject, this.fieldOverlay);
  }
  processInfoButton(pressed: boolean): void {
    this.arenaFlyout.toggleFlyout(pressed);
  }

  showFieldOverlay(duration: number): Promise<void> {
    return new Promise(resolve => {
      this.tweens.add({
        targets: this.fieldOverlay,
        alpha: 0.5,
        ease: "Sine.easeOut",
        duration: duration,
        onComplete: () => resolve(),
      });
    });
  }

  hideFieldOverlay(duration: number): Promise<void> {
    return new Promise(resolve => {
      this.tweens.add({
        targets: this.fieldOverlay,
        alpha: 0,
        duration: duration,
        ease: "Cubic.easeIn",
        onComplete: () => resolve(),
      });
    });
  }

  updateShopOverlayOpacity(value: number): void {
    this.shopOverlayOpacity = value;

    if (this.shopOverlayShown) {
      this.shopOverlay.setAlpha(this.shopOverlayOpacity);
    }
  }

  showShopOverlay(duration: number): Promise<void> {
    this.shopOverlayShown = true;
    return new Promise(resolve => {
      this.tweens.add({
        targets: this.shopOverlay,
        alpha: this.shopOverlayOpacity,
        ease: "Sine.easeOut",
        duration,
        onComplete: () => resolve(),
      });
    });
  }

  hideShopOverlay(duration: number): Promise<void> {
    this.shopOverlayShown = false;
    return new Promise(resolve => {
      this.tweens.add({
        targets: this.shopOverlay,
        alpha: 0,
        duration: duration,
        ease: "Cubic.easeIn",
        onComplete: () => resolve(),
      });
    });
  }

  showEnemyModifierBar(): void {
    this.enemyModifierBar.setVisible(true);
  }

  hideEnemyModifierBar(): void {
    this.enemyModifierBar.setVisible(false);
  }

  updateBiomeWaveText(): void {
    const isBoss = !(this.currentBattle.waveIndex % 10);
    const biomeString: string = getBiomeName(this.arena.biomeType);
    this.fieldUI.moveAbove(this.biomeWaveText, this.luckText);
    this.biomeWaveText.setText(biomeString + " - " + this.currentBattle.waveIndex.toString());
    this.biomeWaveText.setColor(!isBoss ? "#ffffff" : "#f89890");
    this.biomeWaveText.setShadowColor(!isBoss ? "#636363" : "#984038");
    this.biomeWaveText.setVisible(true);
  }

  updateMoneyText(forceVisible = true): void {
    if (this.money === undefined) {
      return;
    }
    const formattedMoney = formatMoney(this.moneyFormat, this.money);
    this.moneyText.setText(i18next.t("battleScene:moneyOwned", { formattedMoney }));
    this.fieldUI.moveAbove(this.moneyText, this.luckText);
    if (forceVisible) {
      this.moneyText.setVisible(true);
    }
  }

  animateMoneyChanged(positiveChange: boolean): void {
    if (this.tweens.getTweensOf(this.moneyText).length > 0) {
      return;
    }
    const deltaScale = this.moneyText.scale * 0.14 * (positiveChange ? 1 : -1);
    this.moneyText.setShadowColor(positiveChange ? "#008000" : "#FF0000");
    this.tweens.add({
      targets: this.moneyText,
      duration: 250,
      scale: this.moneyText.scale + deltaScale,
      loop: 0,
      yoyo: true,
      onComplete: _ => this.moneyText.setShadowColor(getTextColor(TextStyle.MONEY, true)),
    });
  }

  updateScoreText(): void {
    this.scoreText.setText(`Score: ${this.score.toString()}`);
    this.scoreText.setVisible(this.gameMode.isDaily);
  }

  /**
   * Displays the current luck value.
   * @param duration The time for this label to fade in, if it is not already visible.
   */
  updateAndShowText(duration: number): void {
    const labels = [this.luckLabelText, this.luckText];
    for (const label of labels) {
      label.setAlpha(0);
    }
    const luckValue = getPartyLuckValue(this.getPlayerParty());
    this.luckText.setText(getLuckString(luckValue));
    if (luckValue < 14) {
      this.luckText.setTint(getLuckTextTint(luckValue));
    } else {
      this.luckText.setTint(0xffef5c, 0x47ff69, 0x6b6bff, 0xff6969);
    }
    this.luckLabelText.setX(this.game.canvas.width / 6 - 2 - (this.luckText.displayWidth + 2));
    this.tweens.add({
      targets: labels,
      duration: duration,
      alpha: 1,
      onComplete: () => {
        for (const label of labels) {
          label.setVisible(true);
        }
      },
    });
  }

  hideLuckText(duration: number): void {
    if (this.reroll) {
      return;
    }
    const labels = [this.luckLabelText, this.luckText];
    this.tweens.add({
      targets: labels,
      duration: duration,
      alpha: 0,
      onComplete: () => {
        for (const label of labels) {
          label.setVisible(false);
        }
      },
    });
  }

  updateUIPositions(): void {
    const enemyModifierCount = this.enemyModifiers.filter(m => m.isIconVisible()).length;
    const biomeWaveTextHeight = this.biomeWaveText.getBottomLeft().y - this.biomeWaveText.getTopLeft().y;
    this.biomeWaveText.setY(
      -(this.game.canvas.height / 6) +
        (enemyModifierCount ? (enemyModifierCount <= 12 ? 15 : 24) : 0) +
        biomeWaveTextHeight / 2,
    );
    this.moneyText.setY(this.biomeWaveText.y + 10);
    this.scoreText.setY(this.moneyText.y + 10);
    [this.luckLabelText, this.luckText].map(l =>
      l.setY((this.scoreText.visible ? this.scoreText : this.moneyText).y + 10),
    );
    const offsetY = (this.scoreText.visible ? this.scoreText : this.moneyText).y + 15;
    this.partyExpBar.setY(offsetY);
    this.candyBar.setY(offsetY + 15);
    this.ui?.achvBar.setY(this.game.canvas.height / 6 + offsetY);
  }

  /**
   * Pushes all {@linkcode Phaser.GameObjects.Text} objects in the top right to the bottom of the canvas
   */
  sendTextToBack(): void {
    this.fieldUI.sendToBack(this.biomeWaveText);
    this.fieldUI.sendToBack(this.moneyText);
    this.fieldUI.sendToBack(this.scoreText);
  }

  addFaintedEnemyScore(enemy: EnemyPokemon): void {
    let scoreIncrease =
      enemy.getSpeciesForm().getBaseExp() *
      (enemy.level / this.getMaxExpLevel()) *
      ((enemy.ivs.reduce((iv: number, total: number) => (total += iv), 0) / 93) * 0.2 + 0.8);
    this.findModifiers(m => m instanceof PokemonHeldItemModifier && m.pokemonId === enemy.id, false).map(
      m => (scoreIncrease *= (m as PokemonHeldItemModifier).getScoreMultiplier()),
    );
    if (enemy.isBoss()) {
      scoreIncrease *= Math.sqrt(enemy.bossSegments);
    }
    this.currentBattle.battleScore += Math.ceil(scoreIncrease);
  }

  getMaxExpLevel(ignoreLevelCap = false): number {
    const capOverride = Overrides.LEVEL_CAP_OVERRIDE ?? 0;
    if (capOverride > 0) {
      return capOverride;
    }

    if (ignoreLevelCap || capOverride < 0) {
      return Number.MAX_SAFE_INTEGER;
    }

    const waveIndex = Math.ceil((this.currentBattle?.waveIndex || 1) / 10) * 10;
    const difficultyWaveIndex = this.gameMode.getWaveForDifficulty(waveIndex);
    const baseLevel = (1 + difficultyWaveIndex / 2 + Math.pow(difficultyWaveIndex / 25, 2)) * 1.2;
    return Math.ceil(baseLevel / 2) * 2 + 2;
  }

  randomSpecies(
    waveIndex: number,
    level: number,
    fromArenaPool?: boolean,
    speciesFilter?: PokemonSpeciesFilter,
    filterAllEvolutions?: boolean,
  ): PokemonSpecies {
    if (fromArenaPool) {
      return this.arena.randomSpecies(waveIndex, level, undefined, getPartyLuckValue(this.party));
    }
    const filteredSpecies = speciesFilter
      ? [
          ...new Set(
            allSpecies
              .filter(s => s.isCatchable())
              .filter(speciesFilter)
              .map(s => {
                if (!filterAllEvolutions) {
                  while (pokemonPrevolutions.hasOwnProperty(s.speciesId)) {
                    s = getPokemonSpecies(pokemonPrevolutions[s.speciesId]);
                  }
                }
                return s;
              }),
          ),
        ]
      : allSpecies.filter(s => s.isCatchable());
    // TODO: should this use `randSeedItem`?
    return filteredSpecies[randSeedInt(filteredSpecies.length)];
  }

  generateRandomBiome(waveIndex: number): BiomeId {
    const relWave = waveIndex % 250;
    const biomes = getEnumValues(BiomeId).filter(b => b !== BiomeId.TOWN && b !== BiomeId.END);
    const maxDepth = biomeDepths[BiomeId.END][0] - 2;
    const depthWeights = new Array(maxDepth + 1)
      .fill(null)
      .map((_, i: number) => ((1 - Math.min(Math.abs(i / (maxDepth - 1) - relWave / 250) + 0.25, 1)) / 0.75) * 250);
    const biomeThresholds: number[] = [];
    let totalWeight = 0;
    for (const biome of biomes) {
      totalWeight += Math.ceil(depthWeights[biomeDepths[biome][0] - 1] / biomeDepths[biome][1]);
      biomeThresholds.push(totalWeight);
    }

    const randInt = randSeedInt(totalWeight);

    for (let i = 0; i < biomes.length; i++) {
      if (randInt < biomeThresholds[i]) {
        return biomes[i];
      }
    }

    // TODO: should this use `randSeedItem`?
    return biomes[randSeedInt(biomes.length)];
  }

  isBgmPlaying(): boolean {
    return this.bgm?.isPlaying ?? false;
  }

  playBgm(bgmName?: string, fadeOut?: boolean): void {
    if (bgmName === undefined) {
      bgmName = this.currentBattle?.getBgmOverride() || this.arena?.bgm;
    }

    bgmName = timedEventManager.getEventBgmReplacement(bgmName);

    if (this.bgm && bgmName === this.bgm.key) {
      if (!this.bgm.isPlaying) {
        this.bgm.play({
          volume: this.masterVolume * this.bgmVolume,
        });
      }
      return;
    }
    if (fadeOut && !this.bgm) {
      fadeOut = false;
    }
    this.bgmCache.add(bgmName);
    this.loadBgm(bgmName);
    let loopPoint = 0;
    loopPoint = bgmName === this.arena.bgm ? this.arena.getBgmLoopPoint() : this.getBgmLoopPoint(bgmName);
    let loaded = false;
    const playNewBgm = () => {
      this.ui.bgmBar.setBgmToBgmBar(bgmName);
      if (bgmName === null && this.bgm && !this.bgm.pendingRemove) {
        this.bgm.play({
          volume: this.masterVolume * this.bgmVolume,
        });
        return;
      }
      if (this.bgm && !this.bgm.pendingRemove && this.bgm.isPlaying) {
        this.bgm.stop();
      }
      this.bgm = this.sound.add(bgmName, { loop: true });
      this.bgm.play({
        volume: this.masterVolume * this.bgmVolume,
      });
      if (loopPoint) {
        this.bgm.on("looped", () => this.bgm.play({ seek: loopPoint }));
      }
    };
    this.load.once(Phaser.Loader.Events.COMPLETE, () => {
      loaded = true;
      if (!fadeOut || !this.bgm.isPlaying) {
        playNewBgm();
      }
    });
    if (fadeOut) {
      const onBgmFaded = () => {
        if (loaded && (!this.bgm.isPlaying || this.bgm.pendingRemove)) {
          playNewBgm();
        }
      };
      this.time.delayedCall(this.fadeOutBgm(500, true) ? 750 : 250, onBgmFaded);
    }
    if (!this.load.isLoading()) {
      this.load.start();
    }
  }

  pauseBgm(): boolean {
    if (this.bgm && !this.bgm.pendingRemove && this.bgm.isPlaying) {
      this.bgm.pause();
      return true;
    }
    return false;
  }

  resumeBgm(): boolean {
    if (this.bgm && !this.bgm.pendingRemove && this.bgm.isPaused) {
      this.bgm.resume();
      return true;
    }
    return false;
  }

  updateSoundVolume(): void {
    if (this.sound) {
      for (const sound of this.sound.getAllPlaying() as AnySound[]) {
        if (this.bgmCache.has(sound.key)) {
          sound.setVolume(this.masterVolume * this.bgmVolume);
        } else {
          const soundDetails = sound.key.split("/");
          switch (soundDetails[0]) {
            case "battle_anims":
            case "cry":
              if (soundDetails[1].startsWith("PRSFX- ")) {
                sound.setVolume(this.masterVolume * this.fieldVolume * 0.5);
              } else {
                sound.setVolume(this.masterVolume * this.fieldVolume);
              }
              break;
            case "se":
            case "ui":
              sound.setVolume(this.masterVolume * this.seVolume);
          }
        }
      }
    }
  }

  fadeOutBgm(duration = 500, destroy = true): boolean {
    if (!this.bgm) {
      return false;
    }
    const bgm = this.sound.getAllPlaying().find(bgm => bgm.key === this.bgm.key);
    if (bgm) {
      SoundFade.fadeOut(this, this.bgm, duration, destroy);
      return true;
    }

    return false;
  }

  /**
   * Fades out current track for `delay` ms, then fades in new track.
   * @param newBgmKey
   * @param destroy
   * @param delay
   */
  fadeAndSwitchBgm(newBgmKey: string, destroy = false, delay = 2000) {
    this.fadeOutBgm(delay, destroy);
    this.time.delayedCall(delay, () => {
      this.playBgm(newBgmKey);
    });
  }

  playSound(sound: string | AnySound, config?: object): AnySound {
    const key = typeof sound === "string" ? sound : sound.key;
    config = config ?? {};
    try {
      const keyDetails = key.split("/");
      config["volume"] = config["volume"] ?? 1;
      switch (keyDetails[0]) {
        case "level_up_fanfare":
        case "item_fanfare":
        case "minor_fanfare":
        case "heal":
        case "evolution":
        case "evolution_fanfare":
          // These sounds are loaded in as BGM, but played as sound effects
          // When these sounds are updated in updateVolume(), they are treated as BGM however because they are placed in the BGM Cache through being called by playSoundWithoutBGM()
          config["volume"] *= this.masterVolume * this.bgmVolume;
          break;
        case "battle_anims":
        case "cry":
          config["volume"] *= this.masterVolume * this.fieldVolume;
          //PRSFX sound files are unusually loud
          if (keyDetails[1].startsWith("PRSFX- ")) {
            config["volume"] *= 0.5;
          }
          break;
        case "ui":
          //As of, right now this applies to the "select", "menu_open", "error" sound effects
          config["volume"] *= this.masterVolume * this.uiVolume;
          break;
        case "se":
          config["volume"] *= this.masterVolume * this.seVolume;
          break;
      }
      this.sound.play(key, config);
      return this.sound.get(key) as AnySound;
    } catch {
      console.log(`${key} not found`);
      return sound as AnySound;
    }
  }

  playSoundWithoutBgm(soundName: string, pauseDuration?: number): AnySound {
    this.bgmCache.add(soundName);
    const resumeBgm = this.pauseBgm();
    this.playSound(soundName);
    const sound = this.sound.get(soundName) as AnySound;
    if (this.bgmResumeTimer) {
      this.bgmResumeTimer.destroy();
    }
    if (resumeBgm) {
      this.bgmResumeTimer = this.time.delayedCall(pauseDuration || fixedInt(sound.totalDuration * 1000), () => {
        this.resumeBgm();
        this.bgmResumeTimer = null;
      });
    }
    return sound;
  }

  /** The loop point of any given battle, mystery encounter, or title track, read as seconds and milliseconds. */
  getBgmLoopPoint(bgmName: string): number {
    switch (bgmName) {
      case "title": //Firel PokéRogue Title
        return 46.5;
      case "battle_kanto_champion": //B2W2 Kanto Champion Battle
        return 13.95;
      case "battle_johto_champion": //B2W2 Johto Champion Battle
        return 23.498;
      case "battle_hoenn_champion_g5": //B2W2 Hoenn Champion Battle
        return 11.328;
      case "battle_hoenn_champion_g6": //ORAS Hoenn Champion Battle
        return 11.762;
      case "battle_sinnoh_champion": //B2W2 Sinnoh Champion Battle
        return 12.235;
      case "battle_champion_alder": //BW Unova Champion Battle
        return 27.653;
      case "battle_champion_iris": //B2W2 Unova Champion Battle
        return 10.145;
      case "battle_kalos_champion": //XY Kalos Champion Battle
        return 10.38;
      case "battle_champion_kukui": //SM Kukui Battle
        return 15.784;
      case "battle_alola_champion": //USUM Alola Champion Battle
        return 13.025;
      case "battle_galar_champion": //SWSH Galar Champion Battle
        return 61.635;
      case "battle_mustard": //SWSH Mustard Battle
        return 22.442;
      case "battle_champion_geeta": //SV Champion Geeta Battle
        return 37.447;
      case "battle_champion_nemona": //SV Champion Nemona Battle
        return 14.914;
      case "battle_champion_kieran": //SV Champion Kieran Battle
        return 7.206;
      case "battle_hoenn_elite": //ORAS Elite Four Battle
        return 11.35;
      case "battle_unova_elite": //BW Elite Four Battle
        return 17.73;
      case "battle_kalos_elite": //XY Elite Four Battle
        return 12.34;
      case "battle_alola_elite": //SM Elite Four Battle
        return 19.212;
      case "battle_galar_elite": //SWSH League Tournament Battle
        return 164.069;
      case "battle_paldea_elite": //SV Elite Four Battle
        return 12.77;
      case "battle_bb_elite": //SV BB League Elite Four Battle
        return 19.434;
      case "battle_final_encounter": //PMD RTDX Rayquaza's Domain
        return 19.159;
      case "battle_final": //BW Ghetsis Battle
        return 16.453;
      case "battle_kanto_gym": //B2W2 Kanto Gym Battle
        return 13.857;
      case "battle_johto_gym": //B2W2 Johto Gym Battle
        return 12.911;
      case "battle_hoenn_gym": //B2W2 Hoenn Gym Battle
        return 12.379;
      case "battle_sinnoh_gym": //B2W2 Sinnoh Gym Battle
        return 13.122;
      case "battle_unova_gym": //BW Unova Gym Battle
        return 19.145;
      case "battle_kalos_gym": //XY Kalos Gym Battle
        return 44.81;
      case "battle_galar_gym": //SWSH Galar Gym Battle
        return 171.262;
      case "battle_paldea_gym": //SV Paldea Gym Battle
        return 127.489;
      case "battle_legendary_kanto": //XY Kanto Legendary Battle
        return 32.966;
      case "battle_legendary_raikou": //HGSS Raikou Battle
        return 12.632;
      case "battle_legendary_entei": //HGSS Entei Battle
        return 2.905;
      case "battle_legendary_suicune": //HGSS Suicune Battle
        return 12.636;
      case "battle_legendary_lugia": //HGSS Lugia Battle
        return 19.77;
      case "battle_legendary_ho_oh": //HGSS Ho-oh Battle
        return 17.668;
      case "battle_legendary_regis_g5": //B2W2 Legendary Titan Battle
        return 49.5;
      case "battle_legendary_regis_g6": //ORAS Legendary Titan Battle
        return 21.13;
      case "battle_legendary_gro_kyo": //ORAS Groudon & Kyogre Battle
        return 10.547;
      case "battle_legendary_rayquaza": //ORAS Rayquaza Battle
        return 10.495;
      case "battle_legendary_deoxys": //ORAS Deoxys Battle
        return 13.333;
      case "battle_legendary_lake_trio": //ORAS Lake Guardians Battle
        return 16.887;
      case "battle_legendary_sinnoh": //ORAS Sinnoh Legendary Battle
        return 22.77;
      case "battle_legendary_dia_pal": //ORAS Dialga & Palkia Battle
        return 16.009;
      case "battle_legendary_origin_forme": //LA Origin Dialga & Palkia Battle
        return 18.961;
      case "battle_legendary_giratina": //ORAS Giratina Battle
        return 10.451;
      case "battle_legendary_arceus": //HGSS Arceus Battle
        return 9.595;
      case "battle_legendary_unova": //BW Unova Legendary Battle
        return 13.855;
      case "battle_legendary_kyurem": //BW Kyurem Battle
        return 18.314;
      case "battle_legendary_res_zek": //BW Reshiram & Zekrom Battle
        return 18.329;
      case "battle_legendary_xern_yvel": //XY Xerneas & Yveltal Battle
        return 26.468;
      case "battle_legendary_tapu": //SM Tapu Battle
        return 0.0;
      case "battle_legendary_sol_lun": //SM Solgaleo & Lunala Battle
        return 6.525;
      case "battle_legendary_ub": //SM Ultra Beast Battle
        return 9.818;
      case "battle_legendary_dusk_dawn": //USUM Dusk Mane & Dawn Wings Necrozma Battle
        return 5.211;
      case "battle_legendary_ultra_nec": //USUM Ultra Necrozma Battle
        return 10.344;
      case "battle_legendary_zac_zam": //SWSH Zacian & Zamazenta Battle
        return 11.424;
      case "battle_legendary_eternatus_p1": //SWSH Eternatus Battle
        return 11.102;
      case "battle_legendary_eternatus_p2": //SWSH Eternamax Eternatus Battle
        return 0.0;
      case "battle_legendary_glas_spec": //SWSH Glastrier & Spectrier Battle
        return 12.503;
      case "battle_legendary_calyrex": //SWSH Calyrex Battle
        return 50.641;
      case "battle_legendary_riders": //SWSH Ice & Shadow Rider Calyrex Battle
        return 18.155;
      case "battle_legendary_birds_galar": //SWSH Galarian Legendary Birds Battle
        return 0.175;
      case "battle_legendary_ruinous": //SV Treasures of Ruin Battle
        return 6.333;
      case "battle_legendary_kor_mir": //SV Depths of Area Zero Battle
        return 6.442;
      case "battle_legendary_loyal_three": //SV Loyal Three Battle
        return 6.5;
      case "battle_legendary_ogerpon": //SV Ogerpon Battle
        return 14.335;
      case "battle_legendary_terapagos": //SV Terapagos Battle
        return 24.377;
      case "battle_legendary_pecharunt": //SV Pecharunt Battle
        return 6.508;
      case "battle_rival": //BW Rival Battle
        return 14.11;
      case "battle_rival_2": //BW N Battle
        return 17.714;
      case "battle_rival_3": //BW Final N Battle
        return 17.586;
      case "battle_trainer": //BW Trainer Battle
        return 13.686;
      case "battle_wild": //BW Wild Battle
        return 12.703;
      case "battle_wild_strong": //BW Strong Wild Battle
        return 13.94;
      case "end_summit": //PMD RTDX Sky Tower Summit
        return 30.025;
      case "battle_rocket_grunt": //HGSS Team Rocket Battle
        return 12.707;
      case "battle_aqua_magma_grunt": //ORAS Team Aqua & Magma Battle
        return 12.062;
      case "battle_galactic_grunt": //BDSP Team Galactic Battle
        return 13.043;
      case "battle_plasma_grunt": //B2W2 Team Plasma Battle
        return 14.758;
      case "battle_flare_grunt": //XY Team Flare Battle
        return 4.228;
      case "battle_aether_grunt": // SM Aether Foundation Battle
        return 16.0;
      case "battle_skull_grunt": // SM Team Skull Battle
        return 20.87;
      case "battle_macro_grunt": // SWSH Trainer Battle
        return 11.56;
      case "battle_star_grunt": //SV Team Star Battle
        return 133.362;
      case "battle_galactic_admin": //BDSP Team Galactic Admin Battle
        return 11.997;
      case "battle_colress": //B2W2 Colress Battle
        return 12.234;
      case "battle_skull_admin": //SM Team Skull Admin Battle
        return 15.463;
      case "battle_oleana": //SWSH Oleana Battle
        return 14.11;
      case "battle_star_admin": //SV Team Star Boss Battle
        return 9.493;
      case "battle_rocket_boss": //USUM Giovanni Battle
        return 9.115;
      case "battle_aqua_magma_boss": //ORAS Archie & Maxie Battle
        return 14.847;
      case "battle_galactic_boss": //BDSP Cyrus Battle
        return 106.962;
      case "battle_plasma_boss": //B2W2 Ghetsis Battle
        return 25.624;
      case "battle_flare_boss": //XY Lysandre Battle
        return 8.085;
      case "battle_aether_boss": //SM Lusamine Battle
        return 11.33;
      case "battle_skull_boss": //SM Guzma Battle
        return 13.13;
      case "battle_macro_boss": //SWSH Rose Battle
        return 11.42;
      case "battle_star_boss": //SV Cassiopeia Battle
        return 25.764;
      case "mystery_encounter_gen_5_gts": // BW GTS
        return 8.52;
      case "mystery_encounter_gen_6_gts": // XY GTS
        return 9.24;
      case "mystery_encounter_fun_and_games": // EoS Guildmaster Wigglytuff
        return 4.78;
      case "mystery_encounter_weird_dream": // EoS Temporal Spire
        return 41.42;
      case "mystery_encounter_delibirdy": // Firel Delibirdy
        return 82.28;
      case "title_afd": // Andr06 - PokéRogue Title Remix (AFD)
        return 47.66;
      case "battle_rival_3_afd": // Andr06 - Final N Battle Remix (AFD)
        return 49.147;
    }

    return 0;
  }

  toggleInvert(invert: boolean): void {
    if (invert) {
      this.cameras.main.setPostPipeline(InvertPostFX);
    } else {
      this.cameras.main.removePostPipeline("InvertPostFX");
    }
  }

  addMoney(amount: number): void {
    this.money = Math.min(this.money + amount, Number.MAX_SAFE_INTEGER);
    this.updateMoneyText();
    this.animateMoneyChanged(true);
    this.validateAchvs(MoneyAchv);
  }

  getWaveMoneyAmount(moneyMultiplier: number): number {
    const waveIndex = this.currentBattle.waveIndex;
    const waveSetIndex = Math.ceil(waveIndex / 10) - 1;
    const moneyValue =
      Math.pow((waveSetIndex + 1 + (0.75 + (((waveIndex - 1) % 10) + 1) / 10)) * 100, 1 + 0.005 * waveSetIndex) *
      moneyMultiplier;
    return Math.floor(moneyValue / 10) * 10;
  }

  addModifier(
    modifier: Modifier | null,
    ignoreUpdate?: boolean,
    playSound?: boolean,
    virtual?: boolean,
    instant?: boolean,
    cost?: number,
  ): boolean {
    // We check against modifier.type to stop a bug related to loading in a pokemon that has a form change item, which prior to some patch
    // that changed form change modifiers worked, had previously set the `type` field to null.
    // TODO: This is not the right place to check for this; it should ideally go in a session migrator.
    if (!modifier || !modifier.type) {
      return false;
    }
    let success = false;
    const soundName = modifier.type.soundName;
    this.validateAchvs(ModifierAchv, modifier);
    const modifiersToRemove: PersistentModifier[] = [];
    if (modifier instanceof PersistentModifier) {
      if ((modifier as PersistentModifier).add(this.modifiers, !!virtual)) {
        if (modifier instanceof PokemonFormChangeItemModifier) {
          const pokemon = this.getPokemonById(modifier.pokemonId);
          if (pokemon) {
            success = modifier.apply(pokemon, true);
          }
        }
        if (playSound && !this.sound.get(soundName)) {
          this.playSound(soundName);
        }
      } else if (!virtual) {
        const defaultModifierType = getDefaultModifierTypeForTier(modifier.type.tier);
        this.phaseManager.queueMessage(
          i18next.t("battle:itemStackFull", {
            fullItemName: modifier.type.name,
            itemName: defaultModifierType.name,
          }),
          undefined,
          false,
          3000,
        );
        return this.addModifier(defaultModifierType.newModifier(), ignoreUpdate, playSound, false, instant);
      }

      for (const rm of modifiersToRemove) {
        this.removeModifier(rm);
      }

      if (!ignoreUpdate && !virtual) {
        this.updateModifiers(true, instant);
      }
    } else if (modifier instanceof ConsumableModifier) {
      if (playSound && !this.sound.get(soundName)) {
        this.playSound(soundName);
      }

      if (modifier instanceof ConsumablePokemonModifier) {
        for (const p in this.party) {
          const pokemon = this.party[p];

          const args: unknown[] = [];
          if (modifier instanceof PokemonHpRestoreModifier) {
            if (!(modifier as PokemonHpRestoreModifier).fainted) {
              const hpRestoreMultiplier = new NumberHolder(1);
              this.applyModifiers(HealingBoosterModifier, true, hpRestoreMultiplier);
              args.push(hpRestoreMultiplier.value);
            } else {
              args.push(1);
            }
          } else if (modifier instanceof FusePokemonModifier) {
            args.push(this.getPokemonById(modifier.fusePokemonId) as PlayerPokemon);
          } else if (modifier instanceof RememberMoveModifier && !isNullOrUndefined(cost)) {
            args.push(cost);
          }

          if (modifier.shouldApply(pokemon, ...args)) {
            const result = modifier.apply(pokemon, ...args);
            success ||= result;
          }
        }

        this.party.map(p => p.updateInfo(instant));
      } else {
        const args = [this];
        if (modifier.shouldApply(...args)) {
          const result = modifier.apply(...args);
          success ||= result;
        }
      }
    }
    return success;
  }

  addEnemyModifier(modifier: PersistentModifier, ignoreUpdate?: boolean, instant?: boolean): Promise<void> {
    return new Promise(resolve => {
      const modifiersToRemove: PersistentModifier[] = [];
      if ((modifier as PersistentModifier).add(this.enemyModifiers, false)) {
        if (modifier instanceof PokemonFormChangeItemModifier) {
          const pokemon = this.getPokemonById(modifier.pokemonId);
          if (pokemon) {
            modifier.apply(pokemon, true);
          }
        }
        for (const rm of modifiersToRemove) {
          this.removeModifier(rm, true);
        }
      }
      if (!ignoreUpdate) {
        this.updateModifiers(false, instant);
        resolve();
      } else {
        resolve();
      }
    });
  }

  /**
   * Try to transfer a held item to another pokemon.
   * If the recepient already has the maximum amount allowed for this item, the transfer is cancelled.
   * The quantity to transfer is automatically capped at how much the recepient can take before reaching the maximum stack size for the item.
   * A transfer that moves a quantity smaller than what is specified in the transferQuantity parameter is still considered successful.
   * @param itemModifier {@linkcode PokemonHeldItemModifier} item to transfer (represents the whole stack)
   * @param target {@linkcode Pokemon} recepient in this transfer
   * @param playSound `true` to play a sound when transferring the item
   * @param transferQuantity How many items of the stack to transfer. Optional, defaults to `1`
   * @param instant ??? (Optional)
   * @param ignoreUpdate ??? (Optional)
   * @param itemLost If `true`, treat the item's current holder as losing the item (for now, this simply enables Unburden). Default is `true`.
   * @returns `true` if the transfer was successful
   */
  tryTransferHeldItemModifier(
    itemModifier: PokemonHeldItemModifier,
    target: Pokemon,
    playSound: boolean,
    transferQuantity = 1,
    instant?: boolean,
    ignoreUpdate?: boolean,
    itemLost = true,
  ): boolean {
    const source = itemModifier.pokemonId ? itemModifier.getPokemon() : null;
    const cancelled = new BooleanHolder(false);

    if (source && source.isPlayer() !== target.isPlayer()) {
      applyAbAttrs("BlockItemTheftAbAttr", { pokemon: source, cancelled });
    }

    if (cancelled.value) {
      return false;
    }

    const newItemModifier = itemModifier.clone() as PokemonHeldItemModifier;
    newItemModifier.pokemonId = target.id;
    const matchingModifier = this.findModifier(
      m => m instanceof PokemonHeldItemModifier && m.matchType(itemModifier) && m.pokemonId === target.id,
      target.isPlayer(),
    ) as PokemonHeldItemModifier;

    if (matchingModifier) {
      const maxStackCount = matchingModifier.getMaxStackCount();
      if (matchingModifier.stackCount >= maxStackCount) {
        return false;
      }
      const countTaken = Math.min(
        transferQuantity,
        itemModifier.stackCount,
        maxStackCount - matchingModifier.stackCount,
      );
      itemModifier.stackCount -= countTaken;
      newItemModifier.stackCount = matchingModifier.stackCount + countTaken;
    } else {
      const countTaken = Math.min(transferQuantity, itemModifier.stackCount);
      itemModifier.stackCount -= countTaken;
      newItemModifier.stackCount = countTaken;
    }

    const removeOld = itemModifier.stackCount === 0;

    if (!removeOld || !source || this.removeModifier(itemModifier, source.isEnemy())) {
      const addModifier = () => {
        if (!matchingModifier || this.removeModifier(matchingModifier, target.isEnemy())) {
          if (target.isPlayer()) {
            this.addModifier(newItemModifier, ignoreUpdate, playSound, false, instant);
            if (source && itemLost) {
              applyAbAttrs("PostItemLostAbAttr", { pokemon: source });
            }
            return true;
          }
          this.addEnemyModifier(newItemModifier, ignoreUpdate, instant);
          if (source && itemLost) {
            applyAbAttrs("PostItemLostAbAttr", { pokemon: source });
          }
          return true;
        }
        return false;
      };
      if (source && source.isPlayer() !== target.isPlayer() && !ignoreUpdate) {
        this.updateModifiers(source.isPlayer(), instant);
        addModifier();
      } else {
        addModifier();
      }
      return true;
    }
    return false;
  }

  canTransferHeldItemModifier(itemModifier: PokemonHeldItemModifier, target: Pokemon, transferQuantity = 1): boolean {
    const mod = itemModifier.clone() as PokemonHeldItemModifier;
    const source = mod.pokemonId ? mod.getPokemon() : null;
    const cancelled = new BooleanHolder(false);

    if (source && source.isPlayer() !== target.isPlayer()) {
      applyAbAttrs("BlockItemTheftAbAttr", { pokemon: source, cancelled });
    }

    if (cancelled.value) {
      return false;
    }

    const matchingModifier = this.findModifier(
      m => m instanceof PokemonHeldItemModifier && m.matchType(mod) && m.pokemonId === target.id,
      target.isPlayer(),
    ) as PokemonHeldItemModifier;

    if (matchingModifier) {
      const maxStackCount = matchingModifier.getMaxStackCount();
      if (matchingModifier.stackCount >= maxStackCount) {
        return false;
      }
      const countTaken = Math.min(transferQuantity, mod.stackCount, maxStackCount - matchingModifier.stackCount);
      mod.stackCount -= countTaken;
    } else {
      const countTaken = Math.min(transferQuantity, mod.stackCount);
      mod.stackCount -= countTaken;
    }

    const removeOld = mod.stackCount === 0;

    return !removeOld || !source || this.hasModifier(itemModifier, !source.isPlayer());
  }

  removePartyMemberModifiers(partyMemberIndex: number): Promise<void> {
    return new Promise(resolve => {
      const pokemonId = this.getPlayerParty()[partyMemberIndex].id;
      const modifiersToRemove = this.modifiers.filter(
        m => m instanceof PokemonHeldItemModifier && (m as PokemonHeldItemModifier).pokemonId === pokemonId,
      );
      for (const m of modifiersToRemove) {
        this.modifiers.splice(this.modifiers.indexOf(m), 1);
      }
      this.updateModifiers();
      resolve();
    });
  }

  generateEnemyModifiers(heldModifiersConfigs?: HeldModifierConfig[][]): Promise<void> {
    return new Promise(resolve => {
      if (this.currentBattle.battleSpec === BattleSpec.FINAL_BOSS) {
        return resolve();
      }
      const difficultyWaveIndex = this.gameMode.getWaveForDifficulty(this.currentBattle.waveIndex);
      const isFinalBoss = this.gameMode.isWaveFinal(this.currentBattle.waveIndex);
      let chances = Math.ceil(difficultyWaveIndex / 10);
      if (isFinalBoss) {
        chances = Math.ceil(chances * 2.5);
      }

      const party = this.getEnemyParty();

      if (this.currentBattle.trainer) {
        const modifiers = this.currentBattle.trainer.genModifiers(party);
        for (const modifier of modifiers) {
          this.addEnemyModifier(modifier, true, true);
        }
      }

      party.forEach((enemyPokemon: EnemyPokemon, i: number) => {
        if (heldModifiersConfigs && i < heldModifiersConfigs.length && heldModifiersConfigs[i]) {
          for (const mt of heldModifiersConfigs[i]) {
            let modifier: PokemonHeldItemModifier;
            if (mt.modifier instanceof PokemonHeldItemModifierType) {
              modifier = mt.modifier.newModifier(enemyPokemon);
            } else {
              modifier = mt.modifier as PokemonHeldItemModifier;
              modifier.pokemonId = enemyPokemon.id;
            }
            modifier.stackCount = mt.stackCount ?? 1;
            modifier.isTransferable = mt.isTransferable ?? modifier.isTransferable;
            this.addEnemyModifier(modifier, true);
          }
        } else {
          const isBoss =
            enemyPokemon.isBoss() ||
            (this.currentBattle.battleType === BattleType.TRAINER && !!this.currentBattle.trainer?.config.isBoss);
          let upgradeChance = 32;
          if (isBoss) {
            upgradeChance /= 2;
          }
          if (isFinalBoss) {
            upgradeChance /= 8;
          }
          let count = 0;
          for (let c = 0; c < chances; c++) {
            if (!randSeedInt(this.gameMode.getEnemyModifierChance(isBoss))) {
              count++;
            }
          }
          if (isBoss) {
            count = Math.max(count, Math.floor(chances / 2));
          }
          getEnemyModifierTypesForWave(
            difficultyWaveIndex,
            count,
            [enemyPokemon],
            this.currentBattle.battleType === BattleType.TRAINER ? ModifierPoolType.TRAINER : ModifierPoolType.WILD,
            upgradeChance,
          ).map(mt => mt.newModifier(enemyPokemon).add(this.enemyModifiers, false));
        }
        return true;
      });
      this.updateModifiers(false);
      resolve();
    });
  }

  /**
   * Removes all modifiers from enemy pokemon of {@linkcode PersistentModifier} type
   */
  clearEnemyModifiers(): void {
    const modifiersToRemove = this.enemyModifiers.filter(m => m instanceof PersistentModifier);
    for (const m of modifiersToRemove) {
      this.enemyModifiers.splice(this.enemyModifiers.indexOf(m), 1);
    }
    this.updateModifiers(false);
    this.updateUIPositions();
  }

  /**
   * Removes all modifiers from enemy pokemon of {@linkcode PokemonHeldItemModifier} type
   * @param pokemon - If specified, only removes held items from that {@linkcode Pokemon}
   */
  clearEnemyHeldItemModifiers(pokemon?: Pokemon): void {
    const modifiersToRemove = this.enemyModifiers.filter(
      m => m instanceof PokemonHeldItemModifier && (!pokemon || m.getPokemon() === pokemon),
    );
    for (const m of modifiersToRemove) {
      this.enemyModifiers.splice(this.enemyModifiers.indexOf(m), 1);
    }
    this.updateModifiers(false);
    this.updateUIPositions();
  }

  setModifiersVisible(visible: boolean) {
    [this.modifierBar, this.enemyModifierBar].map(m => m.setVisible(visible));
  }

  // TODO: Document this
  updateModifiers(player = true, instant?: boolean): void {
    const modifiers = player ? this.modifiers : (this.enemyModifiers as PersistentModifier[]);
    for (let m = 0; m < modifiers.length; m++) {
      const modifier = modifiers[m];
      if (
        modifier instanceof PokemonHeldItemModifier &&
        !this.getPokemonById((modifier as PokemonHeldItemModifier).pokemonId)
      ) {
        modifiers.splice(m--, 1);
      }
      if (
        modifier instanceof PokemonHeldItemModifier &&
        !isNullOrUndefined(modifier.getSpecies()) &&
        !this.getPokemonById(modifier.pokemonId)?.hasSpecies(modifier.getSpecies()!)
      ) {
        modifiers.splice(m--, 1);
      }
    }
    for (const modifier of modifiers) {
      if (modifier instanceof PersistentModifier) {
        (modifier as PersistentModifier).virtualStackCount = 0;
      }
    }

    const modifiersClone = modifiers.slice(0);
    for (const modifier of modifiersClone) {
      if (!modifier.getStackCount()) {
        modifiers.splice(modifiers.indexOf(modifier), 1);
      }
    }

    this.updatePartyForModifiers(player ? this.getPlayerParty() : this.getEnemyParty(), instant);
    (player ? this.modifierBar : this.enemyModifierBar).updateModifiers(modifiers);
    if (!player) {
      this.updateUIPositions();
    }
  }

  updatePartyForModifiers(party: Pokemon[], instant?: boolean): Promise<void> {
    return new Promise(resolve => {
      Promise.allSettled(
        party.map(p => {
          p.calculateStats();
          return p.updateInfo(instant);
        }),
      ).then(() => resolve());
    });
  }

  hasModifier(modifier: PersistentModifier, enemy = false): boolean {
    const modifiers = !enemy ? this.modifiers : this.enemyModifiers;
    return modifiers.indexOf(modifier) > -1;
  }

  /**
   * Removes a currently owned item. If the item is stacked, the entire item stack
   * gets removed. This function does NOT apply in-battle effects, such as Unburden.
   * If in-battle effects are needed, use {@linkcode Pokemon.loseHeldItem} instead.
   * @param modifier The item to be removed.
   * @param enemy `true` to remove an item owned by the enemy rather than the player; default `false`.
   * @returns `true` if the item exists and was successfully removed, `false` otherwise
   */
  removeModifier(modifier: PersistentModifier, enemy = false): boolean {
    const modifiers = !enemy ? this.modifiers : this.enemyModifiers;
    const modifierIndex = modifiers.indexOf(modifier);
    if (modifierIndex > -1) {
      modifiers.splice(modifierIndex, 1);
      if (modifier instanceof PokemonFormChangeItemModifier) {
        const pokemon = this.getPokemonById(modifier.pokemonId);
        if (pokemon) {
          modifier.apply(pokemon, false);
        }
      }
      return true;
    }

    return false;
  }

  /**
   * Get all of the modifiers that match `modifierType`
   * @param modifierType The type of modifier to apply; must extend {@linkcode PersistentModifier}
   * @param player Whether to search the player (`true`) or the enemy (`false`); Defaults to `true`
   * @returns the list of all modifiers that matched `modifierType`.
   */
  getModifiers<T extends PersistentModifier>(modifierType: Constructor<T>, player = true): T[] {
    return (player ? this.modifiers : this.enemyModifiers).filter((m): m is T => m instanceof modifierType);
  }

  /**
   * Get all of the modifiers that pass the `modifierFilter` function
   * @param modifierFilter The function used to filter a target's modifiers
   * @param isPlayer Whether to search the player (`true`) or the enemy (`false`); Defaults to `true`
   * @returns the list of all modifiers that passed the `modifierFilter` function
   */
  findModifiers(modifierFilter: ModifierPredicate, isPlayer = true): PersistentModifier[] {
    return (isPlayer ? this.modifiers : this.enemyModifiers).filter(modifierFilter);
  }

  /**
   * Find the first modifier that pass the `modifierFilter` function
   * @param modifierFilter The function used to filter a target's modifiers
   * @param player Whether to search the player (`true`) or the enemy (`false`); Defaults to `true`
   * @returns the first modifier that passed the `modifierFilter` function; `undefined` if none passed
   */
  findModifier(modifierFilter: ModifierPredicate, player = true): PersistentModifier | undefined {
    return (player ? this.modifiers : this.enemyModifiers).find(modifierFilter);
  }

  /**
   * Apply all modifiers that match `modifierType` in a random order
   * @param modifierType The type of modifier to apply; must extend {@linkcode PersistentModifier}
   * @param player Whether to search the player (`true`) or the enemy (`false`); Defaults to `true`
   * @param ...args The list of arguments needed to invoke `modifierType.apply`
   * @returns the list of all modifiers that matched `modifierType` and were applied.
   */
  applyShuffledModifiers<T extends PersistentModifier>(
    modifierType: Constructor<T>,
    player = true,
    ...args: Parameters<T["apply"]>
  ): T[] {
    let modifiers = (player ? this.modifiers : this.enemyModifiers).filter(
      (m): m is T => m instanceof modifierType && m.shouldApply(...args),
    );
    this.executeWithSeedOffset(
      () => {
        const shuffleModifiers = mods => {
          if (mods.length < 1) {
            return mods;
          }
          const rand = randSeedInt(mods.length);
          return [mods[rand], ...shuffleModifiers(mods.filter((_, i) => i !== rand))];
        };
        modifiers = shuffleModifiers(modifiers);
      },
      this.currentBattle.turn << 4,
      this.waveSeed,
    );
    return this.applyModifiersInternal(modifiers, player, args);
  }

  /**
   * Apply all modifiers that match `modifierType`
   * @param modifierType The type of modifier to apply; must extend {@linkcode PersistentModifier}
   * @param player Whether to search the player (`true`) or the enemy (`false`); Defaults to `true`
   * @param ...args The list of arguments needed to invoke `modifierType.apply`
   * @returns the list of all modifiers that matched `modifierType` and were applied.
   */
  applyModifiers<T extends PersistentModifier>(
    modifierType: Constructor<T>,
    player = true,
    ...args: Parameters<T["apply"]>
  ): T[] {
    const modifiers = (player ? this.modifiers : this.enemyModifiers).filter(
      (m): m is T => m instanceof modifierType && m.shouldApply(...args),
    );
    return this.applyModifiersInternal(modifiers, player, args);
  }

  /** Helper function to apply all passed modifiers */
  applyModifiersInternal<T extends PersistentModifier>(
    modifiers: T[],
    player: boolean,
    args: Parameters<T["apply"]>,
  ): T[] {
    const appliedModifiers: T[] = [];
    for (const modifier of modifiers) {
      if (modifier.apply(...args)) {
        console.log("Applied", modifier.type.name, !player ? "(enemy)" : "");
        appliedModifiers.push(modifier);
      }
    }

    return appliedModifiers;
  }

  /**
   * Apply the first modifier that matches `modifierType`
   * @param modifierType The type of modifier to apply; must extend {@linkcode PersistentModifier}
   * @param player Whether to search the player (`true`) or the enemy (`false`); Defaults to `true`
   * @param ...args The list of arguments needed to invoke `modifierType.apply`
   * @returns the first modifier that matches `modifierType` and was applied; return `null` if none matched
   */
  applyModifier<T extends PersistentModifier>(
    modifierType: Constructor<T>,
    player = true,
    ...args: Parameters<T["apply"]>
  ): T | null {
    const modifiers = (player ? this.modifiers : this.enemyModifiers).filter(
      (m): m is T => m instanceof modifierType && m.shouldApply(...args),
    );
    for (const modifier of modifiers) {
      if (modifier.apply(...args)) {
        console.log("Applied", modifier.type.name, !player ? "(enemy)" : "");
        return modifier;
      }
    }

    return null;
  }

  triggerPokemonFormChange(
    pokemon: Pokemon,
    formChangeTriggerType: Constructor<SpeciesFormChangeTrigger>,
    delayed = false,
    modal = false,
  ): boolean {
    if (pokemonFormChanges.hasOwnProperty(pokemon.species.speciesId)) {
      // in case this is NECROZMA, determine which forms this
      const matchingFormChangeOpts = pokemonFormChanges[pokemon.species.speciesId].filter(
        fc => fc.findTrigger(formChangeTriggerType) && fc.canChange(pokemon),
      );
      let matchingFormChange: SpeciesFormChange | null;
      if (pokemon.species.speciesId === SpeciesId.NECROZMA && matchingFormChangeOpts.length > 1) {
        // Ultra Necrozma is changing its form back, so we need to figure out into which form it devolves.
        const formChangeItemModifiers = (
          this.findModifiers(
            m => m instanceof PokemonFormChangeItemModifier && m.pokemonId === pokemon.id,
          ) as PokemonFormChangeItemModifier[]
        )
          .filter(m => m.active)
          .map(m => m.formChangeItem);

        matchingFormChange = formChangeItemModifiers.includes(FormChangeItem.N_LUNARIZER)
          ? matchingFormChangeOpts[0]
          : formChangeItemModifiers.includes(FormChangeItem.N_SOLARIZER)
            ? matchingFormChangeOpts[1]
            : null;
      } else {
        matchingFormChange = matchingFormChangeOpts[0];
      }
      if (matchingFormChange) {
        let phase: Phase;
        if (pokemon.isPlayer() && !matchingFormChange.quiet) {
          phase = this.phaseManager.create("FormChangePhase", pokemon, matchingFormChange, modal);
        } else {
          phase = this.phaseManager.create("QuietFormChangePhase", pokemon, matchingFormChange);
        }
        if (pokemon.isPlayer() && !matchingFormChange.quiet && modal) {
          this.phaseManager.overridePhase(phase);
        } else if (delayed) {
          this.phaseManager.pushPhase(phase);
        } else {
          this.phaseManager.unshiftPhase(phase);
        }
        return true;
      }
    }

    return false;
  }

  triggerPokemonBattleAnim(
    pokemon: Pokemon,
    battleAnimType: PokemonAnimType,
    fieldAssets?: Phaser.GameObjects.Sprite[],
    delayed = false,
  ): boolean {
    const phaseManager = this.phaseManager;
    const phase: Phase = phaseManager.create("PokemonAnimPhase", battleAnimType, pokemon, fieldAssets);
    if (delayed) {
      phaseManager.pushPhase(phase);
    } else {
      phaseManager.unshiftPhase(phase);
    }
    return true;
  }

  validateAchvs(achvType: Constructor<Achv>, ...args: unknown[]): void {
    const filteredAchvs = Object.values(achvs).filter(a => a instanceof achvType);
    for (const achv of filteredAchvs) {
      this.validateAchv(achv, args);
    }
  }

  validateAchv(achv: Achv, args?: unknown[]): boolean {
    if (
      (!this.gameData.achvUnlocks.hasOwnProperty(achv.id) || Overrides.ACHIEVEMENTS_REUNLOCK_OVERRIDE) &&
      achv.validate(args)
    ) {
      this.gameData.achvUnlocks[achv.id] = Date.now();
      this.ui.achvBar.showAchv(achv);
      if (vouchers.hasOwnProperty(achv.id)) {
        this.validateVoucher(vouchers[achv.id]);
      }
      return true;
    }

    return false;
  }

  validateVoucher(voucher: Voucher, args?: unknown[]): boolean {
    if (!this.gameData.voucherUnlocks.hasOwnProperty(voucher.id) && voucher.validate(args)) {
      this.gameData.voucherUnlocks[voucher.id] = Date.now();
      this.ui.achvBar.showAchv(voucher);
      this.gameData.voucherCounts[voucher.voucherType]++;
      return true;
    }

    return false;
  }

  updateGameInfo(): void {
    const gameInfo = {
      playTime: this.sessionPlayTime ?? 0,
      gameMode: this.currentBattle ? this.gameMode.getName() : "Title",
      biome: this.currentBattle ? getBiomeName(this.arena.biomeType) : "",
      wave: this.currentBattle?.waveIndex ?? 0,
      party:
        this.party?.map(p => ({
          name: p.name,
          form: p.getFormKey(),
          types: p.getTypes().map(type => PokemonType[type]),
          teraType: PokemonType[p.getTeraType()],
          isTerastallized: p.isTerastallized,
          level: p.level,
          currentHP: p.hp,
          maxHP: p.getMaxHp(),
          status: p.status?.effect ? StatusEffect[p.status.effect] : "",
        })) ?? [], // TODO: review if this can be nullish
      modeChain: this.ui?.getModeChain() ?? [],
    };
    (window as any).gameInfo = gameInfo;
  }

  /**
   * This function retrieves the sprite and audio keys for active Pokemon.
   * Active Pokemon include both enemy and player Pokemon of the current wave.
   * Note: Questions on garbage collection go to @frutescens
   * @returns a string array of active sprite and audio keys that should not be deleted
   */
  getActiveKeys(): string[] {
    const keys: string[] = [];
    let activePokemon: (PlayerPokemon | EnemyPokemon)[] = this.getPlayerParty();
    activePokemon = activePokemon.concat(this.getEnemyParty());
    for (const p of activePokemon) {
      keys.push(p.getSpriteKey(true));
      if (p.isPlayer()) {
        keys.push(p.getBattleSpriteKey(true, true));
      }
      keys.push(p.species.getCryKey(p.formIndex));
      if (p.fusionSpecies) {
        keys.push(p.fusionSpecies.getCryKey(p.fusionFormIndex));
      }
    }
    return keys;
  }

  /**
   * Initialized the 2nd phase of the final boss (e.g. form-change for Eternatus)
   * @param pokemon The (enemy) pokemon
   */
  initFinalBossPhaseTwo(pokemon: Pokemon): void {
    if (pokemon.isEnemy() && pokemon.isBoss() && !pokemon.formIndex && pokemon.bossSegmentIndex < 1) {
      this.fadeOutBgm(fixedInt(2000), false);
      this.ui.showDialogue(
        battleSpecDialogue[BattleSpec.FINAL_BOSS].firstStageWin,
        pokemon.species.name,
        undefined,
        () => {
          const finalBossMBH = getModifierType(modifierTypes.MINI_BLACK_HOLE).newModifier(
            pokemon,
          ) as TurnHeldItemTransferModifier;
          finalBossMBH.setTransferrableFalse();
          this.addEnemyModifier(finalBossMBH, false, true);
          pokemon.generateAndPopulateMoveset(1);
          this.setFieldScale(0.75);
          this.triggerPokemonFormChange(pokemon, SpeciesFormChangeManualTrigger, false);
          this.currentBattle.double = true;
          const availablePartyMembers = this.getPlayerParty().filter(p => p.isAllowedInBattle());
          if (availablePartyMembers.length > 1) {
            this.phaseManager.pushNew("ToggleDoublePositionPhase", true);
            if (!availablePartyMembers[1].isOnField()) {
              this.phaseManager.pushNew("SummonPhase", 1);
            }
          }

          this.phaseManager.shiftPhase();
        },
      );
      return;
    }

    this.phaseManager.shiftPhase();
  }

  /**
   * Updates Exp and level values for Player's party, adding new level up phases as required
   * @param expValue raw value of exp to split among participants, OR the base multiplier to use with waveIndex
   * @param pokemonDefeated If true, will increment Macho Brace stacks and give the party Pokemon friendship increases
   * @param useWaveIndexMultiplier Default false. If true, will multiply expValue by a scaling waveIndex multiplier. Not needed if expValue is already scaled by level/wave
   * @param pokemonParticipantIds Participants. If none are defined, no exp will be given. To spread evenly among the party, should pass all ids of party members.
   */
  applyPartyExp(
    expValue: number,
    pokemonDefeated: boolean,
    useWaveIndexMultiplier?: boolean,
    pokemonParticipantIds?: Set<number>,
  ): void {
    const participantIds = pokemonParticipantIds ?? this.currentBattle.playerParticipantIds;
    const party = this.getPlayerParty();
    const expShareModifier = this.findModifier(m => m instanceof ExpShareModifier) as ExpShareModifier;
    const expBalanceModifier = this.findModifier(m => m instanceof ExpBalanceModifier) as ExpBalanceModifier;
    const multipleParticipantExpBonusModifier = this.findModifier(
      m => m instanceof MultipleParticipantExpBonusModifier,
    ) as MultipleParticipantExpBonusModifier;
    const nonFaintedPartyMembers = party.filter(p => p.hp);
    const expPartyMembers = nonFaintedPartyMembers.filter(p => p.level < this.getMaxExpLevel());
    const partyMemberExp: number[] = [];
    // EXP value calculation is based off Pokemon.getExpValue
    if (useWaveIndexMultiplier) {
      expValue = Math.floor((expValue * this.currentBattle.waveIndex) / 5 + 1);
    }

    if (participantIds.size > 0) {
      if (
        this.currentBattle.battleType === BattleType.TRAINER ||
        this.currentBattle.mysteryEncounter?.encounterMode === MysteryEncounterMode.TRAINER_BATTLE
      ) {
        expValue = Math.floor(expValue * 1.5);
      } else if (this.currentBattle.isBattleMysteryEncounter() && this.currentBattle.mysteryEncounter) {
        expValue = Math.floor(expValue * this.currentBattle.mysteryEncounter.expMultiplier);
      }
      for (const partyMember of nonFaintedPartyMembers) {
        const pId = partyMember.id;
        const participated = participantIds.has(pId);
        if (participated && pokemonDefeated) {
          partyMember.addFriendship(FRIENDSHIP_GAIN_FROM_BATTLE);
          const machoBraceModifier = partyMember.getHeldItems().find(m => m instanceof PokemonIncrementingStatModifier);
          if (machoBraceModifier && machoBraceModifier.stackCount < machoBraceModifier.getMaxStackCount()) {
            machoBraceModifier.stackCount++;
            this.updateModifiers(true, true);
            partyMember.updateInfo();
          }
        }
        if (!expPartyMembers.includes(partyMember)) {
          continue;
        }
        if (!participated && !expShareModifier) {
          partyMemberExp.push(0);
          continue;
        }
        let expMultiplier = 0;
        if (participated) {
          expMultiplier += 1 / participantIds.size;
          if (participantIds.size > 1 && multipleParticipantExpBonusModifier) {
            expMultiplier += multipleParticipantExpBonusModifier.getStackCount() * 0.2;
          }
        } else if (expShareModifier) {
          expMultiplier += (expShareModifier.getStackCount() * 0.2) / participantIds.size;
        }
        if (partyMember.pokerus) {
          expMultiplier *= 1.5;
        }
        if (Overrides.XP_MULTIPLIER_OVERRIDE !== null) {
          expMultiplier = Overrides.XP_MULTIPLIER_OVERRIDE;
        }
        const pokemonExp = new NumberHolder(expValue * expMultiplier);
        this.applyModifiers(PokemonExpBoosterModifier, true, partyMember, pokemonExp);
        partyMemberExp.push(Math.floor(pokemonExp.value));
      }

      if (expBalanceModifier) {
        let totalLevel = 0;
        let totalExp = 0;
        expPartyMembers.forEach((expPartyMember, epm) => {
          totalExp += partyMemberExp[epm];
          totalLevel += expPartyMember.level;
        });

        const medianLevel = Math.floor(totalLevel / expPartyMembers.length);

        const recipientExpPartyMemberIndexes: number[] = [];
        expPartyMembers.forEach((expPartyMember, epm) => {
          if (expPartyMember.level <= medianLevel) {
            recipientExpPartyMemberIndexes.push(epm);
          }
        });

        const splitExp = Math.floor(totalExp / recipientExpPartyMemberIndexes.length);

        expPartyMembers.forEach((_partyMember, pm) => {
          partyMemberExp[pm] = Phaser.Math.Linear(
            partyMemberExp[pm],
            recipientExpPartyMemberIndexes.indexOf(pm) > -1 ? splitExp : 0,
            0.2 * expBalanceModifier.getStackCount(),
          );
        });
      }

      for (let pm = 0; pm < expPartyMembers.length; pm++) {
        const exp = partyMemberExp[pm];

        if (exp) {
          const partyMemberIndex = party.indexOf(expPartyMembers[pm]);
          this.phaseManager.unshiftPhase(
            expPartyMembers[pm].isOnField()
              ? this.phaseManager.create("ExpPhase", partyMemberIndex, exp)
              : this.phaseManager.create("ShowPartyExpBarPhase", partyMemberIndex, exp),
          );
        }
      }
    }
  }

  /**
   * Returns if a wave COULD spawn a {@linkcode MysteryEncounter}.
   * Even if returns `true`, does not guarantee that a wave will actually be a ME.
   * That check is made in {@linkcode BattleScene.isWaveMysteryEncounter} instead.
   */
  isMysteryEncounterValidForWave(battleType: BattleType, waveIndex: number): boolean {
    const [lowestMysteryEncounterWave, highestMysteryEncounterWave] = this.gameMode.getMysteryEncounterLegalWaves();
    return (
      this.gameMode.hasMysteryEncounters &&
      battleType === BattleType.WILD &&
      !this.gameMode.isBoss(waveIndex) &&
      waveIndex < highestMysteryEncounterWave &&
      waveIndex > lowestMysteryEncounterWave
    );
  }

  /**
   * Determines whether a wave should randomly generate a {@linkcode MysteryEncounter}.
   * Currently, the only modes that MEs are allowed in are Classic and Challenge.
   * Additionally, MEs cannot spawn outside of waves 10-180 in those modes
   * @param newBattleType
   * @param waveIndex
   */
  private isWaveMysteryEncounter(newBattleType: BattleType, waveIndex: number): boolean {
    const [lowestMysteryEncounterWave, highestMysteryEncounterWave] = this.gameMode.getMysteryEncounterLegalWaves();
    if (this.isMysteryEncounterValidForWave(newBattleType, waveIndex)) {
      // Base spawn weight is BASE_MYSTERY_ENCOUNTER_SPAWN_WEIGHT/256, and increases by WEIGHT_INCREMENT_ON_SPAWN_MISS/256 for each missed attempt at spawning an encounter on a valid floor
      const sessionEncounterRate = this.mysteryEncounterSaveData.encounterSpawnChance;
      const encounteredEvents = this.mysteryEncounterSaveData.encounteredEvents;

      // If total number of encounters is lower than expected for the run, slightly favor a new encounter spawn (reverse as well)
      // Reduces occurrence of runs with total encounters significantly different from AVERAGE_ENCOUNTERS_PER_RUN_TARGET
      // Favored rate changes can never exceed 50%. So if base rate is 15/256 and favored rate would add 200/256, result will be (15 + 128)/256
      const expectedEncountersByFloor =
        (AVERAGE_ENCOUNTERS_PER_RUN_TARGET / (highestMysteryEncounterWave - lowestMysteryEncounterWave)) *
        (waveIndex - lowestMysteryEncounterWave);
      const currentRunDiffFromAvg = expectedEncountersByFloor - encounteredEvents.length;
      const favoredEncounterRate =
        sessionEncounterRate +
        Math.min(currentRunDiffFromAvg * ANTI_VARIANCE_WEIGHT_MODIFIER, MYSTERY_ENCOUNTER_SPAWN_MAX_WEIGHT / 2);

      const successRate = Overrides.MYSTERY_ENCOUNTER_RATE_OVERRIDE ?? favoredEncounterRate;

      // MEs can only spawn 3 or more waves after the previous ME, barring overrides
      const canSpawn =
        encounteredEvents.length === 0 || waveIndex - encounteredEvents[encounteredEvents.length - 1].waveIndex > 3;

      if (canSpawn || Overrides.MYSTERY_ENCOUNTER_RATE_OVERRIDE !== null) {
        let roll = MYSTERY_ENCOUNTER_SPAWN_MAX_WEIGHT;
        // Always rolls the check on the same offset to ensure no RNG changes from reloading session
        this.executeWithSeedOffset(
          () => {
            roll = randSeedInt(MYSTERY_ENCOUNTER_SPAWN_MAX_WEIGHT);
          },
          waveIndex * 3 * 1000,
        );
        return roll < successRate;
      }
    }

    return false;
  }

  /**
   * Loads or generates a mystery encounter
   * @param encounterType used to load session encounter when restarting game, etc.
   * @param canBypass optional boolean to indicate that the request is coming from a function that needs to access a Mystery Encounter outside of gameplay requirements
   * @returns
   */
  getMysteryEncounter(encounterType?: MysteryEncounterType, canBypass?: boolean): MysteryEncounter {
    // Loading override or session encounter
    let encounter: MysteryEncounter | null;
    if (
      !isNullOrUndefined(Overrides.MYSTERY_ENCOUNTER_OVERRIDE) &&
      allMysteryEncounters.hasOwnProperty(Overrides.MYSTERY_ENCOUNTER_OVERRIDE)
    ) {
      encounter = allMysteryEncounters[Overrides.MYSTERY_ENCOUNTER_OVERRIDE];
      if (canBypass) {
        return encounter;
      }
    } else if (canBypass) {
      encounter = allMysteryEncounters[encounterType ?? -1];
      return encounter;
    } else {
      encounter = !isNullOrUndefined(encounterType) ? allMysteryEncounters[encounterType] : null;
    }

    // Check for queued encounters first
    if (
      !encounter &&
      this.mysteryEncounterSaveData?.queuedEncounters &&
      this.mysteryEncounterSaveData.queuedEncounters.length > 0
    ) {
      let i = 0;
      while (i < this.mysteryEncounterSaveData.queuedEncounters.length && !!encounter) {
        const candidate = this.mysteryEncounterSaveData.queuedEncounters[i];
        const forcedChance = candidate.spawnPercent;
        if (randSeedInt(100) < forcedChance) {
          encounter = allMysteryEncounters[candidate.type];
        }

        i++;
      }
    }

    if (encounter) {
      encounter = new MysteryEncounter(encounter);
      encounter.populateDialogueTokensFromRequirements();
      return encounter;
    }

    // See Enum values for base tier weights
    const tierWeights = [
      MysteryEncounterTier.COMMON,
      MysteryEncounterTier.GREAT,
      MysteryEncounterTier.ULTRA,
      MysteryEncounterTier.ROGUE,
    ];

    // Adjust tier weights by previously encountered events to lower odds of only Common/Great in run
    // biome-ignore format: biome sucks at formatting this line
    for (const seenEncounterData of this.mysteryEncounterSaveData.encounteredEvents) {
      if (seenEncounterData.tier === MysteryEncounterTier.COMMON) {
        tierWeights[0] = tierWeights[0] - 6;
      } else if (seenEncounterData.tier === MysteryEncounterTier.GREAT) {
        tierWeights[1] = tierWeights[1] - 4;
      }
    }

    const totalWeight = tierWeights.reduce((a, b) => a + b);
    const tierValue = randSeedInt(totalWeight);
    const commonThreshold = totalWeight - tierWeights[0];
    const greatThreshold = totalWeight - tierWeights[0] - tierWeights[1];
    const ultraThreshold = totalWeight - tierWeights[0] - tierWeights[1] - tierWeights[2];
    let tier: MysteryEncounterTier | null =
      tierValue > commonThreshold
        ? MysteryEncounterTier.COMMON
        : tierValue > greatThreshold
          ? MysteryEncounterTier.GREAT
          : tierValue > ultraThreshold
            ? MysteryEncounterTier.ULTRA
            : MysteryEncounterTier.ROGUE;

    if (!isNullOrUndefined(Overrides.MYSTERY_ENCOUNTER_TIER_OVERRIDE)) {
      tier = Overrides.MYSTERY_ENCOUNTER_TIER_OVERRIDE;
    }

    let availableEncounters: MysteryEncounter[] = [];
    const previousEncounter =
      this.mysteryEncounterSaveData.encounteredEvents.length > 0
        ? this.mysteryEncounterSaveData.encounteredEvents[this.mysteryEncounterSaveData.encounteredEvents.length - 1]
            .type
        : null;
    const disabledEncounters = this.eventManager.getEventMysteryEncountersDisabled();
    const biomeMysteryEncounters =
      mysteryEncountersByBiome.get(this.arena.biomeType)?.filter(enc => !disabledEncounters.includes(enc)) ?? [];
    // If no valid encounters exist at tier, checks next tier down, continuing until there are some encounters available
    while (availableEncounters.length === 0 && tier !== null) {
      availableEncounters = biomeMysteryEncounters
        .filter(encounterType => {
          const encounterCandidate = allMysteryEncounters[encounterType];
          if (!encounterCandidate) {
            return false;
          }
          if (
            this.eventManager.getMysteryEncounterTierForEvent(encounterType, encounterCandidate.encounterTier) !== tier
          ) {
            return false;
          }
          const disallowedGameModes = encounterCandidate.disallowedGameModes;
          if (
            disallowedGameModes &&
            disallowedGameModes.length > 0 &&
            disallowedGameModes.includes(this.gameMode.modeId)
          ) {
            return false;
          }
          if (this.gameMode.modeId === GameModes.CHALLENGE) {
            const disallowedChallenges = encounterCandidate.disallowedChallenges;
            if (
              disallowedChallenges &&
              disallowedChallenges.length > 0 &&
              this.gameMode.challenges.some(challenge => disallowedChallenges.includes(challenge.id))
            ) {
              return false;
            }
          }
          if (!encounterCandidate.meetsRequirements()) {
            return false;
          }
          if (previousEncounter !== null && encounterType === previousEncounter) {
            return false;
          }
          return !(
            this.mysteryEncounterSaveData.encounteredEvents.length > 0 &&
            encounterCandidate.maxAllowedEncounters &&
            encounterCandidate.maxAllowedEncounters > 0 &&
            this.mysteryEncounterSaveData.encounteredEvents.filter(e => e.type === encounterType).length >=
              encounterCandidate.maxAllowedEncounters
          );
        })
        .map(m => allMysteryEncounters[m]);
      // Decrement tier
      if (tier === MysteryEncounterTier.ROGUE) {
        tier = MysteryEncounterTier.ULTRA;
      } else if (tier === MysteryEncounterTier.ULTRA) {
        tier = MysteryEncounterTier.GREAT;
      } else if (tier === MysteryEncounterTier.GREAT) {
        tier = MysteryEncounterTier.COMMON;
      } else {
        tier = null; // Ends loop
      }
    }

    // If absolutely no encounters are available, spawn 0th encounter
    if (availableEncounters.length === 0) {
      console.log("No Mystery Encounters found, falling back to Mysterious Challengers.");
      return allMysteryEncounters[MysteryEncounterType.MYSTERIOUS_CHALLENGERS];
    }
    // TODO: should this use `randSeedItem`?
    encounter = availableEncounters[randSeedInt(availableEncounters.length)];
    // New encounter object to not dirty flags
    encounter = new MysteryEncounter(encounter);
    encounter.populateDialogueTokensFromRequirements();
    return encounter;
  }
}<|MERGE_RESOLUTION|>--- conflicted
+++ resolved
@@ -2,23 +2,6 @@
 import type { FixedBattleConfig } from "#app/battle";
 import { Battle } from "#app/battle";
 import {
-<<<<<<< HEAD
-  fixedInt,
-  getIvsFromId,
-  randSeedInt,
-  randomString,
-  NumberHolder,
-  shiftCharCodes,
-  formatMoney,
-  isNullOrUndefined,
-  BooleanHolder,
-  type Constructor,
-  isBetween,
-} from "#app/utils/common";
-import { getEnumValues } from "./utils/enums";
-import { deepMergeSpriteData } from "#app/utils/data";
-import type { Modifier, ModifierPredicate, TurnHeldItemTransferModifier } from "./modifier/modifier";
-=======
   ANTI_VARIANCE_WEIGHT_MODIFIER,
   AVERAGE_ENCOUNTERS_PER_RUN_TARGET,
   BASE_MYSTERY_ENCOUNTER_SPAWN_WEIGHT,
@@ -96,7 +79,6 @@
 import { PokemonSpriteSparkleHandler } from "#field/pokemon-sprite-sparkle-handler";
 import { Trainer } from "#field/trainer";
 import type { Modifier, ModifierPredicate, TurnHeldItemTransferModifier } from "#modifiers/modifier";
->>>>>>> 2e06b10f
 import {
   ConsumableModifier,
   ConsumablePokemonModifier,
@@ -158,7 +140,6 @@
   type Constructor,
   fixedInt,
   formatMoney,
-  getEnumValues,
   getIvsFromId,
   isBetween,
   isNullOrUndefined,
@@ -168,6 +149,7 @@
   shiftCharCodes,
 } from "#utils/common";
 import { deepMergeSpriteData } from "#utils/data";
+import { getEnumValues } from "#utils/enums";
 import { getModifierPoolForType, getModifierType } from "#utils/modifier-utils";
 import { getPokemonSpecies } from "#utils/pokemon-utils";
 import i18next from "i18next";
