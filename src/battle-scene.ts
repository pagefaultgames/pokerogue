--- conflicted
+++ resolved
@@ -853,15 +853,9 @@
   }
 
   /**
-<<<<<<< HEAD
    * Returns the ItemBar of this scene, which is declared private and therefore not accessible elsewhere
-   * @param isEnemy Whether to return the enemy's modifier bar
-   * @returns {ItemBar}
-=======
-   * Returns the ModifierBar of this scene, which is declared private and therefore not accessible elsewhere
    * @param isEnemy - Whether to return the enemy modifier bar instead of the player bar; default `false`
-   * @returns The {@linkcode ModifierBar} for the given side of the field
->>>>>>> 985d352b
+   * @returns The {@linkcode ItemBar} for the given side of the field
    */
   getItemBar(isEnemy = false): ItemBar {
     return isEnemy ? this.enemyItemBar : this.itemBar;
