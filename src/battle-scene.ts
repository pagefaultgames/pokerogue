import Phaser from "phaser";
import UI from "#app/ui/ui";
import type Pokemon from "#app/field/pokemon";
import { EnemyPokemon, PlayerPokemon } from "#app/field/pokemon";
import type { PokemonSpeciesFilter } from "#app/data/pokemon-species";
import type PokemonSpecies from "#app/data/pokemon-species";
import { allSpecies, getPokemonSpecies } from "#app/data/pokemon-species";
import {
  fixedInt,
  getIvsFromId,
  randSeedInt,
  getEnumValues,
  randomString,
  NumberHolder,
  shiftCharCodes,
  formatMoney,
  isNullOrUndefined,
  BooleanHolder,
  type Constructor,
} from "#app/utils/common";
import { deepMergeSpriteData } from "#app/utils/data";
import type { Modifier, ModifierPredicate, TurnHeldItemTransferModifier } from "./modifier/modifier";
import {
  ConsumableModifier,
  ConsumablePokemonModifier,
  DoubleBattleChanceBoosterModifier,
  ExpBalanceModifier,
  ExpShareModifier,
  FusePokemonModifier,
  HealingBoosterModifier,
  ModifierBar,
  MultipleParticipantExpBonusModifier,
  PersistentModifier,
  PokemonExpBoosterModifier,
  PokemonFormChangeItemModifier,
  PokemonHeldItemModifier,
  PokemonHpRestoreModifier,
  PokemonIncrementingStatModifier,
  RememberMoveModifier,
} from "./modifier/modifier";
import { PokeballType } from "#enums/pokeball";
import {
  initCommonAnims,
  initMoveAnim,
  loadCommonAnimAssets,
  loadMoveAnimAssets,
  populateAnims,
} from "#app/data/battle-anims";
import type { Phase } from "#app/phase";
import { initGameSpeed } from "#app/system/game-speed";
import { Arena, ArenaBase } from "#app/field/arena";
import { GameData } from "#app/system/game-data";
import { addTextObject, getTextColor, TextStyle } from "#app/ui/text";
import { allMoves } from "#app/data/moves/move";
import { MusicPreference } from "#app/system/settings/settings";
import {
  getDefaultModifierTypeForTier,
  getEnemyModifierTypesForWave,
  getLuckString,
  getLuckTextTint,
  getModifierPoolForType,
  getModifierType,
  getPartyLuckValue,
  ModifierPoolType,
  modifierTypes,
  PokemonHeldItemModifierType,
} from "#app/modifier/modifier-type";
import AbilityBar from "#app/ui/ability-bar";
import {
  applyAbAttrs,
  applyPostBattleInitAbAttrs,
  applyPostItemLostAbAttrs,
  BlockItemTheftAbAttr,
  DoubleBattleChanceAbAttr,
  PostBattleInitAbAttr,
  PostItemLostAbAttr,
} from "#app/data/abilities/ability";
import { allAbilities } from "./data/data-lists";
import type { FixedBattleConfig } from "#app/battle";
import Battle from "#app/battle";
import { BattleType } from "#enums/battle-type";
import type { GameMode } from "#app/game-mode";
import { GameModes, getGameMode } from "#app/game-mode";
import FieldSpritePipeline from "#app/pipelines/field-sprite";
import SpritePipeline from "#app/pipelines/sprite";
import PartyExpBar from "#app/ui/party-exp-bar";
import type { TrainerSlot } from "./enums/trainer-slot";
import { trainerConfigs } from "#app/data/trainers/trainer-config";
import Trainer, { TrainerVariant } from "#app/field/trainer";
import type TrainerData from "#app/system/trainer-data";
import SoundFade from "phaser3-rex-plugins/plugins/soundfade";
import { pokemonPrevolutions } from "#app/data/balance/pokemon-evolutions";
import PokeballTray from "#app/ui/pokeball-tray";
import InvertPostFX from "#app/pipelines/invert";
import type { Achv } from "#app/system/achv";
import { achvs, ModifierAchv, MoneyAchv } from "#app/system/achv";
import type { Voucher } from "#app/system/voucher";
import { vouchers } from "#app/system/voucher";
import { Gender } from "#app/data/gender";
import type UIPlugin from "phaser3-rex-plugins/templates/ui/ui-plugin";
import { addUiThemeOverrides } from "#app/ui/ui-theme";
import type PokemonData from "#app/system/pokemon-data";
import { Nature } from "#enums/nature";
import type { SpeciesFormChange, SpeciesFormChangeTrigger } from "#app/data/pokemon-forms";
import {
  FormChangeItem,
  pokemonFormChanges,
  SpeciesFormChangeManualTrigger,
  SpeciesFormChangeTimeOfDayTrigger,
} from "#app/data/pokemon-forms";
import { FormChangePhase } from "#app/phases/form-change-phase";
import { getTypeRgb } from "#app/data/type";
import { PokemonType } from "#enums/pokemon-type";
import PokemonSpriteSparkleHandler from "#app/field/pokemon-sprite-sparkle-handler";
import CharSprite from "#app/ui/char-sprite";
import DamageNumberHandler from "#app/field/damage-number-handler";
import PokemonInfoContainer from "#app/ui/pokemon-info-container";
import { biomeDepths, getBiomeName } from "#app/data/balance/biomes";
import { SceneBase } from "#app/scene-base";
import CandyBar from "#app/ui/candy-bar";
import type { Variant } from "#app/sprites/variant";
import { variantData, clearVariantData } from "#app/sprites/variant";
import type { Localizable } from "#app/interfaces/locales";
import Overrides from "#app/overrides";
import { InputsController } from "#app/inputs-controller";
import { UiInputs } from "#app/ui-inputs";
import { NewArenaEvent } from "#app/events/battle-scene";
import { ArenaFlyout } from "#app/ui/arena-flyout";
import { EaseType } from "#enums/ease-type";
import { BattleSpec } from "#enums/battle-spec";
import { BattleStyle } from "#enums/battle-style";
import { Biome } from "#enums/biome";
import type { ExpNotification } from "#enums/exp-notification";
import { MoneyFormat } from "#enums/money-format";
import { Moves } from "#enums/moves";
import { PlayerGender } from "#enums/player-gender";
import { Species } from "#enums/species";
import { UiTheme } from "#enums/ui-theme";
import { TimedEventManager } from "#app/timed-event-manager";
import type { PokemonAnimType } from "#enums/pokemon-anim-type";
import i18next from "i18next";
import { TrainerType } from "#enums/trainer-type";
import { battleSpecDialogue } from "#app/data/dialogue";
import { LoadingScene } from "#app/loading-scene";
import { LevelCapPhase } from "#app/phases/level-cap-phase";
import { LoginPhase } from "#app/phases/login-phase";
import { MessagePhase } from "#app/phases/message-phase";
import { MovePhase } from "#app/phases/move-phase";
import { NewBiomeEncounterPhase } from "#app/phases/new-biome-encounter-phase";
import { NextEncounterPhase } from "#app/phases/next-encounter-phase";
import { PokemonAnimPhase } from "#app/phases/pokemon-anim-phase";
import { QuietFormChangePhase } from "#app/phases/quiet-form-change-phase";
import { ReturnPhase } from "#app/phases/return-phase";
import { ShowTrainerPhase } from "#app/phases/show-trainer-phase";
import { SummonPhase } from "#app/phases/summon-phase";
import { SwitchPhase } from "#app/phases/switch-phase";
import { TitlePhase } from "#app/phases/title-phase";
import { ToggleDoublePositionPhase } from "#app/phases/toggle-double-position-phase";
import { TurnInitPhase } from "#app/phases/turn-init-phase";
import { ShopCursorTarget } from "#app/enums/shop-cursor-target";
import MysteryEncounter from "#app/data/mystery-encounters/mystery-encounter";
import {
  allMysteryEncounters,
  ANTI_VARIANCE_WEIGHT_MODIFIER,
  AVERAGE_ENCOUNTERS_PER_RUN_TARGET,
  BASE_MYSTERY_ENCOUNTER_SPAWN_WEIGHT,
  MYSTERY_ENCOUNTER_SPAWN_MAX_WEIGHT,
  mysteryEncountersByBiome,
} from "#app/data/mystery-encounters/mystery-encounters";
import { MysteryEncounterSaveData } from "#app/data/mystery-encounters/mystery-encounter-save-data";
import { MysteryEncounterType } from "#enums/mystery-encounter-type";
import { MysteryEncounterTier } from "#enums/mystery-encounter-tier";
import type HeldModifierConfig from "#app/interfaces/held-modifier-config";
import { ExpPhase } from "#app/phases/exp-phase";
import { ShowPartyExpBarPhase } from "#app/phases/show-party-exp-bar-phase";
import { MysteryEncounterMode } from "#enums/mystery-encounter-mode";
import { ExpGainsSpeed } from "#enums/exp-gains-speed";
import { BattlerTagType } from "#enums/battler-tag-type";
import { FRIENDSHIP_GAIN_FROM_BATTLE } from "#app/data/balance/starters";
import { StatusEffect } from "#enums/status-effect";
import { initGlobalScene } from "#app/global-scene";
import { ShowAbilityPhase } from "#app/phases/show-ability-phase";
import { HideAbilityPhase } from "#app/phases/hide-ability-phase";
import { expSpriteKeys } from "./sprites/sprite-keys";
import { hasExpSprite } from "./sprites/sprite-utils";
import { timedEventManager } from "./global-event-manager";
<<<<<<< HEAD
import { type PhasePriorityQueue, PostSummonPhasePriorityQueue } from "#app/data/phase-priority-queue";
import type { DynamicPhaseType } from "#enums/dynamic-phase-type";
import { PostSummonPhase } from "#app/phases/post-summon-phase";
import { ActivatePriorityQueuePhase } from "#app/phases/activate-priority-queue-phase";

export const bypassLogin = import.meta.env.VITE_BYPASS_LOGIN === "1";
=======
import { starterColors } from "./global-vars/starter-colors";
import { startingWave } from "./starting-wave";
>>>>>>> 23e1d88c

const DEBUG_RNG = false;

const OPP_IVS_OVERRIDE_VALIDATED: number[] = (
  Array.isArray(Overrides.OPP_IVS_OVERRIDE) ? Overrides.OPP_IVS_OVERRIDE : new Array(6).fill(Overrides.OPP_IVS_OVERRIDE)
).map(iv => (Number.isNaN(iv) || iv === null || iv > 31 ? -1 : iv));

export interface PokeballCounts {
  [pb: string]: number;
}

export type AnySound = Phaser.Sound.WebAudioSound | Phaser.Sound.HTML5AudioSound | Phaser.Sound.NoAudioSound;

export interface InfoToggle {
  toggleInfo(force?: boolean): void;
  isActive(): boolean;
}

export default class BattleScene extends SceneBase {
  public rexUI: UIPlugin;
  public inputController: InputsController;
  public uiInputs: UiInputs;

  public sessionPlayTime: number | null = null;
  public lastSavePlayTime: number | null = null;
  public masterVolume = 0.5;
  public bgmVolume = 1;
  public fieldVolume = 1;
  public seVolume = 1;
  public uiVolume = 1;
  public gameSpeed = 1;
  public damageNumbersMode = 0;
  public reroll = false;
  public shopCursorTarget: number = ShopCursorTarget.REWARDS;
  public commandCursorMemory = false;
  public dexForDevs = false;
  public showMovesetFlyout = true;
  public showArenaFlyout = true;
  public showTimeOfDayWidget = true;
  public timeOfDayAnimation: EaseType = EaseType.NONE;
  public showLevelUpStats = true;
  public enableTutorials: boolean = import.meta.env.VITE_BYPASS_TUTORIAL === "1";
  public enableMoveInfo = true;
  public enableRetries = false;
  public hideIvs = false;
  /**
   * Determines the condition for a notification should be shown for Candy Upgrades
   * - 0 = 'Off'
   * - 1 = 'Passives Only'
   * - 2 = 'On'
   */
  public candyUpgradeNotification = 0;
  /**
   * Determines what type of notification is used for Candy Upgrades
   * - 0 = 'Icon'
   * - 1 = 'Animation'
   */
  public candyUpgradeDisplay = 0;
  public moneyFormat: MoneyFormat = MoneyFormat.NORMAL;
  public uiTheme: UiTheme = UiTheme.DEFAULT;
  public windowType = 0;
  public experimentalSprites = false;
  public musicPreference: number = MusicPreference.ALLGENS;
  public moveAnimations = true;
  public expGainsSpeed: ExpGainsSpeed = ExpGainsSpeed.DEFAULT;
  public skipSeenDialogues = false;
  /**
   * Determines if the egg hatching animation should be skipped
   * - 0 = Never (never skip animation)
   * - 1 = Ask (ask to skip animation when hatching 2 or more eggs)
   * - 2 = Always (automatically skip animation when hatching 2 or more eggs)
   */
  public eggSkipPreference = 0;

  /**
   * Defines the experience gain display mode.
   *
   * @remarks
   * The `expParty` can have several modes:
   * - `0` - Default: The normal experience gain display, nothing changed.
   * - `1` - Level Up Notification: Displays the level up in the small frame instead of a message.
   * - `2` - Skip: No level up frame nor message.
   *
   * Modes `1` and `2` are still compatible with stats display, level up, new move, etc.
   * @default 0 - Uses the default normal experience gain display.
   */
  public expParty: ExpNotification = 0;
  public hpBarSpeed = 0;
  public fusionPaletteSwaps = true;
  public enableTouchControls = false;
  public enableVibration = false;
  public showBgmBar = true;

  /**
   * Determines the selected battle style.
   * - 0 = 'Switch'
   * - 1 = 'Set' - The option to switch the active pokemon at the start of a battle will not display.
   */
  public battleStyle: number = BattleStyle.SWITCH;

  /**
   * Defines whether or not to show type effectiveness hints
   * - true: No hints
   * - false: Show hints for moves
   */
  public typeHints = false;

  public disableMenu = false;

  public gameData: GameData;
  public sessionSlotId: number;

  /** PhaseQueue: dequeue/remove the first element to get the next phase */
  public phaseQueue: Phase[];
  public conditionalQueue: Array<[() => boolean, Phase]>;
  /** PhaseQueuePrepend: is a temp storage of what will be added to PhaseQueue */
  private phaseQueuePrepend: Phase[];

  /** overrides default of inserting phases to end of phaseQueuePrepend array, useful or inserting Phases "out of order" */
  private phaseQueuePrependSpliceIndex: number;
  private nextCommandPhaseQueue: Phase[];
  /** Storage for {@linkcode PhasePriorityQueue}s which hold phases whose order dynamically changes */
  private dynamicPhaseQueues: PhasePriorityQueue[];
  /** Parallel array to {@linkcode dynamicPhaseQueues} - matches phase types to their queues */
  private dynamicPhaseTypes: Constructor<Phase>[];

  private currentPhase: Phase | null;
  private standbyPhase: Phase | null;
  public field: Phaser.GameObjects.Container;
  public fieldUI: Phaser.GameObjects.Container;
  public charSprite: CharSprite;
  public pbTray: PokeballTray;
  public pbTrayEnemy: PokeballTray;
  public abilityBar: AbilityBar;
  public partyExpBar: PartyExpBar;
  public candyBar: CandyBar;
  public arenaBg: Phaser.GameObjects.Sprite;
  public arenaBgTransition: Phaser.GameObjects.Sprite;
  public arenaPlayer: ArenaBase;
  public arenaPlayerTransition: ArenaBase;
  public arenaEnemy: ArenaBase;
  public arenaNextEnemy: ArenaBase;
  public arena: Arena;
  public gameMode: GameMode;
  public score: number;
  public lockModifierTiers: boolean;
  public trainer: Phaser.GameObjects.Sprite;
  public lastEnemyTrainer: Trainer | null;
  public currentBattle: Battle;
  public pokeballCounts: PokeballCounts;
  public money: number;
  public pokemonInfoContainer: PokemonInfoContainer;
  private party: PlayerPokemon[];
  /** Session save data that pertains to Mystery Encounters */
  public mysteryEncounterSaveData: MysteryEncounterSaveData = new MysteryEncounterSaveData();
  /** If the previous wave was a MysteryEncounter, tracks the object with this variable. Mostly used for visual object cleanup */
  public lastMysteryEncounter?: MysteryEncounter;
  /** Combined Biome and Wave count text */
  private biomeWaveText: Phaser.GameObjects.Text;
  private moneyText: Phaser.GameObjects.Text;
  private scoreText: Phaser.GameObjects.Text;
  private luckLabelText: Phaser.GameObjects.Text;
  private luckText: Phaser.GameObjects.Text;
  private modifierBar: ModifierBar;
  private enemyModifierBar: ModifierBar;
  public arenaFlyout: ArenaFlyout;

  private fieldOverlay: Phaser.GameObjects.Rectangle;
  private shopOverlay: Phaser.GameObjects.Rectangle;
  private shopOverlayShown = false;
  private shopOverlayOpacity = 0.8;

  public modifiers: PersistentModifier[];
  private enemyModifiers: PersistentModifier[];
  public uiContainer: Phaser.GameObjects.Container;
  public ui: UI;

  public seed: string;
  public waveSeed: string;
  public waveCycleOffset: number;
  public offsetGym: boolean;

  public damageNumberHandler: DamageNumberHandler;
  private spriteSparkleHandler: PokemonSpriteSparkleHandler;

  public fieldSpritePipeline: FieldSpritePipeline;
  public spritePipeline: SpritePipeline;

  private bgm: AnySound;
  private bgmResumeTimer: Phaser.Time.TimerEvent | null;
  private bgmCache: Set<string> = new Set();
  private playTimeTimer: Phaser.Time.TimerEvent;

  public rngCounter = 0;
  public rngSeedOverride = "";
  public rngOffset = 0;

  public inputMethod: string;
  private infoToggles: InfoToggle[] = [];

  public eventManager: TimedEventManager;

  /**
   * Allows subscribers to listen for events
   *
   * Current Events:
   * - {@linkcode BattleSceneEventType.MOVE_USED} {@linkcode MoveUsedEvent}
   * - {@linkcode BattleSceneEventType.TURN_INIT} {@linkcode TurnInitEvent}
   * - {@linkcode BattleSceneEventType.TURN_END} {@linkcode TurnEndEvent}
   * - {@linkcode BattleSceneEventType.NEW_ARENA} {@linkcode NewArenaEvent}
   */
  public readonly eventTarget: EventTarget = new EventTarget();

  constructor() {
    super("battle");
    this.phaseQueue = [];
    this.phaseQueuePrepend = [];
    this.conditionalQueue = [];
    this.phaseQueuePrependSpliceIndex = -1;
    this.nextCommandPhaseQueue = [];
    this.dynamicPhaseQueues = [new PostSummonPhasePriorityQueue()];
    this.dynamicPhaseTypes = [PostSummonPhase];
    this.eventManager = new TimedEventManager();
    this.updateGameInfo();
    initGlobalScene(this);
  }

  loadPokemonAtlas(key: string, atlasPath: string, experimental?: boolean) {
    if (experimental === undefined) {
      experimental = this.experimentalSprites;
    }
    const variant = atlasPath.includes("variant/") || /_[0-3]$/.test(atlasPath);
    if (experimental) {
      experimental = hasExpSprite(key);
    }
    if (variant) {
      atlasPath = atlasPath.replace("variant/", "");
    }
    this.load.atlas(
      key,
      `images/pokemon/${variant ? "variant/" : ""}${experimental ? "exp/" : ""}${atlasPath}.png`,
      `images/pokemon/${variant ? "variant/" : ""}${experimental ? "exp/" : ""}${atlasPath}.json`,
    );
  }

  async preload() {
    if (DEBUG_RNG) {
      const originalRealInRange = Phaser.Math.RND.realInRange;
      Phaser.Math.RND.realInRange = function (min: number, max: number): number {
        const ret = originalRealInRange.apply(this, [min, max]);
        const args = ["RNG", ++this.rngCounter, ret / (max - min), `min: ${min} / max: ${max}`];
        args.push(`seed: ${this.rngSeedOverride || this.waveSeed || this.seed}`);
        if (this.rngOffset) {
          args.push(`offset: ${this.rngOffset}`);
        }
        console.log(...args);
        return ret;
      };
    }

    populateAnims();

    await this.initVariantData();
  }

  create() {
    this.scene.remove(LoadingScene.KEY);
    initGameSpeed.apply(this);
    this.inputController = new InputsController();
    this.uiInputs = new UiInputs(this.inputController);

    this.gameData = new GameData();

    addUiThemeOverrides();

    this.load.setBaseURL();

    this.spritePipeline = new SpritePipeline(this.game);
    (this.renderer as Phaser.Renderer.WebGL.WebGLRenderer).pipelines.add("Sprite", this.spritePipeline);

    this.fieldSpritePipeline = new FieldSpritePipeline(this.game);
    (this.renderer as Phaser.Renderer.WebGL.WebGLRenderer).pipelines.add("FieldSprite", this.fieldSpritePipeline);

    this.launchBattle();
  }

  update() {
    this.ui?.update();
  }

  launchBattle() {
    this.arenaBg = this.add.sprite(0, 0, "plains_bg");
    this.arenaBg.setName("sprite-arena-bg");
    this.arenaBgTransition = this.add.sprite(0, 0, "plains_bg");
    this.arenaBgTransition.setName("sprite-arena-bg-transition");

    for (const a of [this.arenaBgTransition, this.arenaBg]) {
      a.setPipeline(this.fieldSpritePipeline);
      a.setScale(6);
      a.setOrigin(0);
      a.setSize(320, 240);
    }

    const field = this.add.container(0, 0);
    field.setName("field");
    field.setScale(6);

    this.field = field;

    const fieldUI = this.add.container(0, this.game.canvas.height);
    fieldUI.setName("field-ui");
    fieldUI.setDepth(1);
    fieldUI.setScale(6);

    this.fieldUI = fieldUI;

    const transition = this.make.rexTransitionImagePack(
      {
        x: 0,
        y: 0,
        scale: 6,
        key: "loading_bg",
        origin: { x: 0, y: 0 },
      },
      true,
    );

    //@ts-ignore (the defined types in the package are incromplete...)
    transition.transit({
      mode: "blinds",
      ease: "Cubic.easeInOut",
      duration: 1250,
    });
    transition.once("complete", () => {
      transition.destroy();
    });

    this.add.existing(transition);

    const uiContainer = this.add.container(0, 0);
    uiContainer.setName("ui");
    uiContainer.setDepth(2);
    uiContainer.setScale(6);

    this.uiContainer = uiContainer;

    const overlayWidth = this.game.canvas.width / 6;
    const overlayHeight = this.game.canvas.height / 6 - 48;
    this.fieldOverlay = this.add.rectangle(0, overlayHeight * -1 - 48, overlayWidth, overlayHeight, 0x424242);
    this.fieldOverlay.setName("rect-field-overlay");
    this.fieldOverlay.setOrigin(0, 0);
    this.fieldOverlay.setAlpha(0);
    this.fieldUI.add(this.fieldOverlay);

    this.shopOverlay = this.add.rectangle(0, overlayHeight * -1 - 48, overlayWidth, overlayHeight, 0x070707);
    this.shopOverlay.setName("rect-shop-overlay");
    this.shopOverlay.setOrigin(0, 0);
    this.shopOverlay.setAlpha(0);
    this.fieldUI.add(this.shopOverlay);

    this.modifiers = [];
    this.enemyModifiers = [];

    this.modifierBar = new ModifierBar();
    this.modifierBar.setName("modifier-bar");
    this.add.existing(this.modifierBar);
    uiContainer.add(this.modifierBar);

    this.enemyModifierBar = new ModifierBar(true);
    this.enemyModifierBar.setName("enemy-modifier-bar");
    this.add.existing(this.enemyModifierBar);
    uiContainer.add(this.enemyModifierBar);

    this.charSprite = new CharSprite();
    this.charSprite.setName("sprite-char");
    this.charSprite.setup();

    this.fieldUI.add(this.charSprite);

    this.pbTray = new PokeballTray(true);
    this.pbTray.setName("pb-tray");
    this.pbTray.setup();

    this.pbTrayEnemy = new PokeballTray(false);
    this.pbTrayEnemy.setName("enemy-pb-tray");
    this.pbTrayEnemy.setup();

    this.fieldUI.add(this.pbTray);
    this.fieldUI.add(this.pbTrayEnemy);

    this.abilityBar = new AbilityBar();
    this.abilityBar.setName("ability-bar");
    this.abilityBar.setup();
    this.fieldUI.add(this.abilityBar);

    this.partyExpBar = new PartyExpBar();
    this.partyExpBar.setName("party-exp-bar");
    this.partyExpBar.setup();
    this.fieldUI.add(this.partyExpBar);

    this.candyBar = new CandyBar();
    this.candyBar.setName("candy-bar");
    this.candyBar.setup();
    this.fieldUI.add(this.candyBar);

    this.biomeWaveText = addTextObject(
      this.game.canvas.width / 6 - 2,
      0,
      startingWave.toString(),
      TextStyle.BATTLE_INFO,
    );
    this.biomeWaveText.setName("text-biome-wave");
    this.biomeWaveText.setOrigin(1, 0.5);
    this.fieldUI.add(this.biomeWaveText);

    this.moneyText = addTextObject(this.game.canvas.width / 6 - 2, 0, "", TextStyle.MONEY);
    this.moneyText.setName("text-money");
    this.moneyText.setOrigin(1, 0.5);
    this.fieldUI.add(this.moneyText);

    this.scoreText = addTextObject(this.game.canvas.width / 6 - 2, 0, "", TextStyle.PARTY, { fontSize: "54px" });
    this.scoreText.setName("text-score");
    this.scoreText.setOrigin(1, 0.5);
    this.fieldUI.add(this.scoreText);

    this.luckText = addTextObject(this.game.canvas.width / 6 - 2, 0, "", TextStyle.PARTY, { fontSize: "54px" });
    this.luckText.setName("text-luck");
    this.luckText.setOrigin(1, 0.5);
    this.luckText.setVisible(false);
    this.fieldUI.add(this.luckText);

    this.luckLabelText = addTextObject(
      this.game.canvas.width / 6 - 2,
      0,
      i18next.t("common:luckIndicator"),
      TextStyle.PARTY,
      { fontSize: "54px" },
    );
    this.luckLabelText.setName("text-luck-label");
    this.luckLabelText.setOrigin(1, 0.5);
    this.luckLabelText.setVisible(false);
    this.fieldUI.add(this.luckLabelText);

    this.arenaFlyout = new ArenaFlyout();
    this.fieldUI.add(this.arenaFlyout);
    this.fieldUI.moveBelow<Phaser.GameObjects.GameObject>(this.arenaFlyout, this.fieldOverlay);

    this.updateUIPositions();

    this.damageNumberHandler = new DamageNumberHandler();

    this.spriteSparkleHandler = new PokemonSpriteSparkleHandler();
    this.spriteSparkleHandler.setup();

    this.pokemonInfoContainer = new PokemonInfoContainer(
      this.game.canvas.width / 6 + 52,
      -(this.game.canvas.height / 6) + 66,
    );
    this.pokemonInfoContainer.setup();

    this.fieldUI.add(this.pokemonInfoContainer);

    this.party = [];

    const loadPokemonAssets = [];

    this.arenaPlayer = new ArenaBase(true);
    this.arenaPlayer.setName("arena-player");
    this.arenaPlayerTransition = new ArenaBase(true);
    this.arenaPlayerTransition.setName("arena-player-transition");
    this.arenaEnemy = new ArenaBase(false);
    this.arenaEnemy.setName("arena-enemy");
    this.arenaNextEnemy = new ArenaBase(false);
    this.arenaNextEnemy.setName("arena-next-enemy");

    this.arenaBgTransition.setVisible(false);
    this.arenaPlayerTransition.setVisible(false);
    this.arenaNextEnemy.setVisible(false);

    for (const a of [this.arenaPlayer, this.arenaPlayerTransition, this.arenaEnemy, this.arenaNextEnemy]) {
      if (a instanceof Phaser.GameObjects.Sprite) {
        a.setOrigin(0, 0);
      }
      field.add(a);
    }

    const trainer = this.addFieldSprite(
      0,
      0,
      `trainer_${this.gameData.gender === PlayerGender.FEMALE ? "f" : "m"}_back`,
    );
    trainer.setOrigin(0.5, 1);
    trainer.setName("sprite-trainer");

    field.add(trainer);

    this.trainer = trainer;

    this.anims.create({
      key: "prompt",
      frames: this.anims.generateFrameNumbers("prompt", { start: 1, end: 4 }),
      frameRate: 6,
      repeat: -1,
      showOnStart: true,
    });

    this.anims.create({
      key: "tera_sparkle",
      frames: this.anims.generateFrameNumbers("tera_sparkle", {
        start: 0,
        end: 12,
      }),
      frameRate: 18,
      repeat: 0,
      showOnStart: true,
      hideOnComplete: true,
    });

    this.reset(false, false, true);

    const ui = new UI();
    this.uiContainer.add(ui);

    this.ui = ui;

    ui.setup();

    const defaultMoves = [Moves.TACKLE, Moves.TAIL_WHIP, Moves.FOCUS_ENERGY, Moves.STRUGGLE];

    Promise.all([
      Promise.all(loadPokemonAssets),
      initCommonAnims().then(() => loadCommonAnimAssets(true)),
      Promise.all([Moves.TACKLE, Moves.TAIL_WHIP, Moves.FOCUS_ENERGY, Moves.STRUGGLE].map(m => initMoveAnim(m))).then(
        () => loadMoveAnimAssets(defaultMoves, true),
      ),
      this.initStarterColors(),
    ]).then(() => {
      this.pushPhase(new LoginPhase());
      this.pushPhase(new TitlePhase());

      this.shiftPhase();
    });
  }

  initSession(): void {
    if (this.sessionPlayTime === null) {
      this.sessionPlayTime = 0;
    }
    if (this.lastSavePlayTime === null) {
      this.lastSavePlayTime = 0;
    }

    if (this.playTimeTimer) {
      this.playTimeTimer.destroy();
    }

    this.playTimeTimer = this.time.addEvent({
      delay: fixedInt(1000),
      repeat: -1,
      callback: () => {
        if (this.gameData) {
          this.gameData.gameStats.playTime++;
        }
        if (this.sessionPlayTime !== null) {
          this.sessionPlayTime++;
        }
        if (this.lastSavePlayTime !== null) {
          this.lastSavePlayTime++;
        }
      },
    });

    this.updateBiomeWaveText();
    this.updateMoneyText();
    this.updateScoreText();
  }

  async initExpSprites(): Promise<void> {
    if (expSpriteKeys.size > 0) {
      return;
    }
    this.cachedFetch("./exp-sprites.json")
      .then(res => res.json())
      .then(keys => {
        if (Array.isArray(keys)) {
          for (const key of keys) {
            expSpriteKeys.add(key);
          }
        }
        Promise.resolve();
      });
  }

  /**
   * Initialize the variant data.
   * If experimental sprites are enabled, their entries are replaced via this method.
   */
  async initVariantData(): Promise<void> {
    clearVariantData();
    const otherVariantData = await this.cachedFetch("./images/pokemon/variant/_masterlist.json").then(r => r.json());
    for (const k of Object.keys(otherVariantData)) {
      variantData[k] = otherVariantData[k];
    }
    if (!this.experimentalSprites) {
      return;
    }
    const expVariantData = await this.cachedFetch("./images/pokemon/variant/_exp_masterlist.json").then(r => r.json());
    deepMergeSpriteData(variantData, expVariantData);
  }

  cachedFetch(url: string, init?: RequestInit): Promise<Response> {
    const manifest = this.game["manifest"];
    if (manifest) {
      const timestamp = manifest[`/${url.replace("./", "")}`];
      if (timestamp) {
        url += `?t=${timestamp}`;
      }
    }
    return fetch(url, init);
  }

  async initStarterColors(): Promise<void> {
    if (Object.keys(starterColors).length > 0) {
      // already initialized
      return;
    }
    const sc = await this.cachedFetch("./starter-colors.json").then(res => res.json());
    for (const key of Object.keys(sc)) {
      starterColors[key] = sc[key];
    }
  }

  public getPlayerParty(): PlayerPokemon[] {
    return this.party;
  }

  /**
   * @returns An array of {@linkcode PlayerPokemon} filtered from the player's party
   * that are {@linkcode Pokemon.isAllowedInBattle | allowed in battle}.
   */
  public getPokemonAllowedInBattle(): PlayerPokemon[] {
    return this.getPlayerParty().filter(p => p.isAllowedInBattle());
  }

  /**
   * @returns The first {@linkcode PlayerPokemon} that is {@linkcode getPlayerField on the field}
   * and {@linkcode PlayerPokemon.isActive is active}
   * (aka {@linkcode PlayerPokemon.isAllowedInBattle is allowed in battle}),
   * or `undefined` if there are no valid pokemon
   * @param includeSwitching Whether a pokemon that is currently switching out is valid, default `true`
   */
  public getPlayerPokemon(includeSwitching = true): PlayerPokemon | undefined {
    return this.getPlayerField().find(p => p.isActive() && (includeSwitching || p.switchOutStatus === false));
  }

  // TODO: Add `undefined` to return type
  /**
   * Returns an array of PlayerPokemon of length 1 or 2 depending on if in a double battle or not.
   * Does not actually check if the pokemon are on the field or not.
   * @returns array of {@linkcode PlayerPokemon}
   */
  public getPlayerField(): PlayerPokemon[] {
    const party = this.getPlayerParty();
    return party.slice(0, Math.min(party.length, this.currentBattle?.double ? 2 : 1));
  }

  public getEnemyParty(): EnemyPokemon[] {
    return this.currentBattle?.enemyParty ?? [];
  }

  /**
   * @returns The first {@linkcode EnemyPokemon} that is {@linkcode getEnemyField | on the field}
   * and {@linkcode EnemyPokemon.isActive | is active}
   * (aka {@linkcode EnemyPokemon.isAllowedInBattle | is allowed in battle}),
   * or `undefined` if there are no valid pokemon
   * @param includeSwitching Whether a pokemon that is currently switching out is valid, default `true`
   */
  public getEnemyPokemon(includeSwitching = true): EnemyPokemon | undefined {
    return this.getEnemyField().find(p => p.isActive() && (includeSwitching || p.switchOutStatus === false));
  }

  /**
   * Returns an array of EnemyPokemon of length 1 or 2 depending on if in a double battle or not.
   * Does not actually check if the pokemon are on the field or not.
   * @returns array of {@linkcode EnemyPokemon}
   */
  public getEnemyField(): EnemyPokemon[] {
    const party = this.getEnemyParty();
    return party.slice(0, Math.min(party.length, this.currentBattle?.double ? 2 : 1));
  }

  /**
   * Returns an array of Pokemon on both sides of the battle - player first, then enemy.
   * Does not actually check if the pokemon are on the field or not, and always has length 4 regardless of battle type.
   * @param activeOnly - Whether to consider only active pokemon; default `false`
   * @returns An array of {@linkcode Pokemon}, as described above.
   */
  public getField(activeOnly = false): Pokemon[] {
    const ret = new Array(4).fill(null);
    const playerField = this.getPlayerField();
    const enemyField = this.getEnemyField();
    ret.splice(0, playerField.length, ...playerField);
    ret.splice(2, enemyField.length, ...enemyField);
    return activeOnly ? ret.filter(p => p?.isActive()) : ret;
  }

  /**
   * Used in doubles battles to redirect moves from one pokemon to another when one faints or is removed from the field
   * @param removedPokemon {@linkcode Pokemon} the pokemon that is being removed from the field (flee, faint), moves to be redirected FROM
   * @param allyPokemon {@linkcode Pokemon} the pokemon that will have the moves be redirected TO
   */
  redirectPokemonMoves(removedPokemon: Pokemon, allyPokemon: Pokemon): void {
    // failsafe: if not a double battle just return
    if (this.currentBattle.double === false) {
      return;
    }
    if (allyPokemon?.isActive(true)) {
      let targetingMovePhase: MovePhase;
      do {
        targetingMovePhase = this.findPhase(
          mp =>
            mp instanceof MovePhase &&
            mp.targets.length === 1 &&
            mp.targets[0] === removedPokemon.getBattlerIndex() &&
            mp.pokemon.isPlayer() !== allyPokemon.isPlayer(),
        ) as MovePhase;
        if (targetingMovePhase && targetingMovePhase.targets[0] !== allyPokemon.getBattlerIndex()) {
          targetingMovePhase.targets[0] = allyPokemon.getBattlerIndex();
        }
      } while (targetingMovePhase);
    }
  }

  /**
   * Returns the ModifierBar of this scene, which is declared private and therefore not accessible elsewhere
   * @param isEnemy Whether to return the enemy's modifier bar
   * @returns {ModifierBar}
   */
  getModifierBar(isEnemy?: boolean): ModifierBar {
    return isEnemy ? this.enemyModifierBar : this.modifierBar;
  }

  // store info toggles to be accessible by the ui
  addInfoToggle(infoToggle: InfoToggle): void {
    this.infoToggles.push(infoToggle);
  }

  // return the stored info toggles; used by ui-inputs
  getInfoToggles(activeOnly = false): InfoToggle[] {
    return activeOnly ? this.infoToggles.filter(t => t?.isActive()) : this.infoToggles;
  }

  getPokemonById(pokemonId: number): Pokemon | null {
    const findInParty = (party: Pokemon[]) => party.find(p => p.id === pokemonId);
    return (findInParty(this.getPlayerParty()) || findInParty(this.getEnemyParty())) ?? null;
  }

  addPlayerPokemon(
    species: PokemonSpecies,
    level: number,
    abilityIndex?: number,
    formIndex?: number,
    gender?: Gender,
    shiny?: boolean,
    variant?: Variant,
    ivs?: number[],
    nature?: Nature,
    dataSource?: Pokemon | PokemonData,
    postProcess?: (playerPokemon: PlayerPokemon) => void,
  ): PlayerPokemon {
    const pokemon = new PlayerPokemon(
      species,
      level,
      abilityIndex,
      formIndex,
      gender,
      shiny,
      variant,
      ivs,
      nature,
      dataSource,
    );
    if (postProcess) {
      postProcess(pokemon);
    }
    pokemon.init();
    return pokemon;
  }

  addEnemyPokemon(
    species: PokemonSpecies,
    level: number,
    trainerSlot: TrainerSlot,
    boss = false,
    shinyLock = false,
    dataSource?: PokemonData,
    postProcess?: (enemyPokemon: EnemyPokemon) => void,
  ): EnemyPokemon {
    if (Overrides.OPP_LEVEL_OVERRIDE > 0) {
      level = Overrides.OPP_LEVEL_OVERRIDE;
    }
    if (Overrides.OPP_SPECIES_OVERRIDE) {
      species = getPokemonSpecies(Overrides.OPP_SPECIES_OVERRIDE);
      // The fact that a Pokemon is a boss or not can change based on its Species and level
      boss = this.getEncounterBossSegments(this.currentBattle.waveIndex, level, species) > 1;
    }

    const pokemon = new EnemyPokemon(species, level, trainerSlot, boss, shinyLock, dataSource);
    if (Overrides.OPP_FUSION_OVERRIDE) {
      pokemon.generateFusionSpecies();
    }

    if (boss && !dataSource) {
      const secondaryIvs = getIvsFromId(randSeedInt(4294967296));

      for (let s = 0; s < pokemon.ivs.length; s++) {
        pokemon.ivs[s] = Math.round(
          Phaser.Math.Linear(
            Math.min(pokemon.ivs[s], secondaryIvs[s]),
            Math.max(pokemon.ivs[s], secondaryIvs[s]),
            0.75,
          ),
        );
      }
    }
    if (postProcess) {
      postProcess(pokemon);
    }

    for (let i = 0; i < pokemon.ivs.length; i++) {
      if (OPP_IVS_OVERRIDE_VALIDATED[i] > -1) {
        pokemon.ivs[i] = OPP_IVS_OVERRIDE_VALIDATED[i];
      }
    }

    pokemon.init();
    return pokemon;
  }

  /**
   * Removes a {@linkcode PlayerPokemon} from the party, and clears modifiers for that Pokemon's id
   * Useful for MEs/Challenges that remove Pokemon from the player party temporarily or permanently
   * @param pokemon
   * @param destroy Default true. If true, will destroy the {@linkcode PlayerPokemon} after removing
   */
  removePokemonFromPlayerParty(pokemon: PlayerPokemon, destroy = true) {
    if (!pokemon) {
      return;
    }

    const partyIndex = this.party.indexOf(pokemon);
    this.party.splice(partyIndex, 1);
    if (destroy) {
      this.field.remove(pokemon, true);
      pokemon.destroy();
    }
    this.updateModifiers(true);
  }

  addPokemonIcon(
    pokemon: Pokemon,
    x: number,
    y: number,
    originX = 0.5,
    originY = 0.5,
    ignoreOverride = true,
    useIllusion = false,
  ): Phaser.GameObjects.Container {
    const container = this.add.container(x, y);
    container.setName(`${pokemon.name}-icon`);

    const icon = this.add.sprite(0, 0, pokemon.getIconAtlasKey(ignoreOverride, useIllusion));
    icon.setName(`sprite-${pokemon.name}-icon`);
    icon.setFrame(pokemon.getIconId(ignoreOverride, useIllusion));
    // Temporary fix to show pokemon's default icon if variant icon doesn't exist
    if (icon.frame.name !== pokemon.getIconId(ignoreOverride, useIllusion)) {
      console.log(`${pokemon.name}'s variant icon does not exist. Replacing with default.`);
      const temp = pokemon.shiny;
      pokemon.shiny = false;
      icon.setTexture(pokemon.getIconAtlasKey(ignoreOverride, useIllusion));
      icon.setFrame(pokemon.getIconId(true, useIllusion));
      pokemon.shiny = temp;
    }
    icon.setOrigin(0.5, 0);

    container.add(icon);

    if (pokemon.isFusion(useIllusion)) {
      const fusionIcon = this.add.sprite(0, 0, pokemon.getFusionIconAtlasKey(ignoreOverride, useIllusion));
      fusionIcon.setName("sprite-fusion-icon");
      fusionIcon.setOrigin(0.5, 0);
      fusionIcon.setFrame(pokemon.getFusionIconId(ignoreOverride, useIllusion));

      const originalWidth = icon.width;
      const originalHeight = icon.height;
      const originalFrame = icon.frame;

      const iconHeight = (icon.frame.cutHeight <= fusionIcon.frame.cutHeight ? Math.ceil : Math.floor)(
        (icon.frame.cutHeight + fusionIcon.frame.cutHeight) / 4,
      );

      // Inefficient, but for some reason didn't work with only the unique properties as part of the name
      const iconFrameId = `${icon.frame.name}f${fusionIcon.frame.name}`;

      if (!icon.frame.texture.has(iconFrameId)) {
        icon.frame.texture.add(
          iconFrameId,
          icon.frame.sourceIndex,
          icon.frame.cutX,
          icon.frame.cutY,
          icon.frame.cutWidth,
          iconHeight,
        );
      }

      icon.setFrame(iconFrameId);

      fusionIcon.y = icon.frame.cutHeight;

      const originalFusionFrame = fusionIcon.frame;

      const fusionIconY = fusionIcon.frame.cutY + icon.frame.cutHeight;
      const fusionIconHeight = fusionIcon.frame.cutHeight - icon.frame.cutHeight;

      // Inefficient, but for some reason didn't work with only the unique properties as part of the name
      const fusionIconFrameId = `${fusionIcon.frame.name}f${icon.frame.name}`;

      if (!fusionIcon.frame.texture.has(fusionIconFrameId)) {
        fusionIcon.frame.texture.add(
          fusionIconFrameId,
          fusionIcon.frame.sourceIndex,
          fusionIcon.frame.cutX,
          fusionIconY,
          fusionIcon.frame.cutWidth,
          fusionIconHeight,
        );
      }
      fusionIcon.setFrame(fusionIconFrameId);

      const frameY = (originalFrame.y + originalFusionFrame.y) / 2;
      icon.frame.y = fusionIcon.frame.y = frameY;

      container.add(fusionIcon);

      if (originX !== 0.5) {
        container.x -= originalWidth * (originX - 0.5);
      }
      if (originY !== 0) {
        container.y -= originalHeight * originY;
      }
    } else {
      if (originX !== 0.5) {
        container.x -= icon.width * (originX - 0.5);
      }
      if (originY !== 0) {
        container.y -= icon.height * originY;
      }
    }

    return container;
  }

  setSeed(seed: string): void {
    this.seed = seed;
    this.rngCounter = 0;
    this.waveCycleOffset = this.getGeneratedWaveCycleOffset();
    this.offsetGym = this.gameMode.isClassic && this.getGeneratedOffsetGym();
  }

  /**
   * Generates a random number using the current battle's seed
   *
   * This calls {@linkcode Battle.randSeedInt}({@linkcode range}, {@linkcode min}) in `src/battle.ts`
   * which calls {@linkcode randSeedInt randSeedInt}({@linkcode range}, {@linkcode min}) in `src/utils.ts`
   *
   * @param range How large of a range of random numbers to choose from. If {@linkcode range} <= 1, returns {@linkcode min}
   * @param min The minimum integer to pick, default `0`
   * @returns A random integer between {@linkcode min} and ({@linkcode min} + {@linkcode range} - 1)
   */
  randBattleSeedInt(range: number, min = 0): number {
    return this.currentBattle?.randSeedInt(range, min);
  }

  reset(clearScene = false, clearData = false, reloadI18n = false): void {
    if (clearData) {
      this.gameData = new GameData();
    }

    this.gameMode = getGameMode(GameModes.CLASSIC);

    this.disableMenu = false;

    this.score = 0;
    this.money = 0;

    this.lockModifierTiers = false;

    this.pokeballCounts = Object.fromEntries(
      getEnumValues(PokeballType)
        .filter(p => p <= PokeballType.MASTER_BALL)
        .map(t => [t, 0]),
    );
    this.pokeballCounts[PokeballType.POKEBALL] += 5;
    if (Overrides.POKEBALL_OVERRIDE.active) {
      this.pokeballCounts = Overrides.POKEBALL_OVERRIDE.pokeballs;
    }

    this.modifiers = [];
    this.enemyModifiers = [];
    this.modifierBar.removeAll(true);
    this.enemyModifierBar.removeAll(true);

    for (const p of this.getPlayerParty()) {
      p.destroy();
    }
    this.party = [];
    for (const p of this.getEnemyParty()) {
      p.destroy();
    }

    // If this is a ME, clear any residual visual sprites before reloading
    if (this.currentBattle?.mysteryEncounter?.introVisuals) {
      this.field.remove(this.currentBattle.mysteryEncounter?.introVisuals, true);
    }

    //@ts-ignore  - allowing `null` for currentBattle causes a lot of trouble
    this.currentBattle = null; // TODO: resolve ts-ignore

    // Reset RNG after end of game or save & quit.
    // This needs to happen after clearing this.currentBattle or the seed will be affected by the last wave played
    this.setSeed(Overrides.SEED_OVERRIDE || randomString(24));
    console.log("Seed:", this.seed);
    this.resetSeed();

    this.biomeWaveText.setText(startingWave.toString());
    this.biomeWaveText.setVisible(false);

    this.updateMoneyText();
    this.moneyText.setVisible(false);

    this.updateScoreText();
    this.scoreText.setVisible(false);

    [this.luckLabelText, this.luckText].map(t => t.setVisible(false));

    this.newArena(Overrides.STARTING_BIOME_OVERRIDE || Biome.TOWN);

    this.field.setVisible(true);

    this.arenaBgTransition.setPosition(0, 0);
    this.arenaPlayer.setPosition(300, 0);
    this.arenaPlayerTransition.setPosition(0, 0);
    this.arenaEnemy.setPosition(-280, 0);
    this.arenaNextEnemy.setPosition(-280, 0);
    this.arenaNextEnemy.setVisible(false);

    this.arena.init();

    this.trainer.setTexture(`trainer_${this.gameData.gender === PlayerGender.FEMALE ? "f" : "m"}_back`);
    this.trainer.setPosition(406, 186);
    this.trainer.setVisible(true);

    this.mysteryEncounterSaveData = new MysteryEncounterSaveData();

    this.updateGameInfo();

    if (reloadI18n) {
      const localizable: Localizable[] = [
        ...allSpecies,
        ...allMoves,
        ...allAbilities,
        ...getEnumValues(ModifierPoolType)
          .map(mpt => getModifierPoolForType(mpt))
          .flatMap(mp =>
            Object.values(mp)
              .flat()
              .map(mt => mt.modifierType)
              .filter(mt => "localize" in mt)
              .map(lpb => lpb as unknown as Localizable),
          ),
      ];
      for (const item of localizable) {
        item.localize();
      }
    }

    if (clearScene) {
      // Reload variant data in case sprite set has changed
      this.initVariantData();

      this.fadeOutBgm(250, false);
      this.tweens.add({
        targets: [this.uiContainer],
        alpha: 0,
        duration: 250,
        ease: "Sine.easeInOut",
        onComplete: () => {
          this.clearPhaseQueue();

          this.ui.freeUIData();
          this.uiContainer.remove(this.ui, true);
          this.uiContainer.destroy();
          this.children.removeAll(true);
          this.game.domContainer.innerHTML = "";
          this.launchBattle();
        },
      });
    }
  }

  getDoubleBattleChance(newWaveIndex: number, playerField: PlayerPokemon[]) {
    const doubleChance = new NumberHolder(newWaveIndex % 10 === 0 ? 32 : 8);
    this.applyModifiers(DoubleBattleChanceBoosterModifier, true, doubleChance);
    for (const p of playerField) {
      applyAbAttrs(DoubleBattleChanceAbAttr, p, null, false, doubleChance);
    }
    return Math.max(doubleChance.value, 1);
  }

  isNewBiome(currentBattle = this.currentBattle) {
    const isWaveIndexMultipleOfTen = !(currentBattle.waveIndex % 10);
    const isEndlessOrDaily = this.gameMode.hasShortBiomes || this.gameMode.isDaily;
    const isEndlessFifthWave = this.gameMode.hasShortBiomes && currentBattle.waveIndex % 5 === 0;
    const isWaveIndexMultipleOfFiftyMinusOne = currentBattle.waveIndex % 50 === 49;
    const isNewBiome =
      isWaveIndexMultipleOfTen || isEndlessFifthWave || (isEndlessOrDaily && isWaveIndexMultipleOfFiftyMinusOne);
    return isNewBiome;
  }

  newBattle(
    waveIndex?: number,
    battleType?: BattleType,
    trainerData?: TrainerData,
    double?: boolean,
    mysteryEncounterType?: MysteryEncounterType,
  ): Battle {
    const _startingWave = Overrides.STARTING_WAVE_OVERRIDE || startingWave;
    const newWaveIndex = waveIndex || (this.currentBattle?.waveIndex || _startingWave - 1) + 1;
    let newDouble: boolean | undefined;
    let newBattleType: BattleType;
    let newTrainer: Trainer | undefined;

    let battleConfig: FixedBattleConfig | null = null;

    this.resetSeed(newWaveIndex);

    const playerField = this.getPlayerField();

    if (this.gameMode.isFixedBattle(newWaveIndex) && trainerData === undefined) {
      battleConfig = this.gameMode.getFixedBattle(newWaveIndex);
      newDouble = battleConfig.double;
      newBattleType = battleConfig.battleType;
      this.executeWithSeedOffset(
        () => (newTrainer = battleConfig?.getTrainer()),
        (battleConfig.seedOffsetWaveIndex || newWaveIndex) << 8,
      );
      if (newTrainer) {
        this.field.add(newTrainer);
      }
    } else {
      if (
        !this.gameMode.hasTrainers ||
        Overrides.BATTLE_TYPE_OVERRIDE === BattleType.WILD ||
        (Overrides.DISABLE_STANDARD_TRAINERS_OVERRIDE && isNullOrUndefined(trainerData))
      ) {
        newBattleType = BattleType.WILD;
      } else {
        newBattleType =
          Overrides.BATTLE_TYPE_OVERRIDE ??
          battleType ??
          (this.gameMode.isWaveTrainer(newWaveIndex, this.arena) ? BattleType.TRAINER : BattleType.WILD);
      }

      if (newBattleType === BattleType.TRAINER) {
        const trainerType =
          Overrides.RANDOM_TRAINER_OVERRIDE?.trainerType ?? this.arena.randomTrainerType(newWaveIndex);
        let doubleTrainer = false;
        if (trainerConfigs[trainerType].doubleOnly) {
          doubleTrainer = true;
        } else if (trainerConfigs[trainerType].hasDouble) {
          doubleTrainer =
            Overrides.RANDOM_TRAINER_OVERRIDE?.alwaysDouble ||
            !randSeedInt(this.getDoubleBattleChance(newWaveIndex, playerField));
          // Add a check that special trainers can't be double except for tate and liza - they should use the normal double chance
          if (
            trainerConfigs[trainerType].trainerTypeDouble &&
            ![TrainerType.TATE, TrainerType.LIZA].includes(trainerType)
          ) {
            doubleTrainer = false;
          }
        }
        const variant = doubleTrainer
          ? TrainerVariant.DOUBLE
          : randSeedInt(2)
            ? TrainerVariant.FEMALE
            : TrainerVariant.DEFAULT;
        newTrainer = trainerData !== undefined ? trainerData.toTrainer() : new Trainer(trainerType, variant);
        this.field.add(newTrainer);
      }

      // Check for mystery encounter
      // Can only occur in place of a standard (non-boss) wild battle, waves 10-180
      if (
        !Overrides.BATTLE_TYPE_OVERRIDE &&
        (this.isWaveMysteryEncounter(newBattleType, newWaveIndex) || newBattleType === BattleType.MYSTERY_ENCOUNTER)
      ) {
        newBattleType = BattleType.MYSTERY_ENCOUNTER;
        // Reset to base spawn weight
        this.mysteryEncounterSaveData.encounterSpawnChance = BASE_MYSTERY_ENCOUNTER_SPAWN_WEIGHT;
      }
    }

    if (double === undefined && newWaveIndex > 1) {
      if (newBattleType === BattleType.WILD && !this.gameMode.isWaveFinal(newWaveIndex)) {
        newDouble = !randSeedInt(this.getDoubleBattleChance(newWaveIndex, playerField));
      } else if (newBattleType === BattleType.TRAINER) {
        newDouble = newTrainer?.variant === TrainerVariant.DOUBLE;
      }
    } else if (!battleConfig) {
      newDouble = !!double;
    }

    // Disable double battles on Endless/Endless Spliced Wave 50x boss battles (Introduced 1.2.0)
    if (this.gameMode.isEndlessBoss(newWaveIndex)) {
      newDouble = false;
    }

    if (!isNullOrUndefined(Overrides.BATTLE_STYLE_OVERRIDE)) {
      let doubleOverrideForWave: "single" | "double" | null = null;

      switch (Overrides.BATTLE_STYLE_OVERRIDE) {
        case "double":
          doubleOverrideForWave = "double";
          break;
        case "single":
          doubleOverrideForWave = "single";
          break;
        case "even-doubles":
          doubleOverrideForWave = newWaveIndex % 2 ? "single" : "double";
          break;
        case "odd-doubles":
          doubleOverrideForWave = newWaveIndex % 2 ? "double" : "single";
          break;
      }

      if (doubleOverrideForWave === "double") {
        newDouble = true;
      }
      /**
       * Override battles into single only if not fighting with trainers.
       * @see {@link https://github.com/pagefaultgames/pokerogue/issues/1948 GitHub Issue #1948}
       */
      if (newBattleType !== BattleType.TRAINER && doubleOverrideForWave === "single") {
        newDouble = false;
      }
    }

    const lastBattle = this.currentBattle;

    const maxExpLevel = this.getMaxExpLevel();

    this.lastEnemyTrainer = lastBattle?.trainer ?? null;
    this.lastMysteryEncounter = lastBattle?.mysteryEncounter;

    if (newBattleType === BattleType.MYSTERY_ENCOUNTER) {
      // Disable double battle on mystery encounters (it may be re-enabled as part of encounter)
      newDouble = false;
    }

    if (lastBattle?.double && !newDouble) {
      this.tryRemovePhase(p => p instanceof SwitchPhase);
      for (const p of this.getPlayerField()) {
        p.lapseTag(BattlerTagType.COMMANDED);
      }
    }

    this.executeWithSeedOffset(
      () => {
        this.currentBattle = new Battle(this.gameMode, newWaveIndex, newBattleType, newTrainer, newDouble);
      },
      newWaveIndex << 3,
      this.waveSeed,
    );
    this.currentBattle.incrementTurn();

    if (newBattleType === BattleType.MYSTERY_ENCOUNTER) {
      // Will generate the actual Mystery Encounter during NextEncounterPhase, to ensure it uses proper biome
      this.currentBattle.mysteryEncounterType = mysteryEncounterType;
    }

    if (!waveIndex && lastBattle) {
      const isNewBiome = this.isNewBiome(lastBattle);
      const resetArenaState =
        isNewBiome ||
        [BattleType.TRAINER, BattleType.MYSTERY_ENCOUNTER].includes(this.currentBattle.battleType) ||
        this.currentBattle.battleSpec === BattleSpec.FINAL_BOSS;
      for (const enemyPokemon of this.getEnemyParty()) {
        enemyPokemon.destroy();
      }
      this.trySpreadPokerus();
      if (!isNewBiome && newWaveIndex % 10 === 5) {
        this.arena.updatePoolsForTimeOfDay();
      }
      if (resetArenaState) {
        this.arena.resetArenaEffects();

        for (const pokemon of playerField) {
          pokemon.lapseTag(BattlerTagType.COMMANDED);
        }

        playerField.forEach((pokemon, p) => {
          if (pokemon.isOnField()) {
            this.pushPhase(new ReturnPhase(p));
          }
        });

        for (const pokemon of this.getPlayerParty()) {
          pokemon.resetBattleAndWaveData();
          pokemon.resetTera();
          applyPostBattleInitAbAttrs(PostBattleInitAbAttr, pokemon);
          if (
            pokemon.hasSpecies(Species.TERAPAGOS) ||
            (this.gameMode.isClassic && this.currentBattle.waveIndex > 180 && this.currentBattle.waveIndex <= 190)
          ) {
            this.arena.playerTerasUsed = 0;
          }
        }

        if (!this.trainer.visible) {
          this.pushPhase(new ShowTrainerPhase());
        }
      }

      for (const pokemon of this.getPlayerParty()) {
        this.triggerPokemonFormChange(pokemon, SpeciesFormChangeTimeOfDayTrigger);
      }

      if (!this.gameMode.hasRandomBiomes && !isNewBiome) {
        this.pushPhase(new NextEncounterPhase());
      } else {
        this.pushPhase(new NewBiomeEncounterPhase());

        const newMaxExpLevel = this.getMaxExpLevel();
        if (newMaxExpLevel > maxExpLevel) {
          this.pushPhase(new LevelCapPhase());
        }
      }
    }

    return this.currentBattle;
  }

  newArena(biome: Biome, playerFaints?: number): Arena {
    this.arena = new Arena(biome, Biome[biome].toLowerCase(), playerFaints);
    this.eventTarget.dispatchEvent(new NewArenaEvent());

    this.arenaBg.pipelineData = {
      terrainColorRatio: this.arena.getBgTerrainColorRatioForBiome(),
    };

    return this.arena;
  }

  updateFieldScale(): Promise<void> {
    return new Promise(resolve => {
      const fieldScale =
        Math.floor(
          Math.pow(
            1 /
              this.getField(true)
                .map(p => p.getSpriteScale())
                .reduce((highestScale: number, scale: number) => (highestScale = Math.max(scale, highestScale)), 0),
            0.7,
          ) * 40,
        ) / 40;
      this.setFieldScale(fieldScale).then(() => resolve());
    });
  }

  setFieldScale(scale: number, instant = false): Promise<void> {
    return new Promise(resolve => {
      scale *= 6;
      if (this.field.scale === scale) {
        return resolve();
      }

      const defaultWidth = this.arenaBg.width * 6;
      const defaultHeight = 132 * 6;
      const scaledWidth = this.arenaBg.width * scale;
      const scaledHeight = 132 * scale;

      this.tweens.add({
        targets: this.field,
        scale: scale,
        x: (defaultWidth - scaledWidth) / 2,
        y: defaultHeight - scaledHeight,
        duration: !instant ? fixedInt(Math.abs(this.field.scale - scale) * 200) : 0,
        ease: "Sine.easeInOut",
        onComplete: () => resolve(),
      });
    });
  }

  getSpeciesFormIndex(species: PokemonSpecies, gender?: Gender, nature?: Nature, ignoreArena?: boolean): number {
    if (!species.forms?.length) {
      return 0;
    }

    const isEggPhase: boolean = ["EggLapsePhase", "EggHatchPhase"].includes(
      this.getCurrentPhase()?.constructor.name ?? "",
    );

    if (
      // Give trainers with specialty types an appropriately-typed form for Wormadam, Rotom, Arceus, Oricorio, Silvally, or Paldean Tauros.
      !isEggPhase &&
      this.currentBattle?.battleType === BattleType.TRAINER &&
      !isNullOrUndefined(this.currentBattle.trainer) &&
      this.currentBattle.trainer.config.hasSpecialtyType()
    ) {
      if (species.speciesId === Species.WORMADAM) {
        switch (this.currentBattle.trainer.config.specialtyType) {
          case PokemonType.GROUND:
            return 1; // Sandy Cloak
          case PokemonType.STEEL:
            return 2; // Trash Cloak
          case PokemonType.GRASS:
            return 0; // Plant Cloak
        }
      }
      if (species.speciesId === Species.ROTOM) {
        switch (this.currentBattle.trainer.config.specialtyType) {
          case PokemonType.FLYING:
            return 4; // Fan Rotom
          case PokemonType.GHOST:
            return 0; // Lightbulb Rotom
          case PokemonType.FIRE:
            return 1; // Heat Rotom
          case PokemonType.GRASS:
            return 5; // Mow Rotom
          case PokemonType.WATER:
            return 2; // Wash Rotom
          case PokemonType.ICE:
            return 3; // Frost Rotom
        }
      }
      if (species.speciesId === Species.ORICORIO) {
        switch (this.currentBattle.trainer.config.specialtyType) {
          case PokemonType.GHOST:
            return 3; // Sensu Style
          case PokemonType.FIRE:
            return 0; // Baile Style
          case PokemonType.ELECTRIC:
            return 1; // Pom-Pom Style
          case PokemonType.PSYCHIC:
            return 2; // Pa'u Style
        }
      }
      if (species.speciesId === Species.PALDEA_TAUROS) {
        switch (this.currentBattle.trainer.config.specialtyType) {
          case PokemonType.FIRE:
            return 1; // Blaze Breed
          case PokemonType.WATER:
            return 2; // Aqua Breed
        }
      }
      if (species.speciesId === Species.SILVALLY || species.speciesId === Species.ARCEUS) {
        // Would probably never happen, but might as well
        return this.currentBattle.trainer.config.specialtyType;
      }
    }

    switch (species.speciesId) {
      case Species.UNOWN:
      case Species.SHELLOS:
      case Species.GASTRODON:
      case Species.BASCULIN:
      case Species.DEERLING:
      case Species.SAWSBUCK:
      case Species.SCATTERBUG:
      case Species.SPEWPA:
      case Species.VIVILLON:
      case Species.FLABEBE:
      case Species.FLOETTE:
      case Species.FLORGES:
      case Species.FURFROU:
      case Species.PUMPKABOO:
      case Species.GOURGEIST:
      case Species.ORICORIO:
      case Species.MAGEARNA:
      case Species.ZARUDE:
      case Species.SQUAWKABILLY:
      case Species.TATSUGIRI:
      case Species.PALDEA_TAUROS:
        return randSeedInt(species.forms.length);
      case Species.PIKACHU:
        if (this.currentBattle?.battleType === BattleType.TRAINER && this.currentBattle?.waveIndex < 30) {
          return 0; // Ban Cosplay and Partner Pika from Trainers before wave 30
        }
        return randSeedInt(8);
      case Species.EEVEE:
        if (
          this.currentBattle?.battleType === BattleType.TRAINER &&
          this.currentBattle?.waveIndex < 30 &&
          !isEggPhase
        ) {
          return 0; // No Partner Eevee for Wave 12 Preschoolers
        }
        return randSeedInt(2);
      case Species.FROAKIE:
      case Species.FROGADIER:
      case Species.GRENINJA:
        if (this.currentBattle?.battleType === BattleType.TRAINER && !isEggPhase) {
          return 0; // Don't give trainers Battle Bond Greninja, Froakie or Frogadier
        }
        return randSeedInt(2);
      case Species.URSHIFU:
        return randSeedInt(2);
      case Species.ZYGARDE:
        return randSeedInt(4);
      case Species.MINIOR:
        return randSeedInt(7);
      case Species.ALCREMIE:
        return randSeedInt(9);
      case Species.MEOWSTIC:
      case Species.INDEEDEE:
      case Species.BASCULEGION:
      case Species.OINKOLOGNE:
        return gender === Gender.FEMALE ? 1 : 0;
      case Species.TOXTRICITY: {
        const lowkeyNatures = [
          Nature.LONELY,
          Nature.BOLD,
          Nature.RELAXED,
          Nature.TIMID,
          Nature.SERIOUS,
          Nature.MODEST,
          Nature.MILD,
          Nature.QUIET,
          Nature.BASHFUL,
          Nature.CALM,
          Nature.GENTLE,
          Nature.CAREFUL,
        ];
        if (nature !== undefined && lowkeyNatures.indexOf(nature) > -1) {
          return 1;
        }
        return 0;
      }
      case Species.GIMMIGHOUL:
        // Chest form can only be found in Mysterious Chest Encounter, if this is a game mode with MEs
        if (this.gameMode.hasMysteryEncounters && !isEggPhase) {
          return 1; // Wandering form
        }
        return randSeedInt(species.forms.length);
    }

    if (ignoreArena) {
      switch (species.speciesId) {
        case Species.BURMY:
        case Species.WORMADAM:
        case Species.ROTOM:
        case Species.LYCANROC:
          return randSeedInt(species.forms.length);
      }
      return 0;
    }

    return this.arena.getSpeciesFormIndex(species);
  }

  private getGeneratedOffsetGym(): boolean {
    let ret = false;
    this.executeWithSeedOffset(
      () => {
        ret = !randSeedInt(2);
      },
      0,
      this.seed.toString(),
    );
    return ret;
  }

  private getGeneratedWaveCycleOffset(): number {
    let ret = 0;
    this.executeWithSeedOffset(
      () => {
        ret = randSeedInt(8) * 5;
      },
      0,
      this.seed.toString(),
    );
    return ret;
  }

  getEncounterBossSegments(waveIndex: number, level: number, species?: PokemonSpecies, forceBoss = false): number {
    if (Overrides.OPP_HEALTH_SEGMENTS_OVERRIDE > 1) {
      return Overrides.OPP_HEALTH_SEGMENTS_OVERRIDE;
    }
    if (Overrides.OPP_HEALTH_SEGMENTS_OVERRIDE === 1) {
      // The rest of the code expects to be returned 0 and not 1 if the enemy is not a boss
      return 0;
    }

    if (this.gameMode.isDaily && this.gameMode.isWaveFinal(waveIndex)) {
      return 5;
    }

    let isBoss: boolean | undefined;
    if (forceBoss || (species && (species.subLegendary || species.legendary || species.mythical))) {
      isBoss = true;
    } else {
      this.executeWithSeedOffset(() => {
        isBoss =
          waveIndex % 10 === 0 ||
          (this.gameMode.hasRandomBosses &&
            randSeedInt(100) < Math.min(Math.max(Math.ceil((waveIndex - 250) / 50), 0) * 2, 30));
      }, waveIndex << 2);
    }
    if (!isBoss) {
      return 0;
    }

    let ret = 2;

    if (level >= 100) {
      ret++;
    }
    if (species) {
      if (species.baseTotal >= 670) {
        ret++;
      }
    }
    ret += Math.floor(waveIndex / 250);

    return ret;
  }

  trySpreadPokerus(): void {
    const party = this.getPlayerParty();
    const infectedIndexes: number[] = [];
    const spread = (index: number, spreadTo: number) => {
      const partyMember = party[index + spreadTo];
      if (!partyMember.pokerus && !randSeedInt(10)) {
        partyMember.pokerus = true;
        infectedIndexes.push(index + spreadTo);
      }
    };
    party.forEach((pokemon, p) => {
      if (!pokemon.pokerus || infectedIndexes.indexOf(p) > -1) {
        return;
      }

      this.executeWithSeedOffset(
        () => {
          if (p) {
            spread(p, -1);
          }
          if (p < party.length - 1) {
            spread(p, 1);
          }
        },
        this.currentBattle.waveIndex + (p << 8),
      );
    });
  }

  resetSeed(waveIndex?: number): void {
    const wave = waveIndex || this.currentBattle?.waveIndex || 0;
    this.waveSeed = shiftCharCodes(this.seed, wave);
    Phaser.Math.RND.sow([this.waveSeed]);
    console.log("Wave Seed:", this.waveSeed, wave);
    this.rngCounter = 0;
  }

  executeWithSeedOffset(
    // biome-ignore lint/complexity/noBannedTypes: Refactor to not use Function
    func: Function,
    offset: number,
    seedOverride?: string,
  ): void {
    if (!func) {
      return;
    }
    const tempRngCounter = this.rngCounter;
    const tempRngOffset = this.rngOffset;
    const tempRngSeedOverride = this.rngSeedOverride;
    const state = Phaser.Math.RND.state();
    Phaser.Math.RND.sow([shiftCharCodes(seedOverride || this.seed, offset)]);
    this.rngCounter = 0;
    this.rngOffset = offset;
    this.rngSeedOverride = seedOverride || "";
    func();
    Phaser.Math.RND.state(state);
    this.rngCounter = tempRngCounter;
    this.rngOffset = tempRngOffset;
    this.rngSeedOverride = tempRngSeedOverride;
  }

  addFieldSprite(
    x: number,
    y: number,
    texture: string | Phaser.Textures.Texture,
    frame?: string | number,
    terrainColorRatio = 0,
  ): Phaser.GameObjects.Sprite {
    const ret = this.add.sprite(x, y, texture, frame);
    ret.setPipeline(this.fieldSpritePipeline);
    if (terrainColorRatio) {
      ret.pipelineData["terrainColorRatio"] = terrainColorRatio;
    }

    return ret;
  }

  addPokemonSprite(
    pokemon: Pokemon,
    x: number,
    y: number,
    texture: string | Phaser.Textures.Texture,
    frame?: string | number,
    hasShadow = false,
    ignoreOverride = false,
  ): Phaser.GameObjects.Sprite {
    const ret = this.addFieldSprite(x, y, texture, frame);
    this.initPokemonSprite(ret, pokemon, hasShadow, ignoreOverride);
    return ret;
  }

  initPokemonSprite(
    sprite: Phaser.GameObjects.Sprite,
    pokemon?: Pokemon,
    hasShadow = false,
    ignoreOverride = false,
  ): Phaser.GameObjects.Sprite {
    sprite.setPipeline(this.spritePipeline, {
      tone: [0.0, 0.0, 0.0, 0.0],
      hasShadow: hasShadow,
      ignoreOverride: ignoreOverride,
      teraColor: pokemon ? getTypeRgb(pokemon.getTeraType()) : undefined,
      isTerastallized: pokemon ? pokemon.isTerastallized : false,
    });
    this.spriteSparkleHandler.add(sprite);
    return sprite;
  }

  moveBelowOverlay<T extends Phaser.GameObjects.GameObject>(gameObject: T) {
    this.fieldUI.moveBelow<any>(gameObject, this.fieldOverlay);
  }
  processInfoButton(pressed: boolean): void {
    this.arenaFlyout.toggleFlyout(pressed);
  }

  showFieldOverlay(duration: number): Promise<void> {
    return new Promise(resolve => {
      this.tweens.add({
        targets: this.fieldOverlay,
        alpha: 0.5,
        ease: "Sine.easeOut",
        duration: duration,
        onComplete: () => resolve(),
      });
    });
  }

  hideFieldOverlay(duration: number): Promise<void> {
    return new Promise(resolve => {
      this.tweens.add({
        targets: this.fieldOverlay,
        alpha: 0,
        duration: duration,
        ease: "Cubic.easeIn",
        onComplete: () => resolve(),
      });
    });
  }

  updateShopOverlayOpacity(value: number): void {
    this.shopOverlayOpacity = value;

    if (this.shopOverlayShown) {
      this.shopOverlay.setAlpha(this.shopOverlayOpacity);
    }
  }

  showShopOverlay(duration: number): Promise<void> {
    this.shopOverlayShown = true;
    return new Promise(resolve => {
      this.tweens.add({
        targets: this.shopOverlay,
        alpha: this.shopOverlayOpacity,
        ease: "Sine.easeOut",
        duration,
        onComplete: () => resolve(),
      });
    });
  }

  hideShopOverlay(duration: number): Promise<void> {
    this.shopOverlayShown = false;
    return new Promise(resolve => {
      this.tweens.add({
        targets: this.shopOverlay,
        alpha: 0,
        duration: duration,
        ease: "Cubic.easeIn",
        onComplete: () => resolve(),
      });
    });
  }

  showEnemyModifierBar(): void {
    this.enemyModifierBar.setVisible(true);
  }

  hideEnemyModifierBar(): void {
    this.enemyModifierBar.setVisible(false);
  }

  updateBiomeWaveText(): void {
    const isBoss = !(this.currentBattle.waveIndex % 10);
    const biomeString: string = getBiomeName(this.arena.biomeType);
    this.fieldUI.moveAbove(this.biomeWaveText, this.luckText);
    this.biomeWaveText.setText(biomeString + " - " + this.currentBattle.waveIndex.toString());
    this.biomeWaveText.setColor(!isBoss ? "#ffffff" : "#f89890");
    this.biomeWaveText.setShadowColor(!isBoss ? "#636363" : "#984038");
    this.biomeWaveText.setVisible(true);
  }

  updateMoneyText(forceVisible = true): void {
    if (this.money === undefined) {
      return;
    }
    const formattedMoney = formatMoney(this.moneyFormat, this.money);
    this.moneyText.setText(i18next.t("battleScene:moneyOwned", { formattedMoney }));
    this.fieldUI.moveAbove(this.moneyText, this.luckText);
    if (forceVisible) {
      this.moneyText.setVisible(true);
    }
  }

  animateMoneyChanged(positiveChange: boolean): void {
    if (this.tweens.getTweensOf(this.moneyText).length > 0) {
      return;
    }
    const deltaScale = this.moneyText.scale * 0.14 * (positiveChange ? 1 : -1);
    this.moneyText.setShadowColor(positiveChange ? "#008000" : "#FF0000");
    this.tweens.add({
      targets: this.moneyText,
      duration: 250,
      scale: this.moneyText.scale + deltaScale,
      loop: 0,
      yoyo: true,
      onComplete: _ => this.moneyText.setShadowColor(getTextColor(TextStyle.MONEY, true)),
    });
  }

  updateScoreText(): void {
    this.scoreText.setText(`Score: ${this.score.toString()}`);
    this.scoreText.setVisible(this.gameMode.isDaily);
  }

  /**
   * Displays the current luck value.
   * @param duration The time for this label to fade in, if it is not already visible.
   */
  updateAndShowText(duration: number): void {
    const labels = [this.luckLabelText, this.luckText];
    for (const label of labels) {
      label.setAlpha(0);
    }
    const luckValue = getPartyLuckValue(this.getPlayerParty());
    this.luckText.setText(getLuckString(luckValue));
    if (luckValue < 14) {
      this.luckText.setTint(getLuckTextTint(luckValue));
    } else {
      this.luckText.setTint(0xffef5c, 0x47ff69, 0x6b6bff, 0xff6969);
    }
    this.luckLabelText.setX(this.game.canvas.width / 6 - 2 - (this.luckText.displayWidth + 2));
    this.tweens.add({
      targets: labels,
      duration: duration,
      alpha: 1,
      onComplete: () => {
        for (const label of labels) {
          label.setVisible(true);
        }
      },
    });
  }

  hideLuckText(duration: number): void {
    if (this.reroll) {
      return;
    }
    const labels = [this.luckLabelText, this.luckText];
    this.tweens.add({
      targets: labels,
      duration: duration,
      alpha: 0,
      onComplete: () => {
        for (const label of labels) {
          label.setVisible(false);
        }
      },
    });
  }

  updateUIPositions(): void {
    const enemyModifierCount = this.enemyModifiers.filter(m => m.isIconVisible()).length;
    const biomeWaveTextHeight = this.biomeWaveText.getBottomLeft().y - this.biomeWaveText.getTopLeft().y;
    this.biomeWaveText.setY(
      -(this.game.canvas.height / 6) +
        (enemyModifierCount ? (enemyModifierCount <= 12 ? 15 : 24) : 0) +
        biomeWaveTextHeight / 2,
    );
    this.moneyText.setY(this.biomeWaveText.y + 10);
    this.scoreText.setY(this.moneyText.y + 10);
    [this.luckLabelText, this.luckText].map(l =>
      l.setY((this.scoreText.visible ? this.scoreText : this.moneyText).y + 10),
    );
    const offsetY = (this.scoreText.visible ? this.scoreText : this.moneyText).y + 15;
    this.partyExpBar.setY(offsetY);
    this.candyBar.setY(offsetY + 15);
    this.ui?.achvBar.setY(this.game.canvas.height / 6 + offsetY);
  }

  /**
   * Pushes all {@linkcode Phaser.GameObjects.Text} objects in the top right to the bottom of the canvas
   */
  sendTextToBack(): void {
    this.fieldUI.sendToBack(this.biomeWaveText);
    this.fieldUI.sendToBack(this.moneyText);
    this.fieldUI.sendToBack(this.scoreText);
  }

  addFaintedEnemyScore(enemy: EnemyPokemon): void {
    let scoreIncrease =
      enemy.getSpeciesForm().getBaseExp() *
      (enemy.level / this.getMaxExpLevel()) *
      ((enemy.ivs.reduce((iv: number, total: number) => (total += iv), 0) / 93) * 0.2 + 0.8);
    this.findModifiers(m => m instanceof PokemonHeldItemModifier && m.pokemonId === enemy.id, false).map(
      m => (scoreIncrease *= (m as PokemonHeldItemModifier).getScoreMultiplier()),
    );
    if (enemy.isBoss()) {
      scoreIncrease *= Math.sqrt(enemy.bossSegments);
    }
    this.currentBattle.battleScore += Math.ceil(scoreIncrease);
  }

  getMaxExpLevel(ignoreLevelCap = false): number {
    if (Overrides.LEVEL_CAP_OVERRIDE > 0) {
      return Overrides.LEVEL_CAP_OVERRIDE;
    }
    if (ignoreLevelCap || Overrides.LEVEL_CAP_OVERRIDE < 0) {
      return Number.MAX_SAFE_INTEGER;
    }
    const waveIndex = Math.ceil((this.currentBattle?.waveIndex || 1) / 10) * 10;
    const difficultyWaveIndex = this.gameMode.getWaveForDifficulty(waveIndex);
    const baseLevel = (1 + difficultyWaveIndex / 2 + Math.pow(difficultyWaveIndex / 25, 2)) * 1.2;
    return Math.ceil(baseLevel / 2) * 2 + 2;
  }

  randomSpecies(
    waveIndex: number,
    level: number,
    fromArenaPool?: boolean,
    speciesFilter?: PokemonSpeciesFilter,
    filterAllEvolutions?: boolean,
  ): PokemonSpecies {
    if (fromArenaPool) {
      return this.arena.randomSpecies(waveIndex, level, undefined, getPartyLuckValue(this.party));
    }
    const filteredSpecies = speciesFilter
      ? [
          ...new Set(
            allSpecies
              .filter(s => s.isCatchable())
              .filter(speciesFilter)
              .map(s => {
                if (!filterAllEvolutions) {
                  while (pokemonPrevolutions.hasOwnProperty(s.speciesId)) {
                    s = getPokemonSpecies(pokemonPrevolutions[s.speciesId]);
                  }
                }
                return s;
              }),
          ),
        ]
      : allSpecies.filter(s => s.isCatchable());
    return filteredSpecies[randSeedInt(filteredSpecies.length)];
  }

  generateRandomBiome(waveIndex: number): Biome {
    const relWave = waveIndex % 250;
    const biomes = getEnumValues(Biome).filter(b => b !== Biome.TOWN && b !== Biome.END);
    const maxDepth = biomeDepths[Biome.END][0] - 2;
    const depthWeights = new Array(maxDepth + 1)
      .fill(null)
      .map((_, i: number) => ((1 - Math.min(Math.abs(i / (maxDepth - 1) - relWave / 250) + 0.25, 1)) / 0.75) * 250);
    const biomeThresholds: number[] = [];
    let totalWeight = 0;
    for (const biome of biomes) {
      totalWeight += Math.ceil(depthWeights[biomeDepths[biome][0] - 1] / biomeDepths[biome][1]);
      biomeThresholds.push(totalWeight);
    }

    const randInt = randSeedInt(totalWeight);

    for (let i = 0; i < biomes.length; i++) {
      if (randInt < biomeThresholds[i]) {
        return biomes[i];
      }
    }

    return biomes[randSeedInt(biomes.length)];
  }

  isBgmPlaying(): boolean {
    return this.bgm?.isPlaying ?? false;
  }

  playBgm(bgmName?: string, fadeOut?: boolean): void {
    if (bgmName === undefined) {
      bgmName = this.currentBattle?.getBgmOverride() || this.arena?.bgm;
    }

    bgmName = timedEventManager.getEventBgmReplacement(bgmName);

    if (this.bgm && bgmName === this.bgm.key) {
      if (!this.bgm.isPlaying) {
        this.bgm.play({
          volume: this.masterVolume * this.bgmVolume,
        });
      }
      return;
    }
    if (fadeOut && !this.bgm) {
      fadeOut = false;
    }
    this.bgmCache.add(bgmName);
    this.loadBgm(bgmName);
    let loopPoint = 0;
    loopPoint = bgmName === this.arena.bgm ? this.arena.getBgmLoopPoint() : this.getBgmLoopPoint(bgmName);
    let loaded = false;
    const playNewBgm = () => {
      this.ui.bgmBar.setBgmToBgmBar(bgmName);
      if (bgmName === null && this.bgm && !this.bgm.pendingRemove) {
        this.bgm.play({
          volume: this.masterVolume * this.bgmVolume,
        });
        return;
      }
      if (this.bgm && !this.bgm.pendingRemove && this.bgm.isPlaying) {
        this.bgm.stop();
      }
      this.bgm = this.sound.add(bgmName, { loop: true });
      this.bgm.play({
        volume: this.masterVolume * this.bgmVolume,
      });
      if (loopPoint) {
        this.bgm.on("looped", () => this.bgm.play({ seek: loopPoint }));
      }
    };
    this.load.once(Phaser.Loader.Events.COMPLETE, () => {
      loaded = true;
      if (!fadeOut || !this.bgm.isPlaying) {
        playNewBgm();
      }
    });
    if (fadeOut) {
      const onBgmFaded = () => {
        if (loaded && (!this.bgm.isPlaying || this.bgm.pendingRemove)) {
          playNewBgm();
        }
      };
      this.time.delayedCall(this.fadeOutBgm(500, true) ? 750 : 250, onBgmFaded);
    }
    if (!this.load.isLoading()) {
      this.load.start();
    }
  }

  pauseBgm(): boolean {
    if (this.bgm && !this.bgm.pendingRemove && this.bgm.isPlaying) {
      this.bgm.pause();
      return true;
    }
    return false;
  }

  resumeBgm(): boolean {
    if (this.bgm && !this.bgm.pendingRemove && this.bgm.isPaused) {
      this.bgm.resume();
      return true;
    }
    return false;
  }

  updateSoundVolume(): void {
    if (this.sound) {
      for (const sound of this.sound.getAllPlaying() as AnySound[]) {
        if (this.bgmCache.has(sound.key)) {
          sound.setVolume(this.masterVolume * this.bgmVolume);
        } else {
          const soundDetails = sound.key.split("/");
          switch (soundDetails[0]) {
            case "battle_anims":
            case "cry":
              if (soundDetails[1].startsWith("PRSFX- ")) {
                sound.setVolume(this.masterVolume * this.fieldVolume * 0.5);
              } else {
                sound.setVolume(this.masterVolume * this.fieldVolume);
              }
              break;
            case "se":
            case "ui":
              sound.setVolume(this.masterVolume * this.seVolume);
          }
        }
      }
    }
  }

  fadeOutBgm(duration = 500, destroy = true): boolean {
    if (!this.bgm) {
      return false;
    }
    const bgm = this.sound.getAllPlaying().find(bgm => bgm.key === this.bgm.key);
    if (bgm) {
      SoundFade.fadeOut(this, this.bgm, duration, destroy);
      return true;
    }

    return false;
  }

  /**
   * Fades out current track for `delay` ms, then fades in new track.
   * @param newBgmKey
   * @param destroy
   * @param delay
   */
  fadeAndSwitchBgm(newBgmKey: string, destroy = false, delay = 2000) {
    this.fadeOutBgm(delay, destroy);
    this.time.delayedCall(delay, () => {
      this.playBgm(newBgmKey);
    });
  }

  playSound(sound: string | AnySound, config?: object): AnySound {
    const key = typeof sound === "string" ? sound : sound.key;
    config = config ?? {};
    try {
      const keyDetails = key.split("/");
      config["volume"] = config["volume"] ?? 1;
      switch (keyDetails[0]) {
        case "level_up_fanfare":
        case "item_fanfare":
        case "minor_fanfare":
        case "heal":
        case "evolution":
        case "evolution_fanfare":
          // These sounds are loaded in as BGM, but played as sound effects
          // When these sounds are updated in updateVolume(), they are treated as BGM however because they are placed in the BGM Cache through being called by playSoundWithoutBGM()
          config["volume"] *= this.masterVolume * this.bgmVolume;
          break;
        case "battle_anims":
        case "cry":
          config["volume"] *= this.masterVolume * this.fieldVolume;
          //PRSFX sound files are unusually loud
          if (keyDetails[1].startsWith("PRSFX- ")) {
            config["volume"] *= 0.5;
          }
          break;
        case "ui":
          //As of, right now this applies to the "select", "menu_open", "error" sound effects
          config["volume"] *= this.masterVolume * this.uiVolume;
          break;
        case "se":
          config["volume"] *= this.masterVolume * this.seVolume;
          break;
      }
      this.sound.play(key, config);
      return this.sound.get(key) as AnySound;
    } catch {
      console.log(`${key} not found`);
      return sound as AnySound;
    }
  }

  playSoundWithoutBgm(soundName: string, pauseDuration?: number): AnySound {
    this.bgmCache.add(soundName);
    const resumeBgm = this.pauseBgm();
    this.playSound(soundName);
    const sound = this.sound.get(soundName) as AnySound;
    if (this.bgmResumeTimer) {
      this.bgmResumeTimer.destroy();
    }
    if (resumeBgm) {
      this.bgmResumeTimer = this.time.delayedCall(pauseDuration || fixedInt(sound.totalDuration * 1000), () => {
        this.resumeBgm();
        this.bgmResumeTimer = null;
      });
    }
    return sound;
  }

  /** The loop point of any given battle, mystery encounter, or title track, read as seconds and milliseconds. */
  getBgmLoopPoint(bgmName: string): number {
    switch (bgmName) {
      case "title": //Firel PokéRogue Title
        return 46.5;
      case "battle_kanto_champion": //B2W2 Kanto Champion Battle
        return 13.95;
      case "battle_johto_champion": //B2W2 Johto Champion Battle
        return 23.498;
      case "battle_hoenn_champion_g5": //B2W2 Hoenn Champion Battle
        return 11.328;
      case "battle_hoenn_champion_g6": //ORAS Hoenn Champion Battle
        return 11.762;
      case "battle_sinnoh_champion": //B2W2 Sinnoh Champion Battle
        return 12.235;
      case "battle_champion_alder": //BW Unova Champion Battle
        return 27.653;
      case "battle_champion_iris": //B2W2 Unova Champion Battle
        return 10.145;
      case "battle_kalos_champion": //XY Kalos Champion Battle
        return 10.38;
      case "battle_champion_kukui": //SM Kukui Battle
        return 15.784;
      case "battle_alola_champion": //USUM Alola Champion Battle
        return 13.025;
      case "battle_galar_champion": //SWSH Galar Champion Battle
        return 61.635;
      case "battle_mustard": //SWSH Mustard Battle
        return 22.442;
      case "battle_champion_geeta": //SV Champion Geeta Battle
        return 37.447;
      case "battle_champion_nemona": //SV Champion Nemona Battle
        return 14.914;
      case "battle_champion_kieran": //SV Champion Kieran Battle
        return 7.206;
      case "battle_hoenn_elite": //ORAS Elite Four Battle
        return 11.35;
      case "battle_unova_elite": //BW Elite Four Battle
        return 17.73;
      case "battle_kalos_elite": //XY Elite Four Battle
        return 12.34;
      case "battle_alola_elite": //SM Elite Four Battle
        return 19.212;
      case "battle_galar_elite": //SWSH League Tournament Battle
        return 164.069;
      case "battle_paldea_elite": //SV Elite Four Battle
        return 12.77;
      case "battle_bb_elite": //SV BB League Elite Four Battle
        return 19.434;
      case "battle_final_encounter": //PMD RTDX Rayquaza's Domain
        return 19.159;
      case "battle_final": //BW Ghetsis Battle
        return 16.453;
      case "battle_kanto_gym": //B2W2 Kanto Gym Battle
        return 13.857;
      case "battle_johto_gym": //B2W2 Johto Gym Battle
        return 12.911;
      case "battle_hoenn_gym": //B2W2 Hoenn Gym Battle
        return 12.379;
      case "battle_sinnoh_gym": //B2W2 Sinnoh Gym Battle
        return 13.122;
      case "battle_unova_gym": //BW Unova Gym Battle
        return 19.145;
      case "battle_kalos_gym": //XY Kalos Gym Battle
        return 44.81;
      case "battle_galar_gym": //SWSH Galar Gym Battle
        return 171.262;
      case "battle_paldea_gym": //SV Paldea Gym Battle
        return 127.489;
      case "battle_legendary_kanto": //XY Kanto Legendary Battle
        return 32.966;
      case "battle_legendary_raikou": //HGSS Raikou Battle
        return 12.632;
      case "battle_legendary_entei": //HGSS Entei Battle
        return 2.905;
      case "battle_legendary_suicune": //HGSS Suicune Battle
        return 12.636;
      case "battle_legendary_lugia": //HGSS Lugia Battle
        return 19.77;
      case "battle_legendary_ho_oh": //HGSS Ho-oh Battle
        return 17.668;
      case "battle_legendary_regis_g5": //B2W2 Legendary Titan Battle
        return 49.5;
      case "battle_legendary_regis_g6": //ORAS Legendary Titan Battle
        return 21.13;
      case "battle_legendary_gro_kyo": //ORAS Groudon & Kyogre Battle
        return 10.547;
      case "battle_legendary_rayquaza": //ORAS Rayquaza Battle
        return 10.495;
      case "battle_legendary_deoxys": //ORAS Deoxys Battle
        return 13.333;
      case "battle_legendary_lake_trio": //ORAS Lake Guardians Battle
        return 16.887;
      case "battle_legendary_sinnoh": //ORAS Sinnoh Legendary Battle
        return 22.77;
      case "battle_legendary_dia_pal": //ORAS Dialga & Palkia Battle
        return 16.009;
      case "battle_legendary_origin_forme": //LA Origin Dialga & Palkia Battle
        return 18.961;
      case "battle_legendary_giratina": //ORAS Giratina Battle
        return 10.451;
      case "battle_legendary_arceus": //HGSS Arceus Battle
        return 9.595;
      case "battle_legendary_unova": //BW Unova Legendary Battle
        return 13.855;
      case "battle_legendary_kyurem": //BW Kyurem Battle
        return 18.314;
      case "battle_legendary_res_zek": //BW Reshiram & Zekrom Battle
        return 18.329;
      case "battle_legendary_xern_yvel": //XY Xerneas & Yveltal Battle
        return 26.468;
      case "battle_legendary_tapu": //SM Tapu Battle
        return 0.0;
      case "battle_legendary_sol_lun": //SM Solgaleo & Lunala Battle
        return 6.525;
      case "battle_legendary_ub": //SM Ultra Beast Battle
        return 9.818;
      case "battle_legendary_dusk_dawn": //USUM Dusk Mane & Dawn Wings Necrozma Battle
        return 5.211;
      case "battle_legendary_ultra_nec": //USUM Ultra Necrozma Battle
        return 10.344;
      case "battle_legendary_zac_zam": //SWSH Zacian & Zamazenta Battle
        return 11.424;
      case "battle_legendary_glas_spec": //SWSH Glastrier & Spectrier Battle
        return 12.503;
      case "battle_legendary_calyrex": //SWSH Calyrex Battle
        return 50.641;
      case "battle_legendary_riders": //SWSH Ice & Shadow Rider Calyrex Battle
        return 18.155;
      case "battle_legendary_birds_galar": //SWSH Galarian Legendary Birds Battle
        return 0.175;
      case "battle_legendary_ruinous": //SV Treasures of Ruin Battle
        return 6.333;
      case "battle_legendary_kor_mir": //SV Depths of Area Zero Battle
        return 6.442;
      case "battle_legendary_loyal_three": //SV Loyal Three Battle
        return 6.5;
      case "battle_legendary_ogerpon": //SV Ogerpon Battle
        return 14.335;
      case "battle_legendary_terapagos": //SV Terapagos Battle
        return 24.377;
      case "battle_legendary_pecharunt": //SV Pecharunt Battle
        return 6.508;
      case "battle_rival": //BW Rival Battle
        return 14.11;
      case "battle_rival_2": //BW N Battle
        return 17.714;
      case "battle_rival_3": //BW Final N Battle
        return 17.586;
      case "battle_trainer": //BW Trainer Battle
        return 13.686;
      case "battle_wild": //BW Wild Battle
        return 12.703;
      case "battle_wild_strong": //BW Strong Wild Battle
        return 13.94;
      case "end_summit": //PMD RTDX Sky Tower Summit
        return 30.025;
      case "battle_rocket_grunt": //HGSS Team Rocket Battle
        return 12.707;
      case "battle_aqua_magma_grunt": //ORAS Team Aqua & Magma Battle
        return 12.062;
      case "battle_galactic_grunt": //BDSP Team Galactic Battle
        return 13.043;
      case "battle_plasma_grunt": //B2W2 Team Plasma Battle
        return 14.758;
      case "battle_flare_grunt": //XY Team Flare Battle
        return 4.228;
      case "battle_aether_grunt": // SM Aether Foundation Battle
        return 16.0;
      case "battle_skull_grunt": // SM Team Skull Battle
        return 20.87;
      case "battle_macro_grunt": // SWSH Trainer Battle
        return 11.56;
      case "battle_star_grunt": //SV Team Star Battle
        return 133.362;
      case "battle_galactic_admin": //BDSP Team Galactic Admin Battle
        return 11.997;
      case "battle_colress": //B2W2 Colress Battle
        return 12.234;
      case "battle_skull_admin": //SM Team Skull Admin Battle
        return 15.463;
      case "battle_oleana": //SWSH Oleana Battle
        return 14.11;
      case "battle_star_admin": //SV Team Star Boss Battle
        return 9.493;
      case "battle_rocket_boss": //USUM Giovanni Battle
        return 9.115;
      case "battle_aqua_magma_boss": //ORAS Archie & Maxie Battle
        return 14.847;
      case "battle_galactic_boss": //BDSP Cyrus Battle
        return 106.962;
      case "battle_plasma_boss": //B2W2 Ghetsis Battle
        return 25.624;
      case "battle_flare_boss": //XY Lysandre Battle
        return 8.085;
      case "battle_aether_boss": //SM Lusamine Battle
        return 11.33;
      case "battle_skull_boss": //SM Guzma Battle
        return 13.13;
      case "battle_macro_boss": //SWSH Rose Battle
        return 11.42;
      case "battle_star_boss": //SV Cassiopeia Battle
        return 25.764;
      case "mystery_encounter_gen_5_gts": // BW GTS
        return 8.52;
      case "mystery_encounter_gen_6_gts": // XY GTS
        return 9.24;
      case "mystery_encounter_fun_and_games": // EoS Guildmaster Wigglytuff
        return 4.78;
      case "mystery_encounter_weird_dream": // EoS Temporal Spire
        return 41.42;
      case "mystery_encounter_delibirdy": // Firel Delibirdy
        return 82.28;
      case "title_afd": // Andr06 - PokéRogue Title Remix (AFD)
        return 47.66;
      case "battle_rival_3_afd": // Andr06 - Final N Battle Remix (AFD)
        return 49.147;
    }

    return 0;
  }

  toggleInvert(invert: boolean): void {
    if (invert) {
      this.cameras.main.setPostPipeline(InvertPostFX);
    } else {
      this.cameras.main.removePostPipeline("InvertPostFX");
    }
  }

  /* Phase Functions */
  getCurrentPhase(): Phase | null {
    return this.currentPhase;
  }

  getStandbyPhase(): Phase | null {
    return this.standbyPhase;
  }

  /**
   * Adds a phase to the conditional queue and ensures it is executed only when the specified condition is met.
   *
   * This method allows deferring the execution of a phase until certain conditions are met, which is useful for handling
   * situations like abilities and entry hazards that depend on specific game states.
   *
   * @param {Phase} phase - The phase to be added to the conditional queue.
   * @param {() => boolean} condition - A function that returns a boolean indicating whether the phase should be executed.
   *
   */
  pushConditionalPhase(phase: Phase, condition: () => boolean): void {
    this.conditionalQueue.push([condition, phase]);
  }

  /**
   * Adds a phase to the end of the appropriate queue (dynamic or {@linkcode phaseQueue} / {@linkcode nextCommandPhaseQueue})
   * @param phase {@linkcode Phase} the phase to add
   * @param defer If `true`, add to {@linkcode nextCommandPhaseQueue} instead of {@linkcode phaseQueue}
   */
  pushPhase(phase: Phase, defer = false): void {
    if (this.getDynamicPhaseType(phase) !== undefined) {
      this.pushDynamicPhase(phase);
    } else {
      (!defer ? this.phaseQueue : this.nextCommandPhaseQueue).push(phase);
    }
  }

  /**
   * Adds Phase(s) to the end of phaseQueuePrepend, or at phaseQueuePrependSpliceIndex
   * @param phases {@linkcode Phase} the phase(s) to add
   */
  unshiftPhase(...phases: Phase[]): void {
    if (this.phaseQueuePrependSpliceIndex === -1) {
      this.phaseQueuePrepend.push(...phases);
    } else {
      this.phaseQueuePrepend.splice(this.phaseQueuePrependSpliceIndex, 0, ...phases);
    }
  }

  /**
   * Clears the phaseQueue
   */
  clearPhaseQueue(): void {
    this.phaseQueue.splice(0, this.phaseQueue.length);
  }

  /**
   * Clears all phase-related stuff, including all phase queues, the current and standby phases, and a splice index
   */
  clearAllPhases(): void {
    for (const queue of [this.phaseQueue, this.phaseQueuePrepend, this.conditionalQueue, this.nextCommandPhaseQueue]) {
      queue.splice(0, queue.length);
    }
    this.dynamicPhaseQueues.forEach(queue => queue.clear());
    this.currentPhase = null;
    this.standbyPhase = null;
    this.clearPhaseQueueSplice();
  }

  /**
   * Used by function unshiftPhase(), sets index to start inserting at current length instead of the end of the array, useful if phaseQueuePrepend gets longer with Phases
   */
  setPhaseQueueSplice(): void {
    this.phaseQueuePrependSpliceIndex = this.phaseQueuePrepend.length;
  }

  /**
   * Resets phaseQueuePrependSpliceIndex to -1, implies that calls to unshiftPhase will insert at end of phaseQueuePrepend
   */
  clearPhaseQueueSplice(): void {
    this.phaseQueuePrependSpliceIndex = -1;
  }

  /**
   * Is called by each Phase implementations "end()" by default
   * We dump everything from phaseQueuePrepend to the start of of phaseQueue
   * then removes first Phase and starts it
   */
  shiftPhase(): void {
    if (this.standbyPhase) {
      this.currentPhase = this.standbyPhase;
      this.standbyPhase = null;
      return;
    }

    if (this.phaseQueuePrependSpliceIndex > -1) {
      this.clearPhaseQueueSplice();
    }
    if (this.phaseQueuePrepend.length) {
      while (this.phaseQueuePrepend.length) {
        const poppedPhase = this.phaseQueuePrepend.pop();
        if (poppedPhase) {
          this.phaseQueue.unshift(poppedPhase);
        }
      }
    }
    if (!this.phaseQueue.length) {
      this.populatePhaseQueue();
      // Clear the conditionalQueue if there are no phases left in the phaseQueue
      this.conditionalQueue = [];
    }

    this.currentPhase = this.phaseQueue.shift() ?? null;

    const unactivatedConditionalPhases: [() => boolean, Phase][] = [];
    // Check if there are any conditional phases queued
    while (this.conditionalQueue?.length) {
      // Retrieve the first conditional phase from the queue
      const conditionalPhase = this.conditionalQueue.shift();
      // Evaluate the condition associated with the phase
      if (conditionalPhase?.[0]()) {
        // If the condition is met, add the phase to the phase queue
        this.pushPhase(conditionalPhase[1]);
      } else if (conditionalPhase) {
        // If the condition is not met, re-add the phase back to the front of the conditional queue
        unactivatedConditionalPhases.push(conditionalPhase);
      } else {
        console.warn("condition phase is undefined/null!", conditionalPhase);
      }
    }
    this.conditionalQueue.push(...unactivatedConditionalPhases);

    if (this.currentPhase) {
      console.log(`%cStart Phase ${this.currentPhase.constructor.name}`, "color:green;");
      this.currentPhase.start();
    }
  }

  overridePhase(phase: Phase): boolean {
    if (this.standbyPhase) {
      return false;
    }

    this.standbyPhase = this.currentPhase;
    this.currentPhase = phase;
    console.log(`%cStart Phase ${phase.constructor.name}`, "color:green;");
    phase.start();

    return true;
  }

  /**
   * Find a specific {@linkcode Phase} in the phase queue.
   *
   * @param phaseFilter filter function to use to find the wanted phase
   * @returns the found phase or undefined if none found
   */
  findPhase<P extends Phase = Phase>(phaseFilter: (phase: P) => boolean): P | undefined {
    return this.phaseQueue.find(phaseFilter) as P;
  }

  tryReplacePhase(phaseFilter: (phase: Phase) => boolean, phase: Phase): boolean {
    const phaseIndex = this.phaseQueue.findIndex(phaseFilter);
    if (phaseIndex > -1) {
      this.phaseQueue[phaseIndex] = phase;
      return true;
    }
    return false;
  }

  tryRemovePhase(phaseFilter: (phase: Phase) => boolean): boolean {
    const phaseIndex = this.phaseQueue.findIndex(phaseFilter);
    if (phaseIndex > -1) {
      this.phaseQueue.splice(phaseIndex, 1);
      return true;
    }
    return false;
  }

  /**
   * Will search for a specific phase in {@linkcode phaseQueuePrepend} via filter, and remove the first result if a match is found.
   * @param phaseFilter filter function
   */
  tryRemoveUnshiftedPhase(phaseFilter: (phase: Phase) => boolean): boolean {
    const phaseIndex = this.phaseQueuePrepend.findIndex(phaseFilter);
    if (phaseIndex > -1) {
      this.phaseQueuePrepend.splice(phaseIndex, 1);
      return true;
    }
    return false;
  }

  /**
   * Tries to add the input phase to index before target phase in the phaseQueue, else simply calls unshiftPhase()
   * @param phase {@linkcode Phase} the phase to be added
   * @param targetPhase {@linkcode Phase} the type of phase to search for in phaseQueue
   * @returns boolean if a targetPhase was found and added
   */
  prependToPhase(phase: Phase | Phase[], targetPhase: Constructor<Phase>): boolean {
    if (!Array.isArray(phase)) {
      phase = [phase];
    }
    const targetIndex = this.phaseQueue.findIndex(ph => ph instanceof targetPhase);

    if (targetIndex !== -1) {
      this.phaseQueue.splice(targetIndex, 0, ...phase);
      return true;
    }
    this.unshiftPhase(...phase);
    return false;
  }

  /**
   * Tries to add the input phase(s) to index after target phase in the {@linkcode phaseQueue}, else simply calls {@linkcode unshiftPhase()}
   * @param phase {@linkcode Phase} the phase(s) to be added
   * @param targetPhase {@linkcode Phase} the type of phase to search for in {@linkcode phaseQueue}
   * @param condition Condition the target phase must meet to be appended to
   * @returns `true` if a `targetPhase` was found to append to
   */
  appendToPhase(phase: Phase | Phase[], targetPhase: Constructor<Phase>, condition?: (p: Phase) => boolean): boolean {
    if (!Array.isArray(phase)) {
      phase = [phase];
    }
    const targetIndex = this.phaseQueue.findIndex(ph => ph instanceof targetPhase && (!condition || condition(ph)));

    if (targetIndex !== -1 && this.phaseQueue.length > targetIndex) {
      this.phaseQueue.splice(targetIndex + 1, 0, ...phase);
      return true;
    }
    this.unshiftPhase(...phase);
    return false;
  }

  /**
   * Checks a phase and returns the matching {@linkcode DynamicPhaseType}, or undefined if it does not match one
   * @param phase The phase to check
   * @returns The corresponding {@linkcode DynamicPhaseType} or `undefined`
   */
  public getDynamicPhaseType(phase: Phase | null): DynamicPhaseType | undefined {
    let phaseType: DynamicPhaseType | undefined;
    this.dynamicPhaseTypes.forEach((cls, index) => {
      if (phase instanceof cls) {
        phaseType = index;
      }
    });

    return phaseType;
  }

  /**
   * Pushes a phase onto its corresponding dynamic queue and marks the activation point in {@linkcode phaseQueue}
   *
   * The {@linkcode ActivatePriorityQueuePhase} will run the top phase in the dynamic queue (not necessarily {@linkcode phase})
   * @param phase The phase to push
   */
  public pushDynamicPhase(phase: Phase): void {
    const type = this.getDynamicPhaseType(phase);
    if (type === undefined) {
      return;
    }

    this.pushPhase(new ActivatePriorityQueuePhase(type));
    this.dynamicPhaseQueues[type].push(phase);
  }

  /**
   * Unshifts the top phase from the corresponding dynamic queue onto {@linkcode phaseQueue}
   * @param type {@linkcode DynamicPhaseType} The type of dynamic phase to start
   */
  public startDynamicPhaseType(type: DynamicPhaseType): void {
    const phase = this.dynamicPhaseQueues[type].pop();
    if (phase) {
      this.unshiftPhase(phase);
    }
  }

  /**
   * Unshifts an {@linkcode ActivatePriorityQueuePhase} for {@linkcode phase}, then pushes {@linkcode phase} to its dynamic queue
   *
   * This is the same as {@linkcode pushDynamicPhase}, except the activation phase is unshifted
   *
   * {@linkcode phase} is not guaranteed to be the next phase from the queue to run (if the queue is not empty)
   * @param phase The phase to add
   * @returns
   */
  public startDynamicPhase(phase: Phase): void {
    const type = this.getDynamicPhaseType(phase);
    if (type === undefined) {
      return;
    }

    this.unshiftPhase(new ActivatePriorityQueuePhase(type));
    this.dynamicPhaseQueues[type].push(phase);
  }

  /**
   * Adds a MessagePhase, either to PhaseQueuePrepend or nextCommandPhaseQueue
   * @param message string for MessagePhase
   * @param callbackDelay optional param for MessagePhase constructor
   * @param prompt optional param for MessagePhase constructor
   * @param promptDelay optional param for MessagePhase constructor
   * @param defer boolean for which queue to add it to, false -> add to PhaseQueuePrepend, true -> nextCommandPhaseQueue
   */
  queueMessage(
    message: string,
    callbackDelay?: number | null,
    prompt?: boolean | null,
    promptDelay?: number | null,
    defer?: boolean | null,
  ) {
    const phase = new MessagePhase(message, callbackDelay, prompt, promptDelay);
    if (!defer) {
      // adds to the end of PhaseQueuePrepend
      this.unshiftPhase(phase);
    } else {
      //remember that pushPhase adds it to nextCommandPhaseQueue
      this.pushPhase(phase);
    }
  }

  /**
   * Queues an ability bar flyout phase
   * @param pokemon The pokemon who has the ability
   * @param passive Whether the ability is a passive
   * @param show Whether to show or hide the bar
   */
  public queueAbilityDisplay(pokemon: Pokemon, passive: boolean, show: boolean): void {
    this.unshiftPhase(show ? new ShowAbilityPhase(pokemon.getBattlerIndex(), passive) : new HideAbilityPhase());
    this.clearPhaseQueueSplice();
  }

  /**
   * Hides the ability bar if it is currently visible
   */
  public hideAbilityBar(): void {
    if (this.abilityBar.isVisible()) {
      this.unshiftPhase(new HideAbilityPhase());
    }
  }

  /**
   * Moves everything from nextCommandPhaseQueue to phaseQueue (keeping order)
   */
  populatePhaseQueue(): void {
    if (this.nextCommandPhaseQueue.length) {
      this.phaseQueue.push(...this.nextCommandPhaseQueue);
      this.nextCommandPhaseQueue.splice(0, this.nextCommandPhaseQueue.length);
    }
    this.phaseQueue.push(new TurnInitPhase());
  }

  addMoney(amount: number): void {
    this.money = Math.min(this.money + amount, Number.MAX_SAFE_INTEGER);
    this.updateMoneyText();
    this.animateMoneyChanged(true);
    this.validateAchvs(MoneyAchv);
  }

  getWaveMoneyAmount(moneyMultiplier: number): number {
    const waveIndex = this.currentBattle.waveIndex;
    const waveSetIndex = Math.ceil(waveIndex / 10) - 1;
    const moneyValue =
      Math.pow((waveSetIndex + 1 + (0.75 + (((waveIndex - 1) % 10) + 1) / 10)) * 100, 1 + 0.005 * waveSetIndex) *
      moneyMultiplier;
    return Math.floor(moneyValue / 10) * 10;
  }

  addModifier(
    modifier: Modifier | null,
    ignoreUpdate?: boolean,
    playSound?: boolean,
    virtual?: boolean,
    instant?: boolean,
    cost?: number,
  ): boolean {
    // We check against modifier.type to stop a bug related to loading in a pokemon that has a form change item, which prior to some patch
    // that changed form change modifiers worked, had previously set the `type` field to null.
    // TODO: This is not the right place to check for this; it should ideally go in a session migrator.
    if (!modifier || !modifier.type) {
      return false;
    }
    let success = false;
    const soundName = modifier.type.soundName;
    this.validateAchvs(ModifierAchv, modifier);
    const modifiersToRemove: PersistentModifier[] = [];
    if (modifier instanceof PersistentModifier) {
      if ((modifier as PersistentModifier).add(this.modifiers, !!virtual)) {
        if (modifier instanceof PokemonFormChangeItemModifier) {
          const pokemon = this.getPokemonById(modifier.pokemonId);
          if (pokemon) {
            success = modifier.apply(pokemon, true);
          }
        }
        if (playSound && !this.sound.get(soundName)) {
          this.playSound(soundName);
        }
      } else if (!virtual) {
        const defaultModifierType = getDefaultModifierTypeForTier(modifier.type.tier);
        this.queueMessage(
          i18next.t("battle:itemStackFull", {
            fullItemName: modifier.type.name,
            itemName: defaultModifierType.name,
          }),
          undefined,
          false,
          3000,
        );
        return this.addModifier(defaultModifierType.newModifier(), ignoreUpdate, playSound, false, instant);
      }

      for (const rm of modifiersToRemove) {
        this.removeModifier(rm);
      }

      if (!ignoreUpdate && !virtual) {
        this.updateModifiers(true, instant);
      }
    } else if (modifier instanceof ConsumableModifier) {
      if (playSound && !this.sound.get(soundName)) {
        this.playSound(soundName);
      }

      if (modifier instanceof ConsumablePokemonModifier) {
        for (const p in this.party) {
          const pokemon = this.party[p];

          const args: unknown[] = [];
          if (modifier instanceof PokemonHpRestoreModifier) {
            if (!(modifier as PokemonHpRestoreModifier).fainted) {
              const hpRestoreMultiplier = new NumberHolder(1);
              this.applyModifiers(HealingBoosterModifier, true, hpRestoreMultiplier);
              args.push(hpRestoreMultiplier.value);
            } else {
              args.push(1);
            }
          } else if (modifier instanceof FusePokemonModifier) {
            args.push(this.getPokemonById(modifier.fusePokemonId) as PlayerPokemon);
          } else if (modifier instanceof RememberMoveModifier && !isNullOrUndefined(cost)) {
            args.push(cost);
          }

          if (modifier.shouldApply(pokemon, ...args)) {
            const result = modifier.apply(pokemon, ...args);
            success ||= result;
          }
        }

        this.party.map(p => p.updateInfo(instant));
      } else {
        const args = [this];
        if (modifier.shouldApply(...args)) {
          const result = modifier.apply(...args);
          success ||= result;
        }
      }
    }
    return success;
  }

  addEnemyModifier(modifier: PersistentModifier, ignoreUpdate?: boolean, instant?: boolean): Promise<void> {
    return new Promise(resolve => {
      const modifiersToRemove: PersistentModifier[] = [];
      if ((modifier as PersistentModifier).add(this.enemyModifiers, false)) {
        if (modifier instanceof PokemonFormChangeItemModifier) {
          const pokemon = this.getPokemonById(modifier.pokemonId);
          if (pokemon) {
            modifier.apply(pokemon, true);
          }
        }
        for (const rm of modifiersToRemove) {
          this.removeModifier(rm, true);
        }
      }
      if (!ignoreUpdate) {
        this.updateModifiers(false, instant);
        resolve();
      } else {
        resolve();
      }
    });
  }

  /**
   * Try to transfer a held item to another pokemon.
   * If the recepient already has the maximum amount allowed for this item, the transfer is cancelled.
   * The quantity to transfer is automatically capped at how much the recepient can take before reaching the maximum stack size for the item.
   * A transfer that moves a quantity smaller than what is specified in the transferQuantity parameter is still considered successful.
   * @param itemModifier {@linkcode PokemonHeldItemModifier} item to transfer (represents the whole stack)
   * @param target {@linkcode Pokemon} recepient in this transfer
   * @param playSound `true` to play a sound when transferring the item
   * @param transferQuantity How many items of the stack to transfer. Optional, defaults to `1`
   * @param instant ??? (Optional)
   * @param ignoreUpdate ??? (Optional)
   * @param itemLost If `true`, treat the item's current holder as losing the item (for now, this simply enables Unburden). Default is `true`.
   * @returns `true` if the transfer was successful
   */
  tryTransferHeldItemModifier(
    itemModifier: PokemonHeldItemModifier,
    target: Pokemon,
    playSound: boolean,
    transferQuantity = 1,
    instant?: boolean,
    ignoreUpdate?: boolean,
    itemLost = true,
  ): boolean {
    const source = itemModifier.pokemonId ? itemModifier.getPokemon() : null;
    const cancelled = new BooleanHolder(false);

    if (source && source.isPlayer() !== target.isPlayer()) {
      applyAbAttrs(BlockItemTheftAbAttr, source, cancelled);
    }

    if (cancelled.value) {
      return false;
    }

    const newItemModifier = itemModifier.clone() as PokemonHeldItemModifier;
    newItemModifier.pokemonId = target.id;
    const matchingModifier = this.findModifier(
      m => m instanceof PokemonHeldItemModifier && m.matchType(itemModifier) && m.pokemonId === target.id,
      target.isPlayer(),
    ) as PokemonHeldItemModifier;

    if (matchingModifier) {
      const maxStackCount = matchingModifier.getMaxStackCount();
      if (matchingModifier.stackCount >= maxStackCount) {
        return false;
      }
      const countTaken = Math.min(
        transferQuantity,
        itemModifier.stackCount,
        maxStackCount - matchingModifier.stackCount,
      );
      itemModifier.stackCount -= countTaken;
      newItemModifier.stackCount = matchingModifier.stackCount + countTaken;
    } else {
      const countTaken = Math.min(transferQuantity, itemModifier.stackCount);
      itemModifier.stackCount -= countTaken;
      newItemModifier.stackCount = countTaken;
    }

    const removeOld = itemModifier.stackCount === 0;

    if (!removeOld || !source || this.removeModifier(itemModifier, !source.isPlayer())) {
      const addModifier = () => {
        if (!matchingModifier || this.removeModifier(matchingModifier, !target.isPlayer())) {
          if (target.isPlayer()) {
            this.addModifier(newItemModifier, ignoreUpdate, playSound, false, instant);
            if (source && itemLost) {
              applyPostItemLostAbAttrs(PostItemLostAbAttr, source, false);
            }
            return true;
          }
          this.addEnemyModifier(newItemModifier, ignoreUpdate, instant);
          if (source && itemLost) {
            applyPostItemLostAbAttrs(PostItemLostAbAttr, source, false);
          }
          return true;
        }
        return false;
      };
      if (source && source.isPlayer() !== target.isPlayer() && !ignoreUpdate) {
        this.updateModifiers(source.isPlayer(), instant);
        addModifier();
      } else {
        addModifier();
      }
      return true;
    }
    return false;
  }

  canTransferHeldItemModifier(itemModifier: PokemonHeldItemModifier, target: Pokemon, transferQuantity = 1): boolean {
    const mod = itemModifier.clone() as PokemonHeldItemModifier;
    const source = mod.pokemonId ? mod.getPokemon() : null;
    const cancelled = new BooleanHolder(false);

    if (source && source.isPlayer() !== target.isPlayer()) {
      applyAbAttrs(BlockItemTheftAbAttr, source, cancelled);
    }

    if (cancelled.value) {
      return false;
    }

    const matchingModifier = this.findModifier(
      m => m instanceof PokemonHeldItemModifier && m.matchType(mod) && m.pokemonId === target.id,
      target.isPlayer(),
    ) as PokemonHeldItemModifier;

    if (matchingModifier) {
      const maxStackCount = matchingModifier.getMaxStackCount();
      if (matchingModifier.stackCount >= maxStackCount) {
        return false;
      }
      const countTaken = Math.min(transferQuantity, mod.stackCount, maxStackCount - matchingModifier.stackCount);
      mod.stackCount -= countTaken;
    } else {
      const countTaken = Math.min(transferQuantity, mod.stackCount);
      mod.stackCount -= countTaken;
    }

    const removeOld = mod.stackCount === 0;

    return !removeOld || !source || this.hasModifier(itemModifier, !source.isPlayer());
  }

  removePartyMemberModifiers(partyMemberIndex: number): Promise<void> {
    return new Promise(resolve => {
      const pokemonId = this.getPlayerParty()[partyMemberIndex].id;
      const modifiersToRemove = this.modifiers.filter(
        m => m instanceof PokemonHeldItemModifier && (m as PokemonHeldItemModifier).pokemonId === pokemonId,
      );
      for (const m of modifiersToRemove) {
        this.modifiers.splice(this.modifiers.indexOf(m), 1);
      }
      this.updateModifiers();
      resolve();
    });
  }

  generateEnemyModifiers(heldModifiersConfigs?: HeldModifierConfig[][]): Promise<void> {
    return new Promise(resolve => {
      if (this.currentBattle.battleSpec === BattleSpec.FINAL_BOSS) {
        return resolve();
      }
      const difficultyWaveIndex = this.gameMode.getWaveForDifficulty(this.currentBattle.waveIndex);
      const isFinalBoss = this.gameMode.isWaveFinal(this.currentBattle.waveIndex);
      let chances = Math.ceil(difficultyWaveIndex / 10);
      if (isFinalBoss) {
        chances = Math.ceil(chances * 2.5);
      }

      const party = this.getEnemyParty();

      if (this.currentBattle.trainer) {
        const modifiers = this.currentBattle.trainer.genModifiers(party);
        for (const modifier of modifiers) {
          this.addEnemyModifier(modifier, true, true);
        }
      }

      party.forEach((enemyPokemon: EnemyPokemon, i: number) => {
        if (heldModifiersConfigs && i < heldModifiersConfigs.length && heldModifiersConfigs[i]) {
          for (const mt of heldModifiersConfigs[i]) {
            let modifier: PokemonHeldItemModifier;
            if (mt.modifier instanceof PokemonHeldItemModifierType) {
              modifier = mt.modifier.newModifier(enemyPokemon);
            } else {
              modifier = mt.modifier as PokemonHeldItemModifier;
              modifier.pokemonId = enemyPokemon.id;
            }
            modifier.stackCount = mt.stackCount ?? 1;
            modifier.isTransferable = mt.isTransferable ?? modifier.isTransferable;
            this.addEnemyModifier(modifier, true);
          }
        } else {
          const isBoss =
            enemyPokemon.isBoss() ||
            (this.currentBattle.battleType === BattleType.TRAINER && !!this.currentBattle.trainer?.config.isBoss);
          let upgradeChance = 32;
          if (isBoss) {
            upgradeChance /= 2;
          }
          if (isFinalBoss) {
            upgradeChance /= 8;
          }
          let count = 0;
          for (let c = 0; c < chances; c++) {
            if (!randSeedInt(this.gameMode.getEnemyModifierChance(isBoss))) {
              count++;
            }
          }
          if (isBoss) {
            count = Math.max(count, Math.floor(chances / 2));
          }
          getEnemyModifierTypesForWave(
            difficultyWaveIndex,
            count,
            [enemyPokemon],
            this.currentBattle.battleType === BattleType.TRAINER ? ModifierPoolType.TRAINER : ModifierPoolType.WILD,
            upgradeChance,
          ).map(mt => mt.newModifier(enemyPokemon).add(this.enemyModifiers, false));
        }
        return true;
      });
      this.updateModifiers(false);
      resolve();
    });
  }

  /**
   * Removes all modifiers from enemy pokemon of {@linkcode PersistentModifier} type
   */
  clearEnemyModifiers(): void {
    const modifiersToRemove = this.enemyModifiers.filter(m => m instanceof PersistentModifier);
    for (const m of modifiersToRemove) {
      this.enemyModifiers.splice(this.enemyModifiers.indexOf(m), 1);
    }
    this.updateModifiers(false);
    this.updateUIPositions();
  }

  /**
   * Removes all modifiers from enemy pokemon of {@linkcode PokemonHeldItemModifier} type
   * @param pokemon - If specified, only removes held items from that {@linkcode Pokemon}
   */
  clearEnemyHeldItemModifiers(pokemon?: Pokemon): void {
    const modifiersToRemove = this.enemyModifiers.filter(
      m => m instanceof PokemonHeldItemModifier && (!pokemon || m.getPokemon() === pokemon),
    );
    for (const m of modifiersToRemove) {
      this.enemyModifiers.splice(this.enemyModifiers.indexOf(m), 1);
    }
    this.updateModifiers(false);
    this.updateUIPositions();
  }

  setModifiersVisible(visible: boolean) {
    [this.modifierBar, this.enemyModifierBar].map(m => m.setVisible(visible));
  }

  // TODO: Document this
  updateModifiers(player = true, instant?: boolean): void {
    const modifiers = player ? this.modifiers : (this.enemyModifiers as PersistentModifier[]);
    for (let m = 0; m < modifiers.length; m++) {
      const modifier = modifiers[m];
      if (
        modifier instanceof PokemonHeldItemModifier &&
        !this.getPokemonById((modifier as PokemonHeldItemModifier).pokemonId)
      ) {
        modifiers.splice(m--, 1);
      }
    }
    for (const modifier of modifiers) {
      if (modifier instanceof PersistentModifier) {
        (modifier as PersistentModifier).virtualStackCount = 0;
      }
    }

    const modifiersClone = modifiers.slice(0);
    for (const modifier of modifiersClone) {
      if (!modifier.getStackCount()) {
        modifiers.splice(modifiers.indexOf(modifier), 1);
      }
    }

    this.updatePartyForModifiers(player ? this.getPlayerParty() : this.getEnemyParty(), instant);
    (player ? this.modifierBar : this.enemyModifierBar).updateModifiers(modifiers);
    if (!player) {
      this.updateUIPositions();
    }
  }

  updatePartyForModifiers(party: Pokemon[], instant?: boolean): Promise<void> {
    return new Promise(resolve => {
      Promise.allSettled(
        party.map(p => {
          p.calculateStats();
          return p.updateInfo(instant);
        }),
      ).then(() => resolve());
    });
  }

  hasModifier(modifier: PersistentModifier, enemy = false): boolean {
    const modifiers = !enemy ? this.modifiers : this.enemyModifiers;
    return modifiers.indexOf(modifier) > -1;
  }

  /**
   * Removes a currently owned item. If the item is stacked, the entire item stack
   * gets removed. This function does NOT apply in-battle effects, such as Unburden.
   * If in-battle effects are needed, use {@linkcode Pokemon.loseHeldItem} instead.
   * @param modifier The item to be removed.
   * @param enemy `true` to remove an item owned by the enemy rather than the player; default `false`.
   * @returns `true` if the item exists and was successfully removed, `false` otherwise
   */
  removeModifier(modifier: PersistentModifier, enemy = false): boolean {
    const modifiers = !enemy ? this.modifiers : this.enemyModifiers;
    const modifierIndex = modifiers.indexOf(modifier);
    if (modifierIndex > -1) {
      modifiers.splice(modifierIndex, 1);
      if (modifier instanceof PokemonFormChangeItemModifier) {
        const pokemon = this.getPokemonById(modifier.pokemonId);
        if (pokemon) {
          modifier.apply(pokemon, false);
        }
      }
      return true;
    }

    return false;
  }

  /**
   * Get all of the modifiers that match `modifierType`
   * @param modifierType The type of modifier to apply; must extend {@linkcode PersistentModifier}
   * @param player Whether to search the player (`true`) or the enemy (`false`); Defaults to `true`
   * @returns the list of all modifiers that matched `modifierType`.
   */
  getModifiers<T extends PersistentModifier>(modifierType: Constructor<T>, player = true): T[] {
    return (player ? this.modifiers : this.enemyModifiers).filter((m): m is T => m instanceof modifierType);
  }

  /**
   * Get all of the modifiers that pass the `modifierFilter` function
   * @param modifierFilter The function used to filter a target's modifiers
   * @param isPlayer Whether to search the player (`true`) or the enemy (`false`); Defaults to `true`
   * @returns the list of all modifiers that passed the `modifierFilter` function
   */
  findModifiers(modifierFilter: ModifierPredicate, isPlayer = true): PersistentModifier[] {
    return (isPlayer ? this.modifiers : this.enemyModifiers).filter(modifierFilter);
  }

  /**
   * Find the first modifier that pass the `modifierFilter` function
   * @param modifierFilter The function used to filter a target's modifiers
   * @param player Whether to search the player (`true`) or the enemy (`false`); Defaults to `true`
   * @returns the first modifier that passed the `modifierFilter` function; `undefined` if none passed
   */
  findModifier(modifierFilter: ModifierPredicate, player = true): PersistentModifier | undefined {
    return (player ? this.modifiers : this.enemyModifiers).find(modifierFilter);
  }

  /**
   * Apply all modifiers that match `modifierType` in a random order
   * @param modifierType The type of modifier to apply; must extend {@linkcode PersistentModifier}
   * @param player Whether to search the player (`true`) or the enemy (`false`); Defaults to `true`
   * @param ...args The list of arguments needed to invoke `modifierType.apply`
   * @returns the list of all modifiers that matched `modifierType` and were applied.
   */
  applyShuffledModifiers<T extends PersistentModifier>(
    modifierType: Constructor<T>,
    player = true,
    ...args: Parameters<T["apply"]>
  ): T[] {
    let modifiers = (player ? this.modifiers : this.enemyModifiers).filter(
      (m): m is T => m instanceof modifierType && m.shouldApply(...args),
    );
    this.executeWithSeedOffset(
      () => {
        const shuffleModifiers = mods => {
          if (mods.length < 1) {
            return mods;
          }
          const rand = randSeedInt(mods.length);
          return [mods[rand], ...shuffleModifiers(mods.filter((_, i) => i !== rand))];
        };
        modifiers = shuffleModifiers(modifiers);
      },
      this.currentBattle.turn << 4,
      this.waveSeed,
    );
    return this.applyModifiersInternal(modifiers, player, args);
  }

  /**
   * Apply all modifiers that match `modifierType`
   * @param modifierType The type of modifier to apply; must extend {@linkcode PersistentModifier}
   * @param player Whether to search the player (`true`) or the enemy (`false`); Defaults to `true`
   * @param ...args The list of arguments needed to invoke `modifierType.apply`
   * @returns the list of all modifiers that matched `modifierType` and were applied.
   */
  applyModifiers<T extends PersistentModifier>(
    modifierType: Constructor<T>,
    player = true,
    ...args: Parameters<T["apply"]>
  ): T[] {
    const modifiers = (player ? this.modifiers : this.enemyModifiers).filter(
      (m): m is T => m instanceof modifierType && m.shouldApply(...args),
    );
    return this.applyModifiersInternal(modifiers, player, args);
  }

  /** Helper function to apply all passed modifiers */
  applyModifiersInternal<T extends PersistentModifier>(
    modifiers: T[],
    player: boolean,
    args: Parameters<T["apply"]>,
  ): T[] {
    const appliedModifiers: T[] = [];
    for (const modifier of modifiers) {
      if (modifier.apply(...args)) {
        console.log("Applied", modifier.type.name, !player ? "(enemy)" : "");
        appliedModifiers.push(modifier);
      }
    }

    return appliedModifiers;
  }

  /**
   * Apply the first modifier that matches `modifierType`
   * @param modifierType The type of modifier to apply; must extend {@linkcode PersistentModifier}
   * @param player Whether to search the player (`true`) or the enemy (`false`); Defaults to `true`
   * @param ...args The list of arguments needed to invoke `modifierType.apply`
   * @returns the first modifier that matches `modifierType` and was applied; return `null` if none matched
   */
  applyModifier<T extends PersistentModifier>(
    modifierType: Constructor<T>,
    player = true,
    ...args: Parameters<T["apply"]>
  ): T | null {
    const modifiers = (player ? this.modifiers : this.enemyModifiers).filter(
      (m): m is T => m instanceof modifierType && m.shouldApply(...args),
    );
    for (const modifier of modifiers) {
      if (modifier.apply(...args)) {
        console.log("Applied", modifier.type.name, !player ? "(enemy)" : "");
        return modifier;
      }
    }

    return null;
  }

  triggerPokemonFormChange(
    pokemon: Pokemon,
    formChangeTriggerType: Constructor<SpeciesFormChangeTrigger>,
    delayed = false,
    modal = false,
  ): boolean {
    if (pokemonFormChanges.hasOwnProperty(pokemon.species.speciesId)) {
      // in case this is NECROZMA, determine which forms this
      const matchingFormChangeOpts = pokemonFormChanges[pokemon.species.speciesId].filter(
        fc => fc.findTrigger(formChangeTriggerType) && fc.canChange(pokemon),
      );
      let matchingFormChange: SpeciesFormChange | null;
      if (pokemon.species.speciesId === Species.NECROZMA && matchingFormChangeOpts.length > 1) {
        // Ultra Necrozma is changing its form back, so we need to figure out into which form it devolves.
        const formChangeItemModifiers = (
          this.findModifiers(
            m => m instanceof PokemonFormChangeItemModifier && m.pokemonId === pokemon.id,
          ) as PokemonFormChangeItemModifier[]
        )
          .filter(m => m.active)
          .map(m => m.formChangeItem);

        matchingFormChange = formChangeItemModifiers.includes(FormChangeItem.N_LUNARIZER)
          ? matchingFormChangeOpts[0]
          : formChangeItemModifiers.includes(FormChangeItem.N_SOLARIZER)
            ? matchingFormChangeOpts[1]
            : null;
      } else {
        matchingFormChange = matchingFormChangeOpts[0];
      }
      if (matchingFormChange) {
        let phase: Phase;
        if (pokemon instanceof PlayerPokemon && !matchingFormChange.quiet) {
          phase = new FormChangePhase(pokemon, matchingFormChange, modal);
        } else {
          phase = new QuietFormChangePhase(pokemon, matchingFormChange);
        }
        if (pokemon instanceof PlayerPokemon && !matchingFormChange.quiet && modal) {
          this.overridePhase(phase);
        } else if (delayed) {
          this.pushPhase(phase);
        } else {
          this.unshiftPhase(phase);
        }
        return true;
      }
    }

    return false;
  }

  triggerPokemonBattleAnim(
    pokemon: Pokemon,
    battleAnimType: PokemonAnimType,
    fieldAssets?: Phaser.GameObjects.Sprite[],
    delayed = false,
  ): boolean {
    const phase: Phase = new PokemonAnimPhase(battleAnimType, pokemon, fieldAssets);
    if (delayed) {
      this.pushPhase(phase);
    } else {
      this.unshiftPhase(phase);
    }
    return true;
  }

  validateAchvs(achvType: Constructor<Achv>, ...args: unknown[]): void {
    const filteredAchvs = Object.values(achvs).filter(a => a instanceof achvType);
    for (const achv of filteredAchvs) {
      this.validateAchv(achv, args);
    }
  }

  validateAchv(achv: Achv, args?: unknown[]): boolean {
    if (
      (!this.gameData.achvUnlocks.hasOwnProperty(achv.id) || Overrides.ACHIEVEMENTS_REUNLOCK_OVERRIDE) &&
      achv.validate(args)
    ) {
      this.gameData.achvUnlocks[achv.id] = new Date().getTime();
      this.ui.achvBar.showAchv(achv);
      if (vouchers.hasOwnProperty(achv.id)) {
        this.validateVoucher(vouchers[achv.id]);
      }
      return true;
    }

    return false;
  }

  validateVoucher(voucher: Voucher, args?: unknown[]): boolean {
    if (!this.gameData.voucherUnlocks.hasOwnProperty(voucher.id) && voucher.validate(args)) {
      this.gameData.voucherUnlocks[voucher.id] = new Date().getTime();
      this.ui.achvBar.showAchv(voucher);
      this.gameData.voucherCounts[voucher.voucherType]++;
      return true;
    }

    return false;
  }

  updateGameInfo(): void {
    const gameInfo = {
      playTime: this.sessionPlayTime ?? 0,
      gameMode: this.currentBattle ? this.gameMode.getName() : "Title",
      biome: this.currentBattle ? getBiomeName(this.arena.biomeType) : "",
      wave: this.currentBattle?.waveIndex ?? 0,
      party: this.party
        ? this.party.map(p => {
            return {
              name: p.name,
              form: p.getFormKey(),
              types: p.getTypes().map(type => PokemonType[type]),
              teraType: PokemonType[p.getTeraType()],
              isTerastallized: p.isTerastallized,
              level: p.level,
              currentHP: p.hp,
              maxHP: p.getMaxHp(),
              status: p.status?.effect ? StatusEffect[p.status.effect] : "",
            };
          })
        : [],
      modeChain: this.ui?.getModeChain() ?? [],
    };
    (window as any).gameInfo = gameInfo;
  }

  /**
   * This function retrieves the sprite and audio keys for active Pokemon.
   * Active Pokemon include both enemy and player Pokemon of the current wave.
   * Note: Questions on garbage collection go to @frutescens
   * @returns a string array of active sprite and audio keys that should not be deleted
   */
  getActiveKeys(): string[] {
    const keys: string[] = [];
    let activePokemon: (PlayerPokemon | EnemyPokemon)[] = this.getPlayerParty();
    activePokemon = activePokemon.concat(this.getEnemyParty());
    for (const p of activePokemon) {
      keys.push(p.getSpriteKey(true));
      if (p instanceof PlayerPokemon) {
        keys.push(p.getBattleSpriteKey(true, true));
      }
      keys.push(p.species.getCryKey(p.formIndex));
      if (p.fusionSpecies) {
        keys.push(p.fusionSpecies.getCryKey(p.fusionFormIndex));
      }
    }
    return keys;
  }

  /**
   * Initialized the 2nd phase of the final boss (e.g. form-change for Eternatus)
   * @param pokemon The (enemy) pokemon
   */
  initFinalBossPhaseTwo(pokemon: Pokemon): void {
    if (pokemon instanceof EnemyPokemon && pokemon.isBoss() && !pokemon.formIndex && pokemon.bossSegmentIndex < 1) {
      this.fadeOutBgm(fixedInt(2000), false);
      this.ui.showDialogue(
        battleSpecDialogue[BattleSpec.FINAL_BOSS].firstStageWin,
        pokemon.species.name,
        undefined,
        () => {
          const finalBossMBH = getModifierType(modifierTypes.MINI_BLACK_HOLE).newModifier(
            pokemon,
          ) as TurnHeldItemTransferModifier;
          finalBossMBH.setTransferrableFalse();
          this.addEnemyModifier(finalBossMBH, false, true);
          pokemon.generateAndPopulateMoveset(1);
          this.setFieldScale(0.75);
          this.triggerPokemonFormChange(pokemon, SpeciesFormChangeManualTrigger, false);
          this.currentBattle.double = true;
          const availablePartyMembers = this.getPlayerParty().filter(p => p.isAllowedInBattle());
          if (availablePartyMembers.length > 1) {
            this.pushPhase(new ToggleDoublePositionPhase(true));
            if (!availablePartyMembers[1].isOnField()) {
              this.pushPhase(new SummonPhase(1));
            }
          }

          this.shiftPhase();
        },
      );
      return;
    }

    this.shiftPhase();
  }

  /**
   * Updates Exp and level values for Player's party, adding new level up phases as required
   * @param expValue raw value of exp to split among participants, OR the base multiplier to use with waveIndex
   * @param pokemonDefeated If true, will increment Macho Brace stacks and give the party Pokemon friendship increases
   * @param useWaveIndexMultiplier Default false. If true, will multiply expValue by a scaling waveIndex multiplier. Not needed if expValue is already scaled by level/wave
   * @param pokemonParticipantIds Participants. If none are defined, no exp will be given. To spread evenly among the party, should pass all ids of party members.
   */
  applyPartyExp(
    expValue: number,
    pokemonDefeated: boolean,
    useWaveIndexMultiplier?: boolean,
    pokemonParticipantIds?: Set<number>,
  ): void {
    const participantIds = pokemonParticipantIds ?? this.currentBattle.playerParticipantIds;
    const party = this.getPlayerParty();
    const expShareModifier = this.findModifier(m => m instanceof ExpShareModifier) as ExpShareModifier;
    const expBalanceModifier = this.findModifier(m => m instanceof ExpBalanceModifier) as ExpBalanceModifier;
    const multipleParticipantExpBonusModifier = this.findModifier(
      m => m instanceof MultipleParticipantExpBonusModifier,
    ) as MultipleParticipantExpBonusModifier;
    const nonFaintedPartyMembers = party.filter(p => p.hp);
    const expPartyMembers = nonFaintedPartyMembers.filter(p => p.level < this.getMaxExpLevel());
    const partyMemberExp: number[] = [];
    // EXP value calculation is based off Pokemon.getExpValue
    if (useWaveIndexMultiplier) {
      expValue = Math.floor((expValue * this.currentBattle.waveIndex) / 5 + 1);
    }

    if (participantIds.size > 0) {
      if (
        this.currentBattle.battleType === BattleType.TRAINER ||
        this.currentBattle.mysteryEncounter?.encounterMode === MysteryEncounterMode.TRAINER_BATTLE
      ) {
        expValue = Math.floor(expValue * 1.5);
      } else if (this.currentBattle.isBattleMysteryEncounter() && this.currentBattle.mysteryEncounter) {
        expValue = Math.floor(expValue * this.currentBattle.mysteryEncounter.expMultiplier);
      }
      for (const partyMember of nonFaintedPartyMembers) {
        const pId = partyMember.id;
        const participated = participantIds.has(pId);
        if (participated && pokemonDefeated) {
          partyMember.addFriendship(FRIENDSHIP_GAIN_FROM_BATTLE);
          const machoBraceModifier = partyMember.getHeldItems().find(m => m instanceof PokemonIncrementingStatModifier);
          if (machoBraceModifier && machoBraceModifier.stackCount < machoBraceModifier.getMaxStackCount()) {
            machoBraceModifier.stackCount++;
            this.updateModifiers(true, true);
            partyMember.updateInfo();
          }
        }
        if (!expPartyMembers.includes(partyMember)) {
          continue;
        }
        if (!participated && !expShareModifier) {
          partyMemberExp.push(0);
          continue;
        }
        let expMultiplier = 0;
        if (participated) {
          expMultiplier += 1 / participantIds.size;
          if (participantIds.size > 1 && multipleParticipantExpBonusModifier) {
            expMultiplier += multipleParticipantExpBonusModifier.getStackCount() * 0.2;
          }
        } else if (expShareModifier) {
          expMultiplier += (expShareModifier.getStackCount() * 0.2) / participantIds.size;
        }
        if (partyMember.pokerus) {
          expMultiplier *= 1.5;
        }
        if (Overrides.XP_MULTIPLIER_OVERRIDE !== null) {
          expMultiplier = Overrides.XP_MULTIPLIER_OVERRIDE;
        }
        const pokemonExp = new NumberHolder(expValue * expMultiplier);
        this.applyModifiers(PokemonExpBoosterModifier, true, partyMember, pokemonExp);
        partyMemberExp.push(Math.floor(pokemonExp.value));
      }

      if (expBalanceModifier) {
        let totalLevel = 0;
        let totalExp = 0;
        expPartyMembers.forEach((expPartyMember, epm) => {
          totalExp += partyMemberExp[epm];
          totalLevel += expPartyMember.level;
        });

        const medianLevel = Math.floor(totalLevel / expPartyMembers.length);

        const recipientExpPartyMemberIndexes: number[] = [];
        expPartyMembers.forEach((expPartyMember, epm) => {
          if (expPartyMember.level <= medianLevel) {
            recipientExpPartyMemberIndexes.push(epm);
          }
        });

        const splitExp = Math.floor(totalExp / recipientExpPartyMemberIndexes.length);

        expPartyMembers.forEach((_partyMember, pm) => {
          partyMemberExp[pm] = Phaser.Math.Linear(
            partyMemberExp[pm],
            recipientExpPartyMemberIndexes.indexOf(pm) > -1 ? splitExp : 0,
            0.2 * expBalanceModifier.getStackCount(),
          );
        });
      }

      for (let pm = 0; pm < expPartyMembers.length; pm++) {
        const exp = partyMemberExp[pm];

        if (exp) {
          const partyMemberIndex = party.indexOf(expPartyMembers[pm]);
          this.unshiftPhase(
            expPartyMembers[pm].isOnField()
              ? new ExpPhase(partyMemberIndex, exp)
              : new ShowPartyExpBarPhase(partyMemberIndex, exp),
          );
        }
      }
    }
  }

  /**
   * Returns if a wave COULD spawn a {@linkcode MysteryEncounter}.
   * Even if returns `true`, does not guarantee that a wave will actually be a ME.
   * That check is made in {@linkcode BattleScene.isWaveMysteryEncounter} instead.
   */
  isMysteryEncounterValidForWave(battleType: BattleType, waveIndex: number): boolean {
    const [lowestMysteryEncounterWave, highestMysteryEncounterWave] = this.gameMode.getMysteryEncounterLegalWaves();
    return (
      this.gameMode.hasMysteryEncounters &&
      battleType === BattleType.WILD &&
      !this.gameMode.isBoss(waveIndex) &&
      waveIndex < highestMysteryEncounterWave &&
      waveIndex > lowestMysteryEncounterWave
    );
  }

  /**
   * Determines whether a wave should randomly generate a {@linkcode MysteryEncounter}.
   * Currently, the only modes that MEs are allowed in are Classic and Challenge.
   * Additionally, MEs cannot spawn outside of waves 10-180 in those modes
   * @param newBattleType
   * @param waveIndex
   */
  private isWaveMysteryEncounter(newBattleType: BattleType, waveIndex: number): boolean {
    const [lowestMysteryEncounterWave, highestMysteryEncounterWave] = this.gameMode.getMysteryEncounterLegalWaves();
    if (this.isMysteryEncounterValidForWave(newBattleType, waveIndex)) {
      // Base spawn weight is BASE_MYSTERY_ENCOUNTER_SPAWN_WEIGHT/256, and increases by WEIGHT_INCREMENT_ON_SPAWN_MISS/256 for each missed attempt at spawning an encounter on a valid floor
      const sessionEncounterRate = this.mysteryEncounterSaveData.encounterSpawnChance;
      const encounteredEvents = this.mysteryEncounterSaveData.encounteredEvents;

      // If total number of encounters is lower than expected for the run, slightly favor a new encounter spawn (reverse as well)
      // Reduces occurrence of runs with total encounters significantly different from AVERAGE_ENCOUNTERS_PER_RUN_TARGET
      // Favored rate changes can never exceed 50%. So if base rate is 15/256 and favored rate would add 200/256, result will be (15 + 128)/256
      const expectedEncountersByFloor =
        (AVERAGE_ENCOUNTERS_PER_RUN_TARGET / (highestMysteryEncounterWave - lowestMysteryEncounterWave)) *
        (waveIndex - lowestMysteryEncounterWave);
      const currentRunDiffFromAvg = expectedEncountersByFloor - encounteredEvents.length;
      const favoredEncounterRate =
        sessionEncounterRate +
        Math.min(currentRunDiffFromAvg * ANTI_VARIANCE_WEIGHT_MODIFIER, MYSTERY_ENCOUNTER_SPAWN_MAX_WEIGHT / 2);

      const successRate = isNullOrUndefined(Overrides.MYSTERY_ENCOUNTER_RATE_OVERRIDE)
        ? favoredEncounterRate
        : Overrides.MYSTERY_ENCOUNTER_RATE_OVERRIDE!;

      // If the most recent ME was 3 or fewer waves ago, can never spawn a ME
      const canSpawn =
        encounteredEvents.length === 0 ||
        waveIndex - encounteredEvents[encounteredEvents.length - 1].waveIndex > 3 ||
        !isNullOrUndefined(Overrides.MYSTERY_ENCOUNTER_RATE_OVERRIDE);

      if (canSpawn) {
        let roll = MYSTERY_ENCOUNTER_SPAWN_MAX_WEIGHT;
        // Always rolls the check on the same offset to ensure no RNG changes from reloading session
        this.executeWithSeedOffset(
          () => {
            roll = randSeedInt(MYSTERY_ENCOUNTER_SPAWN_MAX_WEIGHT);
          },
          waveIndex * 3 * 1000,
        );
        return roll < successRate;
      }
    }

    return false;
  }

  /**
   * Loads or generates a mystery encounter
   * @param encounterType used to load session encounter when restarting game, etc.
   * @param canBypass optional boolean to indicate that the request is coming from a function that needs to access a Mystery Encounter outside of gameplay requirements
   * @returns
   */
  getMysteryEncounter(encounterType?: MysteryEncounterType, canBypass?: boolean): MysteryEncounter {
    // Loading override or session encounter
    let encounter: MysteryEncounter | null;
    if (
      !isNullOrUndefined(Overrides.MYSTERY_ENCOUNTER_OVERRIDE) &&
      allMysteryEncounters.hasOwnProperty(Overrides.MYSTERY_ENCOUNTER_OVERRIDE)
    ) {
      encounter = allMysteryEncounters[Overrides.MYSTERY_ENCOUNTER_OVERRIDE];
      if (canBypass) {
        return encounter;
      }
    } else if (canBypass) {
      encounter = allMysteryEncounters[encounterType ?? -1];
      return encounter;
    } else {
      encounter = !isNullOrUndefined(encounterType) ? allMysteryEncounters[encounterType] : null;
    }

    // Check for queued encounters first
    if (
      !encounter &&
      this.mysteryEncounterSaveData?.queuedEncounters &&
      this.mysteryEncounterSaveData.queuedEncounters.length > 0
    ) {
      let i = 0;
      while (i < this.mysteryEncounterSaveData.queuedEncounters.length && !!encounter) {
        const candidate = this.mysteryEncounterSaveData.queuedEncounters[i];
        const forcedChance = candidate.spawnPercent;
        if (randSeedInt(100) < forcedChance) {
          encounter = allMysteryEncounters[candidate.type];
        }

        i++;
      }
    }

    if (encounter) {
      encounter = new MysteryEncounter(encounter);
      encounter.populateDialogueTokensFromRequirements();
      return encounter;
    }

    // See Enum values for base tier weights
    const tierWeights = [
      MysteryEncounterTier.COMMON,
      MysteryEncounterTier.GREAT,
      MysteryEncounterTier.ULTRA,
      MysteryEncounterTier.ROGUE,
    ];

    // Adjust tier weights by previously encountered events to lower odds of only Common/Great in run
    // biome-ignore format: biome sucks at formatting this line
    for (const seenEncounterData of this.mysteryEncounterSaveData.encounteredEvents) {
      if (seenEncounterData.tier === MysteryEncounterTier.COMMON) {
        tierWeights[0] = tierWeights[0] - 6;
      } else if (seenEncounterData.tier === MysteryEncounterTier.GREAT) {
        tierWeights[1] = tierWeights[1] - 4;
      }
    }

    const totalWeight = tierWeights.reduce((a, b) => a + b);
    const tierValue = randSeedInt(totalWeight);
    const commonThreshold = totalWeight - tierWeights[0];
    const greatThreshold = totalWeight - tierWeights[0] - tierWeights[1];
    const ultraThreshold = totalWeight - tierWeights[0] - tierWeights[1] - tierWeights[2];
    let tier: MysteryEncounterTier | null =
      tierValue > commonThreshold
        ? MysteryEncounterTier.COMMON
        : tierValue > greatThreshold
          ? MysteryEncounterTier.GREAT
          : tierValue > ultraThreshold
            ? MysteryEncounterTier.ULTRA
            : MysteryEncounterTier.ROGUE;

    if (!isNullOrUndefined(Overrides.MYSTERY_ENCOUNTER_TIER_OVERRIDE)) {
      tier = Overrides.MYSTERY_ENCOUNTER_TIER_OVERRIDE;
    }

    let availableEncounters: MysteryEncounter[] = [];
    const previousEncounter =
      this.mysteryEncounterSaveData.encounteredEvents.length > 0
        ? this.mysteryEncounterSaveData.encounteredEvents[this.mysteryEncounterSaveData.encounteredEvents.length - 1]
            .type
        : null;
    const disabledEncounters = this.eventManager.getEventMysteryEncountersDisabled();
    const biomeMysteryEncounters =
      mysteryEncountersByBiome.get(this.arena.biomeType)?.filter(enc => !disabledEncounters.includes(enc)) ?? [];
    // If no valid encounters exist at tier, checks next tier down, continuing until there are some encounters available
    while (availableEncounters.length === 0 && tier !== null) {
      availableEncounters = biomeMysteryEncounters
        .filter(encounterType => {
          const encounterCandidate = allMysteryEncounters[encounterType];
          if (!encounterCandidate) {
            return false;
          }
          if (
            this.eventManager.getMysteryEncounterTierForEvent(encounterType, encounterCandidate.encounterTier) !== tier
          ) {
            return false;
          }
          const disallowedGameModes = encounterCandidate.disallowedGameModes;
          if (
            disallowedGameModes &&
            disallowedGameModes.length > 0 &&
            disallowedGameModes.includes(this.gameMode.modeId)
          ) {
            return false;
          }
          if (this.gameMode.modeId === GameModes.CHALLENGE) {
            const disallowedChallenges = encounterCandidate.disallowedChallenges;
            if (
              disallowedChallenges &&
              disallowedChallenges.length > 0 &&
              this.gameMode.challenges.some(challenge => disallowedChallenges.includes(challenge.id))
            ) {
              return false;
            }
          }
          if (!encounterCandidate.meetsRequirements()) {
            return false;
          }
          if (previousEncounter !== null && encounterType === previousEncounter) {
            return false;
          }
          if (
            this.mysteryEncounterSaveData.encounteredEvents.length > 0 &&
            encounterCandidate.maxAllowedEncounters &&
            encounterCandidate.maxAllowedEncounters > 0 &&
            this.mysteryEncounterSaveData.encounteredEvents.filter(e => e.type === encounterType).length >=
              encounterCandidate.maxAllowedEncounters
          ) {
            return false;
          }
          return true;
        })
        .map(m => allMysteryEncounters[m]);
      // Decrement tier
      if (tier === MysteryEncounterTier.ROGUE) {
        tier = MysteryEncounterTier.ULTRA;
      } else if (tier === MysteryEncounterTier.ULTRA) {
        tier = MysteryEncounterTier.GREAT;
      } else if (tier === MysteryEncounterTier.GREAT) {
        tier = MysteryEncounterTier.COMMON;
      } else {
        tier = null; // Ends loop
      }
    }

    // If absolutely no encounters are available, spawn 0th encounter
    if (availableEncounters.length === 0) {
      console.log("No Mystery Encounters found, falling back to Mysterious Challengers.");
      return allMysteryEncounters[MysteryEncounterType.MYSTERIOUS_CHALLENGERS];
    }
    encounter = availableEncounters[randSeedInt(availableEncounters.length)];
    // New encounter object to not dirty flags
    encounter = new MysteryEncounter(encounter);
    encounter.populateDialogueTokensFromRequirements();
    return encounter;
  }
}<|MERGE_RESOLUTION|>--- conflicted
+++ resolved
@@ -184,17 +184,12 @@
 import { expSpriteKeys } from "./sprites/sprite-keys";
 import { hasExpSprite } from "./sprites/sprite-utils";
 import { timedEventManager } from "./global-event-manager";
-<<<<<<< HEAD
 import { type PhasePriorityQueue, PostSummonPhasePriorityQueue } from "#app/data/phase-priority-queue";
 import type { DynamicPhaseType } from "#enums/dynamic-phase-type";
 import { PostSummonPhase } from "#app/phases/post-summon-phase";
 import { ActivatePriorityQueuePhase } from "#app/phases/activate-priority-queue-phase";
-
-export const bypassLogin = import.meta.env.VITE_BYPASS_LOGIN === "1";
-=======
 import { starterColors } from "./global-vars/starter-colors";
 import { startingWave } from "./starting-wave";
->>>>>>> 23e1d88c
 
 const DEBUG_RNG = false;
 
