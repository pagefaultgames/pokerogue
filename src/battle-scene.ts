import Phaser from "phaser";
import UI from "./ui/ui";
import Pokemon, { PlayerPokemon, EnemyPokemon } from "./field/pokemon";
import PokemonSpecies, { PokemonSpeciesFilter, allSpecies, getPokemonSpecies } from "./data/pokemon-species";
import { Constructor, isNullOrUndefined } from "#app/utils";
import * as Utils from "./utils";
import { Modifier, ModifierBar, ConsumablePokemonModifier, ConsumableModifier, PokemonHpRestoreModifier, TurnHeldItemTransferModifier, HealingBoosterModifier, PersistentModifier, PokemonHeldItemModifier, ModifierPredicate, DoubleBattleChanceBoosterModifier, FusePokemonModifier, PokemonFormChangeItemModifier, TerastallizeModifier, overrideModifiers, overrideHeldItems, PokemonIncrementingStatModifier, ExpShareModifier, ExpBalanceModifier, MultipleParticipantExpBonusModifier, PokemonExpBoosterModifier } from "./modifier/modifier";
import { PokeballType } from "./data/pokeball";
import { initCommonAnims, initMoveAnim, loadCommonAnimAssets, loadMoveAnimAssets, populateAnims } from "./data/battle-anims";
import { Phase } from "./phase";
import { initGameSpeed } from "./system/game-speed";
import { Arena, ArenaBase } from "./field/arena";
import { GameData } from "./system/game-data";
import { addTextObject, getTextColor, TextStyle } from "./ui/text";
import { allMoves } from "./data/move";
import {
  ModifierPoolType,
  getDefaultModifierTypeForTier,
  getEnemyModifierTypesForWave,
  getLuckString,
  getLuckTextTint,
  getModifierPoolForType,
  getModifierType,
  getPartyLuckValue,
  modifierTypes, PokemonHeldItemModifierType
} from "./modifier/modifier-type";
import AbilityBar from "./ui/ability-bar";
import { BlockItemTheftAbAttr, DoubleBattleChanceAbAttr, ChangeMovePriorityAbAttr, PostBattleInitAbAttr, applyAbAttrs, applyPostBattleInitAbAttrs } from "./data/ability";
import { allAbilities } from "./data/ability";
import Battle, { BattleType, FixedBattleConfig } from "./battle";
import { GameMode, GameModes, getGameMode } from "./game-mode";
import FieldSpritePipeline from "./pipelines/field-sprite";
import SpritePipeline from "./pipelines/sprite";
import PartyExpBar from "./ui/party-exp-bar";
import { trainerConfigs, TrainerSlot } from "./data/trainer-config";
import Trainer, { TrainerVariant } from "./field/trainer";
import TrainerData from "./system/trainer-data";
import SoundFade from "phaser3-rex-plugins/plugins/soundfade";
import { pokemonPrevolutions } from "./data/pokemon-evolutions";
import PokeballTray from "./ui/pokeball-tray";
import InvertPostFX from "./pipelines/invert";
import { Achv, achvs, ModifierAchv, MoneyAchv } from "./system/achv";
import { Voucher, vouchers } from "./system/voucher";
import { Gender } from "./data/gender";
import UIPlugin from "phaser3-rex-plugins/templates/ui/ui-plugin";
import { addUiThemeOverrides } from "./ui/ui-theme";
import PokemonData from "./system/pokemon-data";
import { Nature } from "./data/nature";
import { SpeciesFormChangeManualTrigger, SpeciesFormChangeTimeOfDayTrigger, SpeciesFormChangeTrigger, pokemonFormChanges, FormChangeItem, SpeciesFormChange } from "./data/pokemon-forms";
import { FormChangePhase } from "./phases/form-change-phase";
import { getTypeRgb } from "./data/type";
import PokemonSpriteSparkleHandler from "./field/pokemon-sprite-sparkle-handler";
import CharSprite from "./ui/char-sprite";
import DamageNumberHandler from "./field/damage-number-handler";
import PokemonInfoContainer from "./ui/pokemon-info-container";
import { biomeDepths, getBiomeName } from "./data/biomes";
import { SceneBase } from "./scene-base";
import CandyBar from "./ui/candy-bar";
import { Variant, variantData } from "./data/variant";
import { Localizable } from "#app/interfaces/locales";
import Overrides from "#app/overrides";
import { InputsController } from "./inputs-controller";
import { UiInputs } from "./ui-inputs";
import { NewArenaEvent } from "./events/battle-scene";
import { ArenaFlyout } from "./ui/arena-flyout";
import { EaseType } from "#enums/ease-type";
import { BattleSpec } from "#enums/battle-spec";
import { BattleStyle } from "#enums/battle-style";
import { Biome } from "#enums/biome";
import { ExpNotification } from "#enums/exp-notification";
import { MoneyFormat } from "#enums/money-format";
import { Moves } from "#enums/moves";
import { PlayerGender } from "#enums/player-gender";
import { Species } from "#enums/species";
import { UiTheme } from "#enums/ui-theme";
import { TimedEventManager } from "#app/timed-event-manager";
import { PokemonAnimType } from "#enums/pokemon-anim-type";
import i18next from "i18next";
import { TrainerType } from "#enums/trainer-type";
import { battleSpecDialogue } from "./data/dialogue";
import { LoadingScene } from "./loading-scene";
import { LevelCapPhase } from "./phases/level-cap-phase";
import { LoginPhase } from "./phases/login-phase";
import { MessagePhase } from "./phases/message-phase";
import { MovePhase } from "./phases/move-phase";
import { NewBiomeEncounterPhase } from "./phases/new-biome-encounter-phase";
import { NextEncounterPhase } from "./phases/next-encounter-phase";
import { PokemonAnimPhase } from "./phases/pokemon-anim-phase";
import { QuietFormChangePhase } from "./phases/quiet-form-change-phase";
import { ReturnPhase } from "./phases/return-phase";
import { SelectBiomePhase } from "./phases/select-biome-phase";
import { ShowTrainerPhase } from "./phases/show-trainer-phase";
import { SummonPhase } from "./phases/summon-phase";
import { SwitchPhase } from "./phases/switch-phase";
import { TitlePhase } from "./phases/title-phase";
import { ToggleDoublePositionPhase } from "./phases/toggle-double-position-phase";
import { TurnInitPhase } from "./phases/turn-init-phase";
import { ShopCursorTarget } from "./enums/shop-cursor-target";
import MysteryEncounter from "./data/mystery-encounters/mystery-encounter";
import { allMysteryEncounters, ANTI_VARIANCE_WEIGHT_MODIFIER, AVERAGE_ENCOUNTERS_PER_RUN_TARGET, BASE_MYSTERY_ENCOUNTER_SPAWN_WEIGHT, MYSTERY_ENCOUNTER_SPAWN_MAX_WEIGHT, mysteryEncountersByBiome, WEIGHT_INCREMENT_ON_SPAWN_MISS } from "./data/mystery-encounters/mystery-encounters";
import { MysteryEncounterSaveData } from "#app/data/mystery-encounters/mystery-encounter-save-data";
import { MysteryEncounterType } from "#enums/mystery-encounter-type";
import { MysteryEncounterTier } from "#enums/mystery-encounter-tier";
import HeldModifierConfig from "#app/interfaces/held-modifier-config";
import { ExpPhase } from "#app/phases/exp-phase";
import { ShowPartyExpBarPhase } from "#app/phases/show-party-exp-bar-phase";
import { MysteryEncounterMode } from "#enums/mystery-encounter-mode";
import { ExpGainsSpeed } from "./enums/exp-gains-speed";

export const bypassLogin = import.meta.env.VITE_BYPASS_LOGIN === "1";

const DEBUG_RNG = false;

const OPP_IVS_OVERRIDE_VALIDATED : integer[] = (
  Array.isArray(Overrides.OPP_IVS_OVERRIDE) ?
    Overrides.OPP_IVS_OVERRIDE :
    new Array(6).fill(Overrides.OPP_IVS_OVERRIDE)
).map(iv => isNaN(iv) || iv === null || iv > 31 ? -1 : iv);

export const startingWave = Overrides.STARTING_WAVE_OVERRIDE || 1;

const expSpriteKeys: string[] = [];

export let starterColors: StarterColors;
interface StarterColors {
    [key: string]: [string, string]
}

export interface PokeballCounts {
    [pb: string]: integer;
}

export type AnySound = Phaser.Sound.WebAudioSound | Phaser.Sound.HTML5AudioSound | Phaser.Sound.NoAudioSound;

export interface InfoToggle {
    toggleInfo(force?: boolean): void;
    isActive(): boolean;
}

export default class BattleScene extends SceneBase {
  public rexUI: UIPlugin;
  public inputController: InputsController;
  public uiInputs: UiInputs;

  public sessionPlayTime: integer | null = null;
  public lastSavePlayTime: integer | null = null;
  public masterVolume: number = 0.5;
  public bgmVolume: number = 1;
  public fieldVolume: number = 1;
  public seVolume: number = 1;
  public uiVolume: number = 1;
  public gameSpeed: integer = 1;
  public damageNumbersMode: integer = 0;
  public reroll: boolean = false;
  public shopCursorTarget: number = ShopCursorTarget.REWARDS;
  public showMovesetFlyout: boolean = true;
  public showArenaFlyout: boolean = true;
  public showTimeOfDayWidget: boolean = true;
  public timeOfDayAnimation: EaseType = EaseType.NONE;
  public showLevelUpStats: boolean = true;
  public enableTutorials: boolean = import.meta.env.VITE_BYPASS_TUTORIAL === "1";
  public enableMoveInfo: boolean = true;
  public enableRetries: boolean = false;
  public hideIvs: boolean = false;
  /**
   * Determines the condition for a notification should be shown for Candy Upgrades
   * - 0 = 'Off'
   * - 1 = 'Passives Only'
   * - 2 = 'On'
   */
  public candyUpgradeNotification: integer = 0;
  /**
   * Determines what type of notification is used for Candy Upgrades
   * - 0 = 'Icon'
   * - 1 = 'Animation'
   */
  public candyUpgradeDisplay: integer = 0;
  public moneyFormat: MoneyFormat = MoneyFormat.NORMAL;
  public uiTheme: UiTheme = UiTheme.DEFAULT;
  public windowType: integer = 0;
  public experimentalSprites: boolean = false;
  public musicPreference: integer = 0;
  public moveAnimations: boolean = true;
  public expGainsSpeed: ExpGainsSpeed = ExpGainsSpeed.DEFAULT;
  public skipSeenDialogues: boolean = false;
  /**
   * Determines if the egg hatching animation should be skipped
   * - 0 = Never (never skip animation)
   * - 1 = Ask (ask to skip animation when hatching 2 or more eggs)
   * - 2 = Always (automatically skip animation when hatching 2 or more eggs)
   */
  public eggSkipPreference: number = 0;

  /**
     * Defines the experience gain display mode.
     *
     * @remarks
     * The `expParty` can have several modes:
     * - `0` - Default: The normal experience gain display, nothing changed.
     * - `1` - Level Up Notification: Displays the level up in the small frame instead of a message.
     * - `2` - Skip: No level up frame nor message.
     *
     * Modes `1` and `2` are still compatible with stats display, level up, new move, etc.
     * @default 0 - Uses the default normal experience gain display.
     */
  public expParty: ExpNotification = 0;
  public hpBarSpeed: integer = 0;
  public fusionPaletteSwaps: boolean = true;
  public enableTouchControls: boolean = false;
  public enableVibration: boolean = false;
  public showBgmBar: boolean = true;

  /**
   * Determines the selected battle style.
   * - 0 = 'Switch'
   * - 1 = 'Set' - The option to switch the active pokemon at the start of a battle will not display.
   */
  public battleStyle: integer = BattleStyle.SWITCH;

  /**
  * Defines whether or not to show type effectiveness hints
  * - true: No hints
  * - false: Show hints for moves
   */
  public typeHints: boolean = false;

  public disableMenu: boolean = false;

  public gameData: GameData;
  public sessionSlotId: integer;

  /** PhaseQueue: dequeue/remove the first element to get the next phase */
  public phaseQueue: Phase[];
  public conditionalQueue: Array<[() => boolean, Phase]>;
  /** PhaseQueuePrepend: is a temp storage of what will be added to PhaseQueue */
  private phaseQueuePrepend: Phase[];

  /** overrides default of inserting phases to end of phaseQueuePrepend array, useful or inserting Phases "out of order" */
  private phaseQueuePrependSpliceIndex: integer;
  private nextCommandPhaseQueue: Phase[];

  private currentPhase: Phase | null;
  private standbyPhase: Phase | null;
  public field: Phaser.GameObjects.Container;
  public fieldUI: Phaser.GameObjects.Container;
  public charSprite: CharSprite;
  public pbTray: PokeballTray;
  public pbTrayEnemy: PokeballTray;
  public abilityBar: AbilityBar;
  public partyExpBar: PartyExpBar;
  public candyBar: CandyBar;
  public arenaBg: Phaser.GameObjects.Sprite;
  public arenaBgTransition: Phaser.GameObjects.Sprite;
  public arenaPlayer: ArenaBase;
  public arenaPlayerTransition: ArenaBase;
  public arenaEnemy: ArenaBase;
  public arenaNextEnemy: ArenaBase;
  public arena: Arena;
  public gameMode: GameMode;
  public score: integer;
  public lockModifierTiers: boolean;
  public trainer: Phaser.GameObjects.Sprite;
  public lastEnemyTrainer: Trainer | null;
  public currentBattle: Battle;
  public pokeballCounts: PokeballCounts;
  public money: integer;
  public pokemonInfoContainer: PokemonInfoContainer;
  private party: PlayerPokemon[];
  /** Session save data that pertains to Mystery Encounters */
  public mysteryEncounterSaveData: MysteryEncounterSaveData = new MysteryEncounterSaveData();
  /** If the previous wave was a MysteryEncounter, tracks the object with this variable. Mostly used for visual object cleanup */
  public lastMysteryEncounter?: MysteryEncounter;
  /** Combined Biome and Wave count text */
  private biomeWaveText: Phaser.GameObjects.Text;
  private moneyText: Phaser.GameObjects.Text;
  private scoreText: Phaser.GameObjects.Text;
  private luckLabelText: Phaser.GameObjects.Text;
  private luckText: Phaser.GameObjects.Text;
  private modifierBar: ModifierBar;
  private enemyModifierBar: ModifierBar;
  public arenaFlyout: ArenaFlyout;

  private fieldOverlay: Phaser.GameObjects.Rectangle;
  private shopOverlay: Phaser.GameObjects.Rectangle;
  private shopOverlayShown: boolean = false;
  private shopOverlayOpacity: number = .8;

  public modifiers: PersistentModifier[];
  private enemyModifiers: PersistentModifier[];
  public uiContainer: Phaser.GameObjects.Container;
  public ui: UI;

  public seed: string;
  public waveSeed: string;
  public waveCycleOffset: integer;
  public offsetGym: boolean;

  public damageNumberHandler: DamageNumberHandler;
  private spriteSparkleHandler: PokemonSpriteSparkleHandler;

  public fieldSpritePipeline: FieldSpritePipeline;
  public spritePipeline: SpritePipeline;

  private bgm: AnySound;
  private bgmResumeTimer: Phaser.Time.TimerEvent | null;
  private bgmCache: Set<string> = new Set();
  private playTimeTimer: Phaser.Time.TimerEvent;

  public rngCounter: integer = 0;
  public rngSeedOverride: string = "";
  public rngOffset: integer = 0;

  public inputMethod: string;
  private infoToggles: InfoToggle[] = [];

  public eventManager: TimedEventManager;

  /**
   * Allows subscribers to listen for events
   *
   * Current Events:
   * - {@linkcode BattleSceneEventType.MOVE_USED} {@linkcode MoveUsedEvent}
   * - {@linkcode BattleSceneEventType.TURN_INIT} {@linkcode TurnInitEvent}
   * - {@linkcode BattleSceneEventType.TURN_END} {@linkcode TurnEndEvent}
   * - {@linkcode BattleSceneEventType.NEW_ARENA} {@linkcode NewArenaEvent}
   */
  public readonly eventTarget: EventTarget = new EventTarget();

  constructor() {
    super("battle");
    this.phaseQueue = [];
    this.phaseQueuePrepend = [];
    this.conditionalQueue = [];
    this.phaseQueuePrependSpliceIndex = -1;
    this.nextCommandPhaseQueue = [];
    this.updateGameInfo();
  }

  loadPokemonAtlas(key: string, atlasPath: string, experimental?: boolean) {
    if (experimental === undefined) {
      experimental = this.experimentalSprites;
    }
    const variant = atlasPath.includes("variant/") || /_[0-3]$/.test(atlasPath);
    if (experimental) {
      experimental = this.hasExpSprite(key);
    }
    if (variant) {
      atlasPath = atlasPath.replace("variant/", "");
    }
    this.load.atlas(key, `images/pokemon/${variant ? "variant/" : ""}${experimental ? "exp/" : ""}${atlasPath}.png`,  `images/pokemon/${variant ? "variant/" : ""}${experimental ? "exp/" : ""}${atlasPath}.json`);
  }

  async preload() {
    if (DEBUG_RNG) {
      const scene = this;
      const originalRealInRange = Phaser.Math.RND.realInRange;
      Phaser.Math.RND.realInRange = function (min: number, max: number): number {
        const ret = originalRealInRange.apply(this, [ min, max ]);
        const args = [ "RNG", ++scene.rngCounter, ret / (max - min), `min: ${min} / max: ${max}` ];
        args.push(`seed: ${scene.rngSeedOverride || scene.waveSeed || scene.seed}`);
        if (scene.rngOffset) {
          args.push(`offset: ${scene.rngOffset}`);
        }
        console.log(...args);
        return ret;
      };
    }

    populateAnims();

    await this.initVariantData();
  }

  create() {
    this.scene.remove(LoadingScene.KEY);
    initGameSpeed.apply(this);
    this.inputController = new InputsController(this);
    this.uiInputs = new UiInputs(this, this.inputController);

    this.gameData = new GameData(this);

    addUiThemeOverrides(this);

    this.load.setBaseURL();

    this.spritePipeline = new SpritePipeline(this.game);
    (this.renderer as Phaser.Renderer.WebGL.WebGLRenderer).pipelines.add("Sprite", this.spritePipeline);

    this.fieldSpritePipeline = new FieldSpritePipeline(this.game);
    (this.renderer as Phaser.Renderer.WebGL.WebGLRenderer).pipelines.add("FieldSprite", this.fieldSpritePipeline);
    this.eventManager = new TimedEventManager();

    this.launchBattle();
  }

  update() {
    this.ui?.update();
  }

  launchBattle() {
    this.arenaBg = this.add.sprite(0, 0, "plains_bg");
    this.arenaBg.setName("sprite-arena-bg");
    this.arenaBgTransition = this.add.sprite(0, 0, "plains_bg");
    this.arenaBgTransition.setName("sprite-arena-bg-transition");

    [ this.arenaBgTransition, this.arenaBg ].forEach(a => {
      a.setPipeline(this.fieldSpritePipeline);
      a.setScale(6);
      a.setOrigin(0);
      a.setSize(320, 240);
    });

    const field = this.add.container(0, 0);
    field.setName("field");
    field.setScale(6);

    this.field = field;

    const fieldUI = this.add.container(0, this.game.canvas.height);
    fieldUI.setName("field-ui");
    fieldUI.setDepth(1);
    fieldUI.setScale(6);

    this.fieldUI = fieldUI;

    const transition = this.make.rexTransitionImagePack({
      x: 0,
      y: 0,
      scale: 6,
      key: "loading_bg",
      origin: { x: 0, y: 0 }
    }, true);

    //@ts-ignore (the defined types in the package are incromplete...)
    transition.transit({
      mode: "blinds",
      ease: "Cubic.easeInOut",
      duration: 1250,
    });
    transition.once("complete", () => {
      transition.destroy();
    });

    this.add.existing(transition);

    const uiContainer = this.add.container(0, 0);
    uiContainer.setName("ui");
    uiContainer.setDepth(2);
    uiContainer.setScale(6);

    this.uiContainer = uiContainer;

    const overlayWidth = this.game.canvas.width / 6;
    const overlayHeight = (this.game.canvas.height / 6) - 48;
    this.fieldOverlay = this.add.rectangle(0, overlayHeight * -1 - 48, overlayWidth, overlayHeight, 0x424242);
    this.fieldOverlay.setName("rect-field-overlay");
    this.fieldOverlay.setOrigin(0, 0);
    this.fieldOverlay.setAlpha(0);
    this.fieldUI.add(this.fieldOverlay);

    this.shopOverlay = this.add.rectangle(0, overlayHeight * -1 - 48, overlayWidth, overlayHeight, 0x070707);
    this.shopOverlay.setName("rect-shop-overlay");
    this.shopOverlay.setOrigin(0, 0);
    this.shopOverlay.setAlpha(0);
    this.fieldUI.add(this.shopOverlay);

    this.modifiers = [];
    this.enemyModifiers = [];

    this.modifierBar = new ModifierBar(this);
    this.modifierBar.setName("modifier-bar");
    this.add.existing(this.modifierBar);
    uiContainer.add(this.modifierBar);

    this.enemyModifierBar = new ModifierBar(this, true);
    this.enemyModifierBar.setName("enemy-modifier-bar");
    this.add.existing(this.enemyModifierBar);
    uiContainer.add(this.enemyModifierBar);

    this.charSprite = new CharSprite(this);
    this.charSprite.setName("sprite-char");
    this.charSprite.setup();

    this.fieldUI.add(this.charSprite);

    this.pbTray = new PokeballTray(this, true);
    this.pbTray.setName("pb-tray");
    this.pbTray.setup();

    this.pbTrayEnemy = new PokeballTray(this, false);
    this.pbTrayEnemy.setName("enemy-pb-tray");
    this.pbTrayEnemy.setup();

    this.fieldUI.add(this.pbTray);
    this.fieldUI.add(this.pbTrayEnemy);

    this.abilityBar = new AbilityBar(this);
    this.abilityBar.setName("ability-bar");
    this.abilityBar.setup();
    this.fieldUI.add(this.abilityBar);

    this.partyExpBar = new PartyExpBar(this);
    this.partyExpBar.setName("party-exp-bar");
    this.partyExpBar.setup();
    this.fieldUI.add(this.partyExpBar);

    this.candyBar = new CandyBar(this);
    this.candyBar.setName("candy-bar");
    this.candyBar.setup();
    this.fieldUI.add(this.candyBar);

    this.biomeWaveText = addTextObject(this, (this.game.canvas.width / 6) - 2, 0, startingWave.toString(), TextStyle.BATTLE_INFO);
    this.biomeWaveText.setName("text-biome-wave");
    this.biomeWaveText.setOrigin(1, 0.5);
    this.fieldUI.add(this.biomeWaveText);

    this.moneyText = addTextObject(this, (this.game.canvas.width / 6) - 2, 0, "", TextStyle.MONEY);
    this.moneyText.setName("text-money");
    this.moneyText.setOrigin(1, 0.5);
    this.fieldUI.add(this.moneyText);

    this.scoreText = addTextObject(this, (this.game.canvas.width / 6) - 2, 0, "", TextStyle.PARTY, { fontSize: "54px" });
    this.scoreText.setName("text-score");
    this.scoreText.setOrigin(1, 0.5);
    this.fieldUI.add(this.scoreText);

    this.luckText = addTextObject(this, (this.game.canvas.width / 6) - 2, 0, "", TextStyle.PARTY, { fontSize: "54px" });
    this.luckText.setName("text-luck");
    this.luckText.setOrigin(1, 0.5);
    this.luckText.setVisible(false);
    this.fieldUI.add(this.luckText);

    this.luckLabelText = addTextObject(this, (this.game.canvas.width / 6) - 2, 0, i18next.t("common:luckIndicator"), TextStyle.PARTY, { fontSize: "54px" });
    this.luckLabelText.setName("text-luck-label");
    this.luckLabelText.setOrigin(1, 0.5);
    this.luckLabelText.setVisible(false);
    this.fieldUI.add(this.luckLabelText);

    this.arenaFlyout = new ArenaFlyout(this);
    this.fieldUI.add(this.arenaFlyout);
    this.fieldUI.moveBelow<Phaser.GameObjects.GameObject>(this.arenaFlyout, this.fieldOverlay);

    this.updateUIPositions();

    this.damageNumberHandler = new DamageNumberHandler();

    this.spriteSparkleHandler = new PokemonSpriteSparkleHandler();
    this.spriteSparkleHandler.setup(this);

    this.pokemonInfoContainer = new PokemonInfoContainer(this, (this.game.canvas.width / 6) + 52, -(this.game.canvas.height / 6) + 66);
    this.pokemonInfoContainer.setup();

    this.fieldUI.add(this.pokemonInfoContainer);

    this.party = [];

    const loadPokemonAssets = [];

    this.arenaPlayer = new ArenaBase(this, true);
    this.arenaPlayer.setName("arena-player");
    this.arenaPlayerTransition = new ArenaBase(this, true);
    this.arenaPlayerTransition.setName("arena-player-transition");
    this.arenaEnemy = new ArenaBase(this, false);
    this.arenaEnemy.setName("arena-enemy");
    this.arenaNextEnemy = new ArenaBase(this, false);
    this.arenaNextEnemy.setName("arena-next-enemy");

    this.arenaBgTransition.setVisible(false);
    this.arenaPlayerTransition.setVisible(false);
    this.arenaNextEnemy.setVisible(false);

    [ this.arenaPlayer, this.arenaPlayerTransition, this.arenaEnemy, this.arenaNextEnemy ].forEach(a => {
      if (a instanceof Phaser.GameObjects.Sprite) {
        a.setOrigin(0, 0);
      }
      field.add(a);
    });

    const trainer = this.addFieldSprite(0, 0, `trainer_${this.gameData.gender === PlayerGender.FEMALE ? "f" : "m"}_back`);
    trainer.setOrigin(0.5, 1);
    trainer.setName("sprite-trainer");

    field.add(trainer);

    this.trainer = trainer;

    this.anims.create({
      key: "prompt",
      frames: this.anims.generateFrameNumbers("prompt", { start: 1, end: 4 }),
      frameRate: 6,
      repeat: -1,
      showOnStart: true
    });

    this.anims.create({
      key: "tera_sparkle",
      frames: this.anims.generateFrameNumbers("tera_sparkle", { start: 0, end: 12 }),
      frameRate: 18,
      repeat: 0,
      showOnStart: true,
      hideOnComplete: true
    });

    this.reset(false, false, true);

    const ui = new UI(this);
    this.uiContainer.add(ui);

    this.ui = ui;

    ui.setup();

    const defaultMoves = [ Moves.TACKLE, Moves.TAIL_WHIP, Moves.FOCUS_ENERGY, Moves.STRUGGLE ];

    Promise.all([
      Promise.all(loadPokemonAssets),
      initCommonAnims(this).then(() => loadCommonAnimAssets(this, true)),
      Promise.all([ Moves.TACKLE, Moves.TAIL_WHIP, Moves.FOCUS_ENERGY, Moves.STRUGGLE ].map(m => initMoveAnim(this, m))).then(() => loadMoveAnimAssets(this, defaultMoves, true)),
      this.initStarterColors()
    ]).then(() => {
      this.pushPhase(new LoginPhase(this));
      this.pushPhase(new TitlePhase(this));

      this.shiftPhase();
    });
  }

  initSession(): void {
    if (this.sessionPlayTime === null) {
      this.sessionPlayTime = 0;
    }
    if (this.lastSavePlayTime === null) {
      this.lastSavePlayTime = 0;
    }

    if (this.playTimeTimer) {
      this.playTimeTimer.destroy();
    }

    this.playTimeTimer = this.time.addEvent({
      delay: Utils.fixedInt(1000),
      repeat: -1,
      callback: () => {
        if (this.gameData) {
          this.gameData.gameStats.playTime++;
        }
        if (this.sessionPlayTime !== null) {
          this.sessionPlayTime++;
        }
        if (this.lastSavePlayTime !== null) {
          this.lastSavePlayTime++;
        }
      }
    });

    this.updateBiomeWaveText();
    this.updateMoneyText();
    this.updateScoreText();
  }

  async initExpSprites(): Promise<void> {
    if (expSpriteKeys.length) {
      return;
    }
    this.cachedFetch("./exp-sprites.json").then(res => res.json()).then(keys => {
      if (Array.isArray(keys)) {
        expSpriteKeys.push(...keys);
      }
      Promise.resolve();
    });
  }

  async initVariantData(): Promise<void> {
    Object.keys(variantData).forEach(key => delete variantData[key]);
    await this.cachedFetch("./images/pokemon/variant/_masterlist.json").then(res => res.json())
      .then(v => {
        Object.keys(v).forEach(k => variantData[k] = v[k]);
        if (this.experimentalSprites) {
          const expVariantData = variantData["exp"];
          const traverseVariantData = (keys: string[]) => {
            let variantTree = variantData;
            let expTree = expVariantData;
            keys.map((k: string, i: integer) => {
              if (i < keys.length - 1) {
                variantTree = variantTree[k];
                expTree = expTree[k];
              } else if (variantTree.hasOwnProperty(k) && expTree.hasOwnProperty(k)) {
                if ([ "back", "female" ].includes(k)) {
                  traverseVariantData(keys.concat(k));
                } else {
                  variantTree[k] = expTree[k];
                }
              }
            });
          };
          Object.keys(expVariantData).forEach(ek => traverseVariantData([ ek ]));
        }
        Promise.resolve();
      });
  }

  cachedFetch(url: string, init?: RequestInit): Promise<Response> {
    const manifest = this.game["manifest"];
    if (manifest) {
      const timestamp = manifest[`/${url.replace("./", "")}`];
      if (timestamp) {
        url += `?t=${timestamp}`;
      }
    }
    return fetch(url, init);
  }

  initStarterColors(): Promise<void> {
    return new Promise(resolve => {
      if (starterColors) {
        return resolve();
      }

      this.cachedFetch("./starter-colors.json").then(res => res.json()).then(sc => {
        starterColors = {};
        Object.keys(sc).forEach(key => {
          starterColors[key] = sc[key];
        });

        /*const loadPokemonAssets: Promise<void>[] = [];

                for (let s of Object.keys(speciesStarters)) {
                    const species = getPokemonSpecies(parseInt(s));
                    loadPokemonAssets.push(species.loadAssets(this, false, 0, false));
                }

                Promise.all(loadPokemonAssets).then(() => {
                    const starterCandyColors = {};
                    const rgbaToHexFunc = (r, g, b) => [r, g, b].map(x => x.toString(16).padStart(2, '0')).join('');

                    for (let s of Object.keys(speciesStarters)) {
                        const species = getPokemonSpecies(parseInt(s));

                        starterCandyColors[species.speciesId] = species.generateCandyColors(this).map(c => rgbaToHexFunc(c[0], c[1], c[2]));
                    }

                    console.log(JSON.stringify(starterCandyColors));

                    resolve();
                });*/

        resolve();
      });
    });
  }

  hasExpSprite(key: string): boolean {
    const keyMatch = /^pkmn__?(back__)?(shiny__)?(female__)?(\d+)(\-.*?)?(?:_[1-3])?$/g.exec(key);
    if (!keyMatch) {
      return false;
    }

    let k = keyMatch[4]!;
    if (keyMatch[2]) {
      k += "s";
    }
    if (keyMatch[1]) {
      k += "b";
    }
    if (keyMatch[3]) {
      k += "f";
    }
    if (keyMatch[5]) {
      k += keyMatch[5];
    }
    if (!expSpriteKeys.includes(k)) {
      return false;
    }
    return true;
  }

  getParty(): PlayerPokemon[] {
    return this.party;
  }

  getPlayerPokemon(): PlayerPokemon | undefined {
    return this.getPlayerField().find(p => p.isActive());
  }

  /**
   * Returns an array of PlayerPokemon of length 1 or 2 depending on if double battles or not
   * @returns array of {@linkcode PlayerPokemon}
   */
  getPlayerField(): PlayerPokemon[] {
    const party = this.getParty();
    return party.slice(0, Math.min(party.length, this.currentBattle?.double ? 2 : 1));
  }

  getEnemyParty(): EnemyPokemon[] {
    return this.currentBattle?.enemyParty || [];
  }

  getEnemyPokemon(): EnemyPokemon | undefined {
    return this.getEnemyField().find(p => p.isActive());
  }

  /**
   * Returns an array of EnemyPokemon of length 1 or 2 depending on if double battles or not
   * @returns array of {@linkcode EnemyPokemon}
   */
  getEnemyField(): EnemyPokemon[] {
    const party = this.getEnemyParty();
    return party.slice(0, Math.min(party.length, this.currentBattle?.double ? 2 : 1));
  }

  getField(activeOnly: boolean = false): Pokemon[] {
    const ret = new Array(4).fill(null);
    const playerField = this.getPlayerField();
    const enemyField = this.getEnemyField();
    ret.splice(0, playerField.length, ...playerField);
    ret.splice(2, enemyField.length, ...enemyField);
    return activeOnly
      ? ret.filter(p => p?.isActive())
      : ret;
  }

  /**
   * Used in doubles battles to redirect moves from one pokemon to another when one faints or is removed from the field
   * @param removedPokemon {@linkcode Pokemon} the pokemon that is being removed from the field (flee, faint), moves to be redirected FROM
   * @param allyPokemon {@linkcode Pokemon} the pokemon that will have the moves be redirected TO
   */
  redirectPokemonMoves(removedPokemon: Pokemon, allyPokemon: Pokemon): void {
    // failsafe: if not a double battle just return
    if (this.currentBattle.double === false) {
      return;
    }
    if (allyPokemon?.isActive(true)) {
      let targetingMovePhase: MovePhase;
      do {
        targetingMovePhase = this.findPhase(mp => mp instanceof MovePhase && mp.targets.length === 1 && mp.targets[0] === removedPokemon.getBattlerIndex() && mp.pokemon.isPlayer() !== allyPokemon.isPlayer()) as MovePhase;
        if (targetingMovePhase && targetingMovePhase.targets[0] !== allyPokemon.getBattlerIndex()) {
          targetingMovePhase.targets[0] = allyPokemon.getBattlerIndex();
        }
      } while (targetingMovePhase);
    }
  }

  /**
   * Returns the ModifierBar of this scene, which is declared private and therefore not accessible elsewhere
   * @param isEnemy Whether to return the enemy's modifier bar
   * @returns {ModifierBar}
   */
  getModifierBar(isEnemy?: boolean): ModifierBar {
    return isEnemy ? this.enemyModifierBar : this.modifierBar;
  }

  // store info toggles to be accessible by the ui
  addInfoToggle(infoToggle: InfoToggle): void {
    this.infoToggles.push(infoToggle);
  }

  // return the stored info toggles; used by ui-inputs
  getInfoToggles(activeOnly: boolean = false): InfoToggle[] {
    return activeOnly ? this.infoToggles.filter(t => t?.isActive()) : this.infoToggles;
  }

  getPokemonById(pokemonId: integer): Pokemon | null {
    const findInParty = (party: Pokemon[]) => party.find(p => p.id === pokemonId);
    return (findInParty(this.getParty()) || findInParty(this.getEnemyParty())) ?? null;
  }

  addPlayerPokemon(species: PokemonSpecies, level: integer, abilityIndex?: integer, formIndex?: integer, gender?: Gender, shiny?: boolean, variant?: Variant, ivs?: integer[], nature?: Nature, dataSource?: Pokemon | PokemonData, postProcess?: (playerPokemon: PlayerPokemon) => void): PlayerPokemon {
    const pokemon = new PlayerPokemon(this, species, level, abilityIndex, formIndex, gender, shiny, variant, ivs, nature, dataSource);
    if (postProcess) {
      postProcess(pokemon);
    }
    pokemon.init();
    return pokemon;
  }

  addEnemyPokemon(species: PokemonSpecies, level: integer, trainerSlot: TrainerSlot, boss: boolean = false, dataSource?: PokemonData, postProcess?: (enemyPokemon: EnemyPokemon) => void): EnemyPokemon {
    if (Overrides.OPP_LEVEL_OVERRIDE > 0) {
      level = Overrides.OPP_LEVEL_OVERRIDE;
    }
    if (Overrides.OPP_SPECIES_OVERRIDE) {
      species = getPokemonSpecies(Overrides.OPP_SPECIES_OVERRIDE);
      // The fact that a Pokemon is a boss or not can change based on its Species and level
      boss = this.getEncounterBossSegments(this.currentBattle.waveIndex, level, species) > 1;
    }

    const pokemon = new EnemyPokemon(this, species, level, trainerSlot, boss, dataSource);

    overrideModifiers(this, false);
    overrideHeldItems(this, pokemon, false);
    if (boss && !dataSource) {
      const secondaryIvs = Utils.getIvsFromId(Utils.randSeedInt(4294967296));

      for (let s = 0; s < pokemon.ivs.length; s++) {
        pokemon.ivs[s] = Math.round(Phaser.Math.Linear(Math.min(pokemon.ivs[s], secondaryIvs[s]), Math.max(pokemon.ivs[s], secondaryIvs[s]), 0.75));
      }
    }
    if (postProcess) {
      postProcess(pokemon);
    }

    for (let i = 0; i < pokemon.ivs.length; i++) {
      if (OPP_IVS_OVERRIDE_VALIDATED[i] > -1) {
        pokemon.ivs[i] = OPP_IVS_OVERRIDE_VALIDATED[i];
      }
    }

    pokemon.init();
    return pokemon;
  }

  /**
   * Removes a {@linkcode PlayerPokemon} from the party, and clears modifiers for that Pokemon's id
   * Useful for MEs/Challenges that remove Pokemon from the player party temporarily or permanently
   * @param pokemon
   * @param destroy Default true. If true, will destroy the {@linkcode PlayerPokemon} after removing
   */
  removePokemonFromPlayerParty(pokemon: PlayerPokemon, destroy: boolean = true) {
    if (!pokemon) {
      return;
    }

    const partyIndex = this.party.indexOf(pokemon);
    this.party.splice(partyIndex, 1);
    if (destroy) {
      this.field.remove(pokemon, true);
      pokemon.destroy();
    }
    this.updateModifiers(true);
  }

  addPokemonIcon(pokemon: Pokemon, x: number, y: number, originX: number = 0.5, originY: number = 0.5, ignoreOverride: boolean = false): Phaser.GameObjects.Container {
    const container = this.add.container(x, y);
    container.setName(`${pokemon.name}-icon`);

    const icon = this.add.sprite(0, 0, pokemon.getIconAtlasKey(ignoreOverride));
    icon.setName(`sprite-${pokemon.name}-icon`);
    icon.setFrame(pokemon.getIconId(true));
    // Temporary fix to show pokemon's default icon if variant icon doesn't exist
    if (icon.frame.name !== pokemon.getIconId(true)) {
      console.log(`${pokemon.name}'s variant icon does not exist. Replacing with default.`);
      const temp = pokemon.shiny;
      pokemon.shiny = false;
      icon.setTexture(pokemon.getIconAtlasKey(ignoreOverride));
      icon.setFrame(pokemon.getIconId(true));
      pokemon.shiny = temp;
    }
    icon.setOrigin(0.5, 0);

    container.add(icon);

    if (pokemon.isFusion()) {
      const fusionIcon = this.add.sprite(0, 0, pokemon.getFusionIconAtlasKey(ignoreOverride));
      fusionIcon.setName("sprite-fusion-icon");
      fusionIcon.setOrigin(0.5, 0);
      fusionIcon.setFrame(pokemon.getFusionIconId(true));

      const originalWidth = icon.width;
      const originalHeight = icon.height;
      const originalFrame = icon.frame;

      const iconHeight = (icon.frame.cutHeight <= fusionIcon.frame.cutHeight ? Math.ceil : Math.floor)((icon.frame.cutHeight + fusionIcon.frame.cutHeight) / 4);

      // Inefficient, but for some reason didn't work with only the unique properties as part of the name
      const iconFrameId = `${icon.frame.name}f${fusionIcon.frame.name}`;

      if (!icon.frame.texture.has(iconFrameId)) {
        icon.frame.texture.add(iconFrameId, icon.frame.sourceIndex, icon.frame.cutX, icon.frame.cutY, icon.frame.cutWidth, iconHeight);
      }

      icon.setFrame(iconFrameId);

      fusionIcon.y = icon.frame.cutHeight;

      const originalFusionFrame = fusionIcon.frame;

      const fusionIconY = fusionIcon.frame.cutY + icon.frame.cutHeight;
      const fusionIconHeight = fusionIcon.frame.cutHeight - icon.frame.cutHeight;

      // Inefficient, but for some reason didn't work with only the unique properties as part of the name
      const fusionIconFrameId = `${fusionIcon.frame.name}f${icon.frame.name}`;

      if (!fusionIcon.frame.texture.has(fusionIconFrameId)) {
        fusionIcon.frame.texture.add(fusionIconFrameId, fusionIcon.frame.sourceIndex, fusionIcon.frame.cutX, fusionIconY, fusionIcon.frame.cutWidth, fusionIconHeight);
      }
      fusionIcon.setFrame(fusionIconFrameId);

      const frameY = (originalFrame.y + originalFusionFrame.y) / 2;
      icon.frame.y = fusionIcon.frame.y = frameY;

      container.add(fusionIcon);

      if (originX !== 0.5) {
        container.x -= originalWidth * (originX - 0.5);
      }
      if (originY !== 0) {
        container.y -= (originalHeight) * originY;
      }
    } else {
      if (originX !== 0.5) {
        container.x -= icon.width * (originX - 0.5);
      }
      if (originY !== 0) {
        container.y -= icon.height * originY;
      }
    }

    return container;
  }

  setSeed(seed: string): void {
    this.seed = seed;
    this.rngCounter = 0;
    this.waveCycleOffset = this.getGeneratedWaveCycleOffset();
    this.offsetGym = this.gameMode.isClassic && this.getGeneratedOffsetGym();
  }

  /**
   * Generates a random number using the current battle's seed
   *
   * This calls {@linkcode Battle.randSeedInt}(`scene`, {@linkcode range}, {@linkcode min}) in `src/battle.ts`
   * which calls {@linkcode Utils.randSeedInt randSeedInt}({@linkcode range}, {@linkcode min}) in `src/utils.ts`
   *
   * @param range How large of a range of random numbers to choose from. If {@linkcode range} <= 1, returns {@linkcode min}
   * @param min The minimum integer to pick, default `0`
   * @returns A random integer between {@linkcode min} and ({@linkcode min} + {@linkcode range} - 1)
   */
  randBattleSeedInt(range: integer, min: integer = 0): integer {
    return this.currentBattle?.randSeedInt(this, range, min);
  }

  reset(clearScene: boolean = false, clearData: boolean = false, reloadI18n: boolean = false): void {
    if (clearData) {
      this.gameData = new GameData(this);
    }

    this.gameMode = getGameMode(GameModes.CLASSIC);

    this.setSeed(Overrides.SEED_OVERRIDE || Utils.randomString(24));
    console.log("Seed:", this.seed);
    this.resetSeed(); // Properly resets RNG after saving and quitting a session

    this.disableMenu = false;

    this.score = 0;
    this.money = 0;

    this.lockModifierTiers = false;

    this.pokeballCounts = Object.fromEntries(Utils.getEnumValues(PokeballType).filter(p => p <= PokeballType.MASTER_BALL).map(t => [ t, 0 ]));
    this.pokeballCounts[PokeballType.POKEBALL] += 5;
    if (Overrides.POKEBALL_OVERRIDE.active) {
      this.pokeballCounts = Overrides.POKEBALL_OVERRIDE.pokeballs;
    }

    this.modifiers = [];
    this.enemyModifiers = [];
    this.modifierBar.removeAll(true);
    this.enemyModifierBar.removeAll(true);

    for (const p of this.getParty()) {
      p.destroy();
    }
    this.party = [];
    for (const p of this.getEnemyParty()) {
      p.destroy();
    }

    //@ts-ignore  - allowing `null` for currentBattle causes a lot of trouble
    this.currentBattle = null; // TODO: resolve ts-ignore

    this.biomeWaveText.setText(startingWave.toString());
    this.biomeWaveText.setVisible(false);

    this.updateMoneyText();
    this.moneyText.setVisible(false);

    this.updateScoreText();
    this.scoreText.setVisible(false);

    [ this.luckLabelText, this.luckText ].map(t => t.setVisible(false));

    this.newArena(Overrides.STARTING_BIOME_OVERRIDE || Biome.TOWN);

    this.field.setVisible(true);

    this.arenaBgTransition.setPosition(0, 0);
    this.arenaPlayer.setPosition(300, 0);
    this.arenaPlayerTransition.setPosition(0, 0);
    [ this.arenaEnemy, this.arenaNextEnemy ].forEach(a => a.setPosition(-280, 0));
    this.arenaNextEnemy.setVisible(false);

    this.arena.init();

    this.trainer.setTexture(`trainer_${this.gameData.gender === PlayerGender.FEMALE ? "f" : "m"}_back`);
    this.trainer.setPosition(406, 186);
    this.trainer.setVisible(true);

    this.updateGameInfo();

    if (reloadI18n) {
      const localizable: Localizable[] = [
        ...allSpecies,
        ...allMoves,
        ...allAbilities,
        ...Utils.getEnumValues(ModifierPoolType).map(mpt => getModifierPoolForType(mpt)).map(mp => Object.values(mp).flat().map(mt => mt.modifierType).filter(mt => "localize" in mt).map(lpb => lpb as unknown as Localizable)).flat()
      ];
      for (const item of localizable) {
        item.localize();
      }
    }

    if (clearScene) {
      // Reload variant data in case sprite set has changed
      this.initVariantData();

      this.fadeOutBgm(250, false);
      this.tweens.add({
        targets: [ this.uiContainer ],
        alpha: 0,
        duration: 250,
        ease: "Sine.easeInOut",
        onComplete: () => {
          this.clearPhaseQueue();

          this.children.removeAll(true);
          this.game.domContainer.innerHTML = "";
          this.launchBattle();
        }
      });
    }
  }

  newBattle(waveIndex?: integer, battleType?: BattleType, trainerData?: TrainerData, double?: boolean, mysteryEncounterType?: MysteryEncounterType): Battle | null {
    const _startingWave = Overrides.STARTING_WAVE_OVERRIDE || startingWave;
    const newWaveIndex = waveIndex || ((this.currentBattle?.waveIndex || (_startingWave - 1)) + 1);
    let newDouble: boolean | undefined;
    let newBattleType: BattleType;
    let newTrainer: Trainer | undefined;

    let battleConfig: FixedBattleConfig | null = null;

    this.resetSeed(newWaveIndex);

    const playerField = this.getPlayerField();

    if (this.gameMode.isFixedBattle(newWaveIndex) && trainerData === undefined) {
      battleConfig = this.gameMode.getFixedBattle(newWaveIndex);
      newDouble = battleConfig.double;
      newBattleType = battleConfig.battleType;
      this.executeWithSeedOffset(() => newTrainer = battleConfig?.getTrainer(this), (battleConfig.seedOffsetWaveIndex || newWaveIndex) << 8);
      if (newTrainer) {
        this.field.add(newTrainer);
      }
    } else {
      if (!this.gameMode.hasTrainers) {
        newBattleType = BattleType.WILD;
      } else if (battleType === undefined) {
        newBattleType = this.gameMode.isWaveTrainer(newWaveIndex, this.arena) ? BattleType.TRAINER : BattleType.WILD;
      } else {
        newBattleType = battleType;
      }

      if (newBattleType === BattleType.TRAINER) {
        const trainerType = this.arena.randomTrainerType(newWaveIndex);
        let doubleTrainer = false;
        if (trainerConfigs[trainerType].doubleOnly) {
          doubleTrainer = true;
        } else if (trainerConfigs[trainerType].hasDouble) {
          const doubleChance = new Utils.IntegerHolder(newWaveIndex % 10 === 0 ? 32 : 8);
          this.applyModifiers(DoubleBattleChanceBoosterModifier, true, doubleChance);
          playerField.forEach(p => applyAbAttrs(DoubleBattleChanceAbAttr, p, null, false, doubleChance));
          doubleTrainer = !Utils.randSeedInt(doubleChance.value);
          // Add a check that special trainers can't be double except for tate and liza - they should use the normal double chance
          if (trainerConfigs[trainerType].trainerTypeDouble && ![ TrainerType.TATE, TrainerType.LIZA ].includes(trainerType)) {
            doubleTrainer = false;
          }
        }
        const variant = doubleTrainer ? TrainerVariant.DOUBLE : (Utils.randSeedInt(2) ? TrainerVariant.FEMALE : TrainerVariant.DEFAULT);
        newTrainer = trainerData !== undefined ? trainerData.toTrainer(this) : new Trainer(this, trainerType, variant);
        this.field.add(newTrainer);
      }

      // Check for mystery encounter
      // Can only occur in place of a standard (non-boss) wild battle, waves 10-180
      const [lowestMysteryEncounterWave, highestMysteryEncounterWave] = this.gameMode.getMysteryEncounterLegalWaves();
      if (this.gameMode.hasMysteryEncounters && newBattleType === BattleType.WILD && !this.gameMode.isBoss(newWaveIndex) && newWaveIndex < highestMysteryEncounterWave && newWaveIndex > lowestMysteryEncounterWave) {
        const roll = Utils.randSeedInt(MYSTERY_ENCOUNTER_SPAWN_MAX_WEIGHT);

        // Base spawn weight is BASE_MYSTERY_ENCOUNTER_SPAWN_WEIGHT/256, and increases by WEIGHT_INCREMENT_ON_SPAWN_MISS/256 for each missed attempt at spawning an encounter on a valid floor
        const sessionEncounterRate = this.mysteryEncounterSaveData.encounterSpawnChance;
        const encounteredEvents = this.mysteryEncounterSaveData.encounteredEvents;

        // If total number of encounters is lower than expected for the run, slightly favor a new encounter spawn (reverse as well)
        // Reduces occurrence of runs with total encounters significantly different from AVERAGE_ENCOUNTERS_PER_RUN_TARGET
        const expectedEncountersByFloor = AVERAGE_ENCOUNTERS_PER_RUN_TARGET / (highestMysteryEncounterWave - lowestMysteryEncounterWave) * (newWaveIndex - lowestMysteryEncounterWave);
        const currentRunDiffFromAvg = expectedEncountersByFloor - encounteredEvents.length;
        const favoredEncounterRate = sessionEncounterRate + currentRunDiffFromAvg * ANTI_VARIANCE_WEIGHT_MODIFIER;

        const successRate = isNullOrUndefined(Overrides.MYSTERY_ENCOUNTER_RATE_OVERRIDE) ? favoredEncounterRate : Overrides.MYSTERY_ENCOUNTER_RATE_OVERRIDE!;

        // If the most recent ME was 3 or fewer waves ago, can never spawn a ME
        const canSpawn = encounteredEvents.length === 0 || (newWaveIndex - encounteredEvents[encounteredEvents.length - 1].waveIndex) > 3 || !isNullOrUndefined(Overrides.MYSTERY_ENCOUNTER_RATE_OVERRIDE);

        if (canSpawn && roll < successRate) {
          newBattleType = BattleType.MYSTERY_ENCOUNTER;
          // Reset base spawn weight
          this.mysteryEncounterSaveData.encounterSpawnChance = BASE_MYSTERY_ENCOUNTER_SPAWN_WEIGHT;
        } else {
          this.mysteryEncounterSaveData.encounterSpawnChance = sessionEncounterRate + WEIGHT_INCREMENT_ON_SPAWN_MISS;
        }
      }
    }

    if (double === undefined && newWaveIndex > 1) {
      if (newBattleType === BattleType.WILD && !this.gameMode.isWaveFinal(newWaveIndex)) {
        const doubleChance = new Utils.IntegerHolder(newWaveIndex % 10 === 0 ? 32 : 8);
        this.applyModifiers(DoubleBattleChanceBoosterModifier, true, doubleChance);
        playerField.forEach(p => applyAbAttrs(DoubleBattleChanceAbAttr, p, null, false, doubleChance));
        newDouble = !Utils.randSeedInt(doubleChance.value);
      } else if (newBattleType === BattleType.TRAINER) {
        newDouble = newTrainer?.variant === TrainerVariant.DOUBLE;
      }
    } else if (!battleConfig) {
      newDouble = !!double;
    }

    if (Overrides.BATTLE_TYPE_OVERRIDE === "double") {
      newDouble = true;
    }
    /* Override battles into single only if not fighting with trainers */
    if (newBattleType !== BattleType.TRAINER && Overrides.BATTLE_TYPE_OVERRIDE === "single") {
      newDouble = false;
    }

    const lastBattle = this.currentBattle;

    if (lastBattle?.double && !newDouble) {
      this.tryRemovePhase(p => p instanceof SwitchPhase);
    }

    const maxExpLevel = this.getMaxExpLevel();

    this.lastEnemyTrainer = lastBattle?.trainer ?? null;
    this.lastMysteryEncounter = lastBattle?.mysteryEncounter;

    this.executeWithSeedOffset(() => {
      this.currentBattle = new Battle(this.gameMode, newWaveIndex, newBattleType, newTrainer, newDouble);
    }, newWaveIndex << 3, this.waveSeed);
    this.currentBattle.incrementTurn(this);

    if (newBattleType === BattleType.MYSTERY_ENCOUNTER) {
      // Disable double battle on mystery encounters (it may be re-enabled as part of encounter)
      this.currentBattle.double = false;
      this.executeWithSeedOffset(() => {
        this.currentBattle.mysteryEncounter = this.getMysteryEncounter(mysteryEncounterType);
      }, this.currentBattle.waveIndex << 4);
    }

    //this.pushPhase(new TrainerMessageTestPhase(this, TrainerType.RIVAL, TrainerType.RIVAL_2, TrainerType.RIVAL_3, TrainerType.RIVAL_4, TrainerType.RIVAL_5, TrainerType.RIVAL_6));

    if (!waveIndex && lastBattle) {
      const isWaveIndexMultipleOfTen = !(lastBattle.waveIndex % 10);
      const isEndlessOrDaily = this.gameMode.hasShortBiomes || this.gameMode.isDaily;
      const isEndlessFifthWave = this.gameMode.hasShortBiomes && (lastBattle.waveIndex % 5) === 0;
      const isWaveIndexMultipleOfFiftyMinusOne = (lastBattle.waveIndex % 50) === 49;
      const isNewBiome = isWaveIndexMultipleOfTen || isEndlessFifthWave || (isEndlessOrDaily && isWaveIndexMultipleOfFiftyMinusOne);
      const resetArenaState = isNewBiome || [BattleType.TRAINER, BattleType.MYSTERY_ENCOUNTER].includes(this.currentBattle.battleType) || this.currentBattle.battleSpec === BattleSpec.FINAL_BOSS;
      this.getEnemyParty().forEach(enemyPokemon => enemyPokemon.destroy());
      this.trySpreadPokerus();
      if (!isNewBiome && (newWaveIndex % 10) === 5) {
        this.arena.updatePoolsForTimeOfDay();
      }
      if (resetArenaState) {
        this.arena.resetArenaEffects();

        playerField.forEach((pokemon, p) => {
          if (pokemon.isOnField()) {
            this.pushPhase(new ReturnPhase(this, p));
          }
        });

        for (const pokemon of this.getParty()) {
          pokemon.resetBattleData();
          applyPostBattleInitAbAttrs(PostBattleInitAbAttr, pokemon);
        }

        if (!this.trainer.visible) {
          this.pushPhase(new ShowTrainerPhase(this));
        }
      }

      for (const pokemon of this.getParty()) {
        this.triggerPokemonFormChange(pokemon, SpeciesFormChangeTimeOfDayTrigger);
      }

      if (!this.gameMode.hasRandomBiomes && !isNewBiome) {
        this.pushPhase(new NextEncounterPhase(this));
      } else {
        this.pushPhase(new SelectBiomePhase(this));
        this.pushPhase(new NewBiomeEncounterPhase(this));

        const newMaxExpLevel = this.getMaxExpLevel();
        if (newMaxExpLevel > maxExpLevel) {
          this.pushPhase(new LevelCapPhase(this));
        }
      }
    }

    return this.currentBattle;
  }

  newArena(biome: Biome): Arena {
    this.arena = new Arena(this, biome, Biome[biome].toLowerCase());
    this.eventTarget.dispatchEvent(new NewArenaEvent());

    this.arenaBg.pipelineData = { terrainColorRatio: this.arena.getBgTerrainColorRatioForBiome() };

    return this.arena;
  }

  updateFieldScale(): Promise<void> {
    return new Promise(resolve => {
      const fieldScale = Math.floor(Math.pow(1 / this.getField(true)
        .map(p => p.getSpriteScale())
        .reduce((highestScale: number, scale: number) => highestScale = Math.max(scale, highestScale), 0), 0.7) * 40
      ) / 40;
      this.setFieldScale(fieldScale).then(() => resolve());
    });
  }

  setFieldScale(scale: number, instant: boolean = false): Promise<void> {
    return new Promise(resolve => {
      scale *= 6;
      if (this.field.scale === scale) {
        return resolve();
      }

      const defaultWidth = this.arenaBg.width * 6;
      const defaultHeight = 132 * 6;
      const scaledWidth = this.arenaBg.width * scale;
      const scaledHeight = 132 * scale;

      this.tweens.add({
        targets: this.field,
        scale: scale,
        x: (defaultWidth - scaledWidth) / 2,
        y: defaultHeight - scaledHeight,
        duration: !instant ? Utils.fixedInt(Math.abs(this.field.scale - scale) * 200) : 0,
        ease: "Sine.easeInOut",
        onComplete: () => resolve()
      });
    });
  }

  getSpeciesFormIndex(species: PokemonSpecies, gender?: Gender, nature?: Nature, ignoreArena?: boolean): integer {
    if (!species.forms?.length) {
      return 0;
    }

    switch (species.speciesId) {
    case Species.UNOWN:
    case Species.SHELLOS:
    case Species.GASTRODON:
    case Species.BASCULIN:
    case Species.DEERLING:
    case Species.SAWSBUCK:
    case Species.FROAKIE:
    case Species.FROGADIER:
    case Species.SCATTERBUG:
    case Species.SPEWPA:
    case Species.VIVILLON:
    case Species.FLABEBE:
    case Species.FLOETTE:
    case Species.FLORGES:
    case Species.FURFROU:
    case Species.PUMPKABOO:
    case Species.GOURGEIST:
    case Species.ORICORIO:
    case Species.MAGEARNA:
    case Species.ZARUDE:
    case Species.SQUAWKABILLY:
    case Species.TATSUGIRI:
    case Species.PALDEA_TAUROS:
      return Utils.randSeedInt(species.forms.length);
    case Species.PIKACHU:
      return Utils.randSeedInt(8);
    case Species.EEVEE:
      return Utils.randSeedInt(2);
    case Species.GRENINJA:
      return Utils.randSeedInt(2);
    case Species.ZYGARDE:
      return Utils.randSeedInt(3);
    case Species.MINIOR:
      return Utils.randSeedInt(6);
    case Species.ALCREMIE:
      return Utils.randSeedInt(9);
    case Species.MEOWSTIC:
    case Species.INDEEDEE:
    case Species.BASCULEGION:
    case Species.OINKOLOGNE:
      return gender === Gender.FEMALE ? 1 : 0;
    case Species.TOXTRICITY:
      const lowkeyNatures = [ Nature.LONELY, Nature.BOLD, Nature.RELAXED, Nature.TIMID, Nature.SERIOUS, Nature.MODEST, Nature.MILD, Nature.QUIET, Nature.BASHFUL, Nature.CALM, Nature.GENTLE, Nature.CAREFUL ];
      if (nature !== undefined && lowkeyNatures.indexOf(nature) > -1) {
        return 1;
      }
      return 0;
    case Species.GIMMIGHOUL:
      // Chest form can only be found in Mysterious Chest Encounter, if this is a game mode with MEs
      if (this.gameMode.hasMysteryEncounters) {
        return 1; // Wandering form
      } else {
        return Utils.randSeedInt(species.forms.length);
      }
    }

    if (ignoreArena) {
      switch (species.speciesId) {
      case Species.BURMY:
      case Species.WORMADAM:
      case Species.ROTOM:
      case Species.LYCANROC:
        return Utils.randSeedInt(species.forms.length);
      }
      return 0;
    }

    return this.arena.getSpeciesFormIndex(species);
  }

  private getGeneratedOffsetGym(): boolean {
    let ret = false;
    this.executeWithSeedOffset(() => {
      ret = !Utils.randSeedInt(2);
    }, 0, this.seed.toString());
    return ret;
  }

  private getGeneratedWaveCycleOffset(): integer {
    let ret = 0;
    this.executeWithSeedOffset(() => {
      ret = Utils.randSeedInt(8) * 5;
    }, 0, this.seed.toString());
    return ret;
  }

  getEncounterBossSegments(waveIndex: integer, level: integer, species?: PokemonSpecies, forceBoss: boolean = false): integer {
    if (Overrides.OPP_HEALTH_SEGMENTS_OVERRIDE > 1) {
      return Overrides.OPP_HEALTH_SEGMENTS_OVERRIDE;
    } else if (Overrides.OPP_HEALTH_SEGMENTS_OVERRIDE === 1) {
      // The rest of the code expects to be returned 0 and not 1 if the enemy is not a boss
      return 0;
    }

    if (this.gameMode.isDaily && this.gameMode.isWaveFinal(waveIndex)) {
      return 5;
    }

    let isBoss: boolean | undefined;
    if (forceBoss || (species && (species.subLegendary || species.legendary || species.mythical))) {
      isBoss = true;
    } else {
      this.executeWithSeedOffset(() => {
        isBoss = waveIndex % 10 === 0 || (this.gameMode.hasRandomBosses && Utils.randSeedInt(100) < Math.min(Math.max(Math.ceil((waveIndex - 250) / 50), 0) * 2, 30));
      }, waveIndex << 2);
    }
    if (!isBoss) {
      return 0;
    }

    let ret: integer = 2;

    if (level >= 100) {
      ret++;
    }
    if (species) {
      if (species.baseTotal >= 670) {
        ret++;
      }
    }
    ret += Math.floor(waveIndex / 250);

    return ret;
  }

  trySpreadPokerus(): void {
    const party = this.getParty();
    const infectedIndexes: integer[] = [];
    const spread = (index: number, spreadTo: number) => {
      const partyMember = party[index + spreadTo];
      if (!partyMember.pokerus && !Utils.randSeedInt(10)) {
        partyMember.pokerus = true;
        infectedIndexes.push(index + spreadTo);
      }
    };
    party.forEach((pokemon, p) => {
      if (!pokemon.pokerus || infectedIndexes.indexOf(p) > -1) {
        return;
      }

      this.executeWithSeedOffset(() => {
        if (p) {
          spread(p, -1);
        }
        if (p < party.length - 1) {
          spread(p, 1);
        }
      }, this.currentBattle.waveIndex + (p << 8));
    });
  }

  resetSeed(waveIndex?: integer): void {
    const wave = waveIndex || this.currentBattle?.waveIndex || 0;
    this.waveSeed = Utils.shiftCharCodes(this.seed, wave);
    Phaser.Math.RND.sow([ this.waveSeed ]);
    console.log("Wave Seed:", this.waveSeed, wave);
    this.rngCounter = 0;
  }

  executeWithSeedOffset(func: Function, offset: integer, seedOverride?: string): void {
    if (!func) {
      return;
    }
    const tempRngCounter = this.rngCounter;
    const tempRngOffset = this.rngOffset;
    const tempRngSeedOverride = this.rngSeedOverride;
    const state = Phaser.Math.RND.state();
    Phaser.Math.RND.sow([ Utils.shiftCharCodes(seedOverride || this.seed, offset) ]);
    this.rngCounter = 0;
    this.rngOffset = offset;
    this.rngSeedOverride = seedOverride || "";
    func();
    Phaser.Math.RND.state(state);
    this.rngCounter = tempRngCounter;
    this.rngOffset = tempRngOffset;
    this.rngSeedOverride = tempRngSeedOverride;
  }

  addFieldSprite(x: number, y: number, texture: string | Phaser.Textures.Texture, frame?: string | number, terrainColorRatio: number = 0): Phaser.GameObjects.Sprite {
    const ret = this.add.sprite(x, y, texture, frame);
    ret.setPipeline(this.fieldSpritePipeline);
    if (terrainColorRatio) {
      ret.pipelineData["terrainColorRatio"] = terrainColorRatio;
    }

    return ret;
  }

  addPokemonSprite(pokemon: Pokemon, x: number, y: number, texture: string | Phaser.Textures.Texture, frame?: string | number, hasShadow: boolean = false, ignoreOverride: boolean = false): Phaser.GameObjects.Sprite {
    const ret = this.addFieldSprite(x, y, texture, frame);
    this.initPokemonSprite(ret, pokemon, hasShadow, ignoreOverride);
    return ret;
  }

  initPokemonSprite(sprite: Phaser.GameObjects.Sprite, pokemon?: Pokemon, hasShadow: boolean = false, ignoreOverride: boolean = false): Phaser.GameObjects.Sprite {
    sprite.setPipeline(this.spritePipeline, { tone: [ 0.0, 0.0, 0.0, 0.0 ], hasShadow: hasShadow, ignoreOverride: ignoreOverride, teraColor: pokemon ? getTypeRgb(pokemon.getTeraType()) : undefined });
    this.spriteSparkleHandler.add(sprite);
    return sprite;
  }

  moveBelowOverlay<T extends Phaser.GameObjects.GameObject>(gameObject: T) {
    this.fieldUI.moveBelow<any>(gameObject, this.fieldOverlay);
  }
  processInfoButton(pressed: boolean): void {
    this.arenaFlyout.toggleFlyout(pressed);
  }

  showFieldOverlay(duration: integer): Promise<void> {
    return new Promise(resolve => {
      this.tweens.add({
        targets: this.fieldOverlay,
        alpha: 0.5,
        ease: "Sine.easeOut",
        duration: duration,
        onComplete: () => resolve()
      });
    });
  }

  hideFieldOverlay(duration: integer): Promise<void> {
    return new Promise(resolve => {
      this.tweens.add({
        targets: this.fieldOverlay,
        alpha: 0,
        duration: duration,
        ease: "Cubic.easeIn",
        onComplete: () => resolve()
      });
    });
  }

  updateShopOverlayOpacity(value: number): void {
    this.shopOverlayOpacity = value;

    if (this.shopOverlayShown) {
      this.shopOverlay.setAlpha(this.shopOverlayOpacity);
    }
  }

  showShopOverlay(duration: integer): Promise<void> {
    this.shopOverlayShown = true;
    return new Promise(resolve => {
      this.tweens.add({
        targets: this.shopOverlay,
        alpha: this.shopOverlayOpacity,
        ease: "Sine.easeOut",
        duration,
        onComplete: () => resolve()
      });
    });
  }

  hideShopOverlay(duration: integer): Promise<void> {
    this.shopOverlayShown = false;
    return new Promise(resolve => {
      this.tweens.add({
        targets: this.shopOverlay,
        alpha: 0,
        duration: duration,
        ease: "Cubic.easeIn",
        onComplete: () => resolve()
      });
    });
  }

  showEnemyModifierBar(): void {
    this.enemyModifierBar.setVisible(true);
  }

  hideEnemyModifierBar(): void {
    this.enemyModifierBar.setVisible(false);
  }

  updateBiomeWaveText(): void {
    const isBoss = !(this.currentBattle.waveIndex % 10);
    const biomeString: string = getBiomeName(this.arena.biomeType);
    this.fieldUI.moveAbove(this.biomeWaveText, this.luckText);
    this.biomeWaveText.setText( biomeString + " - " + this.currentBattle.waveIndex.toString());
    this.biomeWaveText.setColor(!isBoss ? "#ffffff" : "#f89890");
    this.biomeWaveText.setShadowColor(!isBoss ? "#636363" : "#984038");
    this.biomeWaveText.setVisible(true);
  }

  updateMoneyText(forceVisible: boolean = true): void {
    if (this.money === undefined) {
      return;
    }
    const formattedMoney = Utils.formatMoney(this.moneyFormat, this.money);
    this.moneyText.setText(i18next.t("battleScene:moneyOwned", { formattedMoney }));
    this.fieldUI.moveAbove(this.moneyText, this.luckText);
    if (forceVisible) {
      this.moneyText.setVisible(true);
    }
  }

  animateMoneyChanged(positiveChange: boolean): void {
    if (this.tweens.getTweensOf(this.moneyText).length > 0) {
      return;
    }
    const deltaScale = this.moneyText.scale * 0.14 * (positiveChange ? 1 : -1);
    this.moneyText.setShadowColor(positiveChange ? "#008000" : "#FF0000");
    this.tweens.add({
      targets: this.moneyText,
      duration: 250,
      scale: this.moneyText.scale + deltaScale,
      loop: 0,
      yoyo: true,
      onComplete: (_) => this.moneyText.setShadowColor(getTextColor(TextStyle.MONEY, true)),
    });
  }

  updateScoreText(): void {
    this.scoreText.setText(`Score: ${this.score.toString()}`);
    this.scoreText.setVisible(this.gameMode.isDaily);
  }

  updateAndShowText(duration: integer): void {
    const labels = [ this.luckLabelText, this.luckText ];
    labels.forEach(t => t.setAlpha(0));
    const luckValue = getPartyLuckValue(this.getParty());
    this.luckText.setText(getLuckString(luckValue));
    if (luckValue < 14) {
      this.luckText.setTint(getLuckTextTint(luckValue));
    } else {
      this.luckText.setTint(0xffef5c, 0x47ff69, 0x6b6bff, 0xff6969);
    }
    this.luckLabelText.setX((this.game.canvas.width / 6) - 2 - (this.luckText.displayWidth + 2));
    this.tweens.add({
      targets: labels,
      duration: duration,
      alpha: 1,
      onComplete: () => {
        labels.forEach(t => t.setVisible(true));
      }
    });
  }

  hideLuckText(duration: integer): void {
    if (this.reroll) {
      return;
    }
    const labels = [ this.luckLabelText, this.luckText ];
    this.tweens.add({
      targets: labels,
      duration: duration,
      alpha: 0,
      onComplete: () => {
        labels.forEach(l => l.setVisible(false));
      }
    });
  }

  updateUIPositions(): void {
    const enemyModifierCount = this.enemyModifiers.filter(m => m.isIconVisible(this)).length;
    const biomeWaveTextHeight = this.biomeWaveText.getBottomLeft().y - this.biomeWaveText.getTopLeft().y;
    this.biomeWaveText.setY(
      -(this.game.canvas.height / 6) + (enemyModifierCount ? enemyModifierCount <= 12 ? 15 : 24 : 0) + (biomeWaveTextHeight / 2)
    );
    this.moneyText.setY(this.biomeWaveText.y + 10);
    this.scoreText.setY(this.moneyText.y + 10);
    [ this.luckLabelText, this.luckText ].map(l => l.setY((this.scoreText.visible ? this.scoreText : this.moneyText).y + 10));
    const offsetY = (this.scoreText.visible ? this.scoreText : this.moneyText).y + 15;
    this.partyExpBar.setY(offsetY);
    this.candyBar.setY(offsetY + 15);
    this.ui?.achvBar.setY(this.game.canvas.height / 6 + offsetY);
  }

  /**
   * Pushes all {@linkcode Phaser.GameObjects.Text} objects in the top right to the bottom of the canvas
   */
  sendTextToBack(): void {
    this.fieldUI.sendToBack(this.biomeWaveText);
    this.fieldUI.sendToBack(this.moneyText);
    this.fieldUI.sendToBack(this.scoreText);
  }

  addFaintedEnemyScore(enemy: EnemyPokemon): void {
    let scoreIncrease = enemy.getSpeciesForm().getBaseExp() * (enemy.level / this.getMaxExpLevel()) * ((enemy.ivs.reduce((iv: integer, total: integer) => total += iv, 0) / 93) * 0.2 + 0.8);
    this.findModifiers(m => m instanceof PokemonHeldItemModifier && m.pokemonId === enemy.id, false).map(m => scoreIncrease *= (m as PokemonHeldItemModifier).getScoreMultiplier());
    if (enemy.isBoss()) {
      scoreIncrease *= Math.sqrt(enemy.bossSegments);
    }
    this.currentBattle.battleScore += Math.ceil(scoreIncrease);
  }

  getMaxExpLevel(ignoreLevelCap?: boolean): integer {
    if (ignoreLevelCap) {
      return Number.MAX_SAFE_INTEGER;
    }
    const waveIndex = Math.ceil((this.currentBattle?.waveIndex || 1) / 10) * 10;
    const difficultyWaveIndex = this.gameMode.getWaveForDifficulty(waveIndex);
    const baseLevel = (1 + difficultyWaveIndex / 2 + Math.pow(difficultyWaveIndex / 25, 2)) * 1.2;
    return Math.ceil(baseLevel / 2) * 2 + 2;
  }

  randomSpecies(waveIndex: integer, level: integer, fromArenaPool?: boolean, speciesFilter?: PokemonSpeciesFilter, filterAllEvolutions?: boolean): PokemonSpecies {
    if (fromArenaPool) {
      return this.arena.randomSpecies(waveIndex, level, undefined, getPartyLuckValue(this.party));
    }
    const filteredSpecies = speciesFilter ? [...new Set(allSpecies.filter(s => s.isCatchable()).filter(speciesFilter).map(s => {
      if (!filterAllEvolutions) {
        while (pokemonPrevolutions.hasOwnProperty(s.speciesId)) {
          s = getPokemonSpecies(pokemonPrevolutions[s.speciesId]);
        }
      }
      return s;
    }))] : allSpecies.filter(s => s.isCatchable());
    return filteredSpecies[Utils.randSeedInt(filteredSpecies.length)];
  }

  generateRandomBiome(waveIndex: integer): Biome {
    const relWave = waveIndex % 250;
    const biomes = Utils.getEnumValues(Biome).slice(1, Utils.getEnumValues(Biome).filter(b => b >= 40).length * -1);
    const maxDepth = biomeDepths[Biome.END][0] - 2;
    const depthWeights = new Array(maxDepth + 1).fill(null)
      .map((_, i: integer) => ((1 - Math.min(Math.abs((i / (maxDepth - 1)) - (relWave / 250)) + 0.25, 1)) / 0.75) * 250);
    const biomeThresholds: integer[] = [];
    let totalWeight = 0;
    for (const biome of biomes) {
      totalWeight += Math.ceil(depthWeights[biomeDepths[biome][0] - 1] / biomeDepths[biome][1]);
      biomeThresholds.push(totalWeight);
    }

    const randInt = Utils.randSeedInt(totalWeight);

    for (const biome of biomes) {
      if (randInt < biomeThresholds[biome]) {
        return biome;
      }
    }

    return biomes[Utils.randSeedInt(biomes.length)];
  }

  isBgmPlaying(): boolean {
    return this.bgm && this.bgm.isPlaying;
  }

  playBgm(bgmName?: string, fadeOut?: boolean): void {
    if (bgmName === undefined) {
      bgmName = this.currentBattle?.getBgmOverride(this) || this.arena?.bgm;
    }
    if (this.bgm && bgmName === this.bgm.key) {
      if (!this.bgm.isPlaying) {
        this.bgm.play({
          volume: this.masterVolume * this.bgmVolume
        });
      }
      return;
    }
    if (fadeOut && !this.bgm) {
      fadeOut = false;
    }
    this.bgmCache.add(bgmName);
    this.loadBgm(bgmName);
    let loopPoint = 0;
    loopPoint = bgmName === this.arena.bgm
      ? this.arena.getBgmLoopPoint()
      : this.getBgmLoopPoint(bgmName);
    let loaded = false;
    const playNewBgm = () => {
      this.ui.bgmBar.setBgmToBgmBar(bgmName);
      if (bgmName === null && this.bgm && !this.bgm.pendingRemove) {
        this.bgm.play({
          volume: this.masterVolume * this.bgmVolume
        });
        return;
      }
      if (this.bgm && !this.bgm.pendingRemove && this.bgm.isPlaying) {
        this.bgm.stop();
      }
      this.bgm = this.sound.add(bgmName, { loop: true });
      this.bgm.play({
        volume: this.masterVolume * this.bgmVolume
      });
      if (loopPoint) {
        this.bgm.on("looped", () => this.bgm.play({ seek: loopPoint }));
      }
    };
    this.load.once(Phaser.Loader.Events.COMPLETE, () => {
      loaded = true;
      if (!fadeOut || !this.bgm.isPlaying) {
        playNewBgm();
      }
    });
    if (fadeOut) {
      const onBgmFaded = () => {
        if (loaded && (!this.bgm.isPlaying || this.bgm.pendingRemove)) {
          playNewBgm();
        }
      };
      this.time.delayedCall(this.fadeOutBgm(500, true) ? 750 : 250, onBgmFaded);
    }
    if (!this.load.isLoading()) {
      this.load.start();
    }
  }

  pauseBgm(): boolean {
    if (this.bgm && !this.bgm.pendingRemove && this.bgm.isPlaying) {
      this.bgm.pause();
      return true;
    }
    return false;
  }

  resumeBgm(): boolean {
    if (this.bgm && !this.bgm.pendingRemove && this.bgm.isPaused) {
      this.bgm.resume();
      return true;
    }
    return false;
  }

  updateSoundVolume(): void {
    if (this.sound) {
      for (const sound of this.sound.getAllPlaying() as AnySound[]) {
        if (this.bgmCache.has(sound.key)) {
          sound.setVolume(this.masterVolume * this.bgmVolume);
        } else {
          const soundDetails = sound.key.split("/");
          switch (soundDetails[0]) {

          case "battle_anims":
          case "cry":
            if (soundDetails[1].startsWith("PRSFX- ")) {
              sound.setVolume(this.masterVolume*this.fieldVolume*0.5);
            } else {
              sound.setVolume(this.masterVolume*this.fieldVolume);
            }
            break;
          case "se":
          case "ui":
            sound.setVolume(this.masterVolume*this.seVolume);
          }
        }
      }
    }
  }

  fadeOutBgm(duration: integer = 500, destroy: boolean = true): boolean {
    if (!this.bgm) {
      return false;
    }
    const bgm = this.sound.getAllPlaying().find(bgm => bgm.key === this.bgm.key);
    if (bgm) {
      SoundFade.fadeOut(this, this.bgm, duration, destroy);
      return true;
    }

    return false;
  }

  /**
   * Fades out current track for `delay` ms, then fades in new track.
   * @param newBgmKey
   * @param destroy
   * @param delay
   */
  fadeAndSwitchBgm(newBgmKey: string, destroy: boolean = false, delay: number = 2000) {
    this.fadeOutBgm(delay, destroy);
    this.time.delayedCall(delay, () => {
      this.playBgm(newBgmKey);
    });
  }

  playSound(sound: string | AnySound, config?: object): AnySound {
    const key = typeof sound === "string" ? sound : sound.key;
    config = config ?? {};
    try {
      const keyDetails = key.split("/");
      config["volume"] = config["volume"] ?? 1;
      switch (keyDetails[0]) {
      case "level_up_fanfare":
      case "item_fanfare":
      case "minor_fanfare":
      case "heal":
      case "evolution":
      case "evolution_fanfare":
        // These sounds are loaded in as BGM, but played as sound effects
        // When these sounds are updated in updateVolume(), they are treated as BGM however because they are placed in the BGM Cache through being called by playSoundWithoutBGM()
        config["volume"] *= (this.masterVolume * this.bgmVolume);
        break;
      case "battle_anims":
      case "cry":
        config["volume"] *= (this.masterVolume * this.fieldVolume);
        //PRSFX sound files are unusually loud
        if (keyDetails[1].startsWith("PRSFX- ")) {
          config["volume"] *= 0.5;
        }
        break;
      case "ui":
        //As of, right now this applies to the "select", "menu_open", "error" sound effects
        config["volume"] *= (this.masterVolume * this.uiVolume);
        break;
      case "se":
        config["volume"] *= (this.masterVolume * this.seVolume);
        break;
      }
      this.sound.play(key, config);
      return this.sound.get(key) as AnySound;
    } catch {
      console.log(`${key} not found`);
      return sound as AnySound;
    }
  }

  playSoundWithoutBgm(soundName: string, pauseDuration?: integer): AnySound {
    this.bgmCache.add(soundName);
    const resumeBgm = this.pauseBgm();
    this.playSound(soundName);
    const sound = this.sound.get(soundName) as AnySound;
    if (this.bgmResumeTimer) {
      this.bgmResumeTimer.destroy();
    }
    if (resumeBgm) {
      this.bgmResumeTimer = this.time.delayedCall((pauseDuration || Utils.fixedInt(sound.totalDuration * 1000)), () => {
        this.resumeBgm();
        this.bgmResumeTimer = null;
      });
    }
    return sound;
  }

  getBgmLoopPoint(bgmName: string): number {
    switch (bgmName) {
    case "battle_kanto_champion": //B2W2 Kanto Champion Battle
      return 13.950;
    case "battle_johto_champion": //B2W2 Johto Champion Battle
      return 23.498;
    case "battle_hoenn_champion_g5": //B2W2 Hoenn Champion Battle
      return 11.328;
    case "battle_hoenn_champion_g6": //ORAS Hoenn Champion Battle
      return 11.762;
    case "battle_sinnoh_champion": //B2W2 Sinnoh Champion Battle
      return 12.235;
    case "battle_champion_alder": //BW Unova Champion Battle
      return 27.653;
    case "battle_champion_iris": //B2W2 Unova Champion Battle
      return 10.145;
    case "battle_kalos_champion": //XY Kalos Champion Battle
      return 10.380;
    case "battle_alola_champion": //USUM Alola Champion Battle
      return 13.025;
    case "battle_galar_champion": //SWSH Galar Champion Battle
      return 61.635;
    case "battle_champion_geeta": //SV Champion Geeta Battle
      return 37.447;
    case "battle_champion_nemona": //SV Champion Nemona Battle
      return 14.914;
    case "battle_champion_kieran": //SV Champion Kieran Battle
      return 7.206;
    case "battle_hoenn_elite": //ORAS Elite Four Battle
      return 11.350;
    case "battle_unova_elite": //BW Elite Four Battle
      return 17.730;
    case "battle_kalos_elite": //XY Elite Four Battle
      return 12.340;
    case "battle_alola_elite": //SM Elite Four Battle
      return 19.212;
    case "battle_galar_elite": //SWSH League Tournament Battle
      return 164.069;
    case "battle_paldea_elite": //SV Elite Four Battle
      return 12.770;
    case "battle_bb_elite": //SV BB League Elite Four Battle
      return 19.434;
    case "battle_final_encounter": //PMD RTDX Rayquaza's Domain
      return 19.159;
    case "battle_final": //BW Ghetsis Battle
      return 16.453;
    case "battle_kanto_gym": //B2W2 Kanto Gym Battle
      return 13.857;
    case "battle_johto_gym": //B2W2 Johto Gym Battle
      return 12.911;
    case "battle_hoenn_gym": //B2W2 Hoenn Gym Battle
      return 12.379;
    case "battle_sinnoh_gym": //B2W2 Sinnoh Gym Battle
      return 13.122;
    case "battle_unova_gym": //BW Unova Gym Battle
      return 19.145;
    case "battle_kalos_gym": //XY Kalos Gym Battle
      return 44.810;
    case "battle_galar_gym": //SWSH Galar Gym Battle
      return 171.262;
    case "battle_paldea_gym": //SV Paldea Gym Battle
      return 127.489;
    case "battle_legendary_kanto": //XY Kanto Legendary Battle
      return 32.966;
    case "battle_legendary_raikou": //HGSS Raikou Battle
      return 12.632;
    case "battle_legendary_entei": //HGSS Entei Battle
      return 2.905;
    case "battle_legendary_suicune": //HGSS Suicune Battle
      return 12.636;
    case "battle_legendary_lugia": //HGSS Lugia Battle
      return 19.770;
    case "battle_legendary_ho_oh": //HGSS Ho-oh Battle
      return 17.668;
    case "battle_legendary_regis_g5": //B2W2 Legendary Titan Battle
      return 49.500;
    case "battle_legendary_regis_g6": //ORAS Legendary Titan Battle
      return 21.130;
    case "battle_legendary_gro_kyo": //ORAS Groudon & Kyogre Battle
      return 10.547;
    case "battle_legendary_rayquaza": //ORAS Rayquaza Battle
      return 10.495;
    case "battle_legendary_deoxys": //ORAS Deoxys Battle
      return 13.333;
    case "battle_legendary_lake_trio": //ORAS Lake Guardians Battle
      return 16.887;
    case "battle_legendary_sinnoh": //ORAS Sinnoh Legendary Battle
      return 22.770;
    case "battle_legendary_dia_pal": //ORAS Dialga & Palkia Battle
      return 16.009;
    case "battle_legendary_origin_forme": //LA Origin Dialga & Palkia Battle
      return 18.961;
    case "battle_legendary_giratina": //ORAS Giratina Battle
      return 10.451;
    case "battle_legendary_arceus": //HGSS Arceus Battle
      return 9.595;
    case "battle_legendary_unova": //BW Unova Legendary Battle
      return 13.855;
    case "battle_legendary_kyurem": //BW Kyurem Battle
      return 18.314;
    case "battle_legendary_res_zek": //BW Reshiram & Zekrom Battle
      return 18.329;
    case "battle_legendary_xern_yvel": //XY Xerneas & Yveltal Battle
      return 26.468;
    case "battle_legendary_tapu": //SM Tapu Battle
      return 0.000;
    case "battle_legendary_sol_lun": //SM Solgaleo & Lunala Battle
      return 6.525;
    case "battle_legendary_ub": //SM Ultra Beast Battle
      return 9.818;
    case "battle_legendary_dusk_dawn": //USUM Dusk Mane & Dawn Wings Necrozma Battle
      return 5.211;
    case "battle_legendary_ultra_nec": //USUM Ultra Necrozma Battle
      return 10.344;
    case "battle_legendary_zac_zam": //SWSH Zacian & Zamazenta Battle
      return 11.424;
    case "battle_legendary_glas_spec": //SWSH Glastrier & Spectrier Battle
      return 12.503;
    case "battle_legendary_calyrex": //SWSH Calyrex Battle
      return 50.641;
    case "battle_legendary_riders": //SWSH Ice & Shadow Rider Calyrex Battle
      return 18.155;
    case "battle_legendary_birds_galar": //SWSH Galarian Legendary Birds Battle
      return 0.175;
    case "battle_legendary_ruinous": //SV Treasures of Ruin Battle
      return 6.333;
    case "battle_legendary_kor_mir": //SV Depths of Area Zero Battle
      return 6.442;
    case "battle_legendary_loyal_three": //SV Loyal Three Battle
      return 6.500;
    case "battle_legendary_ogerpon": //SV Ogerpon Battle
      return 14.335;
    case "battle_legendary_terapagos": //SV Terapagos Battle
      return 24.377;
    case "battle_legendary_pecharunt": //SV Pecharunt Battle
      return 6.508;
    case "battle_rival": //BW Rival Battle
      return 14.110;
    case "battle_rival_2": //BW N Battle
      return 17.714;
    case "battle_rival_3": //BW Final N Battle
      return 17.586;
    case "battle_trainer": //BW Trainer Battle
      return 13.686;
    case "battle_wild": //BW Wild Battle
      return 12.703;
    case "battle_wild_strong": //BW Strong Wild Battle
      return 13.940;
    case "end_summit": //PMD RTDX Sky Tower Summit
      return 30.025;
    case "battle_rocket_grunt": //HGSS Team Rocket Battle
      return 12.707;
    case "battle_aqua_magma_grunt": //ORAS Team Aqua & Magma Battle
      return 12.062;
    case "battle_galactic_grunt": //BDSP Team Galactic Battle
      return 13.043;
    case "battle_plasma_grunt": //BW Team Plasma Battle
      return 12.974;
    case "battle_flare_grunt": //XY Team Flare Battle
      return 4.228;
    case "battle_aether_grunt": // SM Aether Foundation Battle
      return 16.00;
    case "battle_skull_grunt": // SM Team Skull Battle
      return 20.87;
    case "battle_macro_grunt": // SWSH Trainer Battle
      return 11.56;
    case "battle_galactic_admin": //BDSP Team Galactic Admin Battle
      return 11.997;
    case "battle_skull_admin": //SM Team Skull Admin Battle
      return 15.463;
    case "battle_oleana": //SWSH Oleana Battle
      return 14.110;
    case "battle_rocket_boss": //USUM Giovanni Battle
      return 9.115;
    case "battle_aqua_magma_boss": //ORAS Archie & Maxie Battle
      return 14.847;
    case "battle_galactic_boss": //BDSP Cyrus Battle
      return 106.962;
    case "battle_plasma_boss": //B2W2 Ghetsis Battle
      return 25.624;
    case "battle_flare_boss": //XY Lysandre Battle
      return 8.085;
    case "battle_aether_boss": //SM Lusamine Battle
      return 11.33;
    case "battle_skull_boss": //SM Guzma Battle
      return 13.13;
    case "battle_macro_boss": //SWSH Rose Battle
      return 11.42;
    case "mystery_encounter_gen_5_gts": // BW GTS
      return 8.52;
    case "mystery_encounter_gen_6_gts": // XY GTS
      return 9.24;
    case "mystery_encounter_fun_and_games": // EoS Guildmaster Wigglytuff
      return 4.78;
    case "mystery_encounter_weird_dream": // EoS Temporal Spire
      return 41.42;
    case "mystery_encounter_delibirdy": // Firel Delibirdy
      return 82.28;
    }

    return 0;
  }

  toggleInvert(invert: boolean): void {
    if (invert) {
      this.cameras.main.setPostPipeline(InvertPostFX);
    } else {
      this.cameras.main.removePostPipeline("InvertPostFX");
    }
  }

  /* Phase Functions */
  getCurrentPhase(): Phase | null {
    return this.currentPhase;
  }

  getStandbyPhase(): Phase | null {
    return this.standbyPhase;
  }


  /**
   * Adds a phase to the conditional queue and ensures it is executed only when the specified condition is met.
   *
   * This method allows deferring the execution of a phase until certain conditions are met, which is useful for handling
   * situations like abilities and entry hazards that depend on specific game states.
   *
   * @param {Phase} phase - The phase to be added to the conditional queue.
   * @param {() => boolean} condition - A function that returns a boolean indicating whether the phase should be executed.
   *
   */
  pushConditionalPhase(phase: Phase, condition: () => boolean): void {
    this.conditionalQueue.push([condition, phase]);
  }

  /**
   * Adds a phase to nextCommandPhaseQueue, as long as boolean passed in is false
   * @param phase {@linkcode Phase} the phase to add
   * @param defer boolean on which queue to add to, defaults to false, and adds to phaseQueue
   */
  pushPhase(phase: Phase, defer: boolean = false): void {
    (!defer ? this.phaseQueue : this.nextCommandPhaseQueue).push(phase);
  }

  /**
   * Adds Phase to the end of phaseQueuePrepend, or at phaseQueuePrependSpliceIndex
   * @param phase {@linkcode Phase} the phase to add
   */
  unshiftPhase(phase: Phase): void {
    if (this.phaseQueuePrependSpliceIndex === -1) {
      this.phaseQueuePrepend.push(phase);
    } else {
      this.phaseQueuePrepend.splice(this.phaseQueuePrependSpliceIndex, 0, phase);
    }
  }

  /**
   * Clears the phaseQueue
   */
  clearPhaseQueue(): void {
    this.phaseQueue.splice(0, this.phaseQueue.length);
  }

  /**
   * Used by function unshiftPhase(), sets index to start inserting at current length instead of the end of the array, useful if phaseQueuePrepend gets longer with Phases
   */
  setPhaseQueueSplice(): void {
    this.phaseQueuePrependSpliceIndex = this.phaseQueuePrepend.length;
  }

  /**
   * Resets phaseQueuePrependSpliceIndex to -1, implies that calls to unshiftPhase will insert at end of phaseQueuePrepend
   */
  clearPhaseQueueSplice(): void {
    this.phaseQueuePrependSpliceIndex = -1;
  }

  /**
   * Is called by each Phase implementations "end()" by default
   * We dump everything from phaseQueuePrepend to the start of of phaseQueue
   * then removes first Phase and starts it
   */
  shiftPhase(): void {
    if (this.standbyPhase) {
      this.currentPhase = this.standbyPhase;
      this.standbyPhase = null;
      return;
    }

    if (this.phaseQueuePrependSpliceIndex > -1) {
      this.clearPhaseQueueSplice();
    }
    if (this.phaseQueuePrepend.length) {
      while (this.phaseQueuePrepend.length) {
        const poppedPhase = this.phaseQueuePrepend.pop();
        if (poppedPhase) {
          this.phaseQueue.unshift(poppedPhase);
        }
      }
    }
    if (!this.phaseQueue.length) {
      this.populatePhaseQueue();
      // Clear the conditionalQueue if there are no phases left in the phaseQueue
      this.conditionalQueue = [];
    }

    this.currentPhase = this.phaseQueue.shift() ?? null;

    // Check if there are any conditional phases queued
    if (this.conditionalQueue?.length) {
      // Retrieve the first conditional phase from the queue
      const conditionalPhase = this.conditionalQueue.shift();
      // Evaluate the condition associated with the phase
      if (conditionalPhase?.[0]()) {
        // If the condition is met, add the phase to the phase queue
        this.pushPhase(conditionalPhase[1]);
      } else if (conditionalPhase) {
        // If the condition is not met, re-add the phase back to the front of the conditional queue
        this.conditionalQueue.unshift(conditionalPhase);
      } else {
        console.warn("condition phase is undefined/null!", conditionalPhase);
      }
    }

    this.currentPhase?.start();
  }

  overridePhase(phase: Phase): boolean {
    if (this.standbyPhase) {
      return false;
    }

    this.standbyPhase = this.currentPhase;
    this.currentPhase = phase;
    phase.start();

    return true;
  }

  /**
   * Find a specific {@linkcode Phase} in the phase queue.
   *
   * @param phaseFilter filter function to use to find the wanted phase
   * @returns the found phase or undefined if none found
   */
  findPhase<P extends Phase = Phase>(phaseFilter: (phase: P) => boolean): P | undefined {
    return this.phaseQueue.find(phaseFilter) as P;
  }

  tryReplacePhase(phaseFilter: (phase: Phase) => boolean, phase: Phase): boolean {
    const phaseIndex = this.phaseQueue.findIndex(phaseFilter);
    if (phaseIndex > -1) {
      this.phaseQueue[phaseIndex] = phase;
      return true;
    }
    return false;
  }

  tryRemovePhase(phaseFilter: (phase: Phase) => boolean): boolean {
    const phaseIndex = this.phaseQueue.findIndex(phaseFilter);
    if (phaseIndex > -1) {
      this.phaseQueue.splice(phaseIndex, 1);
      return true;
    }
    return false;
  }

  pushMovePhase(movePhase: MovePhase, priorityOverride?: integer): void {
    const movePriority = new Utils.IntegerHolder(priorityOverride !== undefined ? priorityOverride : movePhase.move.getMove().priority);
    applyAbAttrs(ChangeMovePriorityAbAttr, movePhase.pokemon, null, false, movePhase.move.getMove(), movePriority);
    const lowerPriorityPhase = this.phaseQueue.find(p => p instanceof MovePhase && p.move.getMove().priority < movePriority.value);
    if (lowerPriorityPhase) {
      this.phaseQueue.splice(this.phaseQueue.indexOf(lowerPriorityPhase), 0, movePhase);
    } else {
      this.pushPhase(movePhase);
    }
  }

  /**
   * Tries to add the input phase to index before target phase in the phaseQueue, else simply calls unshiftPhase()
   * @param phase {@linkcode Phase} the phase to be added
   * @param targetPhase {@linkcode Phase} the type of phase to search for in phaseQueue
   * @returns boolean if a targetPhase was found and added
   */
  prependToPhase(phase: Phase, targetPhase: Constructor<Phase>): boolean {
    const targetIndex = this.phaseQueue.findIndex(ph => ph instanceof targetPhase);

    if (targetIndex !== -1) {
      this.phaseQueue.splice(targetIndex, 0, phase);
      return true;
    } else {
      this.unshiftPhase(phase);
      return false;
    }
  }

  /**
   * Adds a MessagePhase, either to PhaseQueuePrepend or nextCommandPhaseQueue
   * @param message string for MessagePhase
   * @param callbackDelay optional param for MessagePhase constructor
   * @param prompt optional param for MessagePhase constructor
   * @param promptDelay optional param for MessagePhase constructor
   * @param defer boolean for which queue to add it to, false -> add to PhaseQueuePrepend, true -> nextCommandPhaseQueue
   */
  queueMessage(message: string, callbackDelay?: integer | null, prompt?: boolean | null, promptDelay?: integer | null, defer?: boolean | null) {
    const phase = new MessagePhase(this, message, callbackDelay, prompt, promptDelay);
    if (!defer) {
      // adds to the end of PhaseQueuePrepend
      this.unshiftPhase(phase);
    } else {
      //remember that pushPhase adds it to nextCommandPhaseQueue
      this.pushPhase(phase);
    }
  }

  /**
   * Moves everything from nextCommandPhaseQueue to phaseQueue (keeping order)
   */
  populatePhaseQueue(): void {
    if (this.nextCommandPhaseQueue.length) {
      this.phaseQueue.push(...this.nextCommandPhaseQueue);
      this.nextCommandPhaseQueue.splice(0, this.nextCommandPhaseQueue.length);
    }
    this.phaseQueue.push(new TurnInitPhase(this));
  }

  addMoney(amount: integer): void {
    this.money = Math.min(this.money + amount, Number.MAX_SAFE_INTEGER);
    this.updateMoneyText();
    this.animateMoneyChanged(true);
    this.validateAchvs(MoneyAchv);
  }

  getWaveMoneyAmount(moneyMultiplier: number): integer {
    const waveIndex = this.currentBattle.waveIndex;
    const waveSetIndex = Math.ceil(waveIndex / 10) - 1;
    const moneyValue = Math.pow((waveSetIndex + 1 + (0.75 + (((waveIndex - 1) % 10) + 1) / 10)) * 100, 1 + 0.005 * waveSetIndex) * moneyMultiplier;
    return Math.floor(moneyValue / 10) * 10;
  }

  addModifier(modifier: Modifier | null, ignoreUpdate?: boolean, playSound?: boolean, virtual?: boolean, instant?: boolean): Promise<boolean> {
    if (!modifier) {
      return Promise.resolve(false);
    }
    return new Promise(resolve => {
      let success = false;
      const soundName = modifier.type.soundName;
      this.validateAchvs(ModifierAchv, modifier);
      const modifiersToRemove: PersistentModifier[] = [];
      const modifierPromises: Promise<boolean>[] = [];
      if (modifier instanceof PersistentModifier) {
        if (modifier instanceof TerastallizeModifier) {
          modifiersToRemove.push(...(this.findModifiers(m => m instanceof TerastallizeModifier && m.pokemonId === modifier.pokemonId)));
        }
        if ((modifier as PersistentModifier).add(this.modifiers, !!virtual, this)) {
          if (modifier instanceof PokemonFormChangeItemModifier || modifier instanceof TerastallizeModifier) {
            success = modifier.apply([ this.getPokemonById(modifier.pokemonId), true ]);
          }
          if (playSound && !this.sound.get(soundName)) {
            this.playSound(soundName);
          }
        } else if (!virtual) {
          const defaultModifierType = getDefaultModifierTypeForTier(modifier.type.tier);
          this.queueMessage(i18next.t("battle:itemStackFull", { fullItemName: modifier.type.name, itemName: defaultModifierType.name }), undefined, true);
          return this.addModifier(defaultModifierType.newModifier(), ignoreUpdate, playSound, false, instant).then(success => resolve(success));
        }

        for (const rm of modifiersToRemove) {
          this.removeModifier(rm);
        }

        if (!ignoreUpdate && !virtual) {
          return this.updateModifiers(true, instant).then(() => resolve(success));
        }
      } else if (modifier instanceof ConsumableModifier) {
        if (playSound && !this.sound.get(soundName)) {
          this.playSound(soundName);
        }

        if (modifier instanceof ConsumablePokemonModifier) {
          for (const p in this.party) {
            const pokemon = this.party[p];

            const args: any[] = [ pokemon ];
            if (modifier instanceof PokemonHpRestoreModifier) {
              if (!(modifier as PokemonHpRestoreModifier).fainted) {
                const hpRestoreMultiplier = new Utils.IntegerHolder(1);
                this.applyModifiers(HealingBoosterModifier, true, hpRestoreMultiplier);
                args.push(hpRestoreMultiplier.value);
              } else {
                args.push(1);
              }
            } else if (modifier instanceof FusePokemonModifier) {
              args.push(this.getPokemonById(modifier.fusePokemonId) as PlayerPokemon);
            }

            if (modifier.shouldApply(args)) {
              const result = modifier.apply(args);
              if (result instanceof Promise) {
                modifierPromises.push(result.then(s => success ||= s));
              } else {
                success ||= result;
              }
            }
          }

          return Promise.allSettled([this.party.map(p => p.updateInfo(instant)), ...modifierPromises]).then(() => resolve(success));
        } else {
          const args = [ this ];
          if (modifier.shouldApply(args)) {
            const result = modifier.apply(args);
            if (result instanceof Promise) {
              return result.then(success => resolve(success));
            } else {
              success ||= result;
            }
          }
        }
      }

      resolve(success);
    });
  }

  addEnemyModifier(modifier: PersistentModifier, ignoreUpdate?: boolean, instant?: boolean): Promise<void> {
    return new Promise(resolve => {
      const modifiersToRemove: PersistentModifier[] = [];
      if (modifier instanceof TerastallizeModifier) {
        modifiersToRemove.push(...(this.findModifiers(m => m instanceof TerastallizeModifier && m.pokemonId === modifier.pokemonId, false)));
      }
      if ((modifier as PersistentModifier).add(this.enemyModifiers, false, this)) {
        if (modifier instanceof PokemonFormChangeItemModifier || modifier instanceof TerastallizeModifier) {
          modifier.apply([ this.getPokemonById(modifier.pokemonId), true ]);
        }
        for (const rm of modifiersToRemove) {
          this.removeModifier(rm, true);
        }
      }
      if (!ignoreUpdate) {
        this.updateModifiers(false, instant).then(() => resolve());
      } else {
        resolve();
      }
    });
  }

  /**
   * Try to transfer a held item to another pokemon.
   * If the recepient already has the maximum amount allowed for this item, the transfer is cancelled.
   * The quantity to transfer is automatically capped at how much the recepient can take before reaching the maximum stack size for the item.
   * A transfer that moves a quantity smaller than what is specified in the transferQuantity parameter is still considered successful.
   * @param itemModifier {@linkcode PokemonHeldItemModifier} item to transfer (represents the whole stack)
   * @param target {@linkcode Pokemon} pokemon recepient in this transfer
   * @param playSound {boolean}
   * @param transferQuantity {@linkcode integer} how many items of the stack to transfer. Optional, defaults to 1
   * @param instant {boolean}
   * @param ignoreUpdate {boolean}
   * @returns true if the transfer was successful
   */
  tryTransferHeldItemModifier(itemModifier: PokemonHeldItemModifier, target: Pokemon, playSound: boolean, transferQuantity: integer = 1, instant?: boolean, ignoreUpdate?: boolean): Promise<boolean> {
    return new Promise(resolve => {
      const source = itemModifier.pokemonId ? itemModifier.getPokemon(target.scene) : null;
      const cancelled = new Utils.BooleanHolder(false);
      Utils.executeIf(!!source && source.isPlayer() !== target.isPlayer(), () => applyAbAttrs(BlockItemTheftAbAttr, source! /* checked in condition*/, cancelled)).then(() => {
        if (cancelled.value) {
          return resolve(false);
        }
        const newItemModifier = itemModifier.clone() as PokemonHeldItemModifier;
        newItemModifier.pokemonId = target.id;
        const matchingModifier = target.scene.findModifier(m => m instanceof PokemonHeldItemModifier
                    && (m as PokemonHeldItemModifier).matchType(itemModifier) && m.pokemonId === target.id, target.isPlayer()) as PokemonHeldItemModifier;
        let removeOld = true;
        if (matchingModifier) {
          const maxStackCount = matchingModifier.getMaxStackCount(target.scene);
          if (matchingModifier.stackCount >= maxStackCount) {
            return resolve(false);
          }
          const countTaken = Math.min(transferQuantity, itemModifier.stackCount, maxStackCount - matchingModifier.stackCount);
          itemModifier.stackCount -= countTaken;
          newItemModifier.stackCount = matchingModifier.stackCount + countTaken;
          removeOld = !itemModifier.stackCount;
        } else {
          const countTaken = Math.min(transferQuantity, itemModifier.stackCount);
          itemModifier.stackCount -= countTaken;
          newItemModifier.stackCount = countTaken;
        }
        removeOld = !itemModifier.stackCount;
        if (!removeOld || !source || this.removeModifier(itemModifier, !source.isPlayer())) {
          const addModifier = () => {
            if (!matchingModifier || this.removeModifier(matchingModifier, !target.isPlayer())) {
              if (target.isPlayer()) {
                this.addModifier(newItemModifier, ignoreUpdate, playSound, false, instant).then(() => resolve(true));
              } else {
                this.addEnemyModifier(newItemModifier, ignoreUpdate, instant).then(() => resolve(true));
              }
            } else {
              resolve(false);
            }
          };
          if (source && source.isPlayer() !== target.isPlayer() && !ignoreUpdate) {
            this.updateModifiers(source.isPlayer(), instant).then(() => addModifier());
          } else {
            addModifier();
          }
          return;
        }
        resolve(false);
      });
    });
  }

  removePartyMemberModifiers(partyMemberIndex: integer): Promise<void> {
    return new Promise(resolve => {
      const pokemonId = this.getParty()[partyMemberIndex].id;
      const modifiersToRemove = this.modifiers.filter(m => m instanceof PokemonHeldItemModifier && (m as PokemonHeldItemModifier).pokemonId === pokemonId);
      for (const m of modifiersToRemove) {
        this.modifiers.splice(this.modifiers.indexOf(m), 1);
      }
      this.updateModifiers().then(() => resolve());
    });
  }

  generateEnemyModifiers(heldModifiersConfigs?: HeldModifierConfig[][]): Promise<void> {
    return new Promise(resolve => {
      if (this.currentBattle.battleSpec === BattleSpec.FINAL_BOSS) {
        return resolve();
      }
      const difficultyWaveIndex = this.gameMode.getWaveForDifficulty(this.currentBattle.waveIndex);
      const isFinalBoss = this.gameMode.isWaveFinal(this.currentBattle.waveIndex);
      let chances = Math.ceil(difficultyWaveIndex / 10);
      if (isFinalBoss) {
        chances = Math.ceil(chances * 2.5);
      }

      const party = this.getEnemyParty();

      if (this.currentBattle.trainer) {
        const modifiers = this.currentBattle.trainer.genModifiers(party);
        for (const modifier of modifiers) {
          this.addEnemyModifier(modifier, true, true);
        }
      }

      party.forEach((enemyPokemon: EnemyPokemon, i: integer) => {
        if (heldModifiersConfigs && i < heldModifiersConfigs.length && heldModifiersConfigs[i]) {
          heldModifiersConfigs[i].forEach(mt => {
            let modifier: PokemonHeldItemModifier;
            if (mt.modifier instanceof PokemonHeldItemModifierType) {
              modifier = mt.modifier.newModifier(enemyPokemon);
            } else {
              modifier = mt.modifier as PokemonHeldItemModifier;
              modifier.pokemonId = enemyPokemon.id;
            }
            const stackCount = mt.stackCount ?? 1;
            modifier.stackCount = stackCount;
            modifier.isTransferable = mt.isTransferable ?? modifier.isTransferable;
            this.addEnemyModifier(modifier, true);
          });
        } else {
          const isBoss = enemyPokemon.isBoss() || (this.currentBattle.battleType === BattleType.TRAINER && !!this.currentBattle.trainer?.config.isBoss);
          let upgradeChance = 32;
          if (isBoss) {
            upgradeChance /= 2;
          }
          if (isFinalBoss) {
            upgradeChance /= 8;
          }
          const modifierChance = this.gameMode.getEnemyModifierChance(isBoss);
          let pokemonModifierChance = modifierChance;
          if (this.currentBattle.battleType === BattleType.TRAINER && this.currentBattle.trainer)
            pokemonModifierChance = Math.ceil(pokemonModifierChance * this.currentBattle.trainer.getPartyMemberModifierChanceMultiplier(i)); // eslint-disable-line
          let count = 0;
          for (let c = 0; c < chances; c++) {
            if (!Utils.randSeedInt(modifierChance)) {
              count++;
            }
          }
          if (isBoss) {
            count = Math.max(count, Math.floor(chances / 2));
          }
          getEnemyModifierTypesForWave(difficultyWaveIndex, count, [ enemyPokemon ], this.currentBattle.battleType === BattleType.TRAINER ? ModifierPoolType.TRAINER : ModifierPoolType.WILD, upgradeChance)
            .map(mt => mt.newModifier(enemyPokemon).add(this.enemyModifiers, false, this));
        }
        return true;
      });
      this.updateModifiers(false).then(() => resolve());
    });
  }

  /**
    * Removes all modifiers from enemy of PersistentModifier type
    */
  clearEnemyModifiers(): void {
    const modifiersToRemove = this.enemyModifiers.filter(m => m instanceof PersistentModifier);
    for (const m of modifiersToRemove) {
      this.enemyModifiers.splice(this.enemyModifiers.indexOf(m), 1);
    }
    this.updateModifiers(false).then(() => this.updateUIPositions());
  }

  /**
    * Removes all modifiers from enemy of PokemonHeldItemModifier type
    */
  clearEnemyHeldItemModifiers(): void {
    const modifiersToRemove = this.enemyModifiers.filter(m => m instanceof PokemonHeldItemModifier);
    for (const m of modifiersToRemove) {
      this.enemyModifiers.splice(this.enemyModifiers.indexOf(m), 1);
    }
    this.updateModifiers(false).then(() => this.updateUIPositions());
  }

  setModifiersVisible(visible: boolean) {
    [ this.modifierBar, this.enemyModifierBar ].map(m => m.setVisible(visible));
  }

  updateModifiers(player?: boolean, instant?: boolean): Promise<void> {
    if (player === undefined) {
      player = true;
    }
    return new Promise(resolve => {
      const modifiers = player ? this.modifiers : this.enemyModifiers as PersistentModifier[];
      for (let m = 0; m < modifiers.length; m++) {
        const modifier = modifiers[m];
        if (modifier instanceof PokemonHeldItemModifier && !this.getPokemonById((modifier as PokemonHeldItemModifier).pokemonId)) {
          modifiers.splice(m--, 1);
        }
      }
      for (const modifier of modifiers) {
        if (modifier instanceof PersistentModifier) {
          (modifier as PersistentModifier).virtualStackCount = 0;
        }
      }

      const modifiersClone = modifiers.slice(0);
      for (const modifier of modifiersClone) {
        if (!modifier.getStackCount()) {
          modifiers.splice(modifiers.indexOf(modifier), 1);
        }
      }

      this.updatePartyForModifiers(player ? this.getParty() : this.getEnemyParty(), instant).then(() => {
        (player ? this.modifierBar : this.enemyModifierBar).updateModifiers(modifiers);
        if (!player) {
          this.updateUIPositions();
        }
        resolve();
      });
    });
  }

  updatePartyForModifiers(party: Pokemon[], instant?: boolean): Promise<void> {
    return new Promise(resolve => {
      Promise.allSettled(party.map(p => {
        if (p.scene) {
          p.calculateStats();
        }
        return p.updateInfo(instant);
      })).then(() => resolve());
    });
  }

  removeModifier(modifier: PersistentModifier, enemy?: boolean): boolean {
    const modifiers = !enemy ? this.modifiers : this.enemyModifiers;
    const modifierIndex = modifiers.indexOf(modifier);
    if (modifierIndex > -1) {
      modifiers.splice(modifierIndex, 1);
      if (modifier instanceof PokemonFormChangeItemModifier || modifier instanceof TerastallizeModifier) {
        modifier.apply([ this.getPokemonById(modifier.pokemonId), false ]);
      }
      return true;
    }

    return false;
  }

  /**
   * Get all of the modifiers that match `modifierType`
   * @param modifierType The type of modifier to apply; must extend {@linkcode PersistentModifier}
   * @param player Whether to search the player (`true`) or the enemy (`false`); Defaults to `true`
   * @returns the list of all modifiers that matched `modifierType`.
   */
  getModifiers<T extends PersistentModifier>(modifierType: Constructor<T>, player: boolean = true): T[] {
    return (player ? this.modifiers : this.enemyModifiers).filter((m): m is T => m instanceof modifierType);
  }

  findModifiers(modifierFilter: ModifierPredicate, player: boolean = true): PersistentModifier[] {
    return (player ? this.modifiers : this.enemyModifiers).filter(m => (modifierFilter as ModifierPredicate)(m));
  }

  findModifier(modifierFilter: ModifierPredicate, player: boolean = true): PersistentModifier | undefined {
    return (player ? this.modifiers : this.enemyModifiers).find(m => (modifierFilter as ModifierPredicate)(m));
  }

  applyShuffledModifiers(scene: BattleScene, modifierType: Constructor<Modifier>, player: boolean = true, ...args: any[]): PersistentModifier[] {
    let modifiers = (player ? this.modifiers : this.enemyModifiers).filter(m => m instanceof modifierType && m.shouldApply(args));
    scene.executeWithSeedOffset(() => {
      const shuffleModifiers = mods => {
        if (mods.length < 1) {
          return mods;
        }
        const rand = Utils.randSeedInt(mods.length);
        return [mods[rand], ...shuffleModifiers(mods.filter((_, i) => i !== rand))];
      };
      modifiers = shuffleModifiers(modifiers);
    }, scene.currentBattle.turn << 4, scene.waveSeed);
    return this.applyModifiersInternal(modifiers, player, args);
  }

  applyModifiers(modifierType: Constructor<Modifier>, player: boolean = true, ...args: any[]): PersistentModifier[] {
    const modifiers = (player ? this.modifiers : this.enemyModifiers).filter(m => m instanceof modifierType && m.shouldApply(args));
    return this.applyModifiersInternal(modifiers, player, args);
  }

  applyModifiersInternal(modifiers: PersistentModifier[], player: boolean, args: any[]): PersistentModifier[] {
    const appliedModifiers: PersistentModifier[] = [];
    for (const modifier of modifiers) {
      if (modifier.apply(args)) {
        console.log("Applied", modifier.type.name, !player ? "(enemy)" : "");
        appliedModifiers.push(modifier);
      }
    }

    return appliedModifiers;
  }

  applyModifier(modifierType: Constructor<Modifier>, player: boolean = true, ...args: any[]): PersistentModifier | null {
    const modifiers = (player ? this.modifiers : this.enemyModifiers).filter(m => m instanceof modifierType && m.shouldApply(args));
    for (const modifier of modifiers) {
      if (modifier.apply(args)) {
        console.log("Applied", modifier.type.name, !player ? "(enemy)" : "");
        return modifier;
      }
    }

    return null;
  }

  triggerPokemonFormChange(pokemon: Pokemon, formChangeTriggerType: Constructor<SpeciesFormChangeTrigger>, delayed: boolean = false, modal: boolean = false): boolean {
    if (pokemonFormChanges.hasOwnProperty(pokemon.species.speciesId)) {

      // in case this is NECROZMA, determine which forms this
      const matchingFormChangeOpts = pokemonFormChanges[pokemon.species.speciesId].filter(fc => fc.findTrigger(formChangeTriggerType) && fc.canChange(pokemon));
      let matchingFormChange: SpeciesFormChange | null;
      if (pokemon.species.speciesId === Species.NECROZMA && matchingFormChangeOpts.length > 1) {
        // Ultra Necrozma is changing its form back, so we need to figure out into which form it devolves.
        const formChangeItemModifiers = (this.findModifiers(m => m instanceof PokemonFormChangeItemModifier && m.pokemonId === pokemon.id) as PokemonFormChangeItemModifier[]).filter(m => m.active).map(m => m.formChangeItem);


        matchingFormChange = formChangeItemModifiers.includes(FormChangeItem.N_LUNARIZER) ?
          matchingFormChangeOpts[0] :
          formChangeItemModifiers.includes(FormChangeItem.N_SOLARIZER) ?
            matchingFormChangeOpts[1] :
            null;
      } else {
        matchingFormChange = matchingFormChangeOpts[0];
      }
      if (matchingFormChange) {
        let phase: Phase;
        if (pokemon instanceof PlayerPokemon && !matchingFormChange.quiet) {
          phase = new FormChangePhase(this, pokemon, matchingFormChange, modal);
        } else {
          phase = new QuietFormChangePhase(this, pokemon, matchingFormChange);
        }
        if (pokemon instanceof PlayerPokemon && !matchingFormChange.quiet && modal) {
          this.overridePhase(phase);
        } else if (delayed) {
          this.pushPhase(phase);
        } else {
          this.unshiftPhase(phase);
        }
        return true;
      }
    }

    return false;
  }

  triggerPokemonBattleAnim(pokemon: Pokemon, battleAnimType: PokemonAnimType, fieldAssets?: Phaser.GameObjects.Sprite[], delayed: boolean = false): boolean {
    const phase: Phase = new PokemonAnimPhase(this, battleAnimType, pokemon, fieldAssets);
    if (delayed) {
      this.pushPhase(phase);
    } else {
      this.unshiftPhase(phase);
    }
    return true;
  }

  validateAchvs(achvType: Constructor<Achv>, ...args: unknown[]): void {
    const filteredAchvs = Object.values(achvs).filter(a => a instanceof achvType);
    for (const achv of filteredAchvs) {
      this.validateAchv(achv, args);
    }
  }

  validateAchv(achv: Achv, args?: any[]): boolean {
    if (!this.gameData.achvUnlocks.hasOwnProperty(achv.id) && achv.validate(this, args)) {
      this.gameData.achvUnlocks[achv.id] = new Date().getTime();
      this.ui.achvBar.showAchv(achv);
      if (vouchers.hasOwnProperty(achv.id)) {
        this.validateVoucher(vouchers[achv.id]);
      }
      return true;
    }

    return false;
  }

  validateVoucher(voucher: Voucher, args?: any[]): boolean {
    if (!this.gameData.voucherUnlocks.hasOwnProperty(voucher.id) && voucher.validate(this, args)) {
      this.gameData.voucherUnlocks[voucher.id] = new Date().getTime();
      this.ui.achvBar.showAchv(voucher);
      this.gameData.voucherCounts[voucher.voucherType]++;
      return true;
    }

    return false;
  }

  updateGameInfo(): void {
    const gameInfo = {
      playTime: this.sessionPlayTime ? this.sessionPlayTime : 0,
      gameMode: this.currentBattle ? this.gameMode.getName() : "Title",
      biome: this.currentBattle ? getBiomeName(this.arena.biomeType) : "",
      wave: this.currentBattle?.waveIndex || 0,
      party: this.party ? this.party.map(p => {
        return { name: p.name, level: p.level };
      }) : [],
      modeChain: this.ui?.getModeChain() ?? [],
    };
    (window as any).gameInfo = gameInfo;
  }

  /**
   * This function retrieves the sprite and audio keys for active Pokemon.
   * Active Pokemon include both enemy and player Pokemon of the current wave.
   * Note: Questions on garbage collection go to @frutescens
   * @returns a string array of active sprite and audio keys that should not be deleted
   */
  getActiveKeys(): string[] {
    const keys: string[] = [];
    const playerParty = this.getParty();
    playerParty.forEach(p => {
<<<<<<< HEAD
      keys.push("pkmn__" + p.species.getSpriteId(p.gender === Gender.FEMALE, p.species.getFormIndex(), p.shiny, p.variant));
      keys.push("pkmn__" + p.species.getSpriteId(p.gender === Gender.FEMALE, p.species.getFormIndex(), p.shiny, p.variant, true));
      keys.push("cry/" + p.species.getCryKey(p.species.getFormIndex()));
=======
      keys.push(p.getSpriteKey(true));
      keys.push(p.getBattleSpriteKey(true, true));
      keys.push("cry/" + p.species.getCryKey(p.formIndex));
      if (p.fusionSpecies) {
        keys.push("cry/"+p.fusionSpecies.getCryKey(p.fusionFormIndex));
      }
>>>>>>> 48430c8f
    });
    // enemyParty has to be operated on separately from playerParty because playerPokemon =/= enemyPokemon
    const enemyParty = this.getEnemyParty();
    enemyParty.forEach(p => {
<<<<<<< HEAD
      keys.push(p.species.getSpriteKey(p.gender === Gender.FEMALE, p.species.getFormIndex(), p.shiny, p.variant));
      keys.push("cry/" + p.species.getCryKey(p.species.getFormIndex()));
=======
      keys.push(p.getSpriteKey(true));
      keys.push("cry/" + p.species.getCryKey(p.formIndex));
      if (p.fusionSpecies) {
        keys.push("cry/"+p.fusionSpecies.getCryKey(p.fusionFormIndex));
      }
>>>>>>> 48430c8f
    });
    return keys;
  }

  /**
   * Initialized the 2nd phase of the final boss (e.g. form-change for Eternatus)
   * @param pokemon The (enemy) pokemon
   */
  initFinalBossPhaseTwo(pokemon: Pokemon): void {
    if (pokemon instanceof EnemyPokemon && pokemon.isBoss() && !pokemon.formIndex && pokemon.bossSegmentIndex < 1) {
      this.fadeOutBgm(Utils.fixedInt(2000), false);
      this.ui.showDialogue(battleSpecDialogue[BattleSpec.FINAL_BOSS].firstStageWin, pokemon.species.name, undefined, () => {
        const finalBossMBH = getModifierType(modifierTypes.MINI_BLACK_HOLE).newModifier(pokemon) as TurnHeldItemTransferModifier;
        finalBossMBH.setTransferrableFalse();
        this.addEnemyModifier(finalBossMBH, false, true);
        pokemon.generateAndPopulateMoveset(1);
        this.setFieldScale(0.75);
        this.triggerPokemonFormChange(pokemon, SpeciesFormChangeManualTrigger, false);
        this.currentBattle.double = true;
        const availablePartyMembers = this.getParty().filter((p) => p.isAllowedInBattle());
        if (availablePartyMembers.length > 1) {
          this.pushPhase(new ToggleDoublePositionPhase(this, true));
          if (!availablePartyMembers[1].isOnField()) {
            this.pushPhase(new SummonPhase(this, 1));
          }
        }

        this.shiftPhase();
      });
      return;
    }

    this.shiftPhase();
  }

  /**
   * Updates Exp and level values for Player's party, adding new level up phases as required
   * @param expValue raw value of exp to split among participants, OR the base multiplier to use with waveIndex
   * @param pokemonDefeated If true, will increment Macho Brace stacks and give the party Pokemon friendship increases
   * @param useWaveIndexMultiplier Default false. If true, will multiply expValue by a scaling waveIndex multiplier. Not needed if expValue is already scaled by level/wave
   * @param pokemonParticipantIds Participants. If none are defined, no exp will be given. To spread evenly among the party, should pass all ids of party members.
   */
  applyPartyExp(expValue: number, pokemonDefeated: boolean, useWaveIndexMultiplier?: boolean, pokemonParticipantIds?: Set<number>): void {
    const participantIds = pokemonParticipantIds ?? this.currentBattle.playerParticipantIds;
    const party = this.getParty();
    const expShareModifier = this.findModifier(m => m instanceof ExpShareModifier) as ExpShareModifier;
    const expBalanceModifier = this.findModifier(m => m instanceof ExpBalanceModifier) as ExpBalanceModifier;
    const multipleParticipantExpBonusModifier = this.findModifier(m => m instanceof MultipleParticipantExpBonusModifier) as MultipleParticipantExpBonusModifier;
    const nonFaintedPartyMembers = party.filter(p => p.hp);
    const expPartyMembers = nonFaintedPartyMembers.filter(p => p.level < this.getMaxExpLevel());
    const partyMemberExp: number[] = [];
    // EXP value calculation is based off Pokemon.getExpValue
    if (useWaveIndexMultiplier) {
      expValue = Math.floor(expValue * this.currentBattle.waveIndex / 5 + 1);
    }

    if (participantIds.size > 0) {
      if (this.currentBattle.battleType === BattleType.TRAINER || this.currentBattle.mysteryEncounter?.encounterMode === MysteryEncounterMode.TRAINER_BATTLE) {
        expValue = Math.floor(expValue * 1.5);
      } else if (this.currentBattle.battleType === BattleType.MYSTERY_ENCOUNTER && this.currentBattle.mysteryEncounter) {
        expValue = Math.floor(expValue * this.currentBattle.mysteryEncounter.expMultiplier);
      }
      for (const partyMember of nonFaintedPartyMembers) {
        const pId = partyMember.id;
        const participated = participantIds.has(pId);
        if (participated && pokemonDefeated) {
          partyMember.addFriendship(2);
          const machoBraceModifier = partyMember.getHeldItems().find(m => m instanceof PokemonIncrementingStatModifier);
          if (machoBraceModifier && machoBraceModifier.stackCount < machoBraceModifier.getMaxStackCount(this)) {
            machoBraceModifier.stackCount++;
            this.updateModifiers(true, true);
            partyMember.updateInfo();
          }
        }
        if (!expPartyMembers.includes(partyMember)) {
          continue;
        }
        if (!participated && !expShareModifier) {
          partyMemberExp.push(0);
          continue;
        }
        let expMultiplier = 0;
        if (participated) {
          expMultiplier += (1 / participantIds.size);
          if (participantIds.size > 1 && multipleParticipantExpBonusModifier) {
            expMultiplier += multipleParticipantExpBonusModifier.getStackCount() * 0.2;
          }
        } else if (expShareModifier) {
          expMultiplier += (expShareModifier.getStackCount() * 0.2) / participantIds.size;
        }
        if (partyMember.pokerus) {
          expMultiplier *= 1.5;
        }
        if (Overrides.XP_MULTIPLIER_OVERRIDE !== null) {
          expMultiplier = Overrides.XP_MULTIPLIER_OVERRIDE;
        }
        const pokemonExp = new Utils.NumberHolder(expValue * expMultiplier);
        this.applyModifiers(PokemonExpBoosterModifier, true, partyMember, pokemonExp);
        partyMemberExp.push(Math.floor(pokemonExp.value));
      }

      if (expBalanceModifier) {
        let totalLevel = 0;
        let totalExp = 0;
        expPartyMembers.forEach((expPartyMember, epm) => {
          totalExp += partyMemberExp[epm];
          totalLevel += expPartyMember.level;
        });

        const medianLevel = Math.floor(totalLevel / expPartyMembers.length);

        const recipientExpPartyMemberIndexes: number[] = [];
        expPartyMembers.forEach((expPartyMember, epm) => {
          if (expPartyMember.level <= medianLevel) {
            recipientExpPartyMemberIndexes.push(epm);
          }
        });

        const splitExp = Math.floor(totalExp / recipientExpPartyMemberIndexes.length);

        expPartyMembers.forEach((_partyMember, pm) => {
          partyMemberExp[pm] = Phaser.Math.Linear(partyMemberExp[pm], recipientExpPartyMemberIndexes.indexOf(pm) > -1 ? splitExp : 0, 0.2 * expBalanceModifier.getStackCount());
        });
      }

      for (let pm = 0; pm < expPartyMembers.length; pm++) {
        const exp = partyMemberExp[pm];

        if (exp) {
          const partyMemberIndex = party.indexOf(expPartyMembers[pm]);
          this.unshiftPhase(expPartyMembers[pm].isOnField() ? new ExpPhase(this, partyMemberIndex, exp) : new ShowPartyExpBarPhase(this, partyMemberIndex, exp));
        }
      }
    }
  }

  /**
   * Loads or generates a mystery encounter
   * @param encounterType used to load session encounter when restarting game, etc.
   * @returns
   */
  getMysteryEncounter(encounterType?: MysteryEncounterType): MysteryEncounter {
    // Loading override or session encounter
    let encounter: MysteryEncounter | null;
    if (!isNullOrUndefined(Overrides.MYSTERY_ENCOUNTER_OVERRIDE) && allMysteryEncounters.hasOwnProperty(Overrides.MYSTERY_ENCOUNTER_OVERRIDE!)) {
      encounter = allMysteryEncounters[Overrides.MYSTERY_ENCOUNTER_OVERRIDE!];
    } else {
      encounter = !isNullOrUndefined(encounterType) ? allMysteryEncounters[encounterType!] : null;
    }

    // Check for queued encounters first
    if (!encounter && this.mysteryEncounterSaveData?.queuedEncounters && this.mysteryEncounterSaveData.queuedEncounters.length > 0) {
      let i = 0;
      while (i < this.mysteryEncounterSaveData.queuedEncounters.length && !!encounter) {
        const candidate = this.mysteryEncounterSaveData.queuedEncounters[i];
        const forcedChance = candidate.spawnPercent;
        if (Utils.randSeedInt(100) < forcedChance) {
          encounter = allMysteryEncounters[candidate.type];
        }

        i++;
      }
    }

    if (encounter) {
      encounter = new MysteryEncounter(encounter);
      encounter.populateDialogueTokensFromRequirements(this);
      return encounter;
    }

    // See Enum values for base tier weights
    const tierWeights = [MysteryEncounterTier.COMMON, MysteryEncounterTier.GREAT, MysteryEncounterTier.ULTRA, MysteryEncounterTier.ROGUE];

    // Adjust tier weights by previously encountered events to lower odds of only Common/Great in run
    this.mysteryEncounterSaveData.encounteredEvents.forEach(seenEncounterData => {
      if (seenEncounterData.tier === MysteryEncounterTier.COMMON) {
        tierWeights[0] = tierWeights[0] - 6;
      } else if (seenEncounterData.tier === MysteryEncounterTier.GREAT) {
        tierWeights[1] = tierWeights[1] - 4;
      }
    });

    const totalWeight = tierWeights.reduce((a, b) => a + b);
    const tierValue = Utils.randSeedInt(totalWeight);
    const commonThreshold = totalWeight - tierWeights[0];
    const greatThreshold = totalWeight - tierWeights[0] - tierWeights[1];
    const ultraThreshold = totalWeight - tierWeights[0] - tierWeights[1] - tierWeights[2];
    let tier: MysteryEncounterTier | null = tierValue > commonThreshold ? MysteryEncounterTier.COMMON : tierValue > greatThreshold ? MysteryEncounterTier.GREAT : tierValue > ultraThreshold ? MysteryEncounterTier.ULTRA : MysteryEncounterTier.ROGUE;

    if (!isNullOrUndefined(Overrides.MYSTERY_ENCOUNTER_TIER_OVERRIDE)) {
      tier = Overrides.MYSTERY_ENCOUNTER_TIER_OVERRIDE!;
    }

    let availableEncounters: MysteryEncounter[] = [];
    // New encounter should never be the same as the most recent encounter
    const previousEncounter = this.mysteryEncounterSaveData.encounteredEvents.length > 0 ? this.mysteryEncounterSaveData.encounteredEvents[this.mysteryEncounterSaveData.encounteredEvents.length - 1].type : null;
    const biomeMysteryEncounters = mysteryEncountersByBiome.get(this.arena.biomeType) ?? [];
    // If no valid encounters exist at tier, checks next tier down, continuing until there are some encounters available
    while (availableEncounters.length === 0 && tier !== null) {
      availableEncounters = biomeMysteryEncounters
        .filter((encounterType) => {
          const encounterCandidate = allMysteryEncounters[encounterType];
          if (!encounterCandidate) {
            return false;
          }
          if (encounterCandidate.encounterTier !== tier) { // Encounter is in tier
            return false;
          }
          const disabledModes = encounterCandidate.disabledGameModes;
          if (disabledModes && disabledModes.length > 0
            && disabledModes.includes(this.gameMode.modeId)) { // Encounter is enabled for game mode
            return false;
          }
          if (!encounterCandidate.meetsRequirements(this)) { // Meets encounter requirements
            return false;
          }
          if (previousEncounter !== null && encounterType === previousEncounter) { // Previous encounter was not this one
            return false;
          }
          if (this.mysteryEncounterSaveData.encounteredEvents.length > 0 && // Encounter has not exceeded max allowed encounters
            (encounterCandidate.maxAllowedEncounters && encounterCandidate.maxAllowedEncounters > 0)
            && this.mysteryEncounterSaveData.encounteredEvents.filter(e => e.type === encounterType).length >= encounterCandidate.maxAllowedEncounters) {
            return false;
          }
          return true;
        })
        .map((m) => (allMysteryEncounters[m]));
      // Decrement tier
      if (tier === MysteryEncounterTier.ROGUE) {
        tier = MysteryEncounterTier.ULTRA;
      } else if (tier === MysteryEncounterTier.ULTRA) {
        tier = MysteryEncounterTier.GREAT;
      } else if (tier === MysteryEncounterTier.GREAT) {
        tier = MysteryEncounterTier.COMMON;
      } else {
        tier = null; // Ends loop
      }
    }

    // If absolutely no encounters are available, spawn 0th encounter
    if (availableEncounters.length === 0) {
      console.log("No Mystery Encounters found, falling back to Mysterious Challengers.");
      return allMysteryEncounters[MysteryEncounterType.MYSTERIOUS_CHALLENGERS];
    }
    encounter = availableEncounters[Utils.randSeedInt(availableEncounters.length)];
    // New encounter object to not dirty flags
    encounter = new MysteryEncounter(encounter);
    encounter.populateDialogueTokensFromRequirements(this);
    return encounter;
  }
}<|MERGE_RESOLUTION|>--- conflicted
+++ resolved
@@ -2924,32 +2924,21 @@
     const keys: string[] = [];
     const playerParty = this.getParty();
     playerParty.forEach(p => {
-<<<<<<< HEAD
-      keys.push("pkmn__" + p.species.getSpriteId(p.gender === Gender.FEMALE, p.species.getFormIndex(), p.shiny, p.variant));
-      keys.push("pkmn__" + p.species.getSpriteId(p.gender === Gender.FEMALE, p.species.getFormIndex(), p.shiny, p.variant, true));
-      keys.push("cry/" + p.species.getCryKey(p.species.getFormIndex()));
-=======
       keys.push(p.getSpriteKey(true));
       keys.push(p.getBattleSpriteKey(true, true));
       keys.push("cry/" + p.species.getCryKey(p.formIndex));
       if (p.fusionSpecies) {
         keys.push("cry/"+p.fusionSpecies.getCryKey(p.fusionFormIndex));
       }
->>>>>>> 48430c8f
     });
     // enemyParty has to be operated on separately from playerParty because playerPokemon =/= enemyPokemon
     const enemyParty = this.getEnemyParty();
     enemyParty.forEach(p => {
-<<<<<<< HEAD
-      keys.push(p.species.getSpriteKey(p.gender === Gender.FEMALE, p.species.getFormIndex(), p.shiny, p.variant));
-      keys.push("cry/" + p.species.getCryKey(p.species.getFormIndex()));
-=======
       keys.push(p.getSpriteKey(true));
       keys.push("cry/" + p.species.getCryKey(p.formIndex));
       if (p.fusionSpecies) {
         keys.push("cry/"+p.fusionSpecies.getCryKey(p.fusionFormIndex));
       }
->>>>>>> 48430c8f
     });
     return keys;
   }
