--- conflicted
+++ resolved
@@ -85,18 +85,18 @@
 
 export let starterColors: StarterColors;
 interface StarterColors {
-    [key: string]: [string, string]
+  [key: string]: [string, string]
 }
 
 export interface PokeballCounts {
-    [pb: string]: integer;
+  [pb: string]: integer;
 }
 
 export type AnySound = Phaser.Sound.WebAudioSound | Phaser.Sound.HTML5AudioSound | Phaser.Sound.NoAudioSound;
 
 export interface InfoToggle {
-    toggleInfo(force?: boolean): void;
-    isActive(): boolean;
+  toggleInfo(force?: boolean): void;
+  isActive(): boolean;
 }
 
 export default class BattleScene extends SceneBase {
@@ -143,17 +143,17 @@
   public skipSeenDialogues: boolean = false;
 
   /**
-     * Defines the experience gain display mode.
-     *
-     * @remarks
-     * The `expParty` can have several modes:
-     * - `0` - Default: The normal experience gain display, nothing changed.
-     * - `1` - Level Up Notification: Displays the level up in the small frame instead of a message.
-     * - `2` - Skip: No level up frame nor message.
-     *
-     * Modes `1` and `2` are still compatible with stats display, level up, new move, etc.
-     * @default 0 - Uses the default normal experience gain display.
-     */
+   * Defines the experience gain display mode.
+   *
+   * @remarks
+   * The `expParty` can have several modes:
+   * - `0` - Default: The normal experience gain display, nothing changed.
+   * - `1` - Level Up Notification: Displays the level up in the small frame instead of a message.
+   * - `2` - Skip: No level up frame nor message.
+   *
+   * Modes `1` and `2` are still compatible with stats display, level up, new move, etc.
+   * @default 0 - Uses the default normal experience gain display.
+   */
   public expParty: ExpNotification = 0;
   public hpBarSpeed: integer = 0;
   public fusionPaletteSwaps: boolean = true;
@@ -169,9 +169,9 @@
   public battleStyle: integer = BattleStyle.SWITCH;
 
   /**
-  * Defines whether or not to show type effectiveness hints
-  * - true: No hints
-  * - false: Show hints for moves
+   * Defines whether or not to show type effectiveness hints
+   * - true: No hints
+   * - false: Show hints for moves
    */
   public typeHints: boolean = false;
 
@@ -230,11 +230,7 @@
   private fieldOverlay: Phaser.GameObjects.Rectangle;
   private shopOverlay: Phaser.GameObjects.Rectangle;
   private shopOverlayShown: boolean = false;
-<<<<<<< HEAD
-  private shopOverlayOpacity: number = .80;
-=======
   private shopOverlayOpacity: number = .8;
->>>>>>> 07b65631
 
   public modifiers: PersistentModifier[];
   private enemyModifiers: PersistentModifier[];
@@ -1060,11 +1056,7 @@
           playerField.forEach(p => applyAbAttrs(DoubleBattleChanceAbAttr, p, null, doubleChance));
           doubleTrainer = !Utils.randSeedInt(doubleChance.value);
           // Add a check that special trainers can't be double except for tate and liza - they should use the normal double chance
-<<<<<<< HEAD
-          if (trainerConfigs[trainerType].trainerTypeDouble && !(trainerType === TrainerType.TATE || trainerType === TrainerType.LIZA)) {
-=======
           if (trainerConfigs[trainerType].trainerTypeDouble && ![ TrainerType.TATE, TrainerType.LIZA ].includes(trainerType)) {
->>>>>>> 07b65631
             doubleTrainer = false;
           }
         }
@@ -2309,7 +2301,7 @@
         const newItemModifier = itemModifier.clone() as PokemonHeldItemModifier;
         newItemModifier.pokemonId = target.id;
         const matchingModifier = target.scene.findModifier(m => m instanceof PokemonHeldItemModifier
-                    && (m as PokemonHeldItemModifier).matchType(itemModifier) && m.pokemonId === target.id, target.isPlayer()) as PokemonHeldItemModifier;
+          && (m as PokemonHeldItemModifier).matchType(itemModifier) && m.pokemonId === target.id, target.isPlayer()) as PokemonHeldItemModifier;
         let removeOld = true;
         if (matchingModifier) {
           const maxStackCount = matchingModifier.getMaxStackCount(target.scene);
@@ -2413,8 +2405,8 @@
   }
 
   /**
-    * Removes all modifiers from enemy of PersistentModifier type
-    */
+   * Removes all modifiers from enemy of PersistentModifier type
+   */
   clearEnemyModifiers(): void {
     const modifiersToRemove = this.enemyModifiers.filter(m => m instanceof PersistentModifier);
     for (const m of modifiersToRemove) {
@@ -2424,8 +2416,8 @@
   }
 
   /**
-    * Removes all modifiers from enemy of PokemonHeldItemModifier type
-    */
+   * Removes all modifiers from enemy of PokemonHeldItemModifier type
+   */
   clearEnemyHeldItemModifiers(): void {
     const modifiersToRemove = this.enemyModifiers.filter(m => m instanceof PokemonHeldItemModifier);
     for (const m of modifiersToRemove) {
