--- conflicted
+++ resolved
@@ -2113,7 +2113,24 @@
   }
 
   /**
-<<<<<<< HEAD
+   * Tries to add the input phase to index before target phase in the phaseQueue, else simply calls unshiftPhase()
+   * @param phase {@linkcode Phase} the phase to be added
+   * @param targetPhase {@linkcode Phase} the type of phase to search for in phaseQueue
+   * @returns boolean if a targetPhase was found and added
+   */
+  prependToPhase(phase: Phase, targetPhase: Constructor<Phase>): boolean {
+    const targetIndex = this.phaseQueue.findIndex(ph => ph instanceof targetPhase);
+
+    if (targetIndex !== -1) {
+      this.phaseQueue.splice(targetIndex, 0, phase);
+      return true;
+    } else {
+      this.unshiftPhase(phase);
+      return false;
+    }
+  }
+
+  /**
    * Adds a MessagePhase, either to PhaseQueuePrepend or nextCommandPhaseQueue
    * @param message string for MessagePhase
    * @param callbackDelay optional param for MessagePhase constructor
@@ -2121,25 +2138,6 @@
    * @param promptDelay optional param for MessagePhase constructor
    * @param defer boolean for which queue to add it to, false -> add to PhaseQueuePrepend, true -> nextCommandPhaseQueue
    */
-=======
-   * Tries to add the input phase to index before target phase in the phaseQueue, else simply calls unshiftPhase()
-   * @param phase {@linkcode Phase} the phase to be added
-   * @param targetPhase {@linkcode Phase} the type of phase to search for in phaseQueue
-   * @returns boolean if a targetPhase was found and added
-   */
-  prependToPhase(phase: Phase, targetPhase: Constructor<Phase>): boolean {
-    const targetIndex = this.phaseQueue.findIndex(ph => ph instanceof targetPhase);
-
-    if (targetIndex !== -1) {
-      this.phaseQueue.splice(targetIndex, 0, phase);
-      return true;
-    } else {
-      this.unshiftPhase(phase);
-      return false;
-    }
-  }
-
->>>>>>> be1f938d
   queueMessage(message: string, callbackDelay?: integer, prompt?: boolean, promptDelay?: integer, defer?: boolean) {
     const phase = new MessagePhase(this, message, callbackDelay, prompt, promptDelay);
     if (!defer) {
