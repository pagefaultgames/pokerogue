--- conflicted
+++ resolved
@@ -53,17 +53,8 @@
   getEnemyHeldItemsForWave,
   getLuckString,
   getLuckTextTint,
-<<<<<<< HEAD
-  getModifierPoolForType,
   getPartyLuckValue,
-  ModifierPoolType,
-=======
-  getPartyLuckValue,
-  PokemonHeldItemModifierType,
->>>>>>> 9a525ac8
 } from "#app/modifier/modifier-type";
-import { getModifierType } from "./utils/modifier-utils";
-import { modifierTypes } from "./data/data-lists";
 import { getModifierPoolForType } from "./utils/modifier-utils";
 import { ModifierPoolType } from "#enums/modifier-pool-type";
 import AbilityBar from "#app/ui/ability-bar";
@@ -2767,36 +2758,8 @@
     source.heldItemManager.remove(heldItemId, countTaken);
     target.heldItemManager.add(heldItemId, countTaken, data);
 
-<<<<<<< HEAD
     if (source.heldItemManager.getStack(heldItemId) === 0 && itemLost) {
-      applyPostItemLostAbAttrs(PostItemLostAbAttr, source, false);
-=======
-    if (!removeOld || !source || this.removeModifier(itemModifier, source.isEnemy())) {
-      const addModifier = () => {
-        if (!matchingModifier || this.removeModifier(matchingModifier, target.isEnemy())) {
-          if (target.isPlayer()) {
-            this.addModifier(newItemModifier, ignoreUpdate, playSound, false, instant);
-            if (source && itemLost) {
-              applyPostItemLostAbAttrs("PostItemLostAbAttr", source, false);
-            }
-            return true;
-          }
-          this.addEnemyModifier(newItemModifier, ignoreUpdate, instant);
-          if (source && itemLost) {
-            applyPostItemLostAbAttrs("PostItemLostAbAttr", source, false);
-          }
-          return true;
-        }
-        return false;
-      };
-      if (source && source.isPlayer() !== target.isPlayer() && !ignoreUpdate) {
-        this.updateModifiers(source.isPlayer(), instant);
-        addModifier();
-      } else {
-        addModifier();
-      }
-      return true;
->>>>>>> 9a525ac8
+      applyPostItemLostAbAttrs("PostItemLostAbAttr", source, false);
     }
 
     if (source.isPlayer() !== target.isPlayer() && !ignoreUpdate) {
