import Phaser from "phaser";
import UI from "./ui/ui";
import { NextEncounterPhase, NewBiomeEncounterPhase, SelectBiomePhase, MessagePhase, TurnInitPhase, ReturnPhase, LevelCapPhase, ShowTrainerPhase, LoginPhase, MovePhase, TitlePhase, SwitchPhase } from "./phases";
import Pokemon, { PlayerPokemon, EnemyPokemon } from "./field/pokemon";
import PokemonSpecies, { PokemonSpeciesFilter, allSpecies, getPokemonSpecies } from "./data/pokemon-species";
import {Constructor, isNullOrUndefined} from "#app/utils";
import * as Utils from "./utils";
import {
  Modifier,
  ModifierBar,
  ConsumablePokemonModifier,
  ConsumableModifier,
  PokemonHpRestoreModifier,
  HealingBoosterModifier,
  PersistentModifier,
  PokemonHeldItemModifier,
  ModifierPredicate,
  DoubleBattleChanceBoosterModifier,
  FusePokemonModifier,
  PokemonFormChangeItemModifier,
  TerastallizeModifier,
  overrideModifiers,
  overrideHeldItems
} from "./modifier/modifier";
import { PokeballType } from "./data/pokeball";
import { initCommonAnims, initMoveAnim, loadCommonAnimAssets, loadMoveAnimAssets, populateAnims } from "./data/battle-anims";
import { Phase } from "./phase";
import { initGameSpeed } from "./system/game-speed";
import { Arena, ArenaBase } from "./field/arena";
import { GameData } from "./system/game-data";
import { TextStyle, addTextObject, getTextColor } from "./ui/text";
import { allMoves } from "./data/move";
import {
  ModifierPoolType,
  getDefaultModifierTypeForTier,
  getEnemyModifierTypesForWave,
  getLuckString,
  getLuckTextTint,
  getModifierPoolForType,
  getPartyLuckValue,
  PokemonHeldItemModifierType
} from "./modifier/modifier-type";
import AbilityBar from "./ui/ability-bar";
import { BlockItemTheftAbAttr, DoubleBattleChanceAbAttr, IncrementMovePriorityAbAttr, PostBattleInitAbAttr, applyAbAttrs, applyPostBattleInitAbAttrs } from "./data/ability";
import { allAbilities } from "./data/ability";
import Battle, { BattleType, FixedBattleConfig } from "./battle";
import { GameMode, GameModes, getGameMode } from "./game-mode";
import FieldSpritePipeline from "./pipelines/field-sprite";
import SpritePipeline from "./pipelines/sprite";
import PartyExpBar from "./ui/party-exp-bar";
import { TrainerSlot, trainerConfigs } from "./data/trainer-config";
import Trainer, { TrainerVariant } from "./field/trainer";
import TrainerData from "./system/trainer-data";
import SoundFade from "phaser3-rex-plugins/plugins/soundfade";
import { pokemonPrevolutions } from "./data/pokemon-evolutions";
import PokeballTray from "./ui/pokeball-tray";
import InvertPostFX from "./pipelines/invert";
import { Achv, ModifierAchv, MoneyAchv, achvs } from "./system/achv";
import { Voucher, vouchers } from "./system/voucher";
import { Gender } from "./data/gender";
import UIPlugin from "phaser3-rex-plugins/templates/ui/ui-plugin";
import { addUiThemeOverrides } from "./ui/ui-theme";
import PokemonData from "./system/pokemon-data";
import { Nature } from "./data/nature";
import { SpeciesFormChangeManualTrigger, SpeciesFormChangeTimeOfDayTrigger, SpeciesFormChangeTrigger, pokemonFormChanges } from "./data/pokemon-forms";
import { FormChangePhase, QuietFormChangePhase } from "./form-change-phase";
import { getTypeRgb } from "./data/type";
import PokemonSpriteSparkleHandler from "./field/pokemon-sprite-sparkle-handler";
import CharSprite from "./ui/char-sprite";
import DamageNumberHandler from "./field/damage-number-handler";
import PokemonInfoContainer from "./ui/pokemon-info-container";
import { biomeDepths, getBiomeName } from "./data/biomes";
import { SceneBase } from "./scene-base";
import CandyBar from "./ui/candy-bar";
import { Variant, variantData } from "./data/variant";
import { Localizable } from "#app/interfaces/locales";
import * as Overrides from "./overrides";
import {InputsController} from "./inputs-controller";
import {UiInputs} from "./ui-inputs";
import { NewArenaEvent } from "./events/battle-scene";
import ArenaFlyout from "./ui/arena-flyout";
import { EaseType } from "#enums/ease-type";
import { Abilities } from "#enums/abilities";
import { BattleSpec } from "#enums/battle-spec";
import { BattleStyle } from "#enums/battle-style";
import { Biome } from "#enums/biome";
import { ExpNotification } from "#enums/exp-notification";
import { MoneyFormat } from "#enums/money-format";
import { Moves } from "#enums/moves";
import { PlayerGender } from "#enums/player-gender";
import { Species } from "#enums/species";
import { UiTheme } from "#enums/ui-theme";
import { TimedEventManager } from "#app/timed-event-manager.js";
import i18next from "i18next";
import MysteryEncounter, { MysteryEncounterTier, MysteryEncounterVariant } from "./data/mystery-encounter";
import {mysteryEncountersByBiome, allMysteryEncounters, BASE_MYSTERY_ENCOUNTER_WEIGHT} from "./data/mystery-encounters/mystery-encounters";
import {MysteryEncounterFlags} from "#app/data/mystery-encounter-flags";
import { MysteryEncounterType } from "#enums/mystery-encounter-type";

export const bypassLogin = import.meta.env.VITE_BYPASS_LOGIN === "1";

const DEBUG_RNG = false;

const OPP_IVS_OVERRIDE_VALIDATED : integer[] = (
  Array.isArray(Overrides.OPP_IVS_OVERRIDE) ?
    Overrides.OPP_IVS_OVERRIDE :
    new Array(6).fill(Overrides.OPP_IVS_OVERRIDE)
).map(iv => isNaN(iv) || iv === null || iv > 31 ? -1 : iv);

export const startingWave = Overrides.STARTING_WAVE_OVERRIDE || 1;

const expSpriteKeys: string[] = [];

export let starterColors: StarterColors;
interface StarterColors {
    [key: string]: [string, string]
}

export interface PokeballCounts {
    [pb: string]: integer;
}

export type AnySound = Phaser.Sound.WebAudioSound | Phaser.Sound.HTML5AudioSound | Phaser.Sound.NoAudioSound;

export interface InfoToggle {
    toggleInfo(force?: boolean): void;
    isActive(): boolean;
}

export default class BattleScene extends SceneBase {
  public rexUI: UIPlugin;
  public inputController: InputsController;
  public uiInputs: UiInputs;

  public sessionPlayTime: integer = null;
  public lastSavePlayTime: integer = null;
  public masterVolume: number = 0.5;
  public bgmVolume: number = 1;
  public seVolume: number = 1;
  public gameSpeed: integer = 1;
  public damageNumbersMode: integer = 0;
  public reroll: boolean = false;
  public showMovesetFlyout: boolean = true;
  public showArenaFlyout: boolean = true;
  public showTimeOfDayWidget: boolean = true;
  public timeOfDayAnimation: EaseType = EaseType.NONE;
  public showLevelUpStats: boolean = true;
  public enableTutorials: boolean = import.meta.env.VITE_BYPASS_TUTORIAL === "1";
  public enableMoveInfo: boolean = true;
  public enableRetries: boolean = false;
  public hideIvs: boolean = false;
  /**
   * Determines the condition for a notification should be shown for Candy Upgrades
   * - 0 = 'Off'
   * - 1 = 'Passives Only'
   * - 2 = 'On'
   */
  public candyUpgradeNotification: integer = 0;
  /**
   * Determines what type of notification is used for Candy Upgrades
   * - 0 = 'Icon'
   * - 1 = 'Animation'
   */
  public candyUpgradeDisplay: integer = 0;
  public moneyFormat: MoneyFormat = MoneyFormat.NORMAL;
  public uiTheme: UiTheme = UiTheme.DEFAULT;
  public windowType: integer = 0;
  public experimentalSprites: boolean = false;
  public musicPreference: integer = 0;
  public moveAnimations: boolean = true;
  public expGainsSpeed: integer = 0;
  public skipSeenDialogues: boolean = false;

  /**
     * Defines the experience gain display mode.
     *
     * @remarks
     * The `expParty` can have several modes:
     * - `0` - Default: The normal experience gain display, nothing changed.
     * - `1` - Level Up Notification: Displays the level up in the small frame instead of a message.
     * - `2` - Skip: No level up frame nor message.
     *
     * Modes `1` and `2` are still compatible with stats display, level up, new move, etc.
     * @default 0 - Uses the default normal experience gain display.
     */
  public expParty: ExpNotification = 0;
  public hpBarSpeed: integer = 0;
  public fusionPaletteSwaps: boolean = true;
  public enableTouchControls: boolean = false;
  public enableVibration: boolean = false;
  public showBgmBar: boolean = true;

  /**
   * Determines the selected battle style.
   * - 0 = 'Switch'
   * - 1 = 'Set' - The option to switch the active pokemon at the start of a battle will not display.
   */
  public battleStyle: integer = BattleStyle.SWITCH;

  /**
  * Defines whether or not to show type effectiveness hints
  * - true: No hints
  * - false: Show hints for moves
   */
  public typeHints: boolean = false;

  public disableMenu: boolean = false;

  public gameData: GameData;
  public sessionSlotId: integer;

  public phaseQueue: Phase[];
  public conditionalQueue: Array<[() => boolean, Phase]>;
  private phaseQueuePrepend: Phase[];
  private phaseQueuePrependSpliceIndex: integer;
  private nextCommandPhaseQueue: Phase[];
  private currentPhase: Phase;
  private standbyPhase: Phase;
  public field: Phaser.GameObjects.Container;
  public fieldUI: Phaser.GameObjects.Container;
  public charSprite: CharSprite;
  public pbTray: PokeballTray;
  public pbTrayEnemy: PokeballTray;
  public abilityBar: AbilityBar;
  public partyExpBar: PartyExpBar;
  public candyBar: CandyBar;
  public arenaBg: Phaser.GameObjects.Sprite;
  public arenaBgTransition: Phaser.GameObjects.Sprite;
  public arenaPlayer: ArenaBase;
  public arenaPlayerTransition: ArenaBase;
  public arenaEnemy: ArenaBase;
  public arenaNextEnemy: ArenaBase;
  public arena: Arena;
  public gameMode: GameMode;
  public score: integer;
  public lockModifierTiers: boolean;
  public trainer: Phaser.GameObjects.Sprite;
  public lastEnemyTrainer: Trainer;
  public currentBattle: Battle;
  public pokeballCounts: PokeballCounts;
  public money: integer;
  public pokemonInfoContainer: PokemonInfoContainer;
  private party: PlayerPokemon[];
  /** Combined Biome and Wave count text */
  private biomeWaveText: Phaser.GameObjects.Text;
  private moneyText: Phaser.GameObjects.Text;
  private scoreText: Phaser.GameObjects.Text;
  private luckLabelText: Phaser.GameObjects.Text;
  private luckText: Phaser.GameObjects.Text;
  private modifierBar: ModifierBar;
  private enemyModifierBar: ModifierBar;
  public arenaFlyout: ArenaFlyout;

  private fieldOverlay: Phaser.GameObjects.Rectangle;
  private shopOverlay: Phaser.GameObjects.Rectangle;
  public modifiers: PersistentModifier[];
  private enemyModifiers: PersistentModifier[];
  public uiContainer: Phaser.GameObjects.Container;
  public ui: UI;

  public seed: string;
  public waveSeed: string;
  public waveCycleOffset: integer;
  public offsetGym: boolean;

  public damageNumberHandler: DamageNumberHandler;
  private spriteSparkleHandler: PokemonSpriteSparkleHandler;

  public fieldSpritePipeline: FieldSpritePipeline;
  public spritePipeline: SpritePipeline;

  private bgm: AnySound;
  private bgmResumeTimer: Phaser.Time.TimerEvent;
  private bgmCache: Set<string> = new Set();
  private playTimeTimer: Phaser.Time.TimerEvent;

  public rngCounter: integer = 0;
  public rngSeedOverride: string = "";
  public rngOffset: integer = 0;

  public inputMethod: string;
  private infoToggles: InfoToggle[] = [];

  public eventManager: TimedEventManager;

  public mysteryEncounterFlags: MysteryEncounterFlags = new MysteryEncounterFlags(null);
  public lastMysteryEncounter: MysteryEncounter;

  /**
   * Allows subscribers to listen for events
   *
   * Current Events:
   * - {@linkcode BattleSceneEventType.MOVE_USED} {@linkcode MoveUsedEvent}
   * - {@linkcode BattleSceneEventType.TURN_INIT} {@linkcode TurnInitEvent}
   * - {@linkcode BattleSceneEventType.TURN_END} {@linkcode TurnEndEvent}
   * - {@linkcode BattleSceneEventType.NEW_ARENA} {@linkcode NewArenaEvent}
   */
  public readonly eventTarget: EventTarget = new EventTarget();

  constructor() {
    super("battle");
    this.phaseQueue = [];
    this.phaseQueuePrepend = [];
    this.conditionalQueue = [];
    this.phaseQueuePrependSpliceIndex = -1;
    this.nextCommandPhaseQueue = [];
    this.updateGameInfo();
  }

  loadPokemonAtlas(key: string, atlasPath: string, experimental?: boolean) {
    if (experimental === undefined) {
      experimental = this.experimentalSprites;
    }
    const variant = atlasPath.includes("variant/") || /_[0-3]$/.test(atlasPath);
    if (experimental) {
      experimental = this.hasExpSprite(key);
    }
    if (variant) {
      atlasPath = atlasPath.replace("variant/", "");
    }
    this.load.atlas(key, `images/pokemon/${variant ? "variant/" : ""}${experimental ? "exp/" : ""}${atlasPath}.png`,  `images/pokemon/${variant ? "variant/" : ""}${experimental ? "exp/" : ""}${atlasPath}.json`);
  }

  async preload() {
    if (DEBUG_RNG) {
      const scene = this;
      const originalRealInRange = Phaser.Math.RND.realInRange;
      Phaser.Math.RND.realInRange = function (min: number, max: number): number {
        const ret = originalRealInRange.apply(this, [ min, max ]);
        const args = [ "RNG", ++scene.rngCounter, ret / (max - min), `min: ${min} / max: ${max}` ];
        args.push(`seed: ${scene.rngSeedOverride || scene.waveSeed || scene.seed}`);
        if (scene.rngOffset) {
          args.push(`offset: ${scene.rngOffset}`);
        }
        console.log(...args);
        return ret;
      };
    }

    populateAnims();

    await this.initVariantData();
  }

  create() {
    initGameSpeed.apply(this);
    this.inputController = new InputsController(this);
    this.uiInputs = new UiInputs(this, this.inputController);

    this.gameData = new GameData(this);

    addUiThemeOverrides(this);

    this.load.setBaseURL();

    this.spritePipeline = new SpritePipeline(this.game);
    (this.renderer as Phaser.Renderer.WebGL.WebGLRenderer).pipelines.add("Sprite", this.spritePipeline);

    this.fieldSpritePipeline = new FieldSpritePipeline(this.game);
    (this.renderer as Phaser.Renderer.WebGL.WebGLRenderer).pipelines.add("FieldSprite", this.fieldSpritePipeline);
    this.eventManager = new TimedEventManager();

    this.launchBattle();
  }

  update() {
    this.ui?.update();
  }

  launchBattle() {
    this.arenaBg = this.add.sprite(0, 0, "plains_bg");
    this.arenaBg.setName("sprite-arena-bg");
    this.arenaBgTransition = this.add.sprite(0, 0, "plains_bg");
    this.arenaBgTransition.setName("sprite-arena-bg-transition");

    [ this.arenaBgTransition, this.arenaBg ].forEach(a => {
      a.setPipeline(this.fieldSpritePipeline);
      a.setScale(6);
      a.setOrigin(0);
      a.setSize(320, 240);
    });

    const field = this.add.container(0, 0);
    field.setName("field");
    field.setScale(6);

    this.field = field;

    const fieldUI = this.add.container(0, this.game.canvas.height);
    fieldUI.setName("field-ui");
    fieldUI.setDepth(1);
    fieldUI.setScale(6);

    this.fieldUI = fieldUI;

    const transition = (this.make as any).rexTransitionImagePack({
      x: 0,
      y: 0,
      scale: 6,
      key: "loading_bg",
      origin: { x: 0, y: 0 }
    }, true);

    transition.transit({
      mode: "blinds",
      ease: "Cubic.easeInOut",
      duration: 1250,
      oncomplete: () => transition.destroy()
    });

    this.add.existing(transition);

    const uiContainer = this.add.container(0, 0);
    uiContainer.setName("ui");
    uiContainer.setDepth(2);
    uiContainer.setScale(6);

    this.uiContainer = uiContainer;

    const overlayWidth = this.game.canvas.width / 6;
    const overlayHeight = (this.game.canvas.height / 6) - 48;
    this.fieldOverlay = this.add.rectangle(0, overlayHeight * -1 - 48, overlayWidth, overlayHeight, 0x424242);
    this.fieldOverlay.setName("rect-field-overlay");
    this.fieldOverlay.setOrigin(0, 0);
    this.fieldOverlay.setAlpha(0);
    this.fieldUI.add(this.fieldOverlay);

    this.shopOverlay = this.add.rectangle(0, overlayHeight * -1 - 48, overlayWidth, overlayHeight, 0x070707);
    this.shopOverlay.setName("rect-shop-overlay");
    this.shopOverlay.setOrigin(0, 0);
    this.shopOverlay.setAlpha(0);
    this.fieldUI.add(this.shopOverlay);

    this.modifiers = [];
    this.enemyModifiers = [];

    this.modifierBar = new ModifierBar(this);
    this.modifierBar.setName("modifier-bar");
    this.add.existing(this.modifierBar);
    uiContainer.add(this.modifierBar);

    this.enemyModifierBar = new ModifierBar(this, true);
    this.enemyModifierBar.setName("enemy-modifier-bar");
    this.add.existing(this.enemyModifierBar);
    uiContainer.add(this.enemyModifierBar);

    this.charSprite = new CharSprite(this);
    this.charSprite.setName("sprite-char");
    this.charSprite.setup();

    this.fieldUI.add(this.charSprite);

    this.pbTray = new PokeballTray(this, true);
    this.pbTray.setName("pb-tray");
    this.pbTray.setup();

    this.pbTrayEnemy = new PokeballTray(this, false);
    this.pbTrayEnemy.setName("enemy-pb-tray");
    this.pbTrayEnemy.setup();

    this.fieldUI.add(this.pbTray);
    this.fieldUI.add(this.pbTrayEnemy);

    this.abilityBar = new AbilityBar(this);
    this.abilityBar.setName("ability-bar");
    this.abilityBar.setup();
    this.fieldUI.add(this.abilityBar);

    this.partyExpBar = new PartyExpBar(this);
    this.partyExpBar.setName("party-exp-bar");
    this.partyExpBar.setup();
    this.fieldUI.add(this.partyExpBar);

    this.candyBar = new CandyBar(this);
    this.candyBar.setName("candy-bar");
    this.candyBar.setup();
    this.fieldUI.add(this.candyBar);

    this.biomeWaveText = addTextObject(this, (this.game.canvas.width / 6) - 2, 0, startingWave.toString(), TextStyle.BATTLE_INFO);
    this.biomeWaveText.setName("text-biome-wave");
    this.biomeWaveText.setOrigin(1, 0.5);
    this.fieldUI.add(this.biomeWaveText);

    this.moneyText = addTextObject(this, (this.game.canvas.width / 6) - 2, 0, "", TextStyle.MONEY);
    this.moneyText.setName("text-money");
    this.moneyText.setOrigin(1, 0.5);
    this.fieldUI.add(this.moneyText);

    this.scoreText = addTextObject(this, (this.game.canvas.width / 6) - 2, 0, "", TextStyle.PARTY, { fontSize: "54px" });
    this.scoreText.setName("text-score");
    this.scoreText.setOrigin(1, 0.5);
    this.fieldUI.add(this.scoreText);

    this.luckText = addTextObject(this, (this.game.canvas.width / 6) - 2, 0, "", TextStyle.PARTY, { fontSize: "54px" });
    this.luckText.setName("text-luck");
    this.luckText.setOrigin(1, 0.5);
    this.luckText.setVisible(false);
    this.fieldUI.add(this.luckText);

    this.luckLabelText = addTextObject(this, (this.game.canvas.width / 6) - 2, 0, i18next.t("common:luckIndicator"), TextStyle.PARTY, { fontSize: "54px" });
    this.luckLabelText.setName("text-luck-label");
    this.luckLabelText.setOrigin(1, 0.5);
    this.luckLabelText.setVisible(false);
    this.fieldUI.add(this.luckLabelText);

    this.arenaFlyout = new ArenaFlyout(this);
    this.fieldUI.add(this.arenaFlyout);
    this.fieldUI.moveBelow<Phaser.GameObjects.GameObject>(this.arenaFlyout, this.fieldOverlay);

    this.updateUIPositions();

    this.damageNumberHandler = new DamageNumberHandler();

    this.spriteSparkleHandler = new PokemonSpriteSparkleHandler();
    this.spriteSparkleHandler.setup(this);

    this.pokemonInfoContainer = new PokemonInfoContainer(this, (this.game.canvas.width / 6) + 52, -(this.game.canvas.height / 6) + 66);
    this.pokemonInfoContainer.setup();

    this.fieldUI.add(this.pokemonInfoContainer);

    this.party = [];

    const loadPokemonAssets = [];

    this.arenaPlayer = new ArenaBase(this, true);
    this.arenaPlayer.setName("arena-player");
    this.arenaPlayerTransition = new ArenaBase(this, true);
    this.arenaPlayerTransition.setName("arena-player-transition");
    this.arenaEnemy = new ArenaBase(this, false);
    this.arenaEnemy.setName("arena-enemy");
    this.arenaNextEnemy = new ArenaBase(this, false);
    this.arenaNextEnemy.setName("arena-next-enemy");

    this.arenaBgTransition.setVisible(false);
    this.arenaPlayerTransition.setVisible(false);
    this.arenaNextEnemy.setVisible(false);

    [ this.arenaPlayer, this.arenaPlayerTransition, this.arenaEnemy, this.arenaNextEnemy ].forEach(a => {
      if (a instanceof Phaser.GameObjects.Sprite) {
        a.setOrigin(0, 0);
      }
      field.add(a);
    });

    const trainer = this.addFieldSprite(0, 0, `trainer_${this.gameData.gender === PlayerGender.FEMALE ? "f" : "m"}_back`);
    trainer.setOrigin(0.5, 1);
    trainer.setName("sprite-trainer");

    field.add(trainer);

    this.trainer = trainer;

    this.anims.create({
      key: "prompt",
      frames: this.anims.generateFrameNumbers("prompt", { start: 1, end: 4 }),
      frameRate: 6,
      repeat: -1,
      showOnStart: true
    });

    this.anims.create({
      key: "tera_sparkle",
      frames: this.anims.generateFrameNumbers("tera_sparkle", { start: 0, end: 12 }),
      frameRate: 18,
      repeat: 0,
      showOnStart: true,
      hideOnComplete: true
    });

    this.reset(false, false, true);

    const ui = new UI(this);
    this.uiContainer.add(ui);

    this.ui = ui;

    ui.setup();

    const defaultMoves = [ Moves.TACKLE, Moves.TAIL_WHIP, Moves.FOCUS_ENERGY, Moves.STRUGGLE ];

    Promise.all([
      Promise.all(loadPokemonAssets),
      initCommonAnims(this).then(() => loadCommonAnimAssets(this, true)),
      Promise.all([ Moves.TACKLE, Moves.TAIL_WHIP, Moves.FOCUS_ENERGY, Moves.STRUGGLE ].map(m => initMoveAnim(this, m))).then(() => loadMoveAnimAssets(this, defaultMoves, true)),
      this.initStarterColors()
    ]).then(() => {
      this.pushPhase(new LoginPhase(this));
      this.pushPhase(new TitlePhase(this));

      this.shiftPhase();
    });
  }

  initSession(): void {
    if (this.sessionPlayTime === null) {
      this.sessionPlayTime = 0;
    }
    if (this.lastSavePlayTime === null) {
      this.lastSavePlayTime = 0;
    }

    if (this.playTimeTimer) {
      this.playTimeTimer.destroy();
    }

    this.playTimeTimer = this.time.addEvent({
      delay: Utils.fixedInt(1000),
      repeat: -1,
      callback: () => {
        if (this.gameData) {
          this.gameData.gameStats.playTime++;
        }
        if (this.sessionPlayTime !== null) {
          this.sessionPlayTime++;
        }
        if (this.lastSavePlayTime !== null) {
          this.lastSavePlayTime++;
        }
      }
    });

    this.updateBiomeWaveText();
    this.updateMoneyText();
    this.updateScoreText();
  }

  async initExpSprites(): Promise<void> {
    if (expSpriteKeys.length) {
      return;
    }
    this.cachedFetch("./exp-sprites.json").then(res => res.json()).then(keys => {
      if (Array.isArray(keys)) {
        expSpriteKeys.push(...keys);
      }
      Promise.resolve();
    });
  }

  async initVariantData(): Promise<void> {
    Object.keys(variantData).forEach(key => delete variantData[key]);
    await this.cachedFetch("./images/pokemon/variant/_masterlist.json").then(res => res.json())
      .then(v => {
        Object.keys(v).forEach(k => variantData[k] = v[k]);
        if (this.experimentalSprites) {
          const expVariantData = variantData["exp"];
          const traverseVariantData = (keys: string[]) => {
            let variantTree = variantData;
            let expTree = expVariantData;
            keys.map((k: string, i: integer) => {
              if (i < keys.length - 1) {
                variantTree = variantTree[k];
                expTree = expTree[k];
              } else if (variantTree.hasOwnProperty(k) && expTree.hasOwnProperty(k)) {
                if ([ "back", "female" ].includes(k)) {
                  traverseVariantData(keys.concat(k));
                } else {
                  variantTree[k] = expTree[k];
                }
              }
            });
          };
          Object.keys(expVariantData).forEach(ek => traverseVariantData([ ek ]));
        }
        Promise.resolve();
      });
  }

  cachedFetch(url: string, init?: RequestInit): Promise<Response> {
    const manifest = this.game["manifest"];
    if (manifest) {
      const timestamp = manifest[`/${url.replace("./", "")}`];
      if (timestamp) {
        url += `?t=${timestamp}`;
      }
    }
    return fetch(url, init);
  }

  initStarterColors(): Promise<void> {
    return new Promise(resolve => {
      if (starterColors) {
        return resolve();
      }

      this.cachedFetch("./starter-colors.json").then(res => res.json()).then(sc => {
        starterColors = {};
        Object.keys(sc).forEach(key => {
          starterColors[key] = sc[key];
        });

        /*const loadPokemonAssets: Promise<void>[] = [];

                for (let s of Object.keys(speciesStarters)) {
                    const species = getPokemonSpecies(parseInt(s));
                    loadPokemonAssets.push(species.loadAssets(this, false, 0, false));
                }

                Promise.all(loadPokemonAssets).then(() => {
                    const starterCandyColors = {};
                    const rgbaToHexFunc = (r, g, b) => [r, g, b].map(x => x.toString(16).padStart(2, '0')).join('');

                    for (let s of Object.keys(speciesStarters)) {
                        const species = getPokemonSpecies(parseInt(s));

                        starterCandyColors[species.speciesId] = species.generateCandyColors(this).map(c => rgbaToHexFunc(c[0], c[1], c[2]));
                    }

                    console.log(JSON.stringify(starterCandyColors));

                    resolve();
                });*/

        resolve();
      });
    });
  }

  hasExpSprite(key: string): boolean {
    const keyMatch = /^pkmn__?(back__)?(shiny__)?(female__)?(\d+)(\-.*?)?(?:_[1-3])?$/g.exec(key);
    let k = keyMatch[4];
    if (keyMatch[2]) {
      k += "s";
    }
    if (keyMatch[1]) {
      k += "b";
    }
    if (keyMatch[3]) {
      k += "f";
    }
    if (keyMatch[5]) {
      k += keyMatch[5];
    }
    if (!expSpriteKeys.includes(k)) {
      return false;
    }
    return true;
  }

  getParty(): PlayerPokemon[] {
    return this.party;
  }

  getPlayerPokemon(): PlayerPokemon {
    return this.getPlayerField().find(p => p.isActive());
  }

  /**
   * Returns an array of PlayerPokemon of length 1 or 2 depending on if double battles or not
   * @returns array of {@linkcode PlayerPokemon}
   */
  getPlayerField(): PlayerPokemon[] {
    const party = this.getParty();
    return party.slice(0, Math.min(party.length, this.currentBattle?.double ? 2 : 1));
  }

  getEnemyParty(): EnemyPokemon[] {
    return this.currentBattle?.enemyParty || [];
  }

  getEnemyPokemon(): EnemyPokemon {
    return this.getEnemyField().find(p => p.isActive());
  }

  /**
   * Returns an array of EnemyPokemon of length 1 or 2 depending on if double battles or not
   * @returns array of {@linkcode EnemyPokemon}
   */
  getEnemyField(): EnemyPokemon[] {
    const party = this.getEnemyParty();
    return party.slice(0, Math.min(party.length, this.currentBattle?.double ? 2 : 1));
  }

  getField(activeOnly: boolean = false): Pokemon[] {
    const ret = new Array(4).fill(null);
    const playerField = this.getPlayerField();
    const enemyField = this.getEnemyField();
    ret.splice(0, playerField.length, ...playerField);
    ret.splice(2, enemyField.length, ...enemyField);
    return activeOnly
      ? ret.filter(p => p?.isActive())
      : ret;
  }

  /**
   * Returns the ModifierBar of this scene, which is declared private and therefore not accessible elsewhere
   * @returns {ModifierBar}
   */
  getModifierBar(): ModifierBar {
    return this.modifierBar;
  }

  // store info toggles to be accessible by the ui
  addInfoToggle(infoToggle: InfoToggle): void {
    this.infoToggles.push(infoToggle);
  }

  // return the stored info toggles; used by ui-inputs
  getInfoToggles(activeOnly: boolean = false): InfoToggle[] {
    return activeOnly ? this.infoToggles.filter(t => t?.isActive()) : this.infoToggles;
  }

  getPokemonById(pokemonId: integer): Pokemon {
    const findInParty = (party: Pokemon[]) => party.find(p => p.id === pokemonId);
    return findInParty(this.getParty()) || findInParty(this.getEnemyParty());
  }

  addPlayerPokemon(species: PokemonSpecies, level: integer, abilityIndex: integer, formIndex: integer, gender?: Gender, shiny?: boolean, variant?: Variant, ivs?: integer[], nature?: Nature, dataSource?: Pokemon | PokemonData, postProcess?: (playerPokemon: PlayerPokemon) => void): PlayerPokemon {
    const pokemon = new PlayerPokemon(this, species, level, abilityIndex, formIndex, gender, shiny, variant, ivs, nature, dataSource);
    if (postProcess) {
      postProcess(pokemon);
    }
    pokemon.init();
    return pokemon;
  }

  addEnemyPokemon(species: PokemonSpecies, level: integer, trainerSlot: TrainerSlot, boss: boolean = false, dataSource?: PokemonData, postProcess?: (enemyPokemon: EnemyPokemon) => void): EnemyPokemon {
    if (Overrides.OPP_SPECIES_OVERRIDE) {
      species = getPokemonSpecies(Overrides.OPP_SPECIES_OVERRIDE);
    }
    const pokemon = new EnemyPokemon(this, species, level, trainerSlot, boss, dataSource);
    if (Overrides.OPP_LEVEL_OVERRIDE !== 0) {
      pokemon.level = Overrides.OPP_LEVEL_OVERRIDE;
    }

    if (Overrides.OPP_GENDER_OVERRIDE !== null) {
      pokemon.gender = Overrides.OPP_GENDER_OVERRIDE;
    }
    overrideModifiers(this, false);
    overrideHeldItems(this, pokemon, false);
    if (boss && !dataSource) {
      const secondaryIvs = Utils.getIvsFromId(Utils.randSeedInt(4294967295));

      for (let s = 0; s < pokemon.ivs.length; s++) {
        pokemon.ivs[s] = Math.round(Phaser.Math.Linear(Math.min(pokemon.ivs[s], secondaryIvs[s]), Math.max(pokemon.ivs[s], secondaryIvs[s]), 0.75));
      }
    }
    if (postProcess) {
      postProcess(pokemon);
    }

    for (let i = 0; i < pokemon.ivs.length; i++) {
      if (OPP_IVS_OVERRIDE_VALIDATED[i] > -1) {
        pokemon.ivs[i] = OPP_IVS_OVERRIDE_VALIDATED[i];
      }
    }

    pokemon.init();
    return pokemon;
  }

  removePokemonFromPlayerParty(pokemon: PlayerPokemon, destroy: boolean = true) {
    if (!pokemon) {
      return;
    }

    const partyIndex = this.party.indexOf(pokemon);
    this.party.splice(partyIndex, 1);
    if (destroy) {
      this.field.remove(pokemon, true);
      pokemon.destroy();
    }
    this.updateModifiers(true);
  }

  addPokemonIcon(pokemon: Pokemon, x: number, y: number, originX: number = 0.5, originY: number = 0.5, ignoreOverride: boolean = false): Phaser.GameObjects.Container {
    const container = this.add.container(x, y);
    container.setName(`${pokemon.name}-icon`);

    const icon = this.add.sprite(0, 0, pokemon.getIconAtlasKey(ignoreOverride));
    icon.setName(`sprite-${pokemon.name}-icon`);
    icon.setFrame(pokemon.getIconId(true));
    // Temporary fix to show pokemon's default icon if variant icon doesn't exist
    if (icon.frame.name !== pokemon.getIconId(true)) {
      console.log(`${pokemon.name}'s variant icon does not exist. Replacing with default.`);
      const temp = pokemon.shiny;
      pokemon.shiny = false;
      icon.setTexture(pokemon.getIconAtlasKey(ignoreOverride));
      icon.setFrame(pokemon.getIconId(true));
      pokemon.shiny = temp;
    }
    icon.setOrigin(0.5, 0);

    container.add(icon);

    if (pokemon.isFusion()) {
      const fusionIcon = this.add.sprite(0, 0, pokemon.getFusionIconAtlasKey(ignoreOverride));
      fusionIcon.setName("sprite-fusion-icon");
      fusionIcon.setOrigin(0.5, 0);
      fusionIcon.setFrame(pokemon.getFusionIconId(true));

      const originalWidth = icon.width;
      const originalHeight = icon.height;
      const originalFrame = icon.frame;

      const iconHeight = (icon.frame.cutHeight <= fusionIcon.frame.cutHeight ? Math.ceil : Math.floor)((icon.frame.cutHeight + fusionIcon.frame.cutHeight) / 4);

      // Inefficient, but for some reason didn't work with only the unique properties as part of the name
      const iconFrameId = `${icon.frame.name}f${fusionIcon.frame.name}`;

      if (!icon.frame.texture.has(iconFrameId)) {
        icon.frame.texture.add(iconFrameId, icon.frame.sourceIndex, icon.frame.cutX, icon.frame.cutY, icon.frame.cutWidth, iconHeight);
      }

      icon.setFrame(iconFrameId);

      fusionIcon.y = icon.frame.cutHeight;

      const originalFusionFrame = fusionIcon.frame;

      const fusionIconY = fusionIcon.frame.cutY + icon.frame.cutHeight;
      const fusionIconHeight = fusionIcon.frame.cutHeight - icon.frame.cutHeight;

      // Inefficient, but for some reason didn't work with only the unique properties as part of the name
      const fusionIconFrameId = `${fusionIcon.frame.name}f${icon.frame.name}`;

      if (!fusionIcon.frame.texture.has(fusionIconFrameId)) {
        fusionIcon.frame.texture.add(fusionIconFrameId, fusionIcon.frame.sourceIndex, fusionIcon.frame.cutX, fusionIconY, fusionIcon.frame.cutWidth, fusionIconHeight);
      }
      fusionIcon.setFrame(fusionIconFrameId);

      const frameY = (originalFrame.y + originalFusionFrame.y) / 2;
      icon.frame.y = fusionIcon.frame.y = frameY;

      container.add(fusionIcon);

      if (originX !== 0.5) {
        container.x -= originalWidth * (originX - 0.5);
      }
      if (originY !== 0) {
        container.y -= (originalHeight) * originY;
      }
    } else {
      if (originX !== 0.5) {
        container.x -= icon.width * (originX - 0.5);
      }
      if (originY !== 0) {
        container.y -= icon.height * originY;
      }
    }

    return container;
  }

  setSeed(seed: string): void {
    this.seed = seed;
    this.rngCounter = 0;
    this.waveCycleOffset = this.getGeneratedWaveCycleOffset();
    this.offsetGym = this.gameMode.isClassic && this.getGeneratedOffsetGym();
  }

  randBattleSeedInt(range: integer, min: integer = 0): integer {
    return this.currentBattle.randSeedInt(this, range, min);
  }

  reset(clearScene: boolean = false, clearData: boolean = false, reloadI18n: boolean = false): void {
    if (clearData) {
      this.gameData = new GameData(this);
    }

    this.gameMode = getGameMode(GameModes.CLASSIC);

    this.setSeed(Overrides.SEED_OVERRIDE || Utils.randomString(24));
    console.log("Seed:", this.seed);

    this.disableMenu = false;

    this.score = 0;
    this.money = 0;

    this.lockModifierTiers = false;

    this.pokeballCounts = Object.fromEntries(Utils.getEnumValues(PokeballType).filter(p => p <= PokeballType.MASTER_BALL).map(t => [ t, 0 ]));
    this.pokeballCounts[PokeballType.POKEBALL] += 5;
    if (Overrides.POKEBALL_OVERRIDE.active) {
      this.pokeballCounts = Overrides.POKEBALL_OVERRIDE.pokeballs;
    }

    this.modifiers = [];
    this.enemyModifiers = [];
    this.modifierBar.removeAll(true);
    this.enemyModifierBar.removeAll(true);

    for (const p of this.getParty()) {
      p.destroy();
    }
    this.party = [];
    for (const p of this.getEnemyParty()) {
      p.destroy();
    }

    this.currentBattle = null;

    this.biomeWaveText.setText(startingWave.toString());
    this.biomeWaveText.setVisible(false);

    this.updateMoneyText();
    this.moneyText.setVisible(false);

    this.updateScoreText();
    this.scoreText.setVisible(false);

    [ this.luckLabelText, this.luckText ].map(t => t.setVisible(false));

    this.newArena(Overrides.STARTING_BIOME_OVERRIDE || Biome.TOWN);

    this.field.setVisible(true);

    this.arenaBgTransition.setPosition(0, 0);
    this.arenaPlayer.setPosition(300, 0);
    this.arenaPlayerTransition.setPosition(0, 0);
    [ this.arenaEnemy, this.arenaNextEnemy ].forEach(a => a.setPosition(-280, 0));
    this.arenaNextEnemy.setVisible(false);

    this.arena.init();

    this.trainer.setTexture(`trainer_${this.gameData.gender === PlayerGender.FEMALE ? "f" : "m"}_back`);
    this.trainer.setPosition(406, 186);
    this.trainer.setVisible(true);

    this.updateGameInfo();

    if (reloadI18n) {
      const localizable: Localizable[] = [
        ...allSpecies,
        ...allMoves,
        ...allAbilities,
        ...Utils.getEnumValues(ModifierPoolType).map(mpt => getModifierPoolForType(mpt)).map(mp => Object.values(mp).flat().map(mt => mt.modifierType).filter(mt => "localize" in mt).map(lpb => lpb as unknown as Localizable)).flat()
      ];
      for (const item of localizable) {
        item.localize();
      }
    }

    if (clearScene) {
      // Reload variant data in case sprite set has changed
      this.initVariantData();

      this.fadeOutBgm(250, false);
      this.tweens.add({
        targets: [ this.uiContainer ],
        alpha: 0,
        duration: 250,
        ease: "Sine.easeInOut",
        onComplete: () => {
          this.clearPhaseQueue();

          this.children.removeAll(true);
          this.game.domContainer.innerHTML = "";
          this.launchBattle();
        }
      });
    }
  }

  newBattle(waveIndex?: integer, battleType?: BattleType, trainerData?: TrainerData, double?: boolean, mysteryEncounter?: MysteryEncounter): Battle {
    const _startingWave = Overrides.STARTING_WAVE_OVERRIDE || startingWave;
    const newWaveIndex = waveIndex || ((this.currentBattle?.waveIndex || (_startingWave - 1)) + 1);
    let newDouble: boolean;
    let newBattleType: BattleType;
    let newTrainer: Trainer;

    let battleConfig: FixedBattleConfig = null;

    this.resetSeed(newWaveIndex);

    const playerField = this.getPlayerField();

    if (this.gameMode.isFixedBattle(newWaveIndex) && trainerData === undefined) {
      battleConfig = this.gameMode.getFixedBattle(newWaveIndex);
      newDouble = battleConfig.double;
      newBattleType = battleConfig.battleType;
      this.executeWithSeedOffset(() => newTrainer = battleConfig.getTrainer(this), (battleConfig.seedOffsetWaveIndex || newWaveIndex) << 8);
      if (newTrainer) {
        this.field.add(newTrainer);
      }
    } else {
      if (!this.gameMode.hasTrainers) {
        newBattleType = BattleType.WILD;
      } else if (battleType === undefined) {
        newBattleType = this.gameMode.isWaveTrainer(newWaveIndex, this.arena) ? BattleType.TRAINER : BattleType.WILD;
      } else {
        newBattleType = battleType;
      }

      if (newBattleType === BattleType.TRAINER) {
        const trainerType = this.arena.randomTrainerType(newWaveIndex);
        let doubleTrainer = false;
        if (trainerConfigs[trainerType].doubleOnly) {
          doubleTrainer = true;
        } else if (trainerConfigs[trainerType].hasDouble) {
          const doubleChance = new Utils.IntegerHolder(newWaveIndex % 10 === 0 ? 32 : 8);
          this.applyModifiers(DoubleBattleChanceBoosterModifier, true, doubleChance);
          playerField.forEach(p => applyAbAttrs(DoubleBattleChanceAbAttr, p, null, doubleChance));
          doubleTrainer = !Utils.randSeedInt(doubleChance.value);
        }
        newTrainer = trainerData !== undefined ? trainerData.toTrainer(this) : new Trainer(this, trainerType, doubleTrainer ? TrainerVariant.DOUBLE : Utils.randSeedInt(2) ? TrainerVariant.FEMALE : TrainerVariant.DEFAULT);
        this.field.add(newTrainer);
      }

      // Check for mystery encounter
      // Can only occur in place of a standard wild battle, waves 10-180
      // let testStartingWeight = 40;
      // while (testStartingWeight < 60) {
      //   calculateMEAggregateStats(this, testStartingWeight);
      //   testStartingWeight += 2;
      // }
      if (this.gameMode.hasMysteryEncounters && newBattleType === BattleType.WILD && !this.gameMode.isBoss(newWaveIndex) && newWaveIndex < 180 && newWaveIndex > 10) {
        const roll = Utils.randSeedInt(256);

        // Base spawn weight is 3/256, and increases by 1/256 for each missed attempt at spawning an encounter on a valid floor
        const sessionEncounterRate = !isNullOrUndefined(this.mysteryEncounterFlags?.encounterSpawnChance) ? this.mysteryEncounterFlags.encounterSpawnChance : BASE_MYSTERY_ENCOUNTER_WEIGHT;

        // If total number of encounters is lower than expected for the run, slightly favor a new encounter spawn
        // Do the reverse as well
        // Reduces occurrence of runs with very few (<6) and a ton (>10) of encounters
        const expectedEncountersByFloor = 8 / (180 - 10) * newWaveIndex;
        const currentRunDiffFromAvg = expectedEncountersByFloor - (this.mysteryEncounterFlags?.encounteredEvents?.length || 0);
        const favoredEncounterRate = sessionEncounterRate + currentRunDiffFromAvg * 5;

        const successRate = isNullOrUndefined(Overrides.MYSTERY_ENCOUNTER_RATE_OVERRIDE) ? favoredEncounterRate : Overrides.MYSTERY_ENCOUNTER_RATE_OVERRIDE;

        if (roll < successRate) {
          newBattleType = BattleType.MYSTERY_ENCOUNTER;
          // Reset base spawn weight
          this.mysteryEncounterFlags.encounterSpawnChance = BASE_MYSTERY_ENCOUNTER_WEIGHT;
        } else {
          this.mysteryEncounterFlags.encounterSpawnChance = sessionEncounterRate + 1;
        }
      }
    }

    if (double === undefined && newWaveIndex > 1) {
      if (newBattleType === BattleType.WILD && !this.gameMode.isWaveFinal(newWaveIndex)) {
        const doubleChance = new Utils.IntegerHolder(newWaveIndex % 10 === 0 ? 32 : 8);
        this.applyModifiers(DoubleBattleChanceBoosterModifier, true, doubleChance);
        playerField.forEach(p => applyAbAttrs(DoubleBattleChanceAbAttr, p, null, doubleChance));
        newDouble = !Utils.randSeedInt(doubleChance.value);
      } else if (newBattleType === BattleType.TRAINER) {
        newDouble = newTrainer.variant === TrainerVariant.DOUBLE;
      }
    } else if (!battleConfig) {
      newDouble = !!double;
    }

    if (Overrides.DOUBLE_BATTLE_OVERRIDE) {
      newDouble = true;
    }
    /* Override battles into single only if not fighting with trainers */
    if (newBattleType !== BattleType.TRAINER && Overrides.SINGLE_BATTLE_OVERRIDE) {
      newDouble = false;
    }

    const lastBattle = this.currentBattle;

    if (lastBattle?.double && !newDouble) {
      this.tryRemovePhase(p => p instanceof SwitchPhase);
    }

    const maxExpLevel = this.getMaxExpLevel();

    this.lastEnemyTrainer = lastBattle?.trainer ?? null;
    this.lastMysteryEncounter = lastBattle?.mysteryEncounter ?? null;

    this.executeWithSeedOffset(() => {
      this.currentBattle = new Battle(this.gameMode, newWaveIndex, newBattleType, newTrainer, newDouble);
    }, newWaveIndex << 3, this.waveSeed);
    this.currentBattle.incrementTurn(this);

    if (newBattleType === BattleType.MYSTERY_ENCOUNTER) {
      // Disable double battle on mystery encounters (it may be re-enabled as part of encounter)
      this.currentBattle.double = false;
      this.currentBattle.mysteryEncounter = this.getMysteryEncounter(mysteryEncounter);
    }

    //this.pushPhase(new TrainerMessageTestPhase(this, TrainerType.RIVAL, TrainerType.RIVAL_2, TrainerType.RIVAL_3, TrainerType.RIVAL_4, TrainerType.RIVAL_5, TrainerType.RIVAL_6));

    if (!waveIndex && lastBattle) {
      let isNewBiome = !(lastBattle.waveIndex % 10) || ((this.gameMode.hasShortBiomes || this.gameMode.isDaily) && (lastBattle.waveIndex % 50) === 49);
      if (!isNewBiome && this.gameMode.hasShortBiomes && (lastBattle.waveIndex % 10) < 9) {
        let w = lastBattle.waveIndex - ((lastBattle.waveIndex % 10) - 1);
        let biomeWaves = 1;
        while (w < lastBattle.waveIndex) {
          let wasNewBiome = false;
          this.executeWithSeedOffset(() => {
            wasNewBiome = !Utils.randSeedInt(6 - biomeWaves);
          }, w << 4);
          if (wasNewBiome) {
            biomeWaves = 1;
          } else {
            biomeWaves++;
          }
          w++;
        }

        this.executeWithSeedOffset(() => {
          isNewBiome = !Utils.randSeedInt(6 - biomeWaves);
        }, lastBattle.waveIndex << 4);
      }


      const resetArenaState = isNewBiome || this.currentBattle.battleType === BattleType.TRAINER || this.currentBattle.battleType === BattleType.MYSTERY_ENCOUNTER || this.currentBattle.battleSpec === BattleSpec.FINAL_BOSS;
      this.getEnemyParty().forEach(enemyPokemon => enemyPokemon.destroy());
      this.trySpreadPokerus();
      if (!isNewBiome && (newWaveIndex % 10) === 5) {
        this.arena.updatePoolsForTimeOfDay();
      }
      if (resetArenaState) {
        this.arena.removeAllTags();
        // If last battle was mystery encounter and no battle occurred, skip return phases
        if (lastBattle?.mysteryEncounter?.encounterVariant !== MysteryEncounterVariant.NO_BATTLE) {
          playerField.forEach((_, p) => this.unshiftPhase(new ReturnPhase(this, p)));
          for (const pokemon of this.getParty()) {
            // Only trigger form change when Eiscue is in Noice form
            // Hardcoded Eiscue for now in case it is fused with another pokemon
            if (pokemon.species.speciesId === Species.EISCUE && pokemon.hasAbility(Abilities.ICE_FACE) && pokemon.formIndex === 1) {
              this.triggerPokemonFormChange(pokemon, SpeciesFormChangeManualTrigger);
            }

            pokemon.resetBattleData();
            applyPostBattleInitAbAttrs(PostBattleInitAbAttr, pokemon);
          }
<<<<<<< HEAD
          // Only trigger form change when Mimikyu is in Busted form
          // Hardcoded Mimikyu for now in case it is fused with another pokemon
          if (pokemon.species.speciesId === Species.MIMIKYU && pokemon.hasAbility(Abilities.DISGUISE) && pokemon.formIndex === 1) {
            this.triggerPokemonFormChange(pokemon, SpeciesFormChangeManualTrigger);
          }

          pokemon.resetBattleData();
          applyPostBattleInitAbAttrs(PostBattleInitAbAttr, pokemon);
=======
>>>>>>> 195cb70e
        }

        this.unshiftPhase(new ShowTrainerPhase(this));
      }

      for (const pokemon of this.getParty()) {
        this.triggerPokemonFormChange(pokemon, SpeciesFormChangeTimeOfDayTrigger);
      }

      if (!this.gameMode.hasRandomBiomes && !isNewBiome) {
        this.pushPhase(new NextEncounterPhase(this));
      } else {
        this.pushPhase(new SelectBiomePhase(this));
        this.pushPhase(new NewBiomeEncounterPhase(this));

        const newMaxExpLevel = this.getMaxExpLevel();
        if (newMaxExpLevel > maxExpLevel) {
          this.pushPhase(new LevelCapPhase(this));
        }
      }
    }

    return this.currentBattle;
  }

  newArena(biome: Biome): Arena {
    this.arena = new Arena(this, biome, Biome[biome].toLowerCase());
    this.eventTarget.dispatchEvent(new NewArenaEvent());

    this.arenaBg.pipelineData = { terrainColorRatio: this.arena.getBgTerrainColorRatioForBiome() };

    return this.arena;
  }

  updateFieldScale(): Promise<void> {
    return new Promise(resolve => {
      const fieldScale = Math.floor(Math.pow(1 / this.getField(true)
        .map(p => p.getSpriteScale())
        .reduce((highestScale: number, scale: number) => highestScale = Math.max(scale, highestScale), 0), 0.7) * 40
      ) / 40;
      this.setFieldScale(fieldScale).then(() => resolve());
    });
  }

  setFieldScale(scale: number, instant: boolean = false): Promise<void> {
    return new Promise(resolve => {
      scale *= 6;
      if (this.field.scale === scale) {
        return resolve();
      }

      const defaultWidth = this.arenaBg.width * 6;
      const defaultHeight = 132 * 6;
      const scaledWidth = this.arenaBg.width * scale;
      const scaledHeight = 132 * scale;

      this.tweens.add({
        targets: this.field,
        scale: scale,
        x: (defaultWidth - scaledWidth) / 2,
        y: defaultHeight - scaledHeight,
        duration: !instant ? Utils.fixedInt(Math.abs(this.field.scale - scale) * 200) : 0,
        ease: "Sine.easeInOut",
        onComplete: () => resolve()
      });
    });
  }

  getSpeciesFormIndex(species: PokemonSpecies, gender?: Gender, nature?: Nature, ignoreArena?: boolean): integer {
    if (!species.forms?.length) {
      return 0;
    }

    switch (species.speciesId) {
    case Species.UNOWN:
    case Species.SHELLOS:
    case Species.GASTRODON:
    case Species.BASCULIN:
    case Species.DEERLING:
    case Species.SAWSBUCK:
    case Species.FROAKIE:
    case Species.FROGADIER:
    case Species.SCATTERBUG:
    case Species.SPEWPA:
    case Species.VIVILLON:
    case Species.FLABEBE:
    case Species.FLOETTE:
    case Species.FLORGES:
    case Species.FURFROU:
    case Species.PUMPKABOO:
    case Species.GOURGEIST:
    case Species.ORICORIO:
    case Species.MAGEARNA:
    case Species.ZARUDE:
    case Species.SQUAWKABILLY:
    case Species.TATSUGIRI:
    case Species.PALDEA_TAUROS:
      return Utils.randSeedInt(species.forms.length);
    case Species.PIKACHU:
      return Utils.randSeedInt(8);
    case Species.EEVEE:
      return Utils.randSeedInt(2);
    case Species.GRENINJA:
      return Utils.randSeedInt(2);
    case Species.ZYGARDE:
      return Utils.randSeedInt(3);
    case Species.MINIOR:
      return Utils.randSeedInt(6);
    case Species.ALCREMIE:
      return Utils.randSeedInt(9);
    case Species.MEOWSTIC:
    case Species.INDEEDEE:
    case Species.BASCULEGION:
    case Species.OINKOLOGNE:
      return gender === Gender.FEMALE ? 1 : 0;
    case Species.TOXTRICITY:
      const lowkeyNatures = [ Nature.LONELY, Nature.BOLD, Nature.RELAXED, Nature.TIMID, Nature.SERIOUS, Nature.MODEST, Nature.MILD, Nature.QUIET, Nature.BASHFUL, Nature.CALM, Nature.GENTLE, Nature.CAREFUL ];
      if (nature !== undefined && lowkeyNatures.indexOf(nature) > -1) {
        return 1;
      }
      return 0;
    }

    if (ignoreArena) {
      switch (species.speciesId) {
      case Species.BURMY:
      case Species.WORMADAM:
      case Species.ROTOM:
      case Species.LYCANROC:
        return Utils.randSeedInt(species.forms.length);
      }
      return 0;
    }

    return this.arena.getSpeciesFormIndex(species);
  }

  private getGeneratedOffsetGym(): boolean {
    let ret = false;
    this.executeWithSeedOffset(() => {
      ret = !Utils.randSeedInt(2);
    }, 0, this.seed.toString());
    return ret;
  }

  private getGeneratedWaveCycleOffset(): integer {
    let ret = 0;
    this.executeWithSeedOffset(() => {
      ret = Utils.randSeedInt(8) * 5;
    }, 0, this.seed.toString());
    return ret;
  }

  getEncounterBossSegments(waveIndex: integer, level: integer, species?: PokemonSpecies, forceBoss: boolean = false): integer {
    if (this.gameMode.isDaily && this.gameMode.isWaveFinal(waveIndex)) {
      return 5;
    }

    let isBoss: boolean;
    if (forceBoss || (species && (species.subLegendary || species.legendary || species.mythical))) {
      isBoss = true;
    } else {
      this.executeWithSeedOffset(() => {
        isBoss = waveIndex % 10 === 0 || (this.gameMode.hasRandomBosses && Utils.randSeedInt(100) < Math.min(Math.max(Math.ceil((waveIndex - 250) / 50), 0) * 2, 30));
      }, waveIndex << 2);
    }
    if (!isBoss) {
      return 0;
    }

    let ret: integer = 2;

    if (level >= 100) {
      ret++;
    }
    if (species) {
      if (species.baseTotal >= 670) {
        ret++;
      }
    }
    ret += Math.floor(waveIndex / 250);

    return ret;
  }

  trySpreadPokerus(): void {
    const party = this.getParty();
    const infectedIndexes: integer[] = [];
    const spread = (index: number, spreadTo: number) => {
      const partyMember = party[index + spreadTo];
      if (!partyMember.pokerus && !Utils.randSeedInt(10)) {
        partyMember.pokerus = true;
        infectedIndexes.push(index + spreadTo);
      }
    };
    party.forEach((pokemon, p) => {
      if (!pokemon.pokerus || infectedIndexes.indexOf(p) > -1) {
        return;
      }

      this.executeWithSeedOffset(() => {
        if (p) {
          spread(p, -1);
        }
        if (p < party.length - 1) {
          spread(p, 1);
        }
      }, this.currentBattle.waveIndex + (p << 8));
    });
  }

  resetSeed(waveIndex?: integer): void {
    const wave = waveIndex || this.currentBattle?.waveIndex || 0;
    this.waveSeed = Utils.shiftCharCodes(this.seed, wave);
    Phaser.Math.RND.sow([ this.waveSeed ]);
    console.log("Wave Seed:", this.waveSeed, wave);
    this.rngCounter = 0;
  }

  executeWithSeedOffset(func: Function, offset: integer, seedOverride?: string): void {
    if (!func) {
      return;
    }
    const tempRngCounter = this.rngCounter;
    const tempRngOffset = this.rngOffset;
    const tempRngSeedOverride = this.rngSeedOverride;
    const state = Phaser.Math.RND.state();
    Phaser.Math.RND.sow([ Utils.shiftCharCodes(seedOverride || this.seed, offset) ]);
    this.rngCounter = 0;
    this.rngOffset = offset;
    this.rngSeedOverride = seedOverride || "";
    func();
    Phaser.Math.RND.state(state);
    this.rngCounter = tempRngCounter;
    this.rngOffset = tempRngOffset;
    this.rngSeedOverride = tempRngSeedOverride;
  }

  addFieldSprite(x: number, y: number, texture: string | Phaser.Textures.Texture, frame?: string | number, terrainColorRatio: number = 0): Phaser.GameObjects.Sprite {
    const ret = this.add.sprite(x, y, texture, frame);
    ret.setPipeline(this.fieldSpritePipeline);
    if (terrainColorRatio) {
      ret.pipelineData["terrainColorRatio"] = terrainColorRatio;
    }

    return ret;
  }

  addPokemonSprite(pokemon: Pokemon, x: number, y: number, texture: string | Phaser.Textures.Texture, frame?: string | number, hasShadow: boolean = false, ignoreOverride: boolean = false): Phaser.GameObjects.Sprite {
    const ret = this.addFieldSprite(x, y, texture, frame);
    this.initPokemonSprite(ret, pokemon, hasShadow, ignoreOverride);
    return ret;
  }

  initPokemonSprite(sprite: Phaser.GameObjects.Sprite, pokemon?: Pokemon, hasShadow: boolean = false, ignoreOverride: boolean = false): Phaser.GameObjects.Sprite {
    sprite.setPipeline(this.spritePipeline, { tone: [ 0.0, 0.0, 0.0, 0.0 ], hasShadow: hasShadow, ignoreOverride: ignoreOverride, teraColor: pokemon ? getTypeRgb(pokemon.getTeraType()) : undefined });
    this.spriteSparkleHandler.add(sprite);
    return sprite;
  }

  moveBelowOverlay<T extends Phaser.GameObjects.GameObject>(gameObject: T) {
    this.fieldUI.moveBelow<any>(gameObject, this.fieldOverlay);
  }
  processInfoButton(pressed: boolean): void {
    this.arenaFlyout.toggleFlyout(pressed);
  }

  showFieldOverlay(duration: integer): Promise<void> {
    return new Promise(resolve => {
      this.tweens.add({
        targets: this.fieldOverlay,
        alpha: 0.5,
        ease: "Sine.easeOut",
        duration: duration,
        onComplete: () => resolve()
      });
    });
  }

  hideFieldOverlay(duration: integer): Promise<void> {
    return new Promise(resolve => {
      this.tweens.add({
        targets: this.fieldOverlay,
        alpha: 0,
        duration: duration,
        ease: "Cubic.easeIn",
        onComplete: () => resolve()
      });
    });
  }

  showShopOverlay(duration: integer): Promise<void> {
    return new Promise(resolve => {
      this.tweens.add({
        targets: this.shopOverlay,
        alpha: 0.8,
        ease: "Sine.easeOut",
        duration: duration,
        onComplete: () => resolve()
      });
    });
  }

  hideShopOverlay(duration: integer): Promise<void> {
    return new Promise(resolve => {
      this.tweens.add({
        targets: this.shopOverlay,
        alpha: 0,
        duration: duration,
        ease: "Cubic.easeIn",
        onComplete: () => resolve()
      });
    });
  }

  showEnemyModifierBar(): void {
    this.enemyModifierBar.setVisible(true);
  }

  hideEnemyModifierBar(): void {
    this.enemyModifierBar.setVisible(false);
  }

  updateBiomeWaveText(): void {
    const isBoss = !(this.currentBattle.waveIndex % 10);
    const biomeString: string = getBiomeName(this.arena.biomeType);
    this.fieldUI.moveAbove(this.biomeWaveText, this.luckText);
    this.biomeWaveText.setText( biomeString + " - " + this.currentBattle.waveIndex.toString());
    this.biomeWaveText.setColor(!isBoss ? "#ffffff" : "#f89890");
    this.biomeWaveText.setShadowColor(!isBoss ? "#636363" : "#984038");
    this.biomeWaveText.setVisible(true);
  }

  updateMoneyText(forceVisible: boolean = true): void {
    if (this.money === undefined) {
      return;
    }
    const formattedMoney = Utils.formatMoney(this.moneyFormat, this.money);
    this.moneyText.setText(`₽${formattedMoney}`);
    this.fieldUI.moveAbove(this.moneyText, this.luckText);
    if (forceVisible) {
      this.moneyText.setVisible(true);
    }
  }

  animateMoneyChanged(positiveChange: boolean): void {
    if (this.tweens.getTweensOf(this.moneyText).length > 0) {
      return;
    }
    const deltaScale = this.moneyText.scale * 0.14 * (positiveChange ? 1 : -1);
    this.moneyText.setShadowColor(positiveChange ? "#008000" : "#FF0000");
    this.tweens.add({
      targets: this.moneyText,
      duration: 250,
      scale: this.moneyText.scale + deltaScale,
      loop: 0,
      yoyo: true,
      onComplete: (_) => this.moneyText.setShadowColor(getTextColor(TextStyle.MONEY, true)),
    });
  }

  updateScoreText(): void {
    this.scoreText.setText(`Score: ${this.score.toString()}`);
    this.scoreText.setVisible(this.gameMode.isDaily);
  }

  updateAndShowText(duration: integer): void {
    const labels = [ this.luckLabelText, this.luckText ];
    labels.forEach(t => t.setAlpha(0));
    const luckValue = getPartyLuckValue(this.getParty());
    this.luckText.setText(getLuckString(luckValue));
    if (luckValue < 14) {
      this.luckText.setTint(getLuckTextTint(luckValue));
    } else {
      this.luckText.setTint(0xffef5c, 0x47ff69, 0x6b6bff, 0xff6969);
    }
    this.luckLabelText.setX((this.game.canvas.width / 6) - 2 - (this.luckText.displayWidth + 2));
    this.tweens.add({
      targets: labels,
      duration: duration,
      alpha: 1,
      onComplete: () => {
        labels.forEach(t => t.setVisible(true));
      }
    });
  }

  hideLuckText(duration: integer): void {
    if (this.reroll) {
      return;
    }
    const labels = [ this.luckLabelText, this.luckText ];
    this.tweens.add({
      targets: labels,
      duration: duration,
      alpha: 0,
      onComplete: () => {
        labels.forEach(l => l.setVisible(false));
      }
    });
  }

  updateUIPositions(): void {
    const enemyModifierCount = this.enemyModifiers.filter(m => m.isIconVisible(this)).length;
    const biomeWaveTextHeight = this.biomeWaveText.getBottomLeft().y - this.biomeWaveText.getTopLeft().y;
    this.biomeWaveText.setY(
      -(this.game.canvas.height / 6) + (enemyModifierCount ? enemyModifierCount <= 12 ? 15 : 24 : 0) + (biomeWaveTextHeight / 2)
    );
    this.moneyText.setY(this.biomeWaveText.y + 10);
    this.scoreText.setY(this.moneyText.y + 10);
    [ this.luckLabelText, this.luckText ].map(l => l.setY((this.scoreText.visible ? this.scoreText : this.moneyText).y + 10));
    const offsetY = (this.scoreText.visible ? this.scoreText : this.moneyText).y + 15;
    this.partyExpBar.setY(offsetY);
    this.candyBar.setY(offsetY + 15);
    this.ui?.achvBar.setY(this.game.canvas.height / 6 + offsetY);
  }

  /**
   * Pushes all {@linkcode Phaser.GameObjects.Text} objects in the top right to the bottom of the canvas
   */
  sendTextToBack(): void {
    this.fieldUI.sendToBack(this.biomeWaveText);
    this.fieldUI.sendToBack(this.moneyText);
    this.fieldUI.sendToBack(this.scoreText);
  }

  addFaintedEnemyScore(enemy: EnemyPokemon): void {
    let scoreIncrease = enemy.getSpeciesForm().getBaseExp() * (enemy.level / this.getMaxExpLevel()) * ((enemy.ivs.reduce((iv: integer, total: integer) => total += iv, 0) / 93) * 0.2 + 0.8);
    this.findModifiers(m => m instanceof PokemonHeldItemModifier && m.pokemonId === enemy.id, false).map(m => scoreIncrease *= (m as PokemonHeldItemModifier).getScoreMultiplier());
    if (enemy.isBoss()) {
      scoreIncrease *= Math.sqrt(enemy.bossSegments);
    }
    this.currentBattle.battleScore += Math.ceil(scoreIncrease);
  }

  getMaxExpLevel(ignoreLevelCap?: boolean): integer {
    if (ignoreLevelCap) {
      return Number.MAX_SAFE_INTEGER;
    }
    const waveIndex = Math.ceil((this.currentBattle?.waveIndex || 1) / 10) * 10;
    const difficultyWaveIndex = this.gameMode.getWaveForDifficulty(waveIndex);
    const baseLevel = (1 + difficultyWaveIndex / 2 + Math.pow(difficultyWaveIndex / 25, 2)) * 1.2;
    return Math.ceil(baseLevel / 2) * 2 + 2;
  }

  randomSpecies(waveIndex: integer, level: integer, fromArenaPool?: boolean, speciesFilter?: PokemonSpeciesFilter, filterAllEvolutions?: boolean): PokemonSpecies {
    if (fromArenaPool) {
      return this.arena.randomSpecies(waveIndex, level,null , getPartyLuckValue(this.party));
    }
    const filteredSpecies = speciesFilter ? [...new Set(allSpecies.filter(s => s.isCatchable()).filter(speciesFilter).map(s => {
      if (!filterAllEvolutions) {
        while (pokemonPrevolutions.hasOwnProperty(s.speciesId)) {
          s = getPokemonSpecies(pokemonPrevolutions[s.speciesId]);
        }
      }
      return s;
    }))] : allSpecies.filter(s => s.isCatchable());
    return filteredSpecies[Utils.randSeedInt(filteredSpecies.length)];
  }

  generateRandomBiome(waveIndex: integer): Biome {
    const relWave = waveIndex % 250;
    const biomes = Utils.getEnumValues(Biome).slice(1, Utils.getEnumValues(Biome).filter(b => b >= 40).length * -1);
    const maxDepth = biomeDepths[Biome.END][0] - 2;
    const depthWeights = new Array(maxDepth + 1).fill(null)
      .map((_, i: integer) => ((1 - Math.min(Math.abs((i / (maxDepth - 1)) - (relWave / 250)) + 0.25, 1)) / 0.75) * 250);
    const biomeThresholds: integer[] = [];
    let totalWeight = 0;
    for (const biome of biomes) {
      totalWeight += Math.ceil(depthWeights[biomeDepths[biome][0] - 1] / biomeDepths[biome][1]);
      biomeThresholds.push(totalWeight);
    }

    const randInt = Utils.randSeedInt(totalWeight);

    for (const biome of biomes) {
      if (randInt < biomeThresholds[biome]) {
        return biome;
      }
    }

    return biomes[Utils.randSeedInt(biomes.length)];
  }

  isBgmPlaying(): boolean {
    return this.bgm && this.bgm.isPlaying;
  }

  playBgm(bgmName?: string, fadeOut?: boolean): void {
    if (bgmName === undefined) {
      bgmName = this.currentBattle?.getBgmOverride(this) || this.arena?.bgm;
    }
    if (this.bgm && bgmName === this.bgm.key) {
      if (!this.bgm.isPlaying) {
        this.bgm.play({
          volume: this.masterVolume * this.bgmVolume
        });
      }
      return;
    }
    if (fadeOut && !this.bgm) {
      fadeOut = false;
    }
    this.bgmCache.add(bgmName);
    this.loadBgm(bgmName);
    let loopPoint = 0;
    loopPoint = bgmName === this.arena.bgm
      ? this.arena.getBgmLoopPoint()
      : this.getBgmLoopPoint(bgmName);
    let loaded = false;
    const playNewBgm = () => {
      this.ui.bgmBar.setBgmToBgmBar(bgmName);
      if (bgmName === null && this.bgm && !this.bgm.pendingRemove) {
        this.bgm.play({
          volume: this.masterVolume * this.bgmVolume
        });
        return;
      }
      if (this.bgm && !this.bgm.pendingRemove && this.bgm.isPlaying) {
        this.bgm.stop();
      }
      this.bgm = this.sound.add(bgmName, { loop: true });
      this.bgm.play({
        volume: this.masterVolume * this.bgmVolume
      });
      if (loopPoint) {
        this.bgm.on("looped", () => this.bgm.play({ seek: loopPoint }));
      }
    };
    this.load.once(Phaser.Loader.Events.COMPLETE, () => {
      loaded = true;
      if (!fadeOut || !this.bgm.isPlaying) {
        playNewBgm();
      }
    });
    if (fadeOut) {
      const onBgmFaded = () => {
        if (loaded && (!this.bgm.isPlaying || this.bgm.pendingRemove)) {
          playNewBgm();
        }
      };
      this.time.delayedCall(this.fadeOutBgm(500, true) ? 750 : 250, onBgmFaded);
    }
    if (!this.load.isLoading()) {
      this.load.start();
    }
  }

  pauseBgm(): boolean {
    if (this.bgm && !this.bgm.pendingRemove && this.bgm.isPlaying) {
      this.bgm.pause();
      return true;
    }
    return false;
  }

  resumeBgm(): boolean {
    if (this.bgm && !this.bgm.pendingRemove && this.bgm.isPaused) {
      this.bgm.resume();
      return true;
    }
    return false;
  }

  updateSoundVolume(): void {
    if (this.sound) {
      for (const sound of this.sound.getAllPlaying()) {
        (sound as AnySound).setVolume(this.masterVolume * (this.bgmCache.has(sound.key) ? this.bgmVolume : this.seVolume));
      }
    }
  }

  fadeOutBgm(duration: integer = 500, destroy: boolean = true): boolean {
    if (!this.bgm) {
      return false;
    }
    const bgm = this.sound.getAllPlaying().find(bgm => bgm.key === this.bgm.key);
    if (bgm) {
      SoundFade.fadeOut(this, this.bgm, duration, destroy);
      return true;
    }

    return false;
  }

  playSound(sound: string | AnySound, config?: object): AnySound {
    if (config) {
      if (config.hasOwnProperty("volume")) {
        config["volume"] *= this.masterVolume * this.seVolume;
      } else {
        config["volume"] = this.masterVolume * this.seVolume;
      }
    } else {
      config = { volume: this.masterVolume * this.seVolume };
    }
    // PRSFX sounds are mixed too loud
    if ((typeof sound === "string" ? sound : sound.key).startsWith("PRSFX- ")) {
      config["volume"] *= 0.5;
    }
    if (typeof sound === "string") {
      this.sound.play(sound, config);
      return this.sound.get(sound) as AnySound;
    } else {
      sound.play(config);
      return sound;
    }
  }

  playSoundWithoutBgm(soundName: string, pauseDuration?: integer): AnySound {
    this.bgmCache.add(soundName);
    const resumeBgm = this.pauseBgm();
    this.playSound(soundName);
    const sound = this.sound.get(soundName) as AnySound;
    if (this.bgmResumeTimer) {
      this.bgmResumeTimer.destroy();
    }
    if (resumeBgm) {
      this.bgmResumeTimer = this.time.delayedCall((pauseDuration || Utils.fixedInt(sound.totalDuration * 1000)), () => {
        this.resumeBgm();
        this.bgmResumeTimer = null;
      });
    }
    return sound;
  }

  getBgmLoopPoint(bgmName: string): number {
    switch (bgmName) {
    case "battle_kanto_champion": //B2W2 Kanto Champion Battle
      return 13.950;
    case "battle_johto_champion": //B2W2 Johto Champion Battle
      return 23.498;
    case "battle_hoenn_champion": //B2W2 Hoenn Champion Battle
      return 11.328;
    case "battle_sinnoh_champion": //B2W2 Sinnoh Champion Battle
      return 12.235;
    case "battle_champion_alder": //BW Unova Champion Battle
      return 27.653;
    case "battle_champion_iris": //B2W2 Unova Champion Battle
      return 10.145;
    case "battle_kalos_champion": //XY Kalos Champion Battle
      return 10.380;
    case "battle_alola_champion": //USUM Alola Champion Battle
      return 13.025;
    case "battle_galar_champion": //SWSH Galar Champion Battle
      return 61.635;
    case "battle_champion_geeta": //SV Champion Geeta Battle
      return 37.447;
    case "battle_champion_nemona": //SV Champion Nemona Battle
      return 14.914;
    case "battle_champion_kieran": //SV Champion Kieran Battle
      return 7.206;
    case "battle_hoenn_elite": //ORAS Elite Four Battle
      return 11.350;
    case "battle_unova_elite": //BW Elite Four Battle
      return 17.730;
    case "battle_kalos_elite": //XY Elite Four Battle
      return 12.340;
    case "battle_alola_elite": //SM Elite Four Battle
      return 19.212;
    case "battle_galar_elite": //SWSH League Tournament Battle
      return 164.069;
    case "battle_paldea_elite": //SV Elite Four Battle
      return 12.770;
    case "battle_bb_elite": //SV BB League Elite Four Battle
      return 19.434;
    case "battle_final_encounter": //PMD RTDX Rayquaza's Domain
      return 19.159;
    case "battle_final": //BW Ghetsis Battle
      return 16.453;
    case "battle_kanto_gym": //B2W2 Kanto Gym Battle
      return 13.857;
    case "battle_johto_gym": //B2W2 Johto Gym Battle
      return 12.911;
    case "battle_hoenn_gym": //B2W2 Hoenn Gym Battle
      return 12.379;
    case "battle_sinnoh_gym": //B2W2 Sinnoh Gym Battle
      return 13.122;
    case "battle_unova_gym": //BW Unova Gym Battle
      return 19.145;
    case "battle_kalos_gym": //XY Kalos Gym Battle
      return 44.810;
    case "battle_galar_gym": //SWSH Galar Gym Battle
      return 171.262;
    case "battle_paldea_gym": //SV Paldea Gym Battle
      return 127.489;
    case "battle_legendary_kanto": //XY Kanto Legendary Battle
      return 32.966;
    case "battle_legendary_raikou": //HGSS Raikou Battle
      return 12.632;
    case "battle_legendary_entei": //HGSS Entei Battle
      return 2.905;
    case "battle_legendary_suicune": //HGSS Suicune Battle
      return 12.636;
    case "battle_legendary_lugia": //HGSS Lugia Battle
      return 19.770;
    case "battle_legendary_ho_oh": //HGSS Ho-oh Battle
      return 17.668;
    case "battle_legendary_regis_g5": //B2W2 Legendary Titan Battle
      return 49.500;
    case "battle_legendary_regis_g6": //ORAS Legendary Titan Battle
      return 21.130;
    case "battle_legendary_gro_kyo": //ORAS Groudon & Kyogre Battle
      return 10.547;
    case "battle_legendary_rayquaza": //ORAS Rayquaza Battle
      return 10.495;
    case "battle_legendary_deoxys": //ORAS Deoxys Battle
      return 13.333;
    case "battle_legendary_lake_trio": //ORAS Lake Guardians Battle
      return 16.887;
    case "battle_legendary_sinnoh": //ORAS Sinnoh Legendary Battle
      return 22.770;
    case "battle_legendary_dia_pal": //ORAS Dialga & Palkia Battle
      return 16.009;
    case "battle_legendary_giratina": //ORAS Giratina Battle
      return 10.451;
    case "battle_legendary_arceus": //HGSS Arceus Battle
      return 9.595;
    case "battle_legendary_unova": //BW Unova Legendary Battle
      return 13.855;
    case "battle_legendary_kyurem": //BW Kyurem Battle
      return 18.314;
    case "battle_legendary_res_zek": //BW Reshiram & Zekrom Battle
      return 18.329;
    case "battle_legendary_xern_yvel": //XY Xerneas & Yveltal Battle
      return 26.468;
    case "battle_legendary_tapu": //SM Tapu Battle
      return 0.000;
    case "battle_legendary_sol_lun": //SM Solgaleo & Lunala Battle
      return 6.525;
    case "battle_legendary_ub": //SM Ultra Beast Battle
      return 9.818;
    case "battle_legendary_dusk_dawn": //USUM Dusk Mane & Dawn Wings Necrozma Battle
      return 5.211;
    case "battle_legendary_ultra_nec": //USUM Ultra Necrozma Battle
      return 10.344;
    case "battle_legendary_zac_zam": //SWSH Zacian & Zamazenta Battle
      return 11.424;
    case "battle_legendary_glas_spec": //SWSH Glastrier & Spectrier Battle
      return 12.503;
    case "battle_legendary_calyrex": //SWSH Calyrex Battle
      return 50.641;
    case "battle_legendary_birds_galar": //SWSH Galarian Legendary Birds Battle
      return 0.175;
    case "battle_legendary_ruinous": //SV Treasures of Ruin Battle
      return 6.333;
    case "battle_legendary_kor_mir": //SV Depths of Area Zero Battle
      return 6.442;
    case "battle_legendary_loyal_three": //SV Loyal Three Battle
      return 6.500;
    case "battle_legendary_ogerpon": //SV Ogerpon Battle
      return 14.335;
    case "battle_legendary_terapagos": //SV Terapagos Battle
      return 24.377;
    case "battle_legendary_pecharunt": //SV Pecharunt Battle
      return 6.508;
    case "battle_rival": //BW Rival Battle
      return 13.689;
    case "battle_rival_2": //BW N Battle
      return 17.714;
    case "battle_rival_3": //BW Final N Battle
      return 17.586;
    case "battle_trainer": //BW Trainer Battle
      return 13.686;
    case "battle_wild": //BW Wild Battle
      return 12.703;
    case "battle_wild_strong": //BW Strong Wild Battle
      return 13.940;
    case "end_summit": //PMD RTDX Sky Tower Summit
      return 30.025;
    case "battle_rocket_grunt": //HGSS Team Rocket Battle
      return 12.707;
    case "battle_aqua_magma_grunt": //ORAS Team Aqua & Magma Battle
      return 12.062;
    case "battle_galactic_grunt": //BDSP Team Galactic Battle
      return 13.043;
    case "battle_plasma_grunt": //BW Team Plasma Battle
      return 12.974;
    case "battle_flare_grunt": //XY Team Flare Battle
      return 4.228;
    case "battle_rocket_boss": //USUM Giovanni Battle
      return 9.115;
    case "battle_aqua_magma_boss": //ORAS Archie & Maxie Battle
      return 14.847;
    case "battle_galactic_boss": //BDSP Cyrus Battle
      return 106.962;
    case "battle_plasma_boss": //B2W2 Ghetsis Battle
      return 25.624;
    case "battle_flare_boss": //XY Lysandre Battle
      return 8.085;
    }

    return 0;
  }

  toggleInvert(invert: boolean): void {
    if (invert) {
      this.cameras.main.setPostPipeline(InvertPostFX);
    } else {
      this.cameras.main.removePostPipeline("InvertPostFX");
    }
  }

  /* Phase Functions */
  getCurrentPhase(): Phase {
    return this.currentPhase;
  }

  getStandbyPhase(): Phase {
    return this.standbyPhase;
  }

  /**
   * Adds a phase to the conditional queue and ensures it is executed only when the specified condition is met.
   *
   * This method allows deferring the execution of a phase until certain conditions are met, which is useful for handling
   * situations like abilities and entry hazards that depend on specific game states.
   *
   * @param {Phase} phase - The phase to be added to the conditional queue.
   * @param {() => boolean} condition - A function that returns a boolean indicating whether the phase should be executed.
   *
   */
  pushConditionalPhase(phase: Phase, condition: () => boolean): void {
    this.conditionalQueue.push([condition, phase]);
  }


  pushPhase(phase: Phase, defer: boolean = false): void {
    (!defer ? this.phaseQueue : this.nextCommandPhaseQueue).push(phase);
  }

  unshiftPhase(phase: Phase): void {
    if (this.phaseQueuePrependSpliceIndex === -1) {
      this.phaseQueuePrepend.push(phase);
    } else {
      this.phaseQueuePrepend.splice(this.phaseQueuePrependSpliceIndex, 0, phase);
    }
  }

  clearPhaseQueue(): void {
    this.phaseQueue.splice(0, this.phaseQueue.length);
  }

  setPhaseQueueSplice(): void {
    this.phaseQueuePrependSpliceIndex = this.phaseQueuePrepend.length;
  }

  clearPhaseQueueSplice(): void {
    this.phaseQueuePrependSpliceIndex = -1;
  }

  shiftPhase(): void {
    if (this.standbyPhase) {
      this.currentPhase = this.standbyPhase;
      this.standbyPhase = null;
      return;
    }

    if (this.phaseQueuePrependSpliceIndex > -1) {
      this.clearPhaseQueueSplice();
    }
    if (this.phaseQueuePrepend.length) {
      while (this.phaseQueuePrepend.length) {
        this.phaseQueue.unshift(this.phaseQueuePrepend.pop());
      }
    }
    if (!this.phaseQueue.length) {
      this.populatePhaseQueue();
      // clear the conditionalQueue if there are no phases left in the phaseQueue
      this.conditionalQueue = [];
    }
    this.currentPhase = this.phaseQueue.shift();

    // Check if there are any conditional phases queued
    if (this.conditionalQueue?.length) {
      // Retrieve the first conditional phase from the queue
      const conditionalPhase = this.conditionalQueue.shift();
      // Evaluate the condition associated with the phase
      if (conditionalPhase[0]()) {
        // If the condition is met, add the phase to the front of the phase queue
        this.unshiftPhase(conditionalPhase[1]);
      } else {
        // If the condition is not met, re-add the phase back to the front of the conditional queue
        this.conditionalQueue.unshift(conditionalPhase);
      }
    }

    this.currentPhase.start();
  }

  overridePhase(phase: Phase): boolean {
    if (this.standbyPhase) {
      return false;
    }

    this.standbyPhase = this.currentPhase;
    this.currentPhase = phase;
    phase.start();

    return true;
  }

  findPhase(phaseFilter: (phase: Phase) => boolean): Phase {
    return this.phaseQueue.find(phaseFilter);
  }

  tryReplacePhase(phaseFilter: (phase: Phase) => boolean, phase: Phase): boolean {
    const phaseIndex = this.phaseQueue.findIndex(phaseFilter);
    if (phaseIndex > -1) {
      this.phaseQueue[phaseIndex] = phase;
      return true;
    }
    return false;
  }

  tryRemovePhase(phaseFilter: (phase: Phase) => boolean): boolean {
    const phaseIndex = this.phaseQueue.findIndex(phaseFilter);
    if (phaseIndex > -1) {
      this.phaseQueue.splice(phaseIndex, 1);
      return true;
    }
    return false;
  }

  pushMovePhase(movePhase: MovePhase, priorityOverride?: integer): void {
    const movePriority = new Utils.IntegerHolder(priorityOverride !== undefined ? priorityOverride : movePhase.move.getMove().priority);
    applyAbAttrs(IncrementMovePriorityAbAttr, movePhase.pokemon, null, movePhase.move.getMove(), movePriority);
    const lowerPriorityPhase = this.phaseQueue.find(p => p instanceof MovePhase && p.move.getMove().priority < movePriority.value);
    if (lowerPriorityPhase) {
      this.phaseQueue.splice(this.phaseQueue.indexOf(lowerPriorityPhase), 0, movePhase);
    } else {
      this.pushPhase(movePhase);
    }
  }

  queueMessage(message: string, callbackDelay?: integer, prompt?: boolean, promptDelay?: integer, defer?: boolean) {
    const phase = new MessagePhase(this, message, callbackDelay, prompt, promptDelay);
    if (!defer) {
      this.unshiftPhase(phase);
    } else {
      this.pushPhase(phase);
    }
  }

  populatePhaseQueue(): void {
    if (this.nextCommandPhaseQueue.length) {
      this.phaseQueue.push(...this.nextCommandPhaseQueue);
      this.nextCommandPhaseQueue.splice(0, this.nextCommandPhaseQueue.length);
    }
    this.phaseQueue.push(new TurnInitPhase(this));
  }

  addMoney(amount: integer): void {
    this.money = Math.min(this.money + amount, Number.MAX_SAFE_INTEGER);
    this.updateMoneyText();
    this.animateMoneyChanged(true);
    this.validateAchvs(MoneyAchv);
  }

  getWaveMoneyAmount(moneyMultiplier: number): integer {
    const waveIndex = this.currentBattle.waveIndex;
    const waveSetIndex = Math.ceil(waveIndex / 10) - 1;
    const moneyValue = Math.pow((waveSetIndex + 1 + (0.75 + (((waveIndex - 1) % 10) + 1) / 10)) * 100, 1 + 0.005 * waveSetIndex) * moneyMultiplier;
    return Math.floor(moneyValue / 10) * 10;
  }

  addModifier(modifier: Modifier, ignoreUpdate?: boolean, playSound?: boolean, virtual?: boolean, instant?: boolean): Promise<boolean> {
    return new Promise(resolve => {
      let success = false;
      const soundName = modifier.type.soundName;
      this.validateAchvs(ModifierAchv, modifier);
      const modifiersToRemove: PersistentModifier[] = [];
      const modifierPromises: Promise<boolean>[] = [];
      if (modifier instanceof PersistentModifier) {
        if (modifier instanceof TerastallizeModifier) {
          modifiersToRemove.push(...(this.findModifiers(m => m instanceof TerastallizeModifier && m.pokemonId === modifier.pokemonId)));
        }
        if ((modifier as PersistentModifier).add(this.modifiers, !!virtual, this)) {
          if (modifier instanceof PokemonFormChangeItemModifier || modifier instanceof TerastallizeModifier) {
            success = modifier.apply([ this.getPokemonById(modifier.pokemonId), true ]);
          }
          if (playSound && !this.sound.get(soundName)) {
            this.playSound(soundName);
          }
        } else if (!virtual) {
          const defaultModifierType = getDefaultModifierTypeForTier(modifier.type.tier);
          this.queueMessage(`The stack for this item is full.\n You will receive ${defaultModifierType.name} instead.`, null, true);
          return this.addModifier(defaultModifierType.newModifier(), ignoreUpdate, playSound, false, instant).then(success => resolve(success));
        }

        for (const rm of modifiersToRemove) {
          this.removeModifier(rm);
        }

        if (!ignoreUpdate && !virtual) {
          return this.updateModifiers(true, instant).then(() => resolve(success));
        }
      } else if (modifier instanceof ConsumableModifier) {
        if (playSound && !this.sound.get(soundName)) {
          this.playSound(soundName);
        }

        if (modifier instanceof ConsumablePokemonModifier) {
          for (const p in this.party) {
            const pokemon = this.party[p];

            const args: any[] = [ pokemon ];
            if (modifier instanceof PokemonHpRestoreModifier) {
              if (!(modifier as PokemonHpRestoreModifier).fainted) {
                const hpRestoreMultiplier = new Utils.IntegerHolder(1);
                this.applyModifiers(HealingBoosterModifier, true, hpRestoreMultiplier);
                args.push(hpRestoreMultiplier.value);
              } else {
                args.push(1);
              }
            } else if (modifier instanceof FusePokemonModifier) {
              args.push(this.getPokemonById(modifier.fusePokemonId) as PlayerPokemon);
            }

            if (modifier.shouldApply(args)) {
              const result = modifier.apply(args);
              if (result instanceof Promise) {
                modifierPromises.push(result.then(s => success ||= s));
              } else {
                success ||= result;
              }
            }
          }

          return Promise.allSettled([this.party.map(p => p.updateInfo(instant)), ...modifierPromises]).then(() => resolve(success));
        } else {
          const args = [ this ];
          if (modifier.shouldApply(args)) {
            const result = modifier.apply(args);
            if (result instanceof Promise) {
              return result.then(success => resolve(success));
            } else {
              success ||= result;
            }
          }
        }
      }

      resolve(success);
    });
  }

  addEnemyModifier(modifier: PersistentModifier, ignoreUpdate?: boolean, instant?: boolean): Promise<void> {
    return new Promise(resolve => {
      const modifiersToRemove: PersistentModifier[] = [];
      if (modifier instanceof TerastallizeModifier) {
        modifiersToRemove.push(...(this.findModifiers(m => m instanceof TerastallizeModifier && m.pokemonId === modifier.pokemonId, false)));
      }
      if ((modifier as PersistentModifier).add(this.enemyModifiers, false, this)) {
        if (modifier instanceof PokemonFormChangeItemModifier || modifier instanceof TerastallizeModifier) {
          modifier.apply([ this.getPokemonById(modifier.pokemonId), true ]);
        }
        for (const rm of modifiersToRemove) {
          this.removeModifier(rm, true);
        }
      }
      if (!ignoreUpdate) {
        this.updateModifiers(false, instant).then(() => resolve());
      } else {
        resolve();
      }
    });
  }

  /**
   * Try to transfer a held item to another pokemon.
   * If the recepient already has the maximum amount allowed for this item, the transfer is cancelled.
   * The quantity to transfer is automatically capped at how much the recepient can take before reaching the maximum stack size for the item.
   * A transfer that moves a quantity smaller than what is specified in the transferQuantity parameter is still considered successful.
   * @param itemModifier {@linkcode PokemonHeldItemModifier} item to transfer (represents the whole stack)
   * @param target {@linkcode Pokemon} pokemon recepient in this transfer
   * @param playSound {boolean}
   * @param transferQuantity {@linkcode integer} how many items of the stack to transfer. Optional, defaults to 1
   * @param instant {boolean}
   * @param ignoreUpdate {boolean}
   * @returns true if the transfer was successful
   */
  tryTransferHeldItemModifier(itemModifier: PokemonHeldItemModifier, target: Pokemon, playSound: boolean, transferQuantity: integer = 1, instant?: boolean, ignoreUpdate?: boolean): Promise<boolean> {
    return new Promise(resolve => {
      const source = itemModifier.pokemonId ? itemModifier.getPokemon(target.scene) : null;
      const cancelled = new Utils.BooleanHolder(false);
      Utils.executeIf(source && source.isPlayer() !== target.isPlayer(), () => applyAbAttrs(BlockItemTheftAbAttr, source, cancelled)).then(() => {
        if (cancelled.value) {
          return resolve(false);
        }
        const newItemModifier = itemModifier.clone() as PokemonHeldItemModifier;
        newItemModifier.pokemonId = target.id;
        const matchingModifier = target.scene.findModifier(m => m instanceof PokemonHeldItemModifier
                    && (m as PokemonHeldItemModifier).matchType(itemModifier) && m.pokemonId === target.id, target.isPlayer()) as PokemonHeldItemModifier;
        let removeOld = true;
        if (matchingModifier) {
          const maxStackCount = matchingModifier.getMaxStackCount(target.scene);
          if (matchingModifier.stackCount >= maxStackCount) {
            return resolve(false);
          }
          const countTaken = Math.min(transferQuantity, itemModifier.stackCount, maxStackCount - matchingModifier.stackCount);
          itemModifier.stackCount -= countTaken;
          newItemModifier.stackCount = matchingModifier.stackCount + countTaken;
          removeOld = !itemModifier.stackCount;
        } else {
          const countTaken = Math.min(transferQuantity, itemModifier.stackCount);
          itemModifier.stackCount -= countTaken;
          newItemModifier.stackCount = countTaken;
        }
        removeOld = !itemModifier.stackCount;
        if (!removeOld || !source || this.removeModifier(itemModifier, !source.isPlayer())) {
          const addModifier = () => {
            if (!matchingModifier || this.removeModifier(matchingModifier, !target.isPlayer())) {
              if (target.isPlayer()) {
                this.addModifier(newItemModifier, ignoreUpdate, playSound, false, instant).then(() => resolve(true));
              } else {
                this.addEnemyModifier(newItemModifier, ignoreUpdate, instant).then(() => resolve(true));
              }
            } else {
              resolve(false);
            }
          };
          if (source && source.isPlayer() !== target.isPlayer() && !ignoreUpdate) {
            this.updateModifiers(source.isPlayer(), instant).then(() => addModifier());
          } else {
            addModifier();
          }
          return;
        }
        resolve(false);
      });
    });
  }

  removePartyMemberModifiers(partyMemberIndex: integer): Promise<void> {
    return new Promise(resolve => {
      const pokemonId = this.getParty()[partyMemberIndex].id;
      const modifiersToRemove = this.modifiers.filter(m => m instanceof PokemonHeldItemModifier && (m as PokemonHeldItemModifier).pokemonId === pokemonId);
      for (const m of modifiersToRemove) {
        this.modifiers.splice(this.modifiers.indexOf(m), 1);
      }
      this.updateModifiers().then(() => resolve());
    });
  }

  generateEnemyModifiers(customHeldModifiers?: PokemonHeldItemModifierType[][]): Promise<void> {
    return new Promise(resolve => {
      if (this.currentBattle.battleSpec === BattleSpec.FINAL_BOSS) {
        return resolve();
      }
      const difficultyWaveIndex = this.gameMode.getWaveForDifficulty(this.currentBattle.waveIndex);
      const isFinalBoss = this.gameMode.isWaveFinal(this.currentBattle.waveIndex);
      let chances = Math.ceil(difficultyWaveIndex / 10);
      if (isFinalBoss) {
        chances = Math.ceil(chances * 2.5);
      }

      const party = this.getEnemyParty();

      if (this.currentBattle.trainer) {
        const modifiers = this.currentBattle.trainer.genModifiers(party);
        for (const modifier of modifiers) {
          this.addEnemyModifier(modifier, true, true);
        }
      }

      party.forEach((enemyPokemon: EnemyPokemon, i: integer) => {
        if (customHeldModifiers && i < customHeldModifiers.length && customHeldModifiers[i].length > 0) {
          customHeldModifiers[i].forEach(mt => mt.newModifier(enemyPokemon).add(this.enemyModifiers, false, this));
        } else {
          const isBoss = enemyPokemon.isBoss() || (this.currentBattle.battleType === BattleType.TRAINER && this.currentBattle.trainer.config.isBoss);
          let upgradeChance = 32;
          if (isBoss) {
            upgradeChance /= 2;
          }
          if (isFinalBoss) {
            upgradeChance /= 8;
          }
          const modifierChance = this.gameMode.getEnemyModifierChance(isBoss);
          let pokemonModifierChance = modifierChance;
          if (this.currentBattle.battleType === BattleType.TRAINER)
            pokemonModifierChance = Math.ceil(pokemonModifierChance * this.currentBattle.trainer.getPartyMemberModifierChanceMultiplier(i)); // eslint-disable-line
          let count = 0;
          for (let c = 0; c < chances; c++) {
            if (!Utils.randSeedInt(modifierChance)) {
              count++;
            }
          }
          if (isBoss) {
            count = Math.max(count, Math.floor(chances / 2));
          }
          getEnemyModifierTypesForWave(difficultyWaveIndex, count, [ enemyPokemon ], this.currentBattle.battleType === BattleType.TRAINER ? ModifierPoolType.TRAINER : ModifierPoolType.WILD, upgradeChance)
            .map(mt => mt.newModifier(enemyPokemon).add(this.enemyModifiers, false, this));
        }
      });

      this.updateModifiers(false).then(() => resolve());
    });
  }

  /**
    * Removes all modifiers from enemy of PersistentModifier type
    */
  clearEnemyModifiers(): void {
    const modifiersToRemove = this.enemyModifiers.filter(m => m instanceof PersistentModifier);
    for (const m of modifiersToRemove) {
      this.enemyModifiers.splice(this.enemyModifiers.indexOf(m), 1);
    }
    this.updateModifiers(false).then(() => this.updateUIPositions());
  }

  /**
    * Removes all modifiers from enemy of PokemonHeldItemModifier type
    */
  clearEnemyHeldItemModifiers(): void {
    const modifiersToRemove = this.enemyModifiers.filter(m => m instanceof PokemonHeldItemModifier);
    for (const m of modifiersToRemove) {
      this.enemyModifiers.splice(this.enemyModifiers.indexOf(m), 1);
    }
    this.updateModifiers(false).then(() => this.updateUIPositions());
  }

  setModifiersVisible(visible: boolean) {
    [ this.modifierBar, this.enemyModifierBar ].map(m => m.setVisible(visible));
  }

  updateModifiers(player?: boolean, instant?: boolean): Promise<void> {
    if (player === undefined) {
      player = true;
    }
    return new Promise(resolve => {
      const modifiers = player ? this.modifiers : this.enemyModifiers as PersistentModifier[];
      for (let m = 0; m < modifiers.length; m++) {
        const modifier = modifiers[m];
        if (modifier instanceof PokemonHeldItemModifier && !this.getPokemonById((modifier as PokemonHeldItemModifier).pokemonId)) {
          modifiers.splice(m--, 1);
        }
      }
      for (const modifier of modifiers) {
        if (modifier instanceof PersistentModifier) {
          (modifier as PersistentModifier).virtualStackCount = 0;
        }
      }

      const modifiersClone = modifiers.slice(0);
      for (const modifier of modifiersClone) {
        if (!modifier.getStackCount()) {
          modifiers.splice(modifiers.indexOf(modifier), 1);
        }
      }

      this.updatePartyForModifiers(player ? this.getParty() : this.getEnemyParty(), instant).then(() => {
        (player ? this.modifierBar : this.enemyModifierBar).updateModifiers(modifiers);
        if (!player) {
          this.updateUIPositions();
        }
        resolve();
      });
    });
  }

  updatePartyForModifiers(party: Pokemon[], instant?: boolean): Promise<void> {
    return new Promise(resolve => {
      Promise.allSettled(party.map(p => {
        if (p.scene) {
          p.calculateStats();
        }
        return p.updateInfo(instant);
      })).then(() => resolve());
    });
  }

  removeModifier(modifier: PersistentModifier, enemy?: boolean): boolean {
    const modifiers = !enemy ? this.modifiers : this.enemyModifiers;
    const modifierIndex = modifiers.indexOf(modifier);
    if (modifierIndex > -1) {
      modifiers.splice(modifierIndex, 1);
      if (modifier instanceof PokemonFormChangeItemModifier || modifier instanceof TerastallizeModifier) {
        modifier.apply([ this.getPokemonById(modifier.pokemonId), false ]);
      }
      return true;
    }

    return false;
  }

  /**
   * Get all of the modifiers that match `modifierType`
   * @param modifierType The type of modifier to apply; must extend {@linkcode PersistentModifier}
   * @param player Whether to search the player (`true`) or the enemy (`false`); Defaults to `true`
   * @returns the list of all modifiers that matched `modifierType`.
   */
  getModifiers<T extends PersistentModifier>(modifierType: Constructor<T>, player: boolean = true): T[] {
    return (player ? this.modifiers : this.enemyModifiers).filter((m): m is T => m instanceof modifierType);
  }

  findModifiers(modifierFilter: ModifierPredicate, player: boolean = true): PersistentModifier[] {
    return (player ? this.modifiers : this.enemyModifiers).filter(m => (modifierFilter as ModifierPredicate)(m));
  }

  findModifier(modifierFilter: ModifierPredicate, player: boolean = true): PersistentModifier {
    return (player ? this.modifiers : this.enemyModifiers).find(m => (modifierFilter as ModifierPredicate)(m));
  }

  applyShuffledModifiers(scene: BattleScene, modifierType: Constructor<Modifier>, player: boolean = true, ...args: any[]): PersistentModifier[] {
    let modifiers = (player ? this.modifiers : this.enemyModifiers).filter(m => m instanceof modifierType && m.shouldApply(args));
    scene.executeWithSeedOffset(() => {
      const shuffleModifiers = mods => {
        if (mods.length < 1) {
          return mods;
        }
        const rand = Math.floor(Utils.randSeedInt(mods.length));
        return [mods[rand], ...shuffleModifiers(mods.filter((_, i) => i !== rand))];
      };
      modifiers = shuffleModifiers(modifiers);
    }, scene.currentBattle.turn << 4, scene.waveSeed);
    return this.applyModifiersInternal(modifiers, player, args);
  }

  applyModifiers(modifierType: Constructor<Modifier>, player: boolean = true, ...args: any[]): PersistentModifier[] {
    const modifiers = (player ? this.modifiers : this.enemyModifiers).filter(m => m instanceof modifierType && m.shouldApply(args));
    return this.applyModifiersInternal(modifiers, player, args);
  }

  applyModifiersInternal(modifiers: PersistentModifier[], player: boolean, args: any[]): PersistentModifier[] {
    const appliedModifiers: PersistentModifier[] = [];
    for (const modifier of modifiers) {
      if (modifier.apply(args)) {
        console.log("Applied", modifier.type.name, !player ? "(enemy)" : "");
        appliedModifiers.push(modifier);
      }
    }

    return appliedModifiers;
  }

  applyModifier(modifierType: Constructor<Modifier>, player: boolean = true, ...args: any[]): PersistentModifier {
    const modifiers = (player ? this.modifiers : this.enemyModifiers).filter(m => m instanceof modifierType && m.shouldApply(args));
    for (const modifier of modifiers) {
      if (modifier.apply(args)) {
        console.log("Applied", modifier.type.name, !player ? "(enemy)" : "");
        return modifier;
      }
    }

    return null;
  }

  triggerPokemonFormChange(pokemon: Pokemon, formChangeTriggerType: Constructor<SpeciesFormChangeTrigger>, delayed: boolean = false, modal: boolean = false): boolean {
    if (pokemonFormChanges.hasOwnProperty(pokemon.species.speciesId)) {
      const matchingFormChange = pokemonFormChanges[pokemon.species.speciesId].find(fc => fc.findTrigger(formChangeTriggerType) && fc.canChange(pokemon));
      if (matchingFormChange) {
        let phase: Phase;
        if (pokemon instanceof PlayerPokemon && !matchingFormChange.quiet) {
          phase = new FormChangePhase(this, pokemon, matchingFormChange, modal);
        } else {
          phase = new QuietFormChangePhase(this, pokemon, matchingFormChange);
        }
        if (pokemon instanceof PlayerPokemon && !matchingFormChange.quiet && modal) {
          this.overridePhase(phase);
        } else if (delayed) {
          this.pushPhase(phase);
        } else {
          this.unshiftPhase(phase);
        }
        return true;
      }
    }

    return false;
  }

  validateAchvs(achvType: Constructor<Achv>, ...args: unknown[]): void {
    const filteredAchvs = Object.values(achvs).filter(a => a instanceof achvType);
    for (const achv of filteredAchvs) {
      this.validateAchv(achv, args);
    }
  }

  validateAchv(achv: Achv, args?: any[]): boolean {
    if (!this.gameData.achvUnlocks.hasOwnProperty(achv.id) && achv.validate(this, args)) {
      this.gameData.achvUnlocks[achv.id] = new Date().getTime();
      this.ui.achvBar.showAchv(achv);
      if (vouchers.hasOwnProperty(achv.id)) {
        this.validateVoucher(vouchers[achv.id]);
      }
      return true;
    }

    return false;
  }

  validateVoucher(voucher: Voucher, args?: any[]): boolean {
    if (!this.gameData.voucherUnlocks.hasOwnProperty(voucher.id) && voucher.validate(this, args)) {
      this.gameData.voucherUnlocks[voucher.id] = new Date().getTime();
      this.ui.achvBar.showAchv(voucher);
      this.gameData.voucherCounts[voucher.voucherType]++;
      return true;
    }

    return false;
  }

  updateGameInfo(): void {
    const gameInfo = {
      playTime: this.sessionPlayTime ? this.sessionPlayTime : 0,
      gameMode: this.currentBattle ? this.gameMode.getName() : "Title",
      biome: this.currentBattle ? getBiomeName(this.arena.biomeType) : "",
      wave: this.currentBattle?.waveIndex || 0,
      party: this.party ? this.party.map(p => {
        return { name: p.name, level: p.level };
      }) : []
    };
    (window as any).gameInfo = gameInfo;
  }

  /**
   * Loads or generates a mystery encounter
   * @param override - used to load session encounter when restarting game, etc.
   * @returns
   */
  getMysteryEncounter(override: MysteryEncounter): MysteryEncounter {
    // Loading override or session encounter
    let encounter: MysteryEncounter;
    if (!isNullOrUndefined(Overrides.MYSTERY_ENCOUNTER_OVERRIDE) && allMysteryEncounters.hasOwnProperty(Overrides.MYSTERY_ENCOUNTER_OVERRIDE)) {
      encounter = allMysteryEncounters[Overrides.MYSTERY_ENCOUNTER_OVERRIDE];
    } else {
      encounter = override?.encounterType >= 0 ? allMysteryEncounters[override?.encounterType] : null;
    }

    // Check for queued encounters first
    if (!encounter && this.mysteryEncounterFlags?.nextEncounterQueue?.length > 0) {
      let i = 0;
      while (i < this.mysteryEncounterFlags.nextEncounterQueue.length && !!encounter) {
        const candidate = this.mysteryEncounterFlags.nextEncounterQueue[i];
        const forcedChance = candidate[1];
        if (Utils.randSeedInt(100) < forcedChance) {
          encounter = allMysteryEncounters[candidate[0]];
        }

        i++;
      }
    }

    if (encounter) {
      encounter = new MysteryEncounter(encounter);
      encounter.meetsRequirements(this);
      return encounter;
    }

    // Common / Uncommon / Rare / Super Rare
    const tierWeights = [61, 40, 21, 6];

    // Adjust tier weights by previously encountered events to lower odds of only common/uncommons in run
    this.mysteryEncounterFlags.encounteredEvents.forEach(val => {
      const tier = val[1];
      if (tier === MysteryEncounterTier.COMMON) {
        tierWeights[0] = tierWeights[0] - 6;
      } else if (tier === MysteryEncounterTier.UNCOMMON) {
        tierWeights[1] = tierWeights[1] - 4;
      }
    });

    const totalWeight = tierWeights.reduce((a, b) => a + b);
    const tierValue = Utils.randSeedInt(totalWeight);
    const commonThreshold = totalWeight - tierWeights[0];
    const uncommonThreshold = totalWeight - tierWeights[0] - tierWeights[1];
    const rareThreshold = totalWeight - tierWeights[0] - tierWeights[1] - tierWeights[2];
    let tier = tierValue > commonThreshold ? MysteryEncounterTier.COMMON : tierValue > uncommonThreshold ? MysteryEncounterTier.UNCOMMON : tierValue > rareThreshold ? MysteryEncounterTier.RARE : MysteryEncounterTier.SUPER_RARE;

    if (!isNullOrUndefined(Overrides.MYSTERY_ENCOUNTER_TIER_OVERRIDE)) {
      tier = Overrides.MYSTERY_ENCOUNTER_TIER_OVERRIDE;
    }

    let availableEncounters = [];
    // New encounter will never be the same as the most recent encounter
    const previousEncounter = this.mysteryEncounterFlags.encounteredEvents?.length > 0 ? this.mysteryEncounterFlags.encounteredEvents[this.mysteryEncounterFlags.encounteredEvents.length - 1][0] : null;
    const biomeMysteryEncounters = mysteryEncountersByBiome.get(this.arena.biomeType);
    // If no valid encounters exist at tier, checks next tier down, continuing until there are some encounters available
    while (availableEncounters.length === 0 && tier >= 0) {
      availableEncounters = biomeMysteryEncounters
        .filter((encounterType) =>
          allMysteryEncounters[encounterType]?.meetsRequirements(this) &&
          allMysteryEncounters[encounterType].encounterTier === tier &&
          (isNullOrUndefined(previousEncounter) || encounterType !== previousEncounter))
        .map((m) => (allMysteryEncounters[m]));
      tier--;
    }

    // If absolutely no encounters are available, spawn 0th encounter
    if (availableEncounters.length === 0) {
      return allMysteryEncounters[MysteryEncounterType.MYSTERIOUS_CHALLENGERS];
    }
    encounter = availableEncounters[Utils.randSeedInt(availableEncounters.length)];
    // New encounter object to not dirty flags
    encounter = new MysteryEncounter(encounter);
    encounter.meetsRequirements(this);
    return encounter;
  }
}<|MERGE_RESOLUTION|>--- conflicted
+++ resolved
@@ -1220,7 +1220,6 @@
             pokemon.resetBattleData();
             applyPostBattleInitAbAttrs(PostBattleInitAbAttr, pokemon);
           }
-<<<<<<< HEAD
           // Only trigger form change when Mimikyu is in Busted form
           // Hardcoded Mimikyu for now in case it is fused with another pokemon
           if (pokemon.species.speciesId === Species.MIMIKYU && pokemon.hasAbility(Abilities.DISGUISE) && pokemon.formIndex === 1) {
@@ -1229,8 +1228,6 @@
 
           pokemon.resetBattleData();
           applyPostBattleInitAbAttrs(PostBattleInitAbAttr, pokemon);
-=======
->>>>>>> 195cb70e
         }
 
         this.unshiftPhase(new ShowTrainerPhase(this));
