--- conflicted
+++ resolved
@@ -331,11 +331,8 @@
    */
   public readonly eventTarget: EventTarget = new EventTarget();
 
-<<<<<<< HEAD
   public readonly animations: Animation = new Animation();
-=======
   declare renderer: Phaser.Renderer.WebGL.WebGLRenderer;
->>>>>>> 7376bd5a
 
   constructor() {
     super("battle");
