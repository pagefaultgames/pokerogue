--- conflicted
+++ resolved
@@ -569,102 +569,6 @@
 					resolve();
 				});*/
 
-<<<<<<< HEAD
-				resolve();
-			});
-		});
-	}
-
-	hasExpSprite(key: string): boolean {
-		const keyMatch = /^pkmn__?(back__)?(shiny__)?(female__)?(\d+)(\-.*?)?(?:_[1-3])?$/g.exec(key);
-		let k = keyMatch[4];
-		if (keyMatch[2])
-			k += 's';
-		if (keyMatch[1])
-			k += 'b';
-		if (keyMatch[3])
-			k += 'f';
-		if (keyMatch[5])
-			k += keyMatch[5];
-		if (!expSpriteKeys.includes(k))
-			return false;
-		return true;
-	}
-
-	getParty(): PlayerPokemon[] {
-		return this.party;
-	}
-
-	getPlayerPokemon(): PlayerPokemon {
-		return this.getPlayerField().find(p => p.isActive());
-	}
-
-	getPlayerField(): PlayerPokemon[] {
-		const party = this.getParty();
-		return party.slice(0, Math.min(party.length, this.currentBattle?.double ? 2 : 1));
-	}
-
-	getEnemyParty(): EnemyPokemon[] {
-		return this.currentBattle?.enemyParty || [];
-	}
-
-	getEnemyPokemon(): EnemyPokemon {
-		return this.getEnemyField().find(p => p.isActive());
-	}
-
-	getEnemyField(): EnemyPokemon[] {
-		const party = this.getEnemyParty();
-		return party.slice(0, Math.min(party.length, this.currentBattle?.double ? 2 : 1));
-	}
-
-	getField(activeOnly: boolean = false): Pokemon[] {
-		const ret = new Array(4).fill(null);
-		const playerField = this.getPlayerField();
-		const enemyField = this.getEnemyField();
-		ret.splice(0, playerField.length, ...playerField);
-		ret.splice(2, enemyField.length, ...enemyField);
-		return activeOnly
-			? ret.filter(p => p?.isActive())
-			: ret;
-	}
-
-	getPokemonById(pokemonId: integer): Pokemon {
-		const findInParty = (party: Pokemon[]) => party.find(p => p.id === pokemonId);
-		return findInParty(this.getParty()) || findInParty(this.getEnemyParty());
-	}
-
-	addPlayerPokemon(species: PokemonSpecies, level: integer, abilityIndex: integer, formIndex: integer, gender?: Gender, shiny?: boolean, variant?: Variant, ivs?: integer[], nature?: Nature, dataSource?: Pokemon | PokemonData, postProcess?: (playerPokemon: PlayerPokemon) => void): PlayerPokemon {
-		const pokemon = new PlayerPokemon(this, species, level, abilityIndex, formIndex, gender, shiny, variant, ivs, nature, dataSource);
-		if (postProcess)
-			postProcess(pokemon);
-		pokemon.init();
-		return pokemon;
-	}
-
-	addEnemyPokemon(species: PokemonSpecies, level: integer, trainerSlot: TrainerSlot, boss: boolean = false, dataSource?: PokemonData, postProcess?: (enemyPokemon: EnemyPokemon) => void): EnemyPokemon {
-		if (Overrides.OPP_SPECIES_OVERRIDE)
-			species = getPokemonSpecies(Overrides.OPP_SPECIES_OVERRIDE);
-		const pokemon = new EnemyPokemon(this, species, level, trainerSlot, boss, dataSource);
-		if (Overrides.OPP_GENDER_OVERRIDE !== null) {
-			pokemon.gender = Overrides.OPP_GENDER_OVERRIDE;
-		}
-		overrideModifiers(this, false);
-		overrideHeldItems(this, pokemon, false);
-		if (boss && !dataSource) {
-			const secondaryIvs = Utils.getIvsFromId(Utils.randSeedInt(4294967295));
-
-			for (let s = 0; s < pokemon.ivs.length; s++)
-				pokemon.ivs[s] = Math.round(Phaser.Math.Linear(Math.min(pokemon.ivs[s], secondaryIvs[s]), Math.max(pokemon.ivs[s], secondaryIvs[s]), 0.75));
-		}
-		if (postProcess)
-			postProcess(pokemon);
-		pokemon.init();
-		return pokemon;
-	}
-
-	addPokemonIcon(pokemon: Pokemon, x: number, y: number, originX: number = 0.5, originY: number = 0.5, ignoreOverride: boolean = false): Phaser.GameObjects.Container {
-		const container = this.add.container(x, y);
-=======
         resolve();
       });
     });
@@ -768,7 +672,6 @@
 
   addPokemonIcon(pokemon: Pokemon, x: number, y: number, originX: number = 0.5, originY: number = 0.5, ignoreOverride: boolean = false): Phaser.GameObjects.Container {
     const container = this.add.container(x, y);
->>>>>>> 04ebf442
 		
     const icon = this.add.sprite(0, 0, pokemon.getIconAtlasKey(ignoreOverride));
     	icon.setFrame(pokemon.getIconId(true));
@@ -966,281 +869,6 @@
 
     const playerField = this.getPlayerField();
 		
-<<<<<<< HEAD
-		if (this.gameMode.hasFixedBattles && fixedBattles.hasOwnProperty(newWaveIndex) && trainerData === undefined) {
-			battleConfig = fixedBattles[newWaveIndex];
-			newDouble = battleConfig.double;
-			newBattleType = battleConfig.battleType;
-			this.executeWithSeedOffset(() => newTrainer = battleConfig.getTrainer(this), (battleConfig.seedOffsetWaveIndex || newWaveIndex) << 8);
-			if (newTrainer)
-				this.field.add(newTrainer);
-		} else {
-			if (!this.gameMode.hasTrainers)
-				newBattleType = BattleType.WILD;
-			else if (battleType === undefined)
-				newBattleType = this.gameMode.isWaveTrainer(newWaveIndex, this.arena) ? BattleType.TRAINER : BattleType.WILD;
-			else
-				newBattleType = battleType;
-
-			if (newBattleType === BattleType.TRAINER) {
-				const trainerType = this.arena.randomTrainerType(newWaveIndex);
-				let doubleTrainer = false;
-				if (trainerConfigs[trainerType].doubleOnly)
-					doubleTrainer = true;
-				else if (trainerConfigs[trainerType].hasDouble) {
-					const doubleChance = new Utils.IntegerHolder(newWaveIndex % 10 === 0 ? 32 : 8);
-					this.applyModifiers(DoubleBattleChanceBoosterModifier, true, doubleChance);
-					playerField.forEach(p => applyAbAttrs(DoubleBattleChanceAbAttr, p, null, doubleChance));
-					doubleTrainer = !Utils.randSeedInt(doubleChance.value);
-				}
-				newTrainer = trainerData !== undefined ? trainerData.toTrainer(this) : new Trainer(this, trainerType, doubleTrainer ? TrainerVariant.DOUBLE : Utils.randSeedInt(2) ? TrainerVariant.FEMALE : TrainerVariant.DEFAULT);
-				this.field.add(newTrainer);
-			}
-		}
-
-		if (double === undefined && newWaveIndex > 1) {
-			if (newBattleType === BattleType.WILD && !this.gameMode.isWaveFinal(newWaveIndex)) {
-				const doubleChance = new Utils.IntegerHolder(newWaveIndex % 10 === 0 ? 32 : 8);
-				this.applyModifiers(DoubleBattleChanceBoosterModifier, true, doubleChance);
-				playerField.forEach(p => applyAbAttrs(DoubleBattleChanceAbAttr, p, null, doubleChance));
-				newDouble = !Utils.randSeedInt(doubleChance.value);
-			} else if (newBattleType === BattleType.TRAINER)
-				newDouble = newTrainer.variant === TrainerVariant.DOUBLE;
-		} else if (!battleConfig)
-			newDouble = !!double;
-
-		if (Overrides.DOUBLE_BATTLE_OVERRIDE)
-			newDouble = true;
-
-		const lastBattle = this.currentBattle;
-
-		if (lastBattle?.double && !newDouble)
-			this.tryRemovePhase(p => p instanceof SwitchPhase);
-
-		const maxExpLevel = this.getMaxExpLevel();
-
-		this.lastEnemyTrainer = lastBattle?.trainer ?? null;
-
-		this.executeWithSeedOffset(() => {
-			this.currentBattle = new Battle(this.gameMode, newWaveIndex, newBattleType, newTrainer, newDouble);
-		}, newWaveIndex << 3, this.waveSeed);
-		this.currentBattle.incrementTurn(this);
-
-		//this.pushPhase(new TrainerMessageTestPhase(this, TrainerType.RIVAL, TrainerType.RIVAL_2, TrainerType.RIVAL_3, TrainerType.RIVAL_4, TrainerType.RIVAL_5, TrainerType.RIVAL_6));
-
-		if (!waveIndex && lastBattle) {
-			let isNewBiome = !(lastBattle.waveIndex % 10) || ((this.gameMode.hasShortBiomes || this.gameMode.isDaily) && (lastBattle.waveIndex % 50) === 49);
-			if (!isNewBiome && this.gameMode.hasShortBiomes && (lastBattle.waveIndex % 10) < 9) {
-				let w = lastBattle.waveIndex - ((lastBattle.waveIndex % 10) - 1);
-				let biomeWaves = 1;
-				while (w < lastBattle.waveIndex) {
-					let wasNewBiome = false;
-					this.executeWithSeedOffset(() => {
-						wasNewBiome = !Utils.randSeedInt(6 - biomeWaves);
-					}, w << 4);
-					if (wasNewBiome)
-						biomeWaves = 1;
-					else
-						biomeWaves++;
-					w++;
-				}
-
-				this.executeWithSeedOffset(() => {
-					isNewBiome = !Utils.randSeedInt(6 - biomeWaves);
-				}, lastBattle.waveIndex << 4);
-			}
-			const resetArenaState = isNewBiome || this.currentBattle.battleType === BattleType.TRAINER || this.currentBattle.battleSpec === BattleSpec.FINAL_BOSS;
-			this.getEnemyParty().forEach(enemyPokemon => enemyPokemon.destroy());
-			this.trySpreadPokerus();
-			if (!isNewBiome && (newWaveIndex % 10) == 5)
-				this.arena.updatePoolsForTimeOfDay();
-			if (resetArenaState) {
-				this.arena.removeAllTags();
-				playerField.forEach((_, p) => this.unshiftPhase(new ReturnPhase(this, p)));
-				this.unshiftPhase(new ShowTrainerPhase(this));
-			}
-			for (let pokemon of this.getParty()) {
-				if (pokemon) {
-					if (resetArenaState)
-						pokemon.resetBattleData();
-					this.triggerPokemonFormChange(pokemon, SpeciesFormChangeTimeOfDayTrigger);
-				}
-			}
-			if (!this.gameMode.hasRandomBiomes && !isNewBiome)
-				this.pushPhase(new NextEncounterPhase(this));
-			else {
-				this.pushPhase(new SelectBiomePhase(this));
-				this.pushPhase(new NewBiomeEncounterPhase(this));
-
-				const newMaxExpLevel = this.getMaxExpLevel();
-				if (newMaxExpLevel > maxExpLevel)
-					this.pushPhase(new LevelCapPhase(this));
-			}
-		}
-
-		return this.currentBattle;
-	}
-
-	newArena(biome: Biome): Arena {
-		this.arena = new Arena(this, biome, Biome[biome].toLowerCase());
-
-		this.arenaBg.pipelineData = { terrainColorRatio: this.arena.getBgTerrainColorRatioForBiome() };
-
-		return this.arena;
-	}
-
-	updateFieldScale(): Promise<void> {
-		return new Promise(resolve => {
-			const fieldScale = Math.floor(Math.pow(1 / this.getField(true)
-				.map(p => p.getSpriteScale())
-				.reduce((highestScale: number, scale: number) => highestScale = Math.max(scale, highestScale), 0), 0.7) * 40
-			) / 40;
-			this.setFieldScale(fieldScale).then(() => resolve());
-		});
-	}
-
-	setFieldScale(scale: number, instant: boolean = false): Promise<void> {
-		return new Promise(resolve => {
-			scale *= 6;
-			if (this.field.scale === scale)
-				return resolve();
-
-			const defaultWidth = this.arenaBg.width * 6;
-			const defaultHeight = 132 * 6;
-			const scaledWidth = this.arenaBg.width * scale;
-			const scaledHeight = 132 * scale;
-
-			this.tweens.add({
-				targets: this.field,
-				scale: scale,
-				x: (defaultWidth - scaledWidth) / 2,
-				y: defaultHeight - scaledHeight,
-				duration: !instant ? Utils.fixedInt(Math.abs(this.field.scale - scale) * 200) : 0,
-				ease: 'Sine.easeInOut',
-				onComplete: () => resolve()
-			});
-		});
-	}
-
-	getSpeciesFormIndex(species: PokemonSpecies, gender?: Gender, nature?: Nature, ignoreArena?: boolean): integer {
-		if (!species.forms?.length)
-			return 0;
-
-		switch (species.speciesId) {
-			case Species.UNOWN:
-			case Species.SHELLOS:
-			case Species.GASTRODON:
-			case Species.BASCULIN:
-			case Species.DEERLING:
-			case Species.SAWSBUCK:
-			case Species.FROAKIE:
-			case Species.FROGADIER:
-			case Species.SCATTERBUG:
-			case Species.SPEWPA:
-			case Species.VIVILLON:
-			case Species.FLABEBE:
-			case Species.FLOETTE:
-			case Species.FLORGES:
-			case Species.FURFROU:
-			case Species.ORICORIO:
-			case Species.MAGEARNA:
-			case Species.ZARUDE:
-			case Species.SQUAWKABILLY:
-			case Species.TATSUGIRI:
-			case Species.PALDEA_TAUROS:
-				return Utils.randSeedInt(species.forms.length);
-			case Species.GRENINJA:
-				return Utils.randSeedInt(2);
-			case Species.ZYGARDE:
-				return Utils.randSeedInt(3);
-			case Species.MINIOR:
-				return Utils.randSeedInt(6);
-			case Species.ALCREMIE:
-				return Utils.randSeedInt(9);
-			case Species.MEOWSTIC:
-			case Species.INDEEDEE:
-			case Species.BASCULEGION:
-			case Species.OINKOLOGNE:
-				return gender === Gender.FEMALE ? 1 : 0;
-			case Species.TOXTRICITY:
-				const lowkeyNatures = [ Nature.LONELY, Nature.BOLD, Nature.RELAXED, Nature.TIMID, Nature.SERIOUS, Nature.MODEST, Nature.MILD, Nature.QUIET, Nature.BASHFUL, Nature.CALM, Nature.GENTLE, Nature.CAREFUL ];
-				if (nature !== undefined && lowkeyNatures.indexOf(nature) > -1)
-					return 1;
-				return 0;
-		}
-
-		if (ignoreArena) {
-			switch (species.speciesId) {
-				case Species.BURMY:
-				case Species.WORMADAM:
-				case Species.ROTOM:
-				case Species.LYCANROC:
-					return Utils.randSeedInt(species.forms.length);
-			}
-			return 0;
-		}
-
-		return this.arena.getSpeciesFormIndex(species);
-	}
-
-	private getGeneratedOffsetGym(): boolean {
-		let ret = false;
-		this.executeWithSeedOffset(() => {
-			ret = !Utils.randSeedInt(2);
-		}, 0, this.seed.toString());
-		return ret;
-	}
-
-	private getGeneratedWaveCycleOffset(): integer {
-		let ret = 0;
-		this.executeWithSeedOffset(() => {
-			ret = Utils.randSeedInt(8) * 5;
-		}, 0, this.seed.toString());
-		return ret;
-	}
-
-	getEncounterBossSegments(waveIndex: integer, level: integer, species?: PokemonSpecies, forceBoss: boolean = false): integer {
-		if (this.gameMode.isDaily && this.gameMode.isWaveFinal(waveIndex))
-			return 5;
-
-		let isBoss: boolean;
-		if (forceBoss || (species && (species.subLegendary || species.legendary || species.mythical)))
-			isBoss = true;
-		else {
-			this.executeWithSeedOffset(() => {
-				isBoss = waveIndex % 10 === 0 || (this.gameMode.hasRandomBosses && Utils.randSeedInt(100) < Math.min(Math.max(Math.ceil((waveIndex - 250) / 50), 0) * 2, 30));
-			}, waveIndex << 2);
-		}
-		if (!isBoss)
-			return 0;
-
-		let ret: integer = 2;
-
-		if (level >= 100)
-			ret++;
-		if (species) {
-			if (species.baseTotal >= 670)
-				ret++;
-		}
-		ret += Math.floor(waveIndex / 250);
-
-		return ret;
-	}
-
-	trySpreadPokerus(): void {
-		const party = this.getParty();
-		const infectedIndexes: integer[] = [];
-		const spread = (index: number, spreadTo: number) => {
-			const partyMember = party[index + spreadTo];
-			if (!partyMember.pokerus && !Utils.randSeedInt(10)) {
-				partyMember.pokerus = true;
-				infectedIndexes.push(index + spreadTo);
-			}
-		};
-		party.forEach((pokemon, p) => {
-			if (!pokemon.pokerus || infectedIndexes.indexOf(p) > -1)
-				return;
-=======
     if (this.gameMode.hasFixedBattles && fixedBattles.hasOwnProperty(newWaveIndex) && trainerData === undefined) {
       battleConfig = fixedBattles[newWaveIndex];
       newDouble = battleConfig.double;
@@ -1532,7 +1160,6 @@
       if (!pokemon.pokerus || infectedIndexes.indexOf(p) > -1) {
         return;
       }
->>>>>>> 04ebf442
 			
       this.executeWithSeedOffset(() => {
         if (p) {
