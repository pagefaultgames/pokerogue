import { globalScene } from "#app/global-scene";
import { BattleSpec } from "#enums/battle-spec";
import type { Pokemon } from "#field/pokemon";
import i18next from "i18next";

/**
 * Retrieves the Pokemon's name, potentially with an affix indicating its role (wild or foe) in the current battle context, translated
<<<<<<< HEAD
 * @param pokemon - The {@linkcode Pokemon} to retrieve the name of. Will return 'Missingno' as a fallback if null/undefined
 * @param useIllusion - Whether we want the name of the illusion or not; default `true`
 * @returns The localized name of `pokemon` complete with affix. Ex: "Wild Gengar", "Ectoplasma sauvage"
=======
 * @param pokemon {@linkcode Pokemon} name and battle context will be retrieved from this instance
 * @param useIllusion - Whether we want the name of the illusion or not. Default value : true
 * @returns ex: "Wild Gengar", "Ectoplasma sauvage"
>>>>>>> 76d163e6
 */
export function getPokemonNameWithAffix(pokemon: Pokemon | undefined, useIllusion = true): string {
  if (!pokemon) {
    return "Missigno";
  }

  switch (globalScene.currentBattle.battleSpec) {
    case BattleSpec.DEFAULT:
      return pokemon.isEnemy()
        ? pokemon.hasTrainer()
          ? i18next.t("battle:foePokemonWithAffix", {
              pokemonName: pokemon.getNameToRender(useIllusion),
            })
          : i18next.t("battle:wildPokemonWithAffix", {
              pokemonName: pokemon.getNameToRender(useIllusion),
            })
        : pokemon.getNameToRender(useIllusion);
    case BattleSpec.FINAL_BOSS:
      return pokemon.isEnemy()
        ? i18next.t("battle:foePokemonWithAffix", { pokemonName: pokemon.getNameToRender(useIllusion) })
        : pokemon.getNameToRender(useIllusion);
    default:
      return pokemon.getNameToRender(useIllusion);
  }
}<|MERGE_RESOLUTION|>--- conflicted
+++ resolved
@@ -5,15 +5,10 @@
 
 /**
  * Retrieves the Pokemon's name, potentially with an affix indicating its role (wild or foe) in the current battle context, translated
-<<<<<<< HEAD
  * @param pokemon - The {@linkcode Pokemon} to retrieve the name of. Will return 'Missingno' as a fallback if null/undefined
  * @param useIllusion - Whether we want the name of the illusion or not; default `true`
  * @returns The localized name of `pokemon` complete with affix. Ex: "Wild Gengar", "Ectoplasma sauvage"
-=======
- * @param pokemon {@linkcode Pokemon} name and battle context will be retrieved from this instance
- * @param useIllusion - Whether we want the name of the illusion or not. Default value : true
- * @returns ex: "Wild Gengar", "Ectoplasma sauvage"
->>>>>>> 76d163e6
+ * @todo Remove this and switch to using i18n context selectors based on pokemon trainer class - this causes incorrect locales
  */
 export function getPokemonNameWithAffix(pokemon: Pokemon | undefined, useIllusion = true): string {
   if (!pokemon) {
