--- conflicted
+++ resolved
@@ -7,18 +7,14 @@
  * @param pokemon {@linkcode Pokemon} name and battle context will be retrieved from this instance
  * @returns {string} ex: "Wild Gengar", "Ectoplasma sauvage"
  */
-<<<<<<< HEAD
-export function getPokemonNameWithAffix(pokemon: Pokemon): string {
-  if (pokemon.scene.currentBattle == null) {
-    return pokemon.getNameToRender()
-  }
-=======
 export function getPokemonNameWithAffix(pokemon: Pokemon | undefined): string {
   if (!pokemon) {
     return "Missigno";
   }
+  if (pokemon.scene.currentBattle == null) {
+    return pokemon.getNameToRender()
+  }
 
->>>>>>> de29c1f0
   switch (pokemon.scene.currentBattle.battleSpec) {
   case BattleSpec.DEFAULT:
     return !pokemon.isPlayer()
