--- conflicted
+++ resolved
@@ -6,13 +6,10 @@
     readonly VITE_BYPASS_TUTORIAL?: string;
     readonly VITE_API_BASE_URL?: string;
     readonly VITE_SERVER_URL?: string;
-<<<<<<< HEAD
-    readonly VITE_MOCK_API?: string;
-=======
     readonly VITE_DISCORD_CLIENT_ID?: string;
     readonly VITE_GOOGLE_CLIENT_ID?: string;
     readonly VITE_I18N_DEBUG?: string;
->>>>>>> abbf4974
+    readonly VITE_MOCK_API?: string;
 }
 
 interface ImportMeta {
