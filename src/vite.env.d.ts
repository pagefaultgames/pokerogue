/// <reference types="vite/client" />

interface ImportMetaEnv {
    readonly VITE_BYPASS_LOGIN?: string;
    readonly VITE_BYPASS_TUTORIAL?: string;
    readonly VITE_API_BASE_URL?: string;
<<<<<<< HEAD
    readonly VITE_MOCK_API?: string;
=======
    readonly VITE_SERVER_URL?: string;
>>>>>>> 7ce209dd
}

interface ImportMeta {
    readonly env: ImportMetaEnv
}<|MERGE_RESOLUTION|>--- conflicted
+++ resolved
@@ -4,11 +4,8 @@
     readonly VITE_BYPASS_LOGIN?: string;
     readonly VITE_BYPASS_TUTORIAL?: string;
     readonly VITE_API_BASE_URL?: string;
-<<<<<<< HEAD
+    readonly VITE_SERVER_URL?: string;
     readonly VITE_MOCK_API?: string;
-=======
-    readonly VITE_SERVER_URL?: string;
->>>>>>> 7ce209dd
 }
 
 interface ImportMeta {
