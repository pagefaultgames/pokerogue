--- conflicted
+++ resolved
@@ -47,9 +47,6 @@
 // forms can be found in pokemon-species.ts
 export const STARTER_FORM_OVERRIDE: integer = 0;
 // default 5 or 20 for Daily
-<<<<<<< HEAD
-export const STARTING_LEVEL_OVERRIDE: integer = 10;
-=======
 export const STARTING_LEVEL_OVERRIDE: integer = 0;
 /**
  * SPECIES OVERRIDE
@@ -58,13 +55,11 @@
  * @example SPECIES_OVERRIDE = Species.Bulbasaur;
  */
 export const STARTER_SPECIES_OVERRIDE: Species | integer = 0;
->>>>>>> ca1ae4b5
 export const ABILITY_OVERRIDE: Abilities = Abilities.NONE;
 export const PASSIVE_ABILITY_OVERRIDE: Abilities = Abilities.NONE;
+export const MOVESET_OVERRIDE: Array<Moves> = [];
 export const SHINY_OVERRIDE: boolean = false;
 export const VARIANT_OVERRIDE: Variant = 0;
-// eg: Moves.TACKLE
-export const MOVESET_OVERRIDE: Array<Moves> = []
 
 /**
  * OPPONENT / ENEMY OVERRIDES
@@ -73,23 +68,11 @@
 export const OPP_SPECIES_OVERRIDE: Species | integer = 0;
 export const OPP_ABILITY_OVERRIDE: Abilities = Abilities.NONE;
 export const OPP_PASSIVE_ABILITY_OVERRIDE = Abilities.NONE;
-export const OPP_MOVESET_OVERRIDE: Array<Moves> = []
+export const OPP_MOVESET_OVERRIDE: Array<Moves> = [];
 export const OPP_SHINY_OVERRIDE: boolean = false;
 export const OPP_VARIANT_OVERRIDE: Variant = 0;
 
 /**
-<<<<<<< HEAD
- * SPECIES OVERRIDE
- * will only apply to the first starter in your party or each enemy pokemon
- * default is 0 to not override
- * @example SPECIES_OVERRIDE = Species.Bulbasaur;
- */
-export const STARTER_SPECIES_OVERRIDE: Species | integer = 0
-export const OPP_SPECIES_OVERRIDE: Species | integer = 0
-
-/**
-=======
->>>>>>> ca1ae4b5
  * MODIFIER / ITEM OVERRIDES
  * if count is not provided, it will default to 1
  * @example Modifier Override [{name: "EXP_SHARE", count: 2}]
