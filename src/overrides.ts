import { type PokeballCounts } from "#app/battle-scene";
import { EvolutionItem } from "#balance/pokemon-evolutions";
import { Gender } from "#data/gender";
import { AbilityId } from "#enums/ability-id";
import { BattleType } from "#enums/battle-type";
import { BerryType } from "#enums/berry-type";
import { BiomeId } from "#enums/biome-id";
import { EggTier } from "#enums/egg-type";
import { FormChangeItem } from "#enums/form-change-item";
import { MoveId } from "#enums/move-id";
import { MysteryEncounterTier } from "#enums/mystery-encounter-tier";
import { MysteryEncounterType } from "#enums/mystery-encounter-type";
import { Nature } from "#enums/nature";
import { PokeballType } from "#enums/pokeball";
import { PokemonType } from "#enums/pokemon-type";
import { SpeciesId } from "#enums/species-id";
import { Stat } from "#enums/stat";
import { StatusEffect } from "#enums/status-effect";
import { TimeOfDay } from "#enums/time-of-day";
import { TrainerType } from "#enums/trainer-type";
import { Unlockables } from "#enums/unlockables";
import { VariantTier } from "#enums/variant-tier";
import { WeatherType } from "#enums/weather-type";
import { type ModifierOverride } from "#modifiers/modifier-type";
import { Variant } from "#sprites/variant";

/**
 * This comment block exists to prevent IDEs from automatically removing unused imports
 * {@linkcode BerryType}, {@linkcode EvolutionItem}, {@linkcode FormChangeItem}
 * {@linkcode Stat}, {@linkcode PokemonType}
 */
/**
 * Overrides that are using when testing different in game situations
 *
 * Any override added here will be used instead of the value in {@linkcode DefaultOverrides}
 *
 * If an override name starts with "STARTING", it will only apply when a new run begins.
 *
 * @example
 * ```
 * const overrides = {
 *   ABILITY_OVERRIDE: AbilityId.PROTEAN,
 *   PASSIVE_ABILITY_OVERRIDE: AbilityId.PIXILATE,
 * }
 * ```
 */
const overrides = {} satisfies Partial<InstanceType<OverridesType>>;

/**
 * If you need to add Overrides values for local testing do that inside {@linkcode overrides}
 * ---
 * Defaults for Overrides that are used when testing different in game situations
 *
 * If an override name starts with "STARTING", it will only apply when a new run begins.
 */
class DefaultOverrides {
  // -----------------
  // OVERALL OVERRIDES
  // -----------------
  /** a specific seed (default: a random string of 24 characters) */
  readonly SEED_OVERRIDE: string = "";
  readonly DAILY_RUN_SEED_OVERRIDE: string | null = null;
  readonly WEATHER_OVERRIDE: WeatherType = WeatherType.NONE;
  /**
   * If `null`, ignore this override.
   *
   * If `"single"`, set every non-trainer battle to be a single battle.
   *
   * If `"double"`, set every battle (including trainer battles) to be a double battle.
   *
   * If `"even-doubles"`, follow the `"double"` rule on even wave numbers, and follow the `"single"` rule on odd wave numbers.
   *
   * If `"odd-doubles"`, follow the `"double"` rule on odd wave numbers, and follow the `"single"` rule on even wave numbers.
   */
  readonly BATTLE_STYLE_OVERRIDE: BattleStyle | null = null;
  readonly STARTING_WAVE_OVERRIDE: number = 0;
  readonly STARTING_BIOME_OVERRIDE: BiomeId | null = null;
  readonly ARENA_TINT_OVERRIDE: TimeOfDay | null = null;
  /** Multiplies XP gained by this value including 0. Set to null to ignore the override. */
  readonly XP_MULTIPLIER_OVERRIDE: number | null = null;
  /**
   * Sets the level cap to this number during experience gain calculations.
   *
   * Set to `0` to disable override & use normal wave-based level caps,
   * or any negative number to disable level caps entirely.
   */
  readonly LEVEL_CAP_OVERRIDE: number = 0;
  /**
   * If defined, overrides random critical hit rolls to always or never succeed.
   * Ignored if the move is guaranteed to always/never crit.
   */
  readonly CRITICAL_HIT_OVERRIDE: boolean | null = null;
  /** @defaultValue `1000` */
  readonly STARTING_MONEY_OVERRIDE: number = 0;
  /** Sets all shop item prices to 0 */
  readonly WAIVE_SHOP_FEES_OVERRIDE: boolean = false;
  /** Sets reroll price to 0 */
  readonly WAIVE_ROLL_FEE_OVERRIDE: boolean = false;
  readonly FREE_CANDY_UPGRADE_OVERRIDE: boolean = false;
  readonly POKEBALL_OVERRIDE: { active: boolean; pokeballs: PokeballCounts } = {
    active: false,
    pokeballs: {
      [PokeballType.POKEBALL]: 5,
      [PokeballType.GREAT_BALL]: 0,
      [PokeballType.ULTRA_BALL]: 0,
      [PokeballType.ROGUE_BALL]: 0,
      [PokeballType.MASTER_BALL]: 0,
    },
  };
  /** Forces an item to be UNLOCKED */
  readonly ITEM_UNLOCK_OVERRIDE: Unlockables[] = [];
  /** Set to `true` to show all tutorials */
  readonly BYPASS_TUTORIAL_SKIP_OVERRIDE: boolean = false;
  /** Set to `true` to be able to re-earn already unlocked achievements */
  readonly ACHIEVEMENTS_REUNLOCK_OVERRIDE: boolean = false;
  /**
   * Set to `true` to force Paralysis and Freeze to always activate,
   * or `false` to force them to not activate (or clear for freeze).
   */
  readonly STATUS_ACTIVATION_OVERRIDE: boolean | null = null;
  /**
   * Set to `true` to force confusion to always trigger,
   * or `false` to force it to never trigger.
   */
  readonly CONFUSION_ACTIVATION_OVERRIDE: boolean | null = null;
  /**
   * If non-null, will override random flee attempts to always or never succeed by forcing {@linkcode calculateEscapeChance} to return 100% or 0%.
   * Set to `null` to disable.
   *
   * Is overridden if either player Pokemon has {@linkcode AbilityId.RUN_AWAY | Run Away}.
   */
  readonly RUN_SUCCESS_OVERRIDE: boolean | null = null;
  // ----------------
  // PLAYER OVERRIDES
  // ----------------
  /**
   * Set the form index of any starter in the party whose {@linkcode SpeciesId} is inside this override
   * @see `src/data/pokemon-species.ts` for form indexes
   * @example
   * ```
   * const STARTER_FORM_OVERRIDES = {
   *   [SpeciesId.DARMANITAN]: 1
   * }
   * ```
   */
  readonly STARTER_FORM_OVERRIDES: Partial<Record<SpeciesId, number>> = {};

  /** @defaultValue `20` for Daily and `5` for all other modes */
  readonly STARTING_LEVEL_OVERRIDE: number = 0;
  /** Will override the species of your pokemon when starting a new run */
  readonly STARTER_SPECIES_OVERRIDE: SpeciesId | 0 = 0;
  /** This will force your starter to be a random fusion */
  readonly STARTER_FUSION_OVERRIDE: boolean = false;
  /** This will override the species of the fusion */
  readonly STARTER_FUSION_SPECIES_OVERRIDE: SpeciesId | 0 = 0;
  readonly ABILITY_OVERRIDE: AbilityId = AbilityId.NONE;
  readonly PASSIVE_ABILITY_OVERRIDE: AbilityId = AbilityId.NONE;
  readonly HAS_PASSIVE_ABILITY_OVERRIDE: boolean | null = null;
  readonly STATUS_OVERRIDE: StatusEffect = StatusEffect.NONE;
  readonly GENDER_OVERRIDE: Gender | null = null;
  readonly MOVESET_OVERRIDE: MoveId | Array<MoveId> = [];
  readonly SHINY_OVERRIDE: boolean | null = null;
  readonly VARIANT_OVERRIDE: Variant | null = null;
  /**
   * Overrides the IVs of player pokemon. Values must never be outside the range `0` to `31`!
   * - If set to a number between `0` and `31`, set all IVs of all player pokemon to that number.
   * - If set to an array, set the IVs of all player pokemon to that array. Array length must be exactly `6`!
   * - If set to `null`, disable the override.
   */
  readonly IVS_OVERRIDE: number | number[] | null = null;
  /** Override the nature of all player pokemon to the specified nature. Disabled if `null`. */
  readonly NATURE_OVERRIDE: Nature | null = null;

  // --------------------------
  // OPPONENT / ENEMY OVERRIDES
  // --------------------------
<<<<<<< HEAD
  // TODO: rename `OPP_` to `ENEMY_`
  readonly OPP_SPECIES_OVERRIDE: SpeciesId | number = 0;
  /** This will make all opponents fused Pokemon */
  readonly OPP_FUSION_OVERRIDE: boolean = false;
  /** This will override the species of the fusion only when the opponent is already a fusion */
  readonly OPP_FUSION_SPECIES_OVERRIDE: SpeciesId | number = 0;
  readonly OPP_LEVEL_OVERRIDE: number = 0;
  readonly OPP_ABILITY_OVERRIDE: AbilityId = AbilityId.NONE;
  readonly OPP_PASSIVE_ABILITY_OVERRIDE: AbilityId = AbilityId.NONE;
  readonly OPP_HAS_PASSIVE_ABILITY_OVERRIDE: boolean | null = null;
  readonly OPP_STATUS_OVERRIDE: StatusEffect = StatusEffect.NONE;
  readonly OPP_GENDER_OVERRIDE: Gender | null = null;
  readonly OPP_MOVESET_OVERRIDE: MoveId | Array<MoveId> = [];
  readonly OPP_SHINY_OVERRIDE: boolean | null = null;
  readonly OPP_VARIANT_OVERRIDE: Variant | null = null;
=======
  readonly ENEMY_SPECIES_OVERRIDE: SpeciesId | number = 0;
  /**
   * This will make all opponents fused Pokemon
   */
  readonly ENEMY_FUSION_OVERRIDE: boolean = false;
  /**
   * This will override the species of the fusion only when the opponent is already a fusion
   */
  readonly ENEMY_FUSION_SPECIES_OVERRIDE: SpeciesId | number = 0;
  readonly ENEMY_LEVEL_OVERRIDE: number = 0;
  readonly ENEMY_ABILITY_OVERRIDE: AbilityId = AbilityId.NONE;
  readonly ENEMY_PASSIVE_ABILITY_OVERRIDE: AbilityId = AbilityId.NONE;
  readonly ENEMY_HAS_PASSIVE_ABILITY_OVERRIDE: boolean | null = null;
  readonly ENEMY_STATUS_OVERRIDE: StatusEffect = StatusEffect.NONE;
  readonly ENEMY_GENDER_OVERRIDE: Gender | null = null;
  readonly ENEMY_MOVESET_OVERRIDE: MoveId | Array<MoveId> = [];
  readonly ENEMY_SHINY_OVERRIDE: boolean | null = null;
  readonly ENEMY_VARIANT_OVERRIDE: Variant | null = null;
>>>>>>> c41a3dc7
  /**
   * Overrides the IVs of enemy pokemon. Values must never be outside the range `0` to `31`!
   * - If set to a number between `0` and `31`, set all IVs of all enemy pokemon to that number.
   * - If set to an array, set the IVs of all enemy pokemon to that array. Array length must be exactly `6`!
   * - If set to `null`, disable the override.
   */
  readonly ENEMY_IVS_OVERRIDE: number | number[] | null = null;
  /** Override the nature of all enemy pokemon to the specified nature. Disabled if `null`. */
  readonly ENEMY_NATURE_OVERRIDE: Nature | null = null;
  readonly ENEMY_FORM_OVERRIDES: Partial<Record<SpeciesId, number>> = {};
  /**
   * Override to give the enemy Pokemon a given amount of health segments
   *
   * - `0` (default): the health segments will be handled normally based on wave, level and species
   * - `1`: the Pokemon will have a single health segment and therefore will not be a boss
   * - `2+`: the Pokemon will be a boss with the given number of health segments
   */
  readonly ENEMY_HEALTH_SEGMENTS_OVERRIDE: number = 0;

  // -------------
  // EGG OVERRIDES
  // -------------
  readonly EGG_IMMEDIATE_HATCH_OVERRIDE: boolean = false;
  readonly EGG_TIER_OVERRIDE: EggTier | null = null;
  readonly EGG_SHINY_OVERRIDE: boolean = false;
  readonly EGG_VARIANT_OVERRIDE: VariantTier | null = null;
  readonly EGG_FREE_GACHA_PULLS_OVERRIDE: boolean = false;
  readonly EGG_GACHA_PULL_COUNT_OVERRIDE: number = 0;
  readonly UNLIMITED_EGG_COUNT_OVERRIDE: boolean = false;

  // -------------------------
  // MYSTERY ENCOUNTER OVERRIDES
  // -------------------------

  /**
   * `1` (almost never) to `256` (always), set to `null` to disable the override
   *
   * Note: Make sure `STARTING_WAVE_OVERRIDE > 10`, otherwise MEs won't trigger
   */
  readonly MYSTERY_ENCOUNTER_RATE_OVERRIDE: number | null = null;
  readonly MYSTERY_ENCOUNTER_TIER_OVERRIDE: MysteryEncounterTier | null = null;
  readonly MYSTERY_ENCOUNTER_OVERRIDE: MysteryEncounterType | null = null;

  // -------------------------
  // MODIFIER / ITEM OVERRIDES
  // -------------------------
  /**
   * Overrides labeled `MODIFIER` deal with any modifier so long as it doesn't require a party
   * member to hold it (typically this is, extends, or generates a {@linkcode ModifierType}),
   * like `EXP_SHARE`, `CANDY_JAR`, etc.
   *
   * Overrides labeled `HELD_ITEM` specifically pertain to any entry in {@linkcode modifierTypes} that
   * extends, or generates a {@linkcode PokemonHeldItemModifierType}, like `SOUL_DEW`, `TOXIC_ORB`, etc.
   *
   * Note that, if count is not provided, it will default to 1.
   *
   * Additionally, note that some held items and modifiers are grouped together via
   * a {@linkcode ModifierTypeGenerator} and require pre-generation arguments to get
   * a specific item from that group. If a type is not set, the generator will either
   * use the party to weight item choice or randomly pick an item.
   *
   * @example
   * ```
   * // Will have a quantity of 2 in-game
   * STARTING_MODIFIER_OVERRIDE = [{name: "EXP_SHARE", count: 2}]
   * // Will have a quantity of 1 in-game
   * STARTING_HELD_ITEM_OVERRIDE = [{name: "LUCKY_EGG"}]
   * // Type must be given to get a specific berry
   * STARTING_HELD_ITEM_OVERRIDE = [{name: "BERRY", type: BerryType.SITRUS}]
   * // A random berry will be generated at runtime
   * STARTING_HELD_ITEM_OVERRIDE = [{name: "BERRY"}]
   * ```
   */
  readonly STARTING_MODIFIER_OVERRIDE: ModifierOverride[] = [];
  /**
   * Override array of {@linkcode ModifierOverride}s used to provide modifiers to enemies.
   *
   * Note that any previous modifiers are cleared.
   */
  readonly ENEMY_MODIFIER_OVERRIDE: ModifierOverride[] = [];

  /** Override array of {@linkcode ModifierOverride}s used to provide held items to first party member when starting a new game. */
  readonly STARTING_HELD_ITEMS_OVERRIDE: ModifierOverride[] = [];
  /** Override array of {@linkcode ModifierOverride}s used to provide held items to enemies on spawn. */
  readonly ENEMY_HELD_ITEMS_OVERRIDE: ModifierOverride[] = [];

  /**
   * Override array of {@linkcode ModifierOverride}s used to replace the generated item rolls after a wave.
   *
   * If less entries are listed than rolled, only those entries will be used to replace the corresponding items while the rest randomly generated.
   * If more entries are listed than rolled, only the first X entries will be used, where X is the number of items rolled.
   *
   * Note that, for all items in the array, `count` is not used.
   */
  readonly ITEM_REWARD_OVERRIDE: ModifierOverride[] = [];

  /** If `true`, disable all non-scripted opponent trainer encounters. */
  readonly DISABLE_STANDARD_TRAINERS_OVERRIDE: boolean = false;

  /**
   * Set all non-scripted waves to use the selected battle type.
   *
   * Ignored if set to {@linkcode BattleType.TRAINER} and `DISABLE_STANDARD_TRAINERS_OVERRIDE` is `true`.
   */
  readonly BATTLE_TYPE_OVERRIDE: Exclude<BattleType, BattleType.CLEAR> | null = null;

  /** Force all random trainer types to be the provided type. */
  readonly RANDOM_TRAINER_OVERRIDE: RandomTrainerOverride | null = null;
}

export const defaultOverrides = new DefaultOverrides();

export default {
  ...defaultOverrides,
  ...overrides,
} satisfies InstanceType<typeof DefaultOverrides>;

export type BattleStyle = "double" | "single" | "even-doubles" | "odd-doubles";

export type RandomTrainerOverride = {
  /** The Type of trainer to force */
  trainerType: Exclude<TrainerType, TrainerType.UNKNOWN>;
  /* If the selected trainer type has a double version, it will always use its double version. */
  alwaysDouble?: boolean;
};

/** The type of the {@linkcode DefaultOverrides} class */
export type OverridesType = typeof DefaultOverrides;<|MERGE_RESOLUTION|>--- conflicted
+++ resolved
@@ -174,31 +174,10 @@
   // --------------------------
   // OPPONENT / ENEMY OVERRIDES
   // --------------------------
-<<<<<<< HEAD
-  // TODO: rename `OPP_` to `ENEMY_`
-  readonly OPP_SPECIES_OVERRIDE: SpeciesId | number = 0;
-  /** This will make all opponents fused Pokemon */
-  readonly OPP_FUSION_OVERRIDE: boolean = false;
-  /** This will override the species of the fusion only when the opponent is already a fusion */
-  readonly OPP_FUSION_SPECIES_OVERRIDE: SpeciesId | number = 0;
-  readonly OPP_LEVEL_OVERRIDE: number = 0;
-  readonly OPP_ABILITY_OVERRIDE: AbilityId = AbilityId.NONE;
-  readonly OPP_PASSIVE_ABILITY_OVERRIDE: AbilityId = AbilityId.NONE;
-  readonly OPP_HAS_PASSIVE_ABILITY_OVERRIDE: boolean | null = null;
-  readonly OPP_STATUS_OVERRIDE: StatusEffect = StatusEffect.NONE;
-  readonly OPP_GENDER_OVERRIDE: Gender | null = null;
-  readonly OPP_MOVESET_OVERRIDE: MoveId | Array<MoveId> = [];
-  readonly OPP_SHINY_OVERRIDE: boolean | null = null;
-  readonly OPP_VARIANT_OVERRIDE: Variant | null = null;
-=======
   readonly ENEMY_SPECIES_OVERRIDE: SpeciesId | number = 0;
-  /**
-   * This will make all opponents fused Pokemon
-   */
+  /** This will make all enemies fused Pokemon */
   readonly ENEMY_FUSION_OVERRIDE: boolean = false;
-  /**
-   * This will override the species of the fusion only when the opponent is already a fusion
-   */
+  /** This will override the species of the fusion only when the enemy is already a fusion */
   readonly ENEMY_FUSION_SPECIES_OVERRIDE: SpeciesId | number = 0;
   readonly ENEMY_LEVEL_OVERRIDE: number = 0;
   readonly ENEMY_ABILITY_OVERRIDE: AbilityId = AbilityId.NONE;
@@ -209,7 +188,7 @@
   readonly ENEMY_MOVESET_OVERRIDE: MoveId | Array<MoveId> = [];
   readonly ENEMY_SHINY_OVERRIDE: boolean | null = null;
   readonly ENEMY_VARIANT_OVERRIDE: Variant | null = null;
->>>>>>> c41a3dc7
+
   /**
    * Overrides the IVs of enemy pokemon. Values must never be outside the range `0` to `31`!
    * - If set to a number between `0` and `31`, set all IVs of all enemy pokemon to that number.
