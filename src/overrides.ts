/* eslint-disable @typescript-eslint/no-unused-vars */
/* eslint-disable @typescript-eslint/consistent-type-imports */
<<<<<<< HEAD
import type { PokeballCounts } from "#app/battle-scene";
import type { Gender } from "#app/data/gender";
import type { Variant } from "#app/data/variant";
import type { ModifierOverride } from "#app/modifier/modifier-type";
import type { Unlockables } from "#app/system/unlockables";
=======
import { type PokeballCounts } from "#app/battle-scene";
import { EvolutionItem } from "#app/data/balance/pokemon-evolutions";
import { Gender } from "#app/data/gender";
import { FormChangeItem } from "#app/data/pokemon-forms";
import { Variant } from "#app/data/variant";
import { type ModifierOverride } from "#app/modifier/modifier-type";
import { Unlockables } from "#app/system/unlockables";
>>>>>>> c977bc86
import { Abilities } from "#enums/abilities";
import { BerryType } from "#enums/berry-type";
import { Biome } from "#enums/biome";
import type { EggTier } from "#enums/egg-type";
import type { Moves } from "#enums/moves";
import type { MysteryEncounterTier } from "#enums/mystery-encounter-tier";
import type { MysteryEncounterType } from "#enums/mystery-encounter-type";
import { PokeballType } from "#enums/pokeball";
<<<<<<< HEAD
import type { Species } from "#enums/species";
=======
import { PokemonType } from "#enums/pokemon-type";
import { Species } from "#enums/species";
import { Stat } from "#enums/stat";
>>>>>>> c977bc86
import { StatusEffect } from "#enums/status-effect";
import type { TimeOfDay } from "#enums/time-of-day";
import type { VariantTier } from "#enums/variant-tier";
import { WeatherType } from "#enums/weather-type";

/**
 * This comment block exists to prevent IDEs from automatically removing unused imports
 * {@linkcode BerryType}, {@linkcode EvolutionItem}, {@linkcode FormChangeItem}
 * {@linkcode Stat}, {@linkcode PokemonType}
 */
/**
 * Overrides that are using when testing different in game situations
 *
 * Any override added here will be used instead of the value in {@linkcode DefaultOverrides}
 *
 * If an override name starts with "STARTING", it will only apply when a new run begins.
 *
 * @example
 * ```
 * const overrides = {
 *   ABILITY_OVERRIDE: Abilities.PROTEAN,
 *   PASSIVE_ABILITY_OVERRIDE: Abilities.PIXILATE,
 * }
 * ```
 */
const overrides = {} satisfies Partial<InstanceType<typeof DefaultOverrides>>;

/**
 * If you need to add Overrides values for local testing do that inside {@linkcode overrides}
 * ---
 * Defaults for Overrides that are used when testing different in game situations
 *
 * If an override name starts with "STARTING", it will only apply when a new run begins.
 */
class DefaultOverrides {
  // -----------------
  // OVERALL OVERRIDES
  // -----------------
  /** a specific seed (default: a random string of 24 characters) */
  readonly SEED_OVERRIDE: string = "";
  readonly DAILY_RUN_SEED_OVERRIDE: string | null = null;
  readonly WEATHER_OVERRIDE: WeatherType = WeatherType.NONE;
  /**
   * If `null`, ignore this override.
   *
   * If `"single"`, set every non-trainer battle to be a single battle.
   *
   * If `"double"`, set every battle (including trainer battles) to be a double battle.
   *
   * If `"even-doubles"`, follow the `"double"` rule on even wave numbers, and follow the `"single"` rule on odd wave numbers.
   *
   * If `"odd-doubles"`, follow the `"double"` rule on odd wave numbers, and follow the `"single"` rule on even wave numbers.
   */
  readonly BATTLE_TYPE_OVERRIDE: BattleStyle | null = null;
  readonly STARTING_WAVE_OVERRIDE: number = 0;
  readonly STARTING_BIOME_OVERRIDE: Biome = Biome.TOWN;
  readonly ARENA_TINT_OVERRIDE: TimeOfDay | null = null;
  /** Multiplies XP gained by this value including 0. Set to null to ignore the override. */
  readonly XP_MULTIPLIER_OVERRIDE: number | null = null;
  /** Sets the level cap to this number during experience gain calculations. Set to `0` to disable override & use normal wave-based level caps,
  or any negative number to set it to 9 quadrillion (effectively disabling it). */
  readonly LEVEL_CAP_OVERRIDE: number = 0;
  readonly NEVER_CRIT_OVERRIDE: boolean = false;
  /** default 1000 */
  readonly STARTING_MONEY_OVERRIDE: number = 0;
  /** Sets all shop item prices to 0 */
  readonly WAIVE_SHOP_FEES_OVERRIDE: boolean = false;
  /** Sets reroll price to 0 */
  readonly WAIVE_ROLL_FEE_OVERRIDE: boolean = false;
  readonly FREE_CANDY_UPGRADE_OVERRIDE: boolean = false;
  readonly POKEBALL_OVERRIDE: { active: boolean; pokeballs: PokeballCounts } = {
    active: false,
    pokeballs: {
      [PokeballType.POKEBALL]: 5,
      [PokeballType.GREAT_BALL]: 0,
      [PokeballType.ULTRA_BALL]: 0,
      [PokeballType.ROGUE_BALL]: 0,
      [PokeballType.MASTER_BALL]: 0,
    },
  };
  /** Forces an item to be UNLOCKED */
  readonly ITEM_UNLOCK_OVERRIDE: Unlockables[] = [];
  /** Set to `true` to show all tutorials */
  readonly BYPASS_TUTORIAL_SKIP_OVERRIDE: boolean = false;
  /** Set to `true` to be able to re-earn already unlocked achievements */
  readonly ACHIEVEMENTS_REUNLOCK_OVERRIDE: boolean = false;
  /** Set to `true` to force Paralysis and Freeze to always activate, or `false` to force them to not activate */
  readonly STATUS_ACTIVATION_OVERRIDE: boolean | null = null;

  // ----------------
  // PLAYER OVERRIDES
  // ----------------
  /**
   * Set the form index of any starter in the party whose `speciesId` is inside this override
   * @see {@link allSpecies} in `src/data/pokemon-species.ts` for form indexes
   * @example
   * ```
   * const STARTER_FORM_OVERRIDES = {
   *   [Species.DARMANITAN]: 1
   * }
   * ```
   */
  readonly STARTER_FORM_OVERRIDES: Partial<Record<Species, number>> = {};

  /** default 5 or 20 for Daily */
  readonly STARTING_LEVEL_OVERRIDE: number = 0;
  /**
   * SPECIES OVERRIDE
   * will only apply to the first starter in your party or each enemy pokemon
   * default is 0 to not override
   * @example SPECIES_OVERRIDE = Species.Bulbasaur;
   */
  readonly STARTER_SPECIES_OVERRIDE: Species | number = 0;
  /**
   * This will force your starter to be a random fusion
   */
  readonly STARTER_FUSION_OVERRIDE: boolean = false;
  /**
   * This will override the species of the fusion
   */
  readonly STARTER_FUSION_SPECIES_OVERRIDE: Species | number = 0;
  readonly ABILITY_OVERRIDE: Abilities = Abilities.NONE;
  readonly PASSIVE_ABILITY_OVERRIDE: Abilities = Abilities.NONE;
  readonly HAS_PASSIVE_ABILITY_OVERRIDE: boolean | null = null;
  readonly STATUS_OVERRIDE: StatusEffect = StatusEffect.NONE;
  readonly GENDER_OVERRIDE: Gender | null = null;
  readonly MOVESET_OVERRIDE: Moves | Array<Moves> = [];
  readonly SHINY_OVERRIDE: boolean | null = null;
  readonly VARIANT_OVERRIDE: Variant | null = null;

  // --------------------------
  // OPPONENT / ENEMY OVERRIDES
  // --------------------------
  readonly OPP_SPECIES_OVERRIDE: Species | number = 0;
  /**
   * This will make all opponents fused Pokemon
   */
  readonly OPP_FUSION_OVERRIDE: boolean = false;
  /**
   * This will override the species of the fusion only when the opponent is already a fusion
   */
  readonly OPP_FUSION_SPECIES_OVERRIDE: Species | number = 0;
  readonly OPP_LEVEL_OVERRIDE: number = 0;
  readonly OPP_ABILITY_OVERRIDE: Abilities = Abilities.NONE;
  readonly OPP_PASSIVE_ABILITY_OVERRIDE: Abilities = Abilities.NONE;
  readonly OPP_HAS_PASSIVE_ABILITY_OVERRIDE: boolean | null = null;
  readonly OPP_STATUS_OVERRIDE: StatusEffect = StatusEffect.NONE;
  readonly OPP_GENDER_OVERRIDE: Gender | null = null;
  readonly OPP_MOVESET_OVERRIDE: Moves | Array<Moves> = [];
  readonly OPP_SHINY_OVERRIDE: boolean | null = null;
  readonly OPP_VARIANT_OVERRIDE: Variant | null = null;
  readonly OPP_IVS_OVERRIDE: number | number[] = [];
  readonly OPP_FORM_OVERRIDES: Partial<Record<Species, number>> = {};
  /**
   * Override to give the enemy Pokemon a given amount of health segments
   *
   * 0 (default): the health segments will be handled normally based on wave, level and species
   * 1: the Pokemon will have a single health segment and therefore will not be a boss
   * 2+: the Pokemon will be a boss with the given number of health segments
   */
  readonly OPP_HEALTH_SEGMENTS_OVERRIDE: number = 0;

  // -------------
  // EGG OVERRIDES
  // -------------
  readonly EGG_IMMEDIATE_HATCH_OVERRIDE: boolean = false;
  readonly EGG_TIER_OVERRIDE: EggTier | null = null;
  readonly EGG_SHINY_OVERRIDE: boolean = false;
  readonly EGG_VARIANT_OVERRIDE: VariantTier | null = null;
  readonly EGG_FREE_GACHA_PULLS_OVERRIDE: boolean = false;
  readonly EGG_GACHA_PULL_COUNT_OVERRIDE: number = 0;
  readonly UNLIMITED_EGG_COUNT_OVERRIDE: boolean = false;

  // -------------------------
  // MYSTERY ENCOUNTER OVERRIDES
  // -------------------------

  /**
   * `1` (almost never) to `256` (always), set to `null` to disable the override
   *
   * Note: Make sure `STARTING_WAVE_OVERRIDE > 10`, otherwise MEs won't trigger
   */
  readonly MYSTERY_ENCOUNTER_RATE_OVERRIDE: number | null = null;
  readonly MYSTERY_ENCOUNTER_TIER_OVERRIDE: MysteryEncounterTier | null = null;
  readonly MYSTERY_ENCOUNTER_OVERRIDE: MysteryEncounterType | null = null;

  // -------------------------
  // MODIFIER / ITEM OVERRIDES
  // -------------------------
  /**
   * Overrides labeled `MODIFIER` deal with any modifier so long as it doesn't require a party
   * member to hold it (typically this is, extends, or generates a {@linkcode ModifierType}),
   * like `EXP_SHARE`, `CANDY_JAR`, etc.
   *
   * Overrides labeled `HELD_ITEM` specifically pertain to any entry in {@linkcode modifierTypes} that
   * extends, or generates a {@linkcode PokemonHeldItemModifierType}, like `SOUL_DEW`, `TOXIC_ORB`, etc.
   *
   * Note that, if count is not provided, it will default to 1.
   *
   * Additionally, note that some held items and modifiers are grouped together via
   * a {@linkcode ModifierTypeGenerator} and require pre-generation arguments to get
   * a specific item from that group. If a type is not set, the generator will either
   * use the party to weight item choice or randomly pick an item.
   *
   * @example
   * ```
   * // Will have a quantity of 2 in-game
   * STARTING_MODIFIER_OVERRIDE = [{name: "EXP_SHARE", count: 2}]
   * // Will have a quantity of 1 in-game
   * STARTING_HELD_ITEM_OVERRIDE = [{name: "LUCKY_EGG"}]
   * // Type must be given to get a specific berry
   * STARTING_HELD_ITEM_OVERRIDE = [{name: "BERRY", type: BerryType.SITRUS}]
   * // A random berry will be generated at runtime
   * STARTING_HELD_ITEM_OVERRIDE = [{name: "BERRY"}]
   * ```
   */
  readonly STARTING_MODIFIER_OVERRIDE: ModifierOverride[] = [];
  /**
   * Override array of {@linkcode ModifierOverride}s used to provide modifiers to enemies.
   *
   * Note that any previous modifiers are cleared.
   */
  readonly OPP_MODIFIER_OVERRIDE: ModifierOverride[] = [];

  /** Override array of {@linkcode ModifierOverride}s used to provide held items to first party member when starting a new game. */
  readonly STARTING_HELD_ITEMS_OVERRIDE: ModifierOverride[] = [];
  /** Override array of {@linkcode ModifierOverride}s used to provide held items to enemies on spawn. */
  readonly OPP_HELD_ITEMS_OVERRIDE: ModifierOverride[] = [];

  /**
   * Override array of {@linkcode ModifierOverride}s used to replace the generated item rolls after a wave.
   *
   * If less entries are listed than rolled, only those entries will be used to replace the corresponding items while the rest randomly generated.
   * If more entries are listed than rolled, only the first X entries will be used, where X is the number of items rolled.
   *
   * Note that, for all items in the array, `count` is not used.
   */
  readonly ITEM_REWARD_OVERRIDE: ModifierOverride[] = [];
}

export const defaultOverrides = new DefaultOverrides();

export default {
  ...defaultOverrides,
  ...overrides,
} satisfies InstanceType<typeof DefaultOverrides>;

export type BattleStyle = "double" | "single" | "even-doubles" | "odd-doubles";<|MERGE_RESOLUTION|>--- conflicted
+++ resolved
@@ -1,12 +1,5 @@
 /* eslint-disable @typescript-eslint/no-unused-vars */
 /* eslint-disable @typescript-eslint/consistent-type-imports */
-<<<<<<< HEAD
-import type { PokeballCounts } from "#app/battle-scene";
-import type { Gender } from "#app/data/gender";
-import type { Variant } from "#app/data/variant";
-import type { ModifierOverride } from "#app/modifier/modifier-type";
-import type { Unlockables } from "#app/system/unlockables";
-=======
 import { type PokeballCounts } from "#app/battle-scene";
 import { EvolutionItem } from "#app/data/balance/pokemon-evolutions";
 import { Gender } from "#app/data/gender";
@@ -14,7 +7,6 @@
 import { Variant } from "#app/data/variant";
 import { type ModifierOverride } from "#app/modifier/modifier-type";
 import { Unlockables } from "#app/system/unlockables";
->>>>>>> c977bc86
 import { Abilities } from "#enums/abilities";
 import { BerryType } from "#enums/berry-type";
 import { Biome } from "#enums/biome";
@@ -23,13 +15,9 @@
 import type { MysteryEncounterTier } from "#enums/mystery-encounter-tier";
 import type { MysteryEncounterType } from "#enums/mystery-encounter-type";
 import { PokeballType } from "#enums/pokeball";
-<<<<<<< HEAD
-import type { Species } from "#enums/species";
-=======
 import { PokemonType } from "#enums/pokemon-type";
 import { Species } from "#enums/species";
 import { Stat } from "#enums/stat";
->>>>>>> c977bc86
 import { StatusEffect } from "#enums/status-effect";
 import type { TimeOfDay } from "#enums/time-of-day";
 import type { VariantTier } from "#enums/variant-tier";
