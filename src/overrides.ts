import { Species } from "./data/enums/species";
import { Abilities } from "./data/enums/abilities";
import { Biome } from "./data/enums/biome";
import { Moves } from "./data/enums/moves";
import { WeatherType } from "./data/weather";
import { Variant } from "./data/variant";
import { BerryType } from "./data/enums/berry-type";
import { TempBattleStat } from "./data/temp-battle-stat";
import { Nature } from "./data/nature";
import { Type } from "./data/type";
import { Stat } from "./data/pokemon-stat";
import { PokeballCounts } from "./battle-scene";
import { PokeballType } from "./data/pokeball";
import {TimeOfDay} from "#app/data/enums/time-of-day";
import { Gender } from "./data/gender";
import { StatusEffect } from "./data/status-effect";
import { modifierTypes } from "./modifier/modifier-type";

/**
 * Overrides for testing different in game situations
 * if an override name starts with "STARTING", it will apply when a new run begins
 */

/**
 * OVERALL OVERRIDES
 */

// a specific seed (default: a random string of 24 characters)
export const SEED_OVERRIDE: string = "";
export const WEATHER_OVERRIDE: WeatherType = WeatherType.NONE;
export const DOUBLE_BATTLE_OVERRIDE: boolean = false;
export const SINGLE_BATTLE_OVERRIDE: boolean = false;
export const STARTING_WAVE_OVERRIDE: integer = 0;
export const STARTING_BIOME_OVERRIDE: Biome = Biome.TOWN;
export const ARENA_TINT_OVERRIDE: TimeOfDay = null;
// Multiplies XP gained by this value including 0. Set to null to ignore the override
export const XP_MULTIPLIER_OVERRIDE: number = null;
export const IMMEDIATE_HATCH_EGGS_OVERRIDE: boolean = false;
// default 1000
export const STARTING_MONEY_OVERRIDE: integer = 0;
export const POKEBALL_OVERRIDE: { active: boolean, pokeballs: PokeballCounts } = {
  active: false,
  pokeballs: {
    [PokeballType.POKEBALL]: 5,
    [PokeballType.GREAT_BALL]: 0,
    [PokeballType.ULTRA_BALL]: 0,
    [PokeballType.ROGUE_BALL]: 0,
    [PokeballType.MASTER_BALL]: 0,
  }
};

/**
 * PLAYER OVERRIDES
 */

// forms can be found in pokemon-species.ts
export const STARTER_FORM_OVERRIDE: integer = 0;
// default 5 or 20 for Daily
export const STARTING_LEVEL_OVERRIDE: integer = 0;
/**
 * SPECIES OVERRIDE
 * will only apply to the first starter in your party or each enemy pokemon
 * default is 0 to not override
 * @example SPECIES_OVERRIDE = Species.Bulbasaur;
 */
export const STARTER_SPECIES_OVERRIDE: Species | integer = 0;
export const ABILITY_OVERRIDE: Abilities = Abilities.NONE;
export const PASSIVE_ABILITY_OVERRIDE: Abilities = Abilities.NONE;
export const STATUS_OVERRIDE: StatusEffect = StatusEffect.NONE;
export const GENDER_OVERRIDE: Gender = null;
export const MOVESET_OVERRIDE: Array<Moves> = [];
export const SHINY_OVERRIDE: boolean = false;
export const VARIANT_OVERRIDE: Variant = 0;

/**
 * OPPONENT / ENEMY OVERRIDES
 */

export const OPP_SPECIES_OVERRIDE: Species | integer = 0;
export const OPP_LEVEL_OVERRIDE: number = 0;
export const OPP_ABILITY_OVERRIDE: Abilities = Abilities.NONE;
export const OPP_PASSIVE_ABILITY_OVERRIDE = Abilities.NONE;
export const OPP_STATUS_OVERRIDE: StatusEffect = StatusEffect.NONE;
export const OPP_GENDER_OVERRIDE: Gender = null;
export const OPP_MOVESET_OVERRIDE: Array<Moves> = [];
export const OPP_SHINY_OVERRIDE: boolean = false;
export const OPP_VARIANT_OVERRIDE: Variant = 0;

/**
 * MODIFIER / ITEM OVERRIDES
 * if count is not provided, it will default to 1
 * @example Modifier Override [{name: "EXP_SHARE", count: 2}]
 * @example Held Item Override [{name: "LUCKY_EGG"}]
 *
 * Some items are generated based on a sub-type (i.e. berries), to override those:
 * @example [{name: "BERRY", count: 5, type: BerryType.SITRUS}]
 * types are listed in interface below
 * - TempBattleStat is for TEMP_STAT_BOOSTER / X Items (Dire hit is separate)
 * - Stat is for BASE_STAT_BOOSTER / Vitamin
 * - Nature is for MINT
 * - Type is for TERA_SHARD or ATTACK_TYPE_BOOSTER (type boosting items i.e Silk Scarf)
 * - BerryType is for BERRY
 */
interface ModifierOverride {
    name: keyof typeof modifierTypes & string,
    count?: integer
    type?: TempBattleStat|Stat|Nature|Type|BerryType
}
export const STARTING_MODIFIER_OVERRIDE: Array<ModifierOverride> = [];
export const OPP_MODIFIER_OVERRIDE: Array<ModifierOverride> = [];

export const STARTING_HELD_ITEMS_OVERRIDE: Array<ModifierOverride> = [];
export const OPP_HELD_ITEMS_OVERRIDE: Array<ModifierOverride> = [];
<<<<<<< HEAD
export const NEVER_CRIT_OVERRIDE: boolean = false;
=======

/**
 * An array of items by keys as defined in the "modifierTypes" object in the "modifier/modifier-type.ts" file.
 * Items listed will replace the normal rolls.
 * If less items are listed than rolled, only some items will be replaced
 * If more items are listed than rolled, only the first X items will be shown, where X is the number of items rolled.
 */
export const ITEM_REWARD_OVERRIDE: Array<String> = [];
>>>>>>> 0e9bcfb4
<|MERGE_RESOLUTION|>--- conflicted
+++ resolved
@@ -111,9 +111,7 @@
 
 export const STARTING_HELD_ITEMS_OVERRIDE: Array<ModifierOverride> = [];
 export const OPP_HELD_ITEMS_OVERRIDE: Array<ModifierOverride> = [];
-<<<<<<< HEAD
 export const NEVER_CRIT_OVERRIDE: boolean = false;
-=======
 
 /**
  * An array of items by keys as defined in the "modifierTypes" object in the "modifier/modifier-type.ts" file.
@@ -121,5 +119,4 @@
  * If less items are listed than rolled, only some items will be replaced
  * If more items are listed than rolled, only the first X items will be shown, where X is the number of items rolled.
  */
-export const ITEM_REWARD_OVERRIDE: Array<String> = [];
->>>>>>> 0e9bcfb4
+export const ITEM_REWARD_OVERRIDE: Array<String> = [];