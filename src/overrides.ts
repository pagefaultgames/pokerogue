--- conflicted
+++ resolved
@@ -1,20 +1,3 @@
-<<<<<<< HEAD
-=======
-import { WeatherType } from "./data/weather";
-import { Variant } from "./data/variant";
-import { TempBattleStat } from "./data/temp-battle-stat";
-import { Nature } from "./data/nature";
-import { Type } from "./data/type";
-import { Stat } from "./data/pokemon-stat";
-import { PokeballCounts } from "./battle-scene";
-import { PokeballType } from "./data/pokeball";
-import { Gender } from "./data/gender";
-import { StatusEffect } from "./data/status-effect";
-import { SpeciesStatBoosterItem, modifierTypes } from "./modifier/modifier-type";
-import { VariantTier } from "./enums/variant-tiers";
-import { EggTier } from "#enums/egg-type";
-import { allSpecies } from "./data/pokemon-species"; // eslint-disable-line @typescript-eslint/no-unused-vars
->>>>>>> db27fd63
 import { Abilities } from "#enums/abilities";
 import { BerryType } from "#enums/berry-type";
 import { Biome } from "#enums/biome";
@@ -25,6 +8,8 @@
 import { Stat } from "#enums/stat";
 import { TimeOfDay } from "#enums/time-of-day";
 import { WeatherType } from "#enums/weather-type";
+import { VariantTier } from "#enums/variant-tiers";
+import { EggTier } from "#enums/egg-type";
 import { type PokeballCounts } from "./battle-scene";
 import { Gender } from "./data/gender";
 import { allSpecies } from "./data/pokemon-species"; // eslint-disable-line @typescript-eslint/no-unused-vars
@@ -32,7 +17,7 @@
 import { TempBattleStat } from "./data/temp-battle-stat";
 import { Type } from "./data/type";
 import { Variant } from "./data/variant";
-import { type ModifierTypes } from "./modifier/modifier-type";
+import { type SpeciesStatBoosterItem, type ModifierTypes } from "./modifier/modifier-type";
 
 /**
  * Overrides for testing different in game situations
