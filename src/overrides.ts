import { Abilities } from "#enums/abilities";
import { Biome } from "#enums/biome";
import { EggTier } from "#enums/egg-type";
import { Moves } from "#enums/moves";
import { PokeballType } from "#enums/pokeball";
import { Species } from "#enums/species";
import { StatusEffect } from "#enums/status-effect";
import { TimeOfDay } from "#enums/time-of-day";
import { VariantTier } from "#enums/variant-tiers";
import { WeatherType } from "#enums/weather-type";
import { type PokeballCounts } from "./battle-scene";
import { Gender } from "./data/gender";
import { Variant } from "./data/variant";
<<<<<<< HEAD
import { type ModifierOverride, type ModifierTypeKeys } from "./modifier/modifier-type";
import { MysteryEncounterType } from "#enums/mystery-encounter-type";
import { MysteryEncounterTier } from "#enums/mystery-encounter-tier";
=======
import { type ModifierOverride } from "./modifier/modifier-type";
>>>>>>> bdde03b0

/**
 * Overrides that are using when testing different in game situations
 *
 * Any override added here will be used instead of the value in {@linkcode DefaultOverrides}
 *
 * If an override name starts with "STARTING", it will apply when a new run begins
 *
 * @example
 * ```
 * const overrides = {
 *   ABILITY_OVERRIDE: Abilities.PROTEAN,
 *   PASSIVE_ABILITY_OVERRIDE: Abilities.PIXILATE,
 * }
 * ```
 */
const overrides = {} satisfies Partial<InstanceType<typeof DefaultOverrides>>;

/**
 * If you need to add Overrides values for local testing do that inside {@linkcode overrides}
 * ---
 * Defaults for Overrides that are used when testing different in game situations
 *
 * If an override name starts with "STARTING", it will apply when a new run begins
 */
class DefaultOverrides {
  // -----------------
  // OVERALL OVERRIDES
  // -----------------
  /** a specific seed (default: a random string of 24 characters) */
  readonly SEED_OVERRIDE: string = "";
  readonly WEATHER_OVERRIDE: WeatherType = WeatherType.NONE;
  readonly BATTLE_TYPE_OVERRIDE: "double" | "single" | null = null;
  readonly STARTING_WAVE_OVERRIDE: integer = 0;
  readonly STARTING_BIOME_OVERRIDE: Biome = Biome.TOWN;
  readonly ARENA_TINT_OVERRIDE: TimeOfDay | null = null;
  /** Multiplies XP gained by this value including 0. Set to null to ignore the override */
  readonly XP_MULTIPLIER_OVERRIDE: number | null = null;
  readonly NEVER_CRIT_OVERRIDE: boolean = false;
  /** default 1000 */
  readonly STARTING_MONEY_OVERRIDE: integer = 0;
  /** Sets all shop item prices to 0 */
  readonly WAIVE_SHOP_FEES_OVERRIDE: boolean = false;
  /** Sets reroll price to 0 */
  readonly WAIVE_ROLL_FEE_OVERRIDE: boolean = false;
  readonly FREE_CANDY_UPGRADE_OVERRIDE: boolean = false;
  readonly POKEBALL_OVERRIDE: { active: boolean; pokeballs: PokeballCounts } = {
    active: false,
    pokeballs: {
      [PokeballType.POKEBALL]: 5,
      [PokeballType.GREAT_BALL]: 0,
      [PokeballType.ULTRA_BALL]: 0,
      [PokeballType.ROGUE_BALL]: 0,
      [PokeballType.MASTER_BALL]: 0,
    },
  };

  // ----------------
  // PLAYER OVERRIDES
  // ----------------
  /**
   * Set the form index of any starter in the party whose `speciesId` is inside this override
   * @see {@link allSpecies} in `src/data/pokemon-species.ts` for form indexes
   * @example
   * ```
   * const STARTER_FORM_OVERRIDES = {
   *   [Species.DARMANITAN]: 1
   * }
   * ```
   */
  readonly STARTER_FORM_OVERRIDES: Partial<Record<Species, number>> = {};

  /** default 5 or 20 for Daily */
  readonly STARTING_LEVEL_OVERRIDE: integer = 0;
  /**
   * SPECIES OVERRIDE
   * will only apply to the first starter in your party or each enemy pokemon
   * default is 0 to not override
   * @example SPECIES_OVERRIDE = Species.Bulbasaur;
   */
  readonly STARTER_SPECIES_OVERRIDE: Species | integer = 0;
  readonly ABILITY_OVERRIDE: Abilities = Abilities.NONE;
  readonly PASSIVE_ABILITY_OVERRIDE: Abilities = Abilities.NONE;
  readonly STATUS_OVERRIDE: StatusEffect = StatusEffect.NONE;
  readonly GENDER_OVERRIDE: Gender | null = null;
  readonly MOVESET_OVERRIDE: Array<Moves> = [];
  readonly SHINY_OVERRIDE: boolean = false;
  readonly VARIANT_OVERRIDE: Variant = 0;

  // --------------------------
  // OPPONENT / ENEMY OVERRIDES
  // --------------------------
  readonly OPP_SPECIES_OVERRIDE: Species | integer = 0;
  readonly OPP_LEVEL_OVERRIDE: number = 0;
  readonly OPP_ABILITY_OVERRIDE: Abilities = Abilities.NONE;
  readonly OPP_PASSIVE_ABILITY_OVERRIDE: Abilities = Abilities.NONE;
  readonly OPP_STATUS_OVERRIDE: StatusEffect = StatusEffect.NONE;
  readonly OPP_GENDER_OVERRIDE: Gender | null = null;
  readonly OPP_MOVESET_OVERRIDE: Array<Moves> = [];
  readonly OPP_SHINY_OVERRIDE: boolean = false;
  readonly OPP_VARIANT_OVERRIDE: Variant = 0;
  readonly OPP_IVS_OVERRIDE: integer | integer[] = [];

  // -------------
  // EGG OVERRIDES
  // -------------
  readonly EGG_IMMEDIATE_HATCH_OVERRIDE: boolean = false;
  readonly EGG_TIER_OVERRIDE: EggTier | null = null;
  readonly EGG_SHINY_OVERRIDE: boolean = false;
  readonly EGG_VARIANT_OVERRIDE: VariantTier | null = null;
  readonly EGG_FREE_GACHA_PULLS_OVERRIDE: boolean = false;
  readonly EGG_GACHA_PULL_COUNT_OVERRIDE: number = 0;

  // -------------------------
  // MYSTERY ENCOUNTER OVERRIDES
  // -------------------------

  // 1 to 256, set to null to ignore
  readonly MYSTERY_ENCOUNTER_RATE_OVERRIDE: number = null;
  readonly MYSTERY_ENCOUNTER_TIER_OVERRIDE: MysteryEncounterTier = null;
  readonly MYSTERY_ENCOUNTER_OVERRIDE: MysteryEncounterType = null;

  // -------------------------
  // MODIFIER / ITEM OVERRIDES
  // -------------------------
  /**
   * Overrides labeled `MODIFIER` deal with any modifier so long as it doesn't require a party
   * member to hold it (typically this is, extends, or generates a {@linkcode ModifierType}),
   * like `EXP_SHARE`, `CANDY_JAR`, etc.
   *
   * Overrides labeled `HELD_ITEM` specifically pertain to any entry in {@linkcode modifierTypes} that
   * extends, or generates a {@linkcode PokemonHeldItemModifierType}, like `SOUL_DEW`, `TOXIC_ORB`, etc.
   *
   * Note that, if count is not provided, it will default to 1.
   *
   * Additionally, note that some held items and modifiers are grouped together via
   * a {@linkcode ModifierTypeGenerator} and require pre-generation arguments to get
   * a specific item from that group. If a type is not set, the generator will either
   * use the party to weight item choice or randomly pick an item.
   *
   * @example
   * ```
   * // Will have a quantity of 2 in-game
   * STARTING_MODIFIER_OVERRIDE = [{name: "EXP_SHARE", count: 2}]
   * // Will have a quantity of 1 in-game
   * STARTING_HELD_ITEM_OVERRIDE = [{name: "LUCKY_EGG"}]
   * // Type must be given to get a specific berry
   * STARTING_HELD_ITEM_OVERRIDE = [{name: "BERRY", type: BerryType.SITRUS}]
   * // A random berry will be generated at runtime
   * STARTING_HELD_ITEM_OVERRIDE = [{name: "BERRY"}]
   * ```
   */
  readonly STARTING_MODIFIER_OVERRIDE: ModifierOverride[] = [];
  /**
   * Override array of {@linkcode ModifierOverride}s used to provide modifiers to enemies.
   *
   * Note that any previous modifiers are cleared.
   */
  readonly OPP_MODIFIER_OVERRIDE: ModifierOverride[] = [];

  /** Override array of {@linkcode ModifierOverride}s used to provide held items to first party member when starting a new game. */
  readonly STARTING_HELD_ITEMS_OVERRIDE: ModifierOverride[] = [];
  /** Override array of {@linkcode ModifierOverride}s used to provide held items to enemies on spawn. */
  readonly OPP_HELD_ITEMS_OVERRIDE: ModifierOverride[] = [];

  /**
   * Override array of {@linkcode ModifierOverride}s used to replace the generated item rolls after a wave.
   *
   * If less entries are listed than rolled, only those entries will be used to replace the corresponding items while the rest randomly generated.
   * If more entries are listed than rolled, only the first X entries will be used, where X is the number of items rolled.
   *
   * Note that, for all items in the array, `count` is not used.
   */
  readonly ITEM_REWARD_OVERRIDE: ModifierOverride[] = [];
}

export const defaultOverrides = new DefaultOverrides();

export default {
  ...defaultOverrides,
  ...overrides
} satisfies InstanceType<typeof DefaultOverrides>;<|MERGE_RESOLUTION|>--- conflicted
+++ resolved
@@ -11,13 +11,9 @@
 import { type PokeballCounts } from "./battle-scene";
 import { Gender } from "./data/gender";
 import { Variant } from "./data/variant";
-<<<<<<< HEAD
-import { type ModifierOverride, type ModifierTypeKeys } from "./modifier/modifier-type";
+import { type ModifierOverride } from "./modifier/modifier-type";
 import { MysteryEncounterType } from "#enums/mystery-encounter-type";
 import { MysteryEncounterTier } from "#enums/mystery-encounter-tier";
-=======
-import { type ModifierOverride } from "./modifier/modifier-type";
->>>>>>> bdde03b0
 
 /**
  * Overrides that are using when testing different in game situations
@@ -134,11 +130,10 @@
   // -------------------------
   // MYSTERY ENCOUNTER OVERRIDES
   // -------------------------
-
   // 1 to 256, set to null to ignore
-  readonly MYSTERY_ENCOUNTER_RATE_OVERRIDE: number = null;
-  readonly MYSTERY_ENCOUNTER_TIER_OVERRIDE: MysteryEncounterTier = null;
-  readonly MYSTERY_ENCOUNTER_OVERRIDE: MysteryEncounterType = null;
+  readonly MYSTERY_ENCOUNTER_RATE_OVERRIDE: number | null = null;
+  readonly MYSTERY_ENCOUNTER_TIER_OVERRIDE: MysteryEncounterTier | null = null;
+  readonly MYSTERY_ENCOUNTER_OVERRIDE: MysteryEncounterType | null = null;
 
   // -------------------------
   // MODIFIER / ITEM OVERRIDES
