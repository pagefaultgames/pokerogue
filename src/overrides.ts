import { Abilities } from "#enums/abilities";
import { Biome } from "#enums/biome";
import { EggTier } from "#enums/egg-type";
import { Moves } from "#enums/moves";
import { PokeballType } from "#enums/pokeball";
import { Species } from "#enums/species";
import { StatusEffect } from "#enums/status-effect";
import { TimeOfDay } from "#enums/time-of-day";
import { VariantTier } from "#enums/variant-tiers";
import { WeatherType } from "#enums/weather-type";
import { type PokeballCounts } from "./battle-scene";
import { Gender } from "./data/gender";
import { allSpecies } from "./data/pokemon-species"; // eslint-disable-line @typescript-eslint/no-unused-vars
import { Variant } from "./data/variant";
import { type ModifierOverride, type ModifierTypeKeys } from "./modifier/modifier-type";

/**
 * Overrides that are using when testing different in game situations
 *
 * Any override added here will be used instead of the value in {@linkcode DefaultOverrides}
 *
 * If an override name starts with "STARTING", it will apply when a new run begins
 *
 * @example
 * ```
 * const overrides = {
 *   ABILITY_OVERRIDE: Abilities.PROTEAN,
 *   PASSIVE_ABILITY_OVERRIDE: Abilities.PIXILATE,
 * }
 * ```
 */
const overrides = {} satisfies Partial<InstanceType<typeof DefaultOverrides>>;

/**
 * If you need to add Overrides values for local testing do that inside {@linkcode overrides}
 * ---
 * Defaults for Overrides that are used when testing different in game situations
 *
 * If an override name starts with "STARTING", it will apply when a new run begins
 */
class DefaultOverrides {
  // -----------------
  // OVERALL OVERRIDES
  // -----------------
  /** a specific seed (default: a random string of 24 characters) */
  readonly SEED_OVERRIDE: string = "";
  readonly WEATHER_OVERRIDE: WeatherType = WeatherType.NONE;
  readonly BATTLE_TYPE_OVERRIDE: "double" | "single" | null = null;
  readonly STARTING_WAVE_OVERRIDE: integer = 0;
  readonly STARTING_BIOME_OVERRIDE: Biome = Biome.TOWN;
  readonly ARENA_TINT_OVERRIDE: TimeOfDay = null;
  /** Multiplies XP gained by this value including 0. Set to null to ignore the override */
  readonly XP_MULTIPLIER_OVERRIDE: number = null;
  /** default 1000 */
  readonly STARTING_MONEY_OVERRIDE: integer = 0;
<<<<<<< HEAD
=======
  /** Sets all shop item prices to 0 */
  readonly WAIVE_SHOP_FEES_OVERRIDE: boolean = false;
  /** Sets reroll price to 0 */
  readonly WAIVE_ROLL_FEE_OVERRIDE: boolean = false;
>>>>>>> 7f8ddb51
  readonly FREE_CANDY_UPGRADE_OVERRIDE: boolean = false;
  readonly POKEBALL_OVERRIDE: { active: boolean; pokeballs: PokeballCounts } = {
    active: false,
    pokeballs: {
      [PokeballType.POKEBALL]: 5,
      [PokeballType.GREAT_BALL]: 0,
      [PokeballType.ULTRA_BALL]: 0,
      [PokeballType.ROGUE_BALL]: 0,
      [PokeballType.MASTER_BALL]: 0,
    },
  };

  // ----------------
  // PLAYER OVERRIDES
  // ----------------
  /**
   * Set the form index of any starter in the party whose `speciesId` is inside this override
   * @see {@link allSpecies} in `src/data/pokemon-species.ts` for form indexes
   * @example
   * ```
   * const STARTER_FORM_OVERRIDES = {
   *   [Species.DARMANITAN]: 1
   * }
   * ```
   */
  readonly STARTER_FORM_OVERRIDES: Partial<Record<Species, number>> = {};

  /** default 5 or 20 for Daily */
  readonly STARTING_LEVEL_OVERRIDE: integer = 0;
  /**
   * SPECIES OVERRIDE
   * will only apply to the first starter in your party or each enemy pokemon
   * default is 0 to not override
   * @example SPECIES_OVERRIDE = Species.Bulbasaur;
   */
  readonly STARTER_SPECIES_OVERRIDE: Species | integer = 0;
  readonly ABILITY_OVERRIDE: Abilities = Abilities.NONE;
  readonly PASSIVE_ABILITY_OVERRIDE: Abilities = Abilities.NONE;
  readonly STATUS_OVERRIDE: StatusEffect = StatusEffect.NONE;
  readonly GENDER_OVERRIDE: Gender = null;
  readonly MOVESET_OVERRIDE: Array<Moves> = [];
  readonly SHINY_OVERRIDE: boolean = false;
  readonly VARIANT_OVERRIDE: Variant = 0;

  // --------------------------
  // OPPONENT / ENEMY OVERRIDES
  // --------------------------
  readonly OPP_SPECIES_OVERRIDE: Species | integer = 0;
  readonly OPP_LEVEL_OVERRIDE: number = 0;
  readonly OPP_ABILITY_OVERRIDE: Abilities = Abilities.NONE;
  readonly OPP_PASSIVE_ABILITY_OVERRIDE: Abilities = Abilities.NONE;
  readonly OPP_STATUS_OVERRIDE: StatusEffect = StatusEffect.NONE;
  readonly OPP_GENDER_OVERRIDE: Gender = null;
  readonly OPP_MOVESET_OVERRIDE: Array<Moves> = [];
  readonly OPP_SHINY_OVERRIDE: boolean = false;
  readonly OPP_VARIANT_OVERRIDE: Variant = 0;
  readonly OPP_IVS_OVERRIDE: integer | integer[] = [];

  // -------------
  // EGG OVERRIDES
  // -------------
  readonly EGG_IMMEDIATE_HATCH_OVERRIDE: boolean = false;
  readonly EGG_TIER_OVERRIDE: EggTier = null;
  readonly EGG_SHINY_OVERRIDE: boolean = false;
  readonly EGG_VARIANT_OVERRIDE: VariantTier = null;
  readonly EGG_FREE_GACHA_PULLS_OVERRIDE: boolean = false;
  readonly EGG_GACHA_PULL_COUNT_OVERRIDE: number = 0;

  // -------------------------
  // MODIFIER / ITEM OVERRIDES
  // -------------------------
  /**
   * Overrides labeled `MODIFIER` deal with any modifier so long as it doesn't require a party
   * member to hold it (typically this is, extends, or generates a {@linkcode ModifierType}),
   * like `EXP_SHARE`, `CANDY_JAR`, etc.
   *
   * Overrides labeled `HELD_ITEM` specifically pertain to any entry in {@linkcode modifierTypes} that
   * extends, or generates a {@linkcode PokemonHeldItemModifierType}, like `SOUL_DEW`, `TOXIC_ORB`, etc.
   *
   * Note that, if count is not provided, it will default to 1.
   *
   * Additionally, note that some held items and modifiers are grouped together via
   * a {@linkcode ModifierTypeGenerator} and require pre-generation arguments to get
   * a specific item from that group. If a type is not set, the generator will either
   * use the party to weight item choice or randomly pick an item.
   *
   * @example
   * ```
   * // Will have a quantity of 2 in-game
   * STARTING_MODIFIER_OVERRIDE = [{name: "EXP_SHARE", count: 2}]
   * // Will have a quantity of 1 in-game
   * STARTING_HELD_ITEM_OVERRIDE = [{name: "LUCKY_EGG"}]
   * // Type must be given to get a specific berry
   * STARTING_HELD_ITEM_OVERRIDE = [{name: "BERRY", type: BerryType.SITRUS}]
   * // A random berry will be generated at runtime
   * STARTING_HELD_ITEM_OVERRIDE = [{name: "BERRY"}]
   * ```
   */
  readonly STARTING_MODIFIER_OVERRIDE: Array<ModifierOverride> = [];
  readonly OPP_MODIFIER_OVERRIDE: Array<ModifierOverride> = [];

  readonly STARTING_HELD_ITEMS_OVERRIDE: Array<ModifierOverride> = [];
  readonly OPP_HELD_ITEMS_OVERRIDE: Array<ModifierOverride> = [];
  readonly NEVER_CRIT_OVERRIDE: boolean = false;

  /**
   * An array of items by keys as defined in the "modifierTypes" object in the "modifier/modifier-type.ts" file.
   * Items listed will replace the normal rolls.
   * If less items are listed than rolled, only some items will be replaced
   * If more items are listed than rolled, only the first X items will be shown, where X is the number of items rolled.
   */
  readonly ITEM_REWARD_OVERRIDE: Array<ModifierTypeKeys> = [];
}

export const defaultOverrides = new DefaultOverrides();

export default {
  ...defaultOverrides,
  ...overrides
} satisfies InstanceType<typeof DefaultOverrides>;<|MERGE_RESOLUTION|>--- conflicted
+++ resolved
@@ -53,13 +53,10 @@
   readonly XP_MULTIPLIER_OVERRIDE: number = null;
   /** default 1000 */
   readonly STARTING_MONEY_OVERRIDE: integer = 0;
-<<<<<<< HEAD
-=======
   /** Sets all shop item prices to 0 */
   readonly WAIVE_SHOP_FEES_OVERRIDE: boolean = false;
   /** Sets reroll price to 0 */
   readonly WAIVE_ROLL_FEE_OVERRIDE: boolean = false;
->>>>>>> 7f8ddb51
   readonly FREE_CANDY_UPGRADE_OVERRIDE: boolean = false;
   readonly POKEBALL_OVERRIDE: { active: boolean; pokeballs: PokeballCounts } = {
     active: false,
