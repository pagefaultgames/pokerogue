--- conflicted
+++ resolved
@@ -16,19 +16,13 @@
 
 export const ABILITY_OVERRIDE = Abilities.NONE;
 export const MOVE_OVERRIDE = Moves.NONE;
-<<<<<<< HEAD
 export const MOVE_OVERRIDE_2 = Moves.NONE;
+export const STATUS_OVERRIDE = StatusEffect.NONE;
 export const OPP_SPECIES_OVERRIDE = 0;
 export const OPP_ABILITY_OVERRIDE = Abilities.NONE;
 export const OPP_MOVE_OVERRIDE = Moves.NONE;
 export const OPP_MOVE_OVERRIDE_2 = Moves.NONE;
-=======
-export const STATUS_OVERRIDE = StatusEffect.NONE;
-export const OPP_SPECIES_OVERRIDE = 0;
-export const OPP_ABILITY_OVERRIDE = Abilities.NONE;
-export const OPP_MOVE_OVERRIDE = Moves.NONE;
 export const OPP_STATUS_OVERRIDE = StatusEffect.NONE;
->>>>>>> 068ceec0
 
 export const OPP_SHINY_OVERRIDE = false;
 export const OPP_VARIANT_OVERRIDE = 0;