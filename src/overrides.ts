--- conflicted
+++ resolved
@@ -11,12 +11,9 @@
 import { Stat } from "./data/pokemon-stat";
 import { PokeballCounts } from "./battle-scene";
 import { PokeballType } from "./data/pokeball";
-<<<<<<< HEAD
-import { StatusEffect } from "./data/status-effect";
-=======
 import {TimeOfDay} from "#app/data/enums/time-of-day";
 import { Gender } from "./data/gender";
->>>>>>> e7cef039
+import { StatusEffect } from "./data/status-effect";
 
 /**
  * Overrides for testing different in game situations
