import type { PokeballCounts } from "#app/battle-scene";
import { EvolutionItem } from "#balance/pokemon-evolutions";
import { Gender } from "#data/gender";
import { AbilityId } from "#enums/ability-id";
import { BattleType } from "#enums/battle-type";
import { BerryType } from "#enums/berry-type";
import { BiomeId } from "#enums/biome-id";
import { EggTier } from "#enums/egg-type";
import { FormChangeItemId } from "#enums/form-change-item-id";
import { MoveId } from "#enums/move-id";
import { MysteryEncounterTier } from "#enums/mystery-encounter-tier";
import { MysteryEncounterType } from "#enums/mystery-encounter-type";
import { Nature } from "#enums/nature";
import { PokeballType } from "#enums/pokeball";
import { PokemonType } from "#enums/pokemon-type";
import { SpeciesId } from "#enums/species-id";
import { Stat } from "#enums/stat";
import { StatusEffect } from "#enums/status-effect";
import { TimeOfDay } from "#enums/time-of-day";
import { TrainerType } from "#enums/trainer-type";
import { TrainerVariant } from "#enums/trainer-variant";
import { Unlockables } from "#enums/unlockables";
import { VariantTier } from "#enums/variant-tier";
import { WeatherType } from "#enums/weather-type";
<<<<<<< HEAD
=======
import type { ModifierOverride } from "#modifiers/modifier-type";
>>>>>>> 62109bda
import { Variant } from "#sprites/variant";
import { HeldItemConfiguration } from "#types/held-item-data-types";
import { RewardSpecs } from "#types/rewards";
import { TrainerItemConfiguration } from "#types/trainer-item-data-types";

/**
 * This comment block exists to prevent IDEs from automatically removing unused imports
 * {@linkcode BerryType}, {@linkcode EvolutionItem}, {@linkcode FormChangeItemId}
 * {@linkcode Stat}, {@linkcode PokemonType}
 */
/**
 * Overrides that are using when testing different in game situations
 *
 * Any override added here will be used instead of the value in {@linkcode DefaultOverrides}
 *
 * If an override name starts with "STARTING", it will only apply when a new run begins.
 *
 * @example
 * ```
 * const overrides = {
 *   ABILITY_OVERRIDE: AbilityId.PROTEAN,
 *   PASSIVE_ABILITY_OVERRIDE: AbilityId.PIXILATE,
 * }
 * ```
 */
const overrides = {} satisfies Partial<InstanceType<OverridesType>>;

/**
 * If you need to add Overrides values for local testing do that inside {@linkcode overrides}
 * ---
 * Defaults for Overrides that are used when testing different in game situations
 *
 * If an override name starts with "STARTING", it will only apply when a new run begins.
 */
class DefaultOverrides {
  // -----------------
  // OVERALL OVERRIDES
  // -----------------
  /** a specific seed (default: a random string of 24 characters) */
  readonly SEED_OVERRIDE: string = "";
  readonly DAILY_RUN_SEED_OVERRIDE: string | null = null;
  readonly WEATHER_OVERRIDE: WeatherType = WeatherType.NONE;
  /**
   * If `null`, ignore this override.
   *
   * If `"single"`, set every non-trainer battle to be a single battle.
   *
   * If `"double"`, set every battle (including trainer battles) to be a double battle.
   *
   * If `"even-doubles"`, follow the `"double"` rule on even wave numbers, and follow the `"single"` rule on odd wave numbers.
   *
   * If `"odd-doubles"`, follow the `"double"` rule on odd wave numbers, and follow the `"single"` rule on even wave numbers.
   */
  readonly BATTLE_STYLE_OVERRIDE: BattleStyle | null = null;
  readonly STARTING_WAVE_OVERRIDE: number = 0;
  readonly STARTING_BIOME_OVERRIDE: BiomeId | null = null;
  readonly ARENA_TINT_OVERRIDE: TimeOfDay | null = null;
  /** Multiplies XP gained by this value including 0. Set to null to ignore the override. */
  readonly XP_MULTIPLIER_OVERRIDE: number | null = null;
  /**
   * Sets the level cap to this number during experience gain calculations.
   *
   * Set to `0` to disable override & use normal wave-based level caps,
   * or any negative number to disable level caps entirely.
   */
  readonly LEVEL_CAP_OVERRIDE: number = 0;
  /**
   * If defined, overrides random critical hit rolls to always or never succeed.
   * Ignored if the move is guaranteed to always/never crit.
   */
  readonly CRITICAL_HIT_OVERRIDE: boolean | null = null;
  /** @defaultValue `1000` */
  readonly STARTING_MONEY_OVERRIDE: number = 0;
  /** Sets all shop item prices to 0 */
  readonly WAIVE_SHOP_FEES_OVERRIDE: boolean = false;
  /** Sets reroll price to 0 */
  readonly WAIVE_ROLL_FEE_OVERRIDE: boolean = false;
  readonly FREE_CANDY_UPGRADE_OVERRIDE: boolean = false;
  readonly POKEBALL_OVERRIDE: { active: boolean; pokeballs: PokeballCounts } = {
    active: false,
    pokeballs: {
      [PokeballType.POKEBALL]: 5,
      [PokeballType.GREAT_BALL]: 0,
      [PokeballType.ULTRA_BALL]: 0,
      [PokeballType.ROGUE_BALL]: 0,
      [PokeballType.MASTER_BALL]: 0,
    },
  };
  /** Forces an item to be UNLOCKED */
  readonly ITEM_UNLOCK_OVERRIDE: Unlockables[] = [];
  /** Set to `true` to show all tutorials */
  readonly BYPASS_TUTORIAL_SKIP_OVERRIDE: boolean = false;
  /** Set to `true` to be able to re-earn already unlocked achievements */
  readonly ACHIEVEMENTS_REUNLOCK_OVERRIDE: boolean = false;
  /**
   * Set to `true` to force Paralysis and Freeze to always activate,
   * or `false` to force them to not activate (or clear for freeze).
   */
  readonly STATUS_ACTIVATION_OVERRIDE: boolean | null = null;
  /**
   * Set to `true` to force confusion to always trigger,
   * or `false` to force it to never trigger.
   */
  readonly CONFUSION_ACTIVATION_OVERRIDE: boolean | null = null;
  /**
   * If non-null, will override random flee attempts to always or never succeed by forcing {@linkcode calculateEscapeChance} to return 100% or 0%.
   * Set to `null` to disable.
   *
   * Is overridden if either player Pokemon has {@linkcode AbilityId.RUN_AWAY | Run Away}.
   */
  readonly RUN_SUCCESS_OVERRIDE: boolean | null = null;
  // ----------------
  // PLAYER OVERRIDES
  // ----------------
  /**
   * Set the form index of any starter in the party whose {@linkcode SpeciesId} is inside this override
   * @see `src/data/pokemon-species.ts` for form indexes
   * @example
   * ```
   * const STARTER_FORM_OVERRIDES = {
   *   [SpeciesId.DARMANITAN]: 1
   * }
   * ```
   */
  readonly STARTER_FORM_OVERRIDES: Partial<Record<SpeciesId, number>> = {};

  /** @defaultValue `20` for Daily and `5` for all other modes */
  readonly STARTING_LEVEL_OVERRIDE: number = 0;
  /** Will override the species of your pokemon when starting a new run */
  readonly STARTER_SPECIES_OVERRIDE: SpeciesId | 0 = 0;
  /** This will force your starter to be a random fusion */
  readonly STARTER_FUSION_OVERRIDE: boolean = false;
  /** This will override the species of the fusion */
  readonly STARTER_FUSION_SPECIES_OVERRIDE: SpeciesId | 0 = 0;
  readonly ABILITY_OVERRIDE: AbilityId = AbilityId.NONE;
  readonly PASSIVE_ABILITY_OVERRIDE: AbilityId = AbilityId.NONE;
  readonly HAS_PASSIVE_ABILITY_OVERRIDE: boolean | null = null;
  readonly STATUS_OVERRIDE: StatusEffect = StatusEffect.NONE;
  readonly GENDER_OVERRIDE: Gender | null = null;
  readonly MOVESET_OVERRIDE: MoveId | Array<MoveId> = [];
  readonly SHINY_OVERRIDE: boolean | null = null;
  readonly VARIANT_OVERRIDE: Variant | null = null;
  /**
   * Overrides the IVs of player pokemon. Values must never be outside the range `0` to `31`!
   * - If set to a number between `0` and `31`, set all IVs of all player pokemon to that number.
   * - If set to an array, set the IVs of all player pokemon to that array. Array length must be exactly `6`!
   * - If set to `null`, disable the override.
   */
  readonly IVS_OVERRIDE: number | number[] | null = null;
  /** Override the nature of all player pokemon to the specified nature. Disabled if `null`. */
  readonly NATURE_OVERRIDE: Nature | null = null;

  // --------------------------
  // OPPONENT / ENEMY OVERRIDES
  // --------------------------
  readonly ENEMY_SPECIES_OVERRIDE: SpeciesId | number = 0;
  /** This will make all enemies fused Pokemon */
  readonly ENEMY_FUSION_OVERRIDE: boolean = false;
  /** This will override the species of the fusion only when the enemy is already a fusion */
  readonly ENEMY_FUSION_SPECIES_OVERRIDE: SpeciesId | number = 0;
  readonly ENEMY_LEVEL_OVERRIDE: number = 0;
  readonly ENEMY_ABILITY_OVERRIDE: AbilityId = AbilityId.NONE;
  readonly ENEMY_PASSIVE_ABILITY_OVERRIDE: AbilityId = AbilityId.NONE;
  readonly ENEMY_HAS_PASSIVE_ABILITY_OVERRIDE: boolean | null = null;
  readonly ENEMY_STATUS_OVERRIDE: StatusEffect = StatusEffect.NONE;
  readonly ENEMY_GENDER_OVERRIDE: Gender | null = null;
  readonly ENEMY_MOVESET_OVERRIDE: MoveId | Array<MoveId> = [];
  readonly ENEMY_SHINY_OVERRIDE: boolean | null = null;
  readonly ENEMY_VARIANT_OVERRIDE: Variant | null = null;

  /**
   * Overrides the IVs of enemy pokemon. Values must never be outside the range `0` to `31`!
   * - If set to a number between `0` and `31`, set all IVs of all enemy pokemon to that number.
   * - If set to an array, set the IVs of all enemy pokemon to that array. Array length must be exactly `6`!
   * - If set to `null`, disable the override.
   */
  readonly ENEMY_IVS_OVERRIDE: number | number[] | null = null;
  /** Override the nature of all enemy pokemon to the specified nature. Disabled if `null`. */
  readonly ENEMY_NATURE_OVERRIDE: Nature | null = null;
  readonly ENEMY_FORM_OVERRIDES: Partial<Record<SpeciesId, number>> = {};
  /**
   * Override to give the enemy Pokemon a given amount of health segments
   *
   * - `0` (default): the health segments will be handled normally based on wave, level and species
   * - `1`: the Pokemon will have a single health segment and therefore will not be a boss
   * - `2+`: the Pokemon will be a boss with the given number of health segments
   */
  readonly ENEMY_HEALTH_SEGMENTS_OVERRIDE: number = 0;

  // -------------
  // EGG OVERRIDES
  // -------------
  readonly EGG_IMMEDIATE_HATCH_OVERRIDE: boolean = false;
  readonly EGG_TIER_OVERRIDE: EggTier | null = null;
  readonly EGG_SHINY_OVERRIDE: boolean = false;
  readonly EGG_VARIANT_OVERRIDE: VariantTier | null = null;
  readonly EGG_FREE_GACHA_PULLS_OVERRIDE: boolean = false;
  readonly EGG_GACHA_PULL_COUNT_OVERRIDE: number = 0;
  readonly UNLIMITED_EGG_COUNT_OVERRIDE: boolean = false;

  // -------------------------
  // MYSTERY ENCOUNTER OVERRIDES
  // -------------------------

  /**
   * `1` (almost never) to `256` (always), set to `null` to disable the override
   *
   * Note: Make sure `STARTING_WAVE_OVERRIDE > 10`, otherwise MEs won't trigger
   */
  readonly MYSTERY_ENCOUNTER_RATE_OVERRIDE: number | null = null;
  readonly MYSTERY_ENCOUNTER_TIER_OVERRIDE: MysteryEncounterTier | null = null;
  readonly MYSTERY_ENCOUNTER_OVERRIDE: MysteryEncounterType | null = null;

  // -------------------------
  // MODIFIER / ITEM OVERRIDES
  // -------------------------
  /**
   * Overrides labeled `MODIFIER` deal with any modifier so long as it doesn't require a party
   * member to hold it (typically this is, extends, or generates a {@linkcode Reward}),
   * like `EXP_SHARE`, `CANDY_JAR`, etc.
   *
   * Overrides labeled `HELD_ITEM` specifically pertain to any entry in {@linkcode allRewards} that
   * extends, or generates a {@linkcode PokemonHeldItemReward}, like `SOUL_DEW`, `TOXIC_ORB`, etc.
   *
   * Note that, if count is not provided, it will default to 1.
   *
   * Additionally, note that some held items and modifiers are grouped together via
   * a {@linkcode RewardGenerator} and require pre-generation arguments to get
   * a specific item from that group. If a type is not set, the generator will either
   * use the party to weight item choice or randomly pick an item.
   *
   * @example
   * ```
   * // Will have a quantity of 2 in-game
   * STARTING_MODIFIER_OVERRIDE = [{name: "EXP_SHARE", count: 2}]
   * // Will have a quantity of 1 in-game
   * STARTING_HELD_ITEM_OVERRIDE = [{name: "LUCKY_EGG"}]
   * // Type must be given to get a specific berry
   * STARTING_HELD_ITEM_OVERRIDE = [{name: "BERRY", type: BerryType.SITRUS}]
   * // A random berry will be generated at runtime
   * STARTING_HELD_ITEM_OVERRIDE = [{name: "BERRY"}]
   * ```
   */
  readonly STARTING_TRAINER_ITEMS_OVERRIDE: TrainerItemConfiguration = [];
  readonly ENEMY_TRAINER_ITEMS_OVERRIDE: TrainerItemConfiguration = [];
  readonly STARTING_HELD_ITEMS_OVERRIDE: HeldItemConfiguration = [];
  readonly ENEMY_HELD_ITEMS_OVERRIDE: HeldItemConfiguration = [];

  /**
   * If less entries are listed than rolled, only those entries will be used to replace the corresponding items while the rest randomly generated.
   * If more entries are listed than rolled, only the first X entries will be used, where X is the number of items rolled.
   *
   * Note that, for all items in the array, `count` is not used.
   */
  readonly REWARD_OVERRIDE: RewardSpecs[] = [];

  /** If `true`, disable all non-scripted opponent trainer encounters. */
  readonly DISABLE_STANDARD_TRAINERS_OVERRIDE: boolean = false;

  /**
   * Set all non-scripted waves to use the selected battle type.
   *
   * Ignored if set to {@linkcode BattleType.TRAINER} and `DISABLE_STANDARD_TRAINERS_OVERRIDE` is `true`.
   */
  readonly BATTLE_TYPE_OVERRIDE: Exclude<BattleType, BattleType.CLEAR> | null = null;

  /** Force all random trainer types to be the provided type. */
  readonly RANDOM_TRAINER_OVERRIDE: RandomTrainerOverride | null = null;
}

export const defaultOverrides = new DefaultOverrides();

export default {
  ...defaultOverrides,
  ...overrides,
} satisfies InstanceType<typeof DefaultOverrides>;

export type BattleStyle = "double" | "single" | "even-doubles" | "odd-doubles";

export type RandomTrainerOverride = {
  /** The Type of trainer to force */
  trainerType: Exclude<TrainerType, TrainerType.UNKNOWN>;
  /**
   * The {@linkcode TrainerVariant} to force.
   * @remarks
   * `TrainerVariant.DOUBLE` cannot be forced on the first wave of a game due to issues with trainer party generation.
   */
  trainerVariant?: TrainerVariant;
};

/** The type of the {@linkcode DefaultOverrides} class */
export type OverridesType = typeof DefaultOverrides;<|MERGE_RESOLUTION|>--- conflicted
+++ resolved
@@ -22,10 +22,6 @@
 import { Unlockables } from "#enums/unlockables";
 import { VariantTier } from "#enums/variant-tier";
 import { WeatherType } from "#enums/weather-type";
-<<<<<<< HEAD
-=======
-import type { ModifierOverride } from "#modifiers/modifier-type";
->>>>>>> 62109bda
 import { Variant } from "#sprites/variant";
 import { HeldItemConfiguration } from "#types/held-item-data-types";
 import { RewardSpecs } from "#types/rewards";
