--- conflicted
+++ resolved
@@ -119,9 +119,6 @@
   // --------------------------
   // OPPONENT / ENEMY OVERRIDES
   // --------------------------
-<<<<<<< HEAD
-  readonly OPP_SPECIES_OVERRIDE: Species | number = Species.ZOROARK;
-=======
   readonly OPP_SPECIES_OVERRIDE: Species | number = 0;
   /**
    * This will make all opponents fused Pokemon
@@ -131,7 +128,6 @@
    * This will override the species of the fusion only when the opponent is already a fusion
    */
   readonly OPP_FUSION_SPECIES_OVERRIDE: Species | integer = 0;
->>>>>>> f180b607
   readonly OPP_LEVEL_OVERRIDE: number = 0;
   readonly OPP_ABILITY_OVERRIDE: Abilities = Abilities.NONE;
   readonly OPP_PASSIVE_ABILITY_OVERRIDE: Abilities = Abilities.NONE;
