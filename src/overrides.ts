--- conflicted
+++ resolved
@@ -10,25 +10,6 @@
 import { Type } from './data/type';
 import { Stat } from './data/pokemon-stat';
 
-<<<<<<< HEAD
-export const SEED_OVERRIDE = '';
-export const STARTER_SPECIES_OVERRIDE = 0;
-export const STARTER_FORM_OVERRIDE = 0;
-export const STARTING_LEVEL_OVERRIDE = 0;
-export const STARTING_WAVE_OVERRIDE = 0;
-export const STARTING_BIOME_OVERRIDE = Biome.TOWN;
-export const STARTING_MONEY_OVERRIDE = 0;
-export const WEATHER_OVERRIDE = WeatherType.NONE;
-export const DOUBLE_BATTLE_OVERRIDE = false;
-
-export const ABILITY_OVERRIDE = Abilities.NONE;
-export const PASSIVE_ABILITY_OVERRIDE = Abilities.NONE;
-export const MOVE_OVERRIDE = Moves.NONE;
-export const MOVE_OVERRIDE_2 = Moves.NONE;
-export const MOVE_OVERRIDE_3 = Moves.NONE;
-export const OPP_SPECIES_OVERRIDE = 0;
-export const OPP_ABILITY_OVERRIDE = Abilities.NONE;
-=======
 /**
  * Overrides for testing different in game situations
  * if an override name starts with "STARTING", it will apply when a new run begins
@@ -64,7 +45,6 @@
  */
 
 export const OPP_ABILITY_OVERRIDE: Abilities = Abilities.NONE;
->>>>>>> 9cbf244d
 export const OPP_PASSIVE_ABILITY_OVERRIDE = Abilities.NONE;
 export const OPP_MOVESET_OVERRIDE: Array<Moves> = [];
 export const OPP_SHINY_OVERRIDE: boolean = false;
