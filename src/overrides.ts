--- conflicted
+++ resolved
@@ -121,10 +121,6 @@
 export const STARTING_MODIFIER_OVERRIDE: Array<ModifierOverride> = [];
 export const OPP_MODIFIER_OVERRIDE: Array<ModifierOverride> = [];
 
-<<<<<<< HEAD
-export const STARTING_HELD_ITEMS_OVERRIDE: Array<ModifierOverride> = []; 
-export const OPP_HELD_ITEMS_OVERRIDE: Array<ModifierOverride> = [];
-=======
 export const STARTING_HELD_ITEMS_OVERRIDE: Array<ModifierOverride> = [];
 export const OPP_HELD_ITEMS_OVERRIDE: Array<ModifierOverride> = [];
 export const NEVER_CRIT_OVERRIDE: boolean = false;
@@ -135,5 +131,4 @@
  * If less items are listed than rolled, only some items will be replaced
  * If more items are listed than rolled, only the first X items will be shown, where X is the number of items rolled.
  */
-export const ITEM_REWARD_OVERRIDE: Array<String> = [];
->>>>>>> a14128ae
+export const ITEM_REWARD_OVERRIDE: Array<String> = [];