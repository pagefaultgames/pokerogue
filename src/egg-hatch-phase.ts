import SoundFade from "phaser3-rex-plugins/plugins/soundfade";
import i18next from "i18next";
import { Phase } from "./phase";
import BattleScene, { AnySound } from "./battle-scene";
import * as Utils from "./utils";
import { Mode } from "./ui/ui";
import { EGG_SEED, Egg } from "./data/egg";
import EggHatchSceneHandler from "./ui/egg-hatch-scene-handler";
import { PlayerPokemon } from "./field/pokemon";
import { achvs } from "./system/achv";
import PokemonInfoContainer from "./ui/pokemon-info-container";
<<<<<<< HEAD
import EggsToHatchCountContainer from "./ui/eggs-to-hatch-count-container";
import { Gender } from "./data/gender";
import { getVariantTint } from "#app/data/variant";

export class EggSkipPhase extends Phase {
  private eggs: Egg[];
  private newEggMoves: integer[];
  private eggsToHatchCount: number;
  private pokemonHatched: PlayerPokemon[];

  constructor(scene: BattleScene, eggs: Egg[], pokemonHatchedContainer: PlayerPokemon[], eggsToHatchCount: integer) {
    super(scene);

    this.eggs = eggs;
    this.newEggMoves = [];
    this.eggsToHatchCount = eggsToHatchCount;
    this.pokemonHatched = pokemonHatchedContainer;
  }

  start() {
    super.start();
    console.log(this.eggs);
    // show prompt for skip
    this.scene.ui.showText("Skip egg hatch animations?", 0);
    this.scene.ui.setModeWithoutClear(Mode.CONFIRM, () => {
      for (const egg of this.eggs) {
        this.hatchEggSilently(egg);
      }
      this.scene.unshiftPhase(new EggSummaryPhase(this.scene, this.pokemonHatched, this.newEggMoves));
      this.end();
    }, () => {
      for (const egg of this.eggs) {
        this.scene.unshiftPhase(new EggHatchPhase(this.scene, egg, this.pokemonHatched, this.eggsToHatchCount));
      }
      this.scene.unshiftPhase(new EggSummaryPhase(this.scene, this.pokemonHatched, this.newEggMoves));
      this.end();
    }
    );this.scene.ui.showText("Skip egg hatch animations?", 0);
    this.scene.ui.setModeWithoutClear(Mode.CONFIRM, () => {
      for (const egg of this.eggs) {
        this.hatchEggSilently(egg);
      }
      this.scene.unshiftPhase(new EggSummaryPhase(this.scene, this.pokemonHatched, this.newEggMoves));
      this.end();
    }, () => {
      for (const egg of this.eggs) {
        this.scene.unshiftPhase(new EggHatchPhase(this.scene, egg, this.pokemonHatched, this.eggsToHatchCount));
      }
      this.scene.unshiftPhase(new EggSummaryPhase(this.scene, this.pokemonHatched, this.newEggMoves));
      this.end();
    }
    );
  }

  end() {
    super.end();
  }

  hatchEggSilently(egg: Egg) {
    const pokemon = this.generatePokemon(egg);
    if (pokemon.fusionSpecies) {
      pokemon.clearFusionSpecies();
    }
    console.log(pokemon);

    pokemon.loadAssets().then(() => {

      if (pokemon.species.subLegendary) {
        this.scene.validateAchv(achvs.HATCH_SUB_LEGENDARY);
      }
      if (pokemon.species.legendary) {
        this.scene.validateAchv(achvs.HATCH_LEGENDARY);
      }
      if (pokemon.species.mythical) {
        this.scene.validateAchv(achvs.HATCH_MYTHICAL);
      }
      if (pokemon.isShiny()) {
        this.scene.validateAchv(achvs.HATCH_SHINY);
      }

    });

  }

  /**
   * Generates a Pokemon to be hatched by the egg
   * @returns the hatched PlayerPokemon
   */
  generatePokemon(egg: Egg): PlayerPokemon {
    let ret: PlayerPokemon;
    let speciesOverride: Species; // SpeciesOverride should probably be a passed in parameter for future species-eggs

    this.scene.executeWithSeedOffset(() => {

      /**
       * Manaphy eggs have a 1/8 chance of being Manaphy and 7/8 chance of being Phione
       * Legendary eggs pulled from the legendary gacha have a 50% of being converted into
       * the species that was the legendary focus at the time
       */
      if (egg.isManaphyEgg()) {
        const rand = Utils.randSeedInt(8);

        speciesOverride = rand ? Species.PHIONE : Species.MANAPHY;
      } else if (egg.tier === EggTier.MASTER
        && egg.gachaType === GachaType.LEGENDARY) {
        if (!Utils.randSeedInt(2)) {
          speciesOverride = getLegendaryGachaSpeciesForTimestamp(this.scene, egg.timestamp);
        }
      }

      if (speciesOverride) {
        const pokemonSpecies = getPokemonSpecies(speciesOverride);
        ret = this.scene.addPlayerPokemon(pokemonSpecies, 1, undefined, undefined, undefined, false);
      } else {
        let minStarterValue: integer;
        let maxStarterValue: integer;

        switch (egg.tier) {
        case EggTier.GREAT:
          minStarterValue = 4;
          maxStarterValue = 5;
          break;
        case EggTier.ULTRA:
          minStarterValue = 6;
          maxStarterValue = 7;
          break;
        case EggTier.MASTER:
          minStarterValue = 8;
          maxStarterValue = 9;
          break;
        default:
          minStarterValue = 1;
          maxStarterValue = 3;
          break;
        }

        const ignoredSpecies = [ Species.PHIONE, Species.MANAPHY, Species.ETERNATUS ];

        let speciesPool = Object.keys(speciesStarters)
          .filter(s => speciesStarters[s] >= minStarterValue && speciesStarters[s] <= maxStarterValue)
          .map(s => parseInt(s) as Species)
          .filter(s => !pokemonPrevolutions.hasOwnProperty(s) && getPokemonSpecies(s).isObtainable() && ignoredSpecies.indexOf(s) === -1);

        // If this is the 10th egg without unlocking something new, attempt to force it.
        if (this.scene.gameData.unlockPity[egg.tier] >= 9) {
          const lockedPool = speciesPool.filter(s => !this.scene.gameData.dexData[s].caughtAttr);
          if (lockedPool.length) { // Skip this if everything is unlocked
            speciesPool = lockedPool;
          }
        }

        /**
         * Pokemon that are cheaper in their tier get a weight boost. Regionals get a weight penalty
         * 1 cost mons get 2x
         * 2 cost mons get 1.5x
         * 4, 6, 8 cost mons get 1.75x
         * 3, 5, 7, 9 cost mons get 1x
         * Alolan, Galarian, and Paldean mons get 0.5x
         * Hisui mons get 0.125x
         *
         * The total weight is also being calculated EACH time there is an egg hatch instead of being generated once
         * and being the same each time
         */
        let totalWeight = 0;
        const speciesWeights = [];
        for (const speciesId of speciesPool) {
          let weight = Math.floor((((maxStarterValue - speciesStarters[speciesId]) / ((maxStarterValue - minStarterValue) + 1)) * 1.5 + 1) * 100);
          const species = getPokemonSpecies(speciesId);
          if (species.isRegional()) {
            weight = Math.floor(weight / (species.isRareRegional() ? 8 : 2));
          }
          speciesWeights.push(totalWeight + weight);
          totalWeight += weight;
        }

        let species: Species;
        console.log(egg);
        const rand = Utils.randSeedInt(totalWeight);
        for (let s = 0; s < speciesWeights.length; s++) {
          if (rand < speciesWeights[s]) {
            species = speciesPool[s];
            break;
          }
        }

        if (!!this.scene.gameData.dexData[species].caughtAttr) {
          this.scene.gameData.unlockPity[egg.tier] = Math.min(this.scene.gameData.unlockPity[egg.tier] + 1, 10);
        } else {
          this.scene.gameData.unlockPity[egg.tier] = 0;
        }

        const pokemonSpecies = getPokemonSpecies(species);
        ret = this.scene.addPlayerPokemon(pokemonSpecies, 1, undefined, undefined, undefined, false);
      }

      /**
       * Non Shiny gacha Pokemon have a 1/128 chance of being shiny
       * Shiny gacha Pokemon have a 1/64 chance of being shiny
       * IVs are rolled twice and the higher of each stat's IV is taken
       * The egg move gacha doubles the rate of rare egg moves but the base rates are
       * Common: 1/48
       * Rare: 1/24
       * Epic: 1/12
       * Legendary: 1/6
       */
      ret.trySetShiny(egg.gachaType === GachaType.SHINY ? 1024 : 512);
      ret.variant = ret.shiny ? ret.generateVariant() : 0;

      const secondaryIvs = Utils.getIvsFromId(Utils.randSeedInt(4294967295));

      for (let s = 0; s < ret.ivs.length; s++) {
        ret.ivs[s] = Math.max(ret.ivs[s], secondaryIvs[s]);
      }

      const baseChance = egg.gachaType === GachaType.MOVE ? 3 : 6;
      const eggMoveIndex = Utils.randSeedInt(baseChance * Math.pow(2, 3 - egg.tier))
        ? Utils.randSeedInt(3)
        : 3;
      this.newEggMoves.push(eggMoveIndex);
    }, egg.id, EGG_SEED.toString());

    this.pokemonHatched.push(ret);
    return ret;
  }
}
=======
import EggCounterContainer from "./ui/egg-counter-container";
import { EggCountChangedEvent } from "./events/egg";
import { getPokemonNameWithAffix } from "./messages";
>>>>>>> e1de9373

/**
 * Class that represents egg hatching
 */
export class EggHatchPhase extends Phase {
  /** The egg that is hatching */
  private egg: Egg;
  private pokemonHatched: PlayerPokemon[];

  /** The number of eggs that are hatching */
  private eggsToHatchCount: integer;
  /** The container that lists how many eggs are hatching */
  private eggCounterContainer: EggCounterContainer;

  /** The scene handler for egg hatching */
  private eggHatchHandler: EggHatchSceneHandler;
  /** The phaser gameobject container that holds everything */
  private eggHatchContainer: Phaser.GameObjects.Container;
  /** The phaser image that is the background */
  private eggHatchBg: Phaser.GameObjects.Image;
  /** The phaser rectangle that overlays during the scene */
  private eggHatchOverlay: Phaser.GameObjects.Rectangle;
  /** The phaser container that holds the egg */
  private eggContainer: Phaser.GameObjects.Container;
  /** The phaser sprite of the egg */
  private eggSprite: Phaser.GameObjects.Sprite;
  /** The phaser sprite of the cracks in an egg */
  private eggCrackSprite: Phaser.GameObjects.Sprite;
  /** The phaser sprite that represents the overlaid light rays */
  private eggLightraysOverlay: Phaser.GameObjects.Sprite;
  /** The phaser sprite of the hatched Pokemon */
  private pokemonSprite: Phaser.GameObjects.Sprite;
  /** The phaser sprite for shiny sparkles */
  private pokemonShinySparkle: Phaser.GameObjects.Sprite;

  /** The {@link PokemonInfoContainer} of the newly hatched Pokemon */
  private infoContainer: PokemonInfoContainer;

  /** The newly hatched {@link PlayerPokemon} */
  private pokemon: PlayerPokemon;
  /** The index of which egg move is unlocked. 0-2 is common, 3 is rare */
  private eggMoveIndex: integer;
  /** Internal booleans representing if the egg is hatched, able to be skipped, or skipped */
  private hatched: boolean;
  private canSkip: boolean;
  private skipped: boolean;
  /** The sound effect being played when the egg is hatched */
  private evolutionBgm: AnySound;

  constructor(scene: BattleScene, egg: Egg, pokemonHatchedContainer: PlayerPokemon[], eggsToHatchCount: integer) {
    super(scene);

    this.egg = egg;
    this.pokemonHatched = pokemonHatchedContainer;
    this.eggsToHatchCount = eggsToHatchCount;
  }

  start() {
    super.start();

    this.scene.ui.setModeForceTransition(Mode.EGG_HATCH_SCENE).then(() => {

      if (!this.egg) {
        return this.end();
      }

      const eggIndex = this.scene.gameData.eggs.findIndex(e => e.id === this.egg.id);

      if (eggIndex === -1) {
        return this.end();
      }

      this.scene.gameData.eggs.splice(eggIndex, 1);

      this.scene.fadeOutBgm(null, false);

      this.eggHatchHandler = this.scene.ui.getHandler() as EggHatchSceneHandler;

      this.eggHatchContainer = this.eggHatchHandler.eggHatchContainer;

      this.eggHatchBg = this.scene.add.image(0, 0, "default_bg");
      this.eggHatchBg.setOrigin(0, 0);
      this.eggHatchContainer.add(this.eggHatchBg);

      this.eggContainer = this.scene.add.container(this.eggHatchBg.displayWidth / 2, this.eggHatchBg.displayHeight / 2);

      this.eggSprite = this.scene.add.sprite(0, 0, "egg", `egg_${this.egg.getKey()}`);
      this.eggCrackSprite = this.scene.add.sprite(0, 0, "egg_crack", "0");
      this.eggCrackSprite.setVisible(false);

      this.eggLightraysOverlay = this.scene.add.sprite((-this.eggHatchBg.displayWidth / 2) + 4, -this.eggHatchBg.displayHeight / 2, "egg_lightrays", "3");
      this.eggLightraysOverlay.setOrigin(0, 0);
      this.eggLightraysOverlay.setVisible(false);

      this.eggContainer.add(this.eggSprite);
      this.eggContainer.add(this.eggCrackSprite);
      this.eggContainer.add(this.eggLightraysOverlay);
      this.eggHatchContainer.add(this.eggContainer);

      this.eggCounterContainer = new EggCounterContainer(this.scene, this.eggsToHatchCount);
      this.eggHatchContainer.add(this.eggCounterContainer);

      const getPokemonSprite = () => {
        const ret = this.scene.add.sprite(this.eggHatchBg.displayWidth / 2, this.eggHatchBg.displayHeight / 2, "pkmn__sub");
        ret.setPipeline(this.scene.spritePipeline, { tone: [ 0.0, 0.0, 0.0, 0.0 ], ignoreTimeTint: true });
        return ret;
      };

      this.eggHatchContainer.add((this.pokemonSprite = getPokemonSprite()));

      this.pokemonShinySparkle = this.scene.add.sprite(this.pokemonSprite.x, this.pokemonSprite.y, "shiny");
      this.pokemonShinySparkle.setVisible(false);

      this.eggHatchContainer.add(this.pokemonShinySparkle);

      this.eggHatchOverlay = this.scene.add.rectangle(0, -this.scene.game.canvas.height / 6, this.scene.game.canvas.width / 6, this.scene.game.canvas.height / 6, 0xFFFFFF);
      this.eggHatchOverlay.setOrigin(0, 0);
      this.eggHatchOverlay.setAlpha(0);
      this.scene.fieldUI.add(this.eggHatchOverlay);

      this.infoContainer = new PokemonInfoContainer(this.scene);
      this.infoContainer.setup();

      this.eggHatchContainer.add(this.infoContainer);

      // The game will try to unfuse any Pokemon even though eggs should not generate fused Pokemon in the first place
      const pokemon = this.generatePokemon();
      if (pokemon.fusionSpecies) {
        pokemon.clearFusionSpecies();
      }

      this.pokemonSprite.setVisible(false);

      this.pokemon = pokemon;

      pokemon.loadAssets().then(() => {
        this.canSkip = true;

        this.scene.time.delayedCall(1000, () => {
          if (!this.hatched) {
            this.evolutionBgm = this.scene.playSoundWithoutBgm("evolution");
          }
        });

        this.scene.time.delayedCall(2000, () => {
          if (this.hatched) {
            return;
          }
          this.eggCrackSprite.setVisible(true);
          this.doSpray(1, this.eggSprite.displayHeight / -2);
          this.doEggShake(2).then(() => {
            if (this.hatched) {
              return;
            }
            this.scene.time.delayedCall(1000, () => {
              if (this.hatched) {
                return;
              }
              this.doSpray(2, this.eggSprite.displayHeight / -4);
              this.eggCrackSprite.setFrame("1");
              this.scene.time.delayedCall(125, () => this.eggCrackSprite.setFrame("2"));
              this.doEggShake(4).then(() => {
                if (this.hatched) {
                  return;
                }
                this.scene.time.delayedCall(1000, () => {
                  if (this.hatched) {
                    return;
                  }
                  this.scene.playSound("egg_crack");
                  this.doSpray(4);
                  this.eggCrackSprite.setFrame("3");
                  this.scene.time.delayedCall(125, () => this.eggCrackSprite.setFrame("4"));
                  this.doEggShake(8, 2).then(() => {
                    if (!this.hatched) {
                      this.doHatch();
                    }
                  });
                });
              });
            });
          });
        });
      });
    });
  }

  end() {
    if (this.scene.findPhase((p) => p instanceof EggHatchPhase)) {
      this.eggHatchHandler.clear();
    } else {
      this.scene.time.delayedCall(250, () => this.scene.setModifiersVisible(true));
    }
    super.end();
  }

  /**
   * Function that animates egg shaking
   * @param intensity of horizontal shaking. Doubled on the first call (where count is 0)
   * @param repeatCount the number of times this function should be called (asynchronous recursion?!?)
   * @param count the current number of times this function has been called.
   * @returns nothing since it's a Promise<void>
   */
  doEggShake(intensity: number, repeatCount?: integer, count?: integer): Promise<void> {
    return new Promise(resolve => {
      if (repeatCount === undefined) {
        repeatCount = 0;
      }
      if (count === undefined) {
        count = 0;
      }
      this.scene.playSound("pb_move");
      this.scene.tweens.add({
        targets: this.eggContainer,
        x: `-=${intensity / (count ? 1 : 2)}`,
        ease: "Sine.easeInOut",
        duration: 125,
        onComplete: () => {
          this.scene.tweens.add({
            targets: this.eggContainer,
            x: `+=${intensity}`,
            ease: "Sine.easeInOut",
            duration: 250,
            onComplete: () => {
              count++;
              if (count < repeatCount) {
                return this.doEggShake(intensity, repeatCount, count).then(() => resolve());
              }
              this.scene.tweens.add({
                targets: this.eggContainer,
                x: `-=${intensity / 2}`,
                ease: "Sine.easeInOut",
                duration: 125,
                onComplete: () => resolve()
              });
            }
          });
        }
      });
    });
  }

  /**
   * Tries to skip the hatching animation
   * @returns false if cannot be skipped or already skipped. True otherwise
   */
  trySkip(): boolean {
    if (!this.canSkip || this.skipped) {
      return false;
    }
    if (this.eggCounterContainer.eggCountText?.data === undefined) {
      return false;
    }
    this.skipped = true;
    if (!this.hatched) {
      this.doHatch();
    } else {
      this.doReveal();
    }
    return true;
  }

  /**
   * Plays the animation of an egg hatch
   */
  doHatch(): void {
    this.canSkip = false;
    this.hatched = true;
    if (this.evolutionBgm) {
      SoundFade.fadeOut(this.scene, this.evolutionBgm, Utils.fixedInt(100));
    }
    for (let e = 0; e < 5; e++) {
      this.scene.time.delayedCall(Utils.fixedInt(375 * e), () => this.scene.playSound("egg_hatch", { volume: 1 - (e * 0.2) }));
    }
    this.eggLightraysOverlay.setVisible(true);
    this.eggLightraysOverlay.play("egg_lightrays");
    this.scene.tweens.add({
      duration: Utils.fixedInt(125),
      targets: this.eggHatchOverlay,
      alpha: 1,
      ease: "Cubic.easeIn",
      onComplete: () => {
        this.skipped = false;
        this.canSkip = true;
      }
    });
    this.scene.time.delayedCall(Utils.fixedInt(1500), () => {
      this.canSkip = false;
      if (!this.skipped) {
        this.doReveal();
      }
    });
  }

  /**
   * Function to do the logic and animation of completing a hatch and revealing the Pokemon
   */
  doReveal(): void {
    const isShiny = this.pokemon.isShiny();
    if (this.pokemon.species.subLegendary) {
      this.scene.validateAchv(achvs.HATCH_SUB_LEGENDARY);
    }
    if (this.pokemon.species.legendary) {
      this.scene.validateAchv(achvs.HATCH_LEGENDARY);
    }
    if (this.pokemon.species.mythical) {
      this.scene.validateAchv(achvs.HATCH_MYTHICAL);
    }
    if (isShiny) {
      this.scene.validateAchv(achvs.HATCH_SHINY);
    }
    this.eggContainer.setVisible(false);
    this.pokemonSprite.play(this.pokemon.getSpriteKey(true));
    this.pokemonSprite.setPipelineData("ignoreTimeTint", true);
    this.pokemonSprite.setPipelineData("spriteKey", this.pokemon.getSpriteKey());
    this.pokemonSprite.setPipelineData("shiny", this.pokemon.shiny);
    this.pokemonSprite.setPipelineData("variant", this.pokemon.variant);
    this.pokemonSprite.setVisible(true);
    this.scene.time.delayedCall(Utils.fixedInt(250), () => {
      this.eggsToHatchCount--;
      this.eggHatchHandler.eventTarget.dispatchEvent(new EggCountChangedEvent(this.eggsToHatchCount));
      this.pokemon.cry();
      if (isShiny) {
        this.scene.time.delayedCall(Utils.fixedInt(500), () => {
          this.pokemonShinySparkle.play(`sparkle${this.pokemon.variant ? `_${this.pokemon.variant + 1}` : ""}`);
          this.scene.playSound("sparkle");
        });
      }
      this.scene.time.delayedCall(Utils.fixedInt(!this.skipped ? !isShiny ? 1250 : 1750 : !isShiny ? 250 : 750), () => {
        this.infoContainer.show(this.pokemon, false, this.skipped ? 2 : 1);

        this.scene.playSoundWithoutBgm("evolution_fanfare");

        this.scene.ui.showText(i18next.t("egg:hatchFromTheEgg", { pokemonName: getPokemonNameWithAffix(this.pokemon) }), null, () => {
          this.scene.gameData.updateSpeciesDexIvs(this.pokemon.species.speciesId, this.pokemon.ivs);
          this.scene.gameData.setPokemonCaught(this.pokemon, true, true).then(() => {
            this.scene.gameData.setEggMoveUnlocked(this.pokemon.species, this.eggMoveIndex).then(() => {
              this.scene.ui.showText(null, 0);
              this.end();
            });
          });
        }, null, true, 3000);
        //this.scene.time.delayedCall(Utils.fixedInt(4250), () => this.scene.playBgm());
      });
    });
    this.scene.tweens.add({
      duration: Utils.fixedInt(this.skipped ? 500 : 3000),
      targets: this.eggHatchOverlay,
      alpha: 0,
      ease: "Cubic.easeOut"
    });
  }

  /**
   * Helper function to generate sine. (Why is this not a Utils?!?)
   * @param index random number from 0-7 being passed in to scale pi/128
   * @param amplitude Scaling
   * @returns a number
   */
  sin(index: integer, amplitude: integer): number {
    return amplitude * Math.sin(index * (Math.PI / 128));
  }

  /**
   * Animates spraying
   * @param intensity number of times this is repeated (this is a badly named variable)
   * @param offsetY how much to offset the Y coordinates
   */
  doSpray(intensity: integer, offsetY?: number) {
    this.scene.tweens.addCounter({
      repeat: intensity,
      duration: Utils.getFrameMs(1),
      onRepeat: () => {
        this.doSprayParticle(Utils.randInt(8), offsetY || 0);
      }
    });
  }

  /**
   * Animates a particle used in the spray animation
   * @param trigIndex Used to modify the particle's vertical speed, is a random number from 0-7
   * @param offsetY how much to offset the Y coordinate
   */
  doSprayParticle(trigIndex: integer, offsetY: number) {
    const initialX = this.eggHatchBg.displayWidth / 2;
    const initialY = this.eggHatchBg.displayHeight / 2 + offsetY;
    const shardKey = !this.egg.isManaphyEgg() ? this.egg.tier.toString() : "1";
    const particle = this.scene.add.image(initialX, initialY, "egg_shard", `${shardKey}_${Math.floor(trigIndex / 2)}`);
    this.eggHatchContainer.add(particle);

    let f = 0;
    let yOffset = 0;
    const speed = 3 - Utils.randInt(8);
    const amp = 24 + Utils.randInt(32);

    const particleTimer = this.scene.tweens.addCounter({
      repeat: -1,
      duration: Utils.getFrameMs(1),
      onRepeat: () => {
        updateParticle();
      }
    });

    const updateParticle = () => {
      const speedMultiplier = this.skipped ? 6 : 1;
      yOffset += speedMultiplier;
      if (trigIndex < 160) {
        particle.setPosition(initialX + (speed * f) / 3, initialY + yOffset);
        particle.y += -this.sin(trigIndex, amp);
        if (f > 108) {
          particle.setScale((1 - (f - 108) / 20));
        }
        trigIndex += 2 * speedMultiplier;
        f += speedMultiplier;
      } else {
        particle.destroy();
        particleTimer.remove();
      }
    };

    updateParticle();
  }


  /**
   * Generates a Pokemon to be hatched by the egg
   * @returns the hatched PlayerPokemon
   */
  generatePokemon(): PlayerPokemon {
    let ret: PlayerPokemon;

    this.scene.executeWithSeedOffset(() => {
<<<<<<< HEAD

      /**
       * Manaphy eggs have a 1/8 chance of being Manaphy and 7/8 chance of being Phione
       * Legendary eggs pulled from the legendary gacha have a 50% of being converted into
       * the species that was the legendary focus at the time
       */
      if (this.egg.isManaphyEgg()) {
        const rand = Utils.randSeedInt(8);

        speciesOverride = rand ? Species.PHIONE : Species.MANAPHY;
      } else if (this.egg.tier === EggTier.MASTER
        && this.egg.gachaType === GachaType.LEGENDARY) {
        if (!Utils.randSeedInt(2)) {
          speciesOverride = getLegendaryGachaSpeciesForTimestamp(this.scene, this.egg.timestamp);
        }
      }

      if (speciesOverride) {
        const pokemonSpecies = getPokemonSpecies(speciesOverride);
        ret = this.scene.addPlayerPokemon(pokemonSpecies, 1, undefined, undefined, undefined, false);
      } else {
        let minStarterValue: integer;
        let maxStarterValue: integer;

        switch (this.egg.tier) {
        case EggTier.GREAT:
          minStarterValue = 4;
          maxStarterValue = 5;
          break;
        case EggTier.ULTRA:
          minStarterValue = 6;
          maxStarterValue = 7;
          break;
        case EggTier.MASTER:
          minStarterValue = 8;
          maxStarterValue = 9;
          break;
        default:
          minStarterValue = 1;
          maxStarterValue = 3;
          break;
        }

        const ignoredSpecies = [ Species.PHIONE, Species.MANAPHY, Species.ETERNATUS ];

        let speciesPool = Object.keys(speciesStarters)
          .filter(s => speciesStarters[s] >= minStarterValue && speciesStarters[s] <= maxStarterValue)
          .map(s => parseInt(s) as Species)
          .filter(s => !pokemonPrevolutions.hasOwnProperty(s) && getPokemonSpecies(s).isObtainable() && ignoredSpecies.indexOf(s) === -1);

        // If this is the 10th egg without unlocking something new, attempt to force it.
        if (this.scene.gameData.unlockPity[this.egg.tier] >= 9) {
          const lockedPool = speciesPool.filter(s => !this.scene.gameData.dexData[s].caughtAttr);
          if (lockedPool.length) { // Skip this if everything is unlocked
            speciesPool = lockedPool;
          }
        }

        /**
         * Pokemon that are cheaper in their tier get a weight boost. Regionals get a weight penalty
         * 1 cost mons get 2x
         * 2 cost mons get 1.5x
         * 4, 6, 8 cost mons get 1.75x
         * 3, 5, 7, 9 cost mons get 1x
         * Alolan, Galarian, and Paldean mons get 0.5x
         * Hisui mons get 0.125x
         *
         * The total weight is also being calculated EACH time there is an egg hatch instead of being generated once
         * and being the same each time
         */
        let totalWeight = 0;
        const speciesWeights = [];
        for (const speciesId of speciesPool) {
          let weight = Math.floor((((maxStarterValue - speciesStarters[speciesId]) / ((maxStarterValue - minStarterValue) + 1)) * 1.5 + 1) * 100);
          const species = getPokemonSpecies(speciesId);
          if (species.isRegional()) {
            weight = Math.floor(weight / (species.isRareRegional() ? 8 : 2));
          }
          speciesWeights.push(totalWeight + weight);
          totalWeight += weight;
        }

        let species: Species;

        const rand = Utils.randSeedInt(totalWeight);
        for (let s = 0; s < speciesWeights.length; s++) {
          if (rand < speciesWeights[s]) {
            species = speciesPool[s];
            break;
          }
        }

        if (!!this.scene.gameData.dexData[species].caughtAttr) {
          this.scene.gameData.unlockPity[this.egg.tier] = Math.min(this.scene.gameData.unlockPity[this.egg.tier] + 1, 10);
        } else {
          this.scene.gameData.unlockPity[this.egg.tier] = 0;
        }

        const pokemonSpecies = getPokemonSpecies(species);
        ret = this.scene.addPlayerPokemon(pokemonSpecies, 1, undefined, undefined, undefined, false);
      }

      /**
       * Non Shiny gacha Pokemon have a 1/128 chance of being shiny
       * Shiny gacha Pokemon have a 1/64 chance of being shiny
       * IVs are rolled twice and the higher of each stat's IV is taken
       * The egg move gacha doubles the rate of rare egg moves but the base rates are
       * Common: 1/48
       * Rare: 1/24
       * Epic: 1/12
       * Legendary: 1/6
       */
      ret.trySetShiny(this.egg.gachaType === GachaType.SHINY ? 1024 : 512);
      ret.variant = ret.shiny ? ret.generateVariant() : 0;

      const secondaryIvs = Utils.getIvsFromId(Utils.randSeedInt(4294967295));

      for (let s = 0; s < ret.ivs.length; s++) {
        ret.ivs[s] = Math.max(ret.ivs[s], secondaryIvs[s]);
      }

      const baseChance = this.egg.gachaType === GachaType.MOVE ? 3 : 6;
      this.eggMoveIndex = Utils.randSeedInt(baseChance * Math.pow(2, 3 - this.egg.tier))
        ? Utils.randSeedInt(3)
        : 3;
=======
      ret = this.egg.generatePlayerPokemon(this.scene);
      this.eggMoveIndex = this.egg.eggMoveIndex;
>>>>>>> e1de9373

    }, this.egg.id, EGG_SEED.toString());

    this.pokemonHatched.push(ret);
    return ret;
  }

  //   getNewProperties(pokemon: PlayerPokemon) {
  //     const speciesId = pokemon.species.speciesId;
  //     let newProperties = {newEggMove: false, newStarter: false};

  //     if (!this.starterData[speciesId].eggMoves) {
  //       this.starterData[speciesId].eggMoves = 0;
  //     }

  //     const value = Math.pow(2, eggMoveIndex);

//     if (this.starterData[speciesId].eggMoves & value) {
//       resolve(false);
//       return;
//     }
//   }
}

export class EggSummaryPhase extends Phase {
  private egg: Egg;
  private pokemonHatched: PlayerPokemon[];
  private newEggMoves: integer[];
  private showMessages: boolean;

  private eggHatchHandler: EggHatchSceneHandler;
  private eggHatchContainer: Phaser.GameObjects.Container;
  private eggHatchBg: Phaser.GameObjects.Image;
  private eggHatchOverlay: Phaser.GameObjects.Rectangle;
  private pokemonSprite: Phaser.GameObjects.Sprite;
  private pokemonShinySparkle: Phaser.GameObjects.Sprite;

  private infoContainer: PokemonInfoContainer;
  private spriteContainers: Phaser.GameObjects.Container[];
  private shinyIcons: Phaser.GameObjects.Image[];
  private hiddenAbilityIcons: Phaser.GameObjects.Image[];
  private pokeballIcons: Phaser.GameObjects.Image[];
  private eggMoveIcons: Phaser.GameObjects.Image[];
  constructor(scene: BattleScene, pokemonHatchedContainer: PlayerPokemon[], newEggMoves: integer[]) {
    super(scene);
    this.pokemonHatched = pokemonHatchedContainer;
    this.newEggMoves = newEggMoves;
  }

  start() {
    super.start();

    // extra debug pokemon to test icons
    this.pokemonHatched.push(this.scene.addPlayerPokemon(getPokemonSpecies(Species.LUGIA), 1, undefined, undefined, undefined, true));
    this.pokemonHatched.push(this.scene.addPlayerPokemon(getPokemonSpecies(Species.REGIROCK), 1, 2, undefined, undefined, true));
    this.pokemonHatched.push(this.scene.addPlayerPokemon(getPokemonSpecies(Species.PIDGEY), 1, 2, undefined, undefined, true));
    this.pokemonHatched.push(this.scene.addPlayerPokemon(getPokemonSpecies(Species.REGIROCK), 1, undefined, undefined, undefined, false));
    // 55 pokemon total now
    // for (let i = 0; i < 44; i++) {
    //   this.pokemonHatched.push(this.scene.addPlayerPokemon(getPokemonSpecies(Species.PIKACHU), 1, undefined, undefined, undefined, false));
    // }
    this.scene.ui.setModeForceTransition(Mode.EGG_HATCH_SCENE).then(() => {

      this.scene.fadeOutBgm(null, false);

      this.eggHatchHandler = this.scene.ui.getHandler() as EggHatchSceneHandler;

      this.eggHatchContainer = this.eggHatchHandler.eggHatchContainer;

      this.eggHatchBg = this.scene.add.image(0, 0, "default_bg");
      this.eggHatchBg.setOrigin(0, 0);
      this.eggHatchContainer.add(this.eggHatchBg);

      this.eggHatchOverlay = this.scene.add.rectangle(0, -this.scene.game.canvas.height / 6, this.scene.game.canvas.width / 6, this.scene.game.canvas.height / 6, 0xFFFFFF);
      this.eggHatchOverlay.setOrigin(0, 0);
      this.eggHatchOverlay.setAlpha(0);
      this.scene.fieldUI.add(this.eggHatchOverlay);

      this.infoContainer = new PokemonInfoContainer(this.scene);
      this.infoContainer.setup();
      this.eggHatchContainer.add(this.infoContainer);


      this.spriteContainers = new Array(this.pokemonHatched.length).fill(null).map((_, i) => {
        const container = this.scene.add.container(0, 0);
        if (i) {
          container.setVisible(false);
        }
        this.eggHatchContainer.add(container);
        return container;
      });

      //TODO format grid properly with pokemon sprites
      let i = 0;
      let cols = 11;
      let size = 22;
      if (this.pokemonHatched.length >= 50) {
        cols = 13;
        size = 14;
      }
      const scale_size = size * 2;

      this.shinyIcons = new Array(this.pokemonHatched.length).fill(null).map((_, i) => {
        const x = (i % cols) * size;
        const y = Math.floor(i / cols) * size;
        const ret = this.scene.add.image(x + 0.1 * size, y + 0.2 * size, "shiny_star_small");
        ret.setOrigin(0, 0);
        ret.setScale(size / scale_size);
        ret.setVisible(true);
        this.eggHatchContainer.add(ret);
        return ret;
      });

      this.hiddenAbilityIcons = new Array(this.pokemonHatched.length).fill(null).map((_, i) => {
        const x = (i % cols) * size;
        const y = Math.floor(i / cols) * size;
        const ret = this.scene.add.image(x + 0.5 * size, y + 0.9 * size, "ha_capsule");
        ret.setOrigin(0, 0);
        ret.setScale(size / scale_size);
        ret.setVisible(true);
        this.eggHatchContainer.add(ret);
        return ret;
      });

      this.pokeballIcons = new Array(this.pokemonHatched.length).fill(null).map((_, i) => {
        const x = (i % cols) * size;
        const y = Math.floor(i / cols) * size;
        const ret = this.scene.add.image(x+ 0.1 * size, y + 0.9 * size, "icon_owned");
        ret.setOrigin(0, 0);
        ret.setScale(size / scale_size);
        ret.setVisible(true);
        this.eggHatchContainer.add(ret);
        return ret;
      });

      this.eggMoveIcons = new Array(this.pokemonHatched.length).fill(null).map((_, i) => {
        const x = (i % cols) * size;
        const y = Math.floor(i / cols) * size;
        const ret = this.scene.add.image(x + 0.8 * size, y + 0.9 * size, "icon_owned");
        ret.setOrigin(0, 0);
        ret.setScale(size / scale_size);
        ret.setVisible(true);
        ret.setTint(0.5);
        this.eggHatchContainer.add(ret);
        return ret;
      });

      for (const displayPokemon of this.pokemonHatched) {
        console.log(displayPokemon);
        // const x = (index % 9) * 18;
        // const y = Math.floor(index / 9) * 18;
        const x = (i % cols) * size;
        const y = Math.floor(i / cols) * size;
        const icon = this.scene.add.sprite(x-2, y+2, displayPokemon.species.getIconAtlasKey(displayPokemon.formIndex, displayPokemon.shiny, displayPokemon.variant));
        icon.setScale(size / (scale_size));
        icon.setOrigin(0, 0);
        icon.setFrame(displayPokemon.species.getIconId(displayPokemon.gender === Gender.FEMALE, displayPokemon.formIndex, displayPokemon.shiny, displayPokemon.variant));
        // this.checkIconId(icon, displayPokemon.species, displayPokemon.female, displayPokemon.formIndex, displayPokemon.shiny, displayPokemon.variant);
        this.spriteContainers[i].add(icon);
        this.spriteContainers[i].setVisible(true);

        // const cursorObj = this.scene.add.image(x, y, "select_cursor_pokerus");
        // cursorObj.setVisible(true);
        // cursorObj.setOrigin(0, 0);
        // cursorObj.setScale(size / scale_size * 2);
        // this.spriteContainers[i].add(cursorObj);

        // DONE shiny icon funcitonality for variants
        // TODO test shiny icons
        this.shinyIcons[i].setVisible(displayPokemon.shiny);
        this.shinyIcons[i].setTint(getVariantTint(displayPokemon.variant));
        // this.shinyIcons[i].setTint(getVariantTint(speciesVariants[v] === DexAttr.DEFAULT_VARIANT ? 0 : speciesVariants[v] === DexAttr.VARIANT_2 ? 1 : 2));
        // DONE new pokemon / catch icon functionality
        // TODO test for new pokemon
        const dexEntry = this.scene.gameData.dexData[this.pokemonHatched[i].species.speciesId];
        const caughtAttr = dexEntry.caughtAttr;
        this.pokeballIcons[i].setVisible(!caughtAttr);
        // this.pokeballIcons[i].setVisible(this.scene.gameData.dexData[displayPokemon.species.speciesId].caughtAttr)
        // DONE? hidden ability icon functionality
        // TODO test hidden abilities / ask
        this.hiddenAbilityIcons[i].setVisible((displayPokemon.abilityIndex >= 2));

        // TODO new egg move icon functionality
        this.eggMoveIcons[i].setVisible(true);
        i++;
      }



      // for(const ret of this.pokemonHatched) {
      console.log(this.pokemonHatched);
      console.log(this.newEggMoves);

      const updateNextPokemon = (i: integer) => {
        console.log(i);
        if (i >= this.pokemonHatched.length) {
          console.log("end");
          this.scene.ui.showText(" ", null, () => {
            // this.scene.ui.showText(null, 0);
            // this.scene.tweens.add({
            //   duration: Utils.fixedInt(3000),
            //   targets: this.eggHatchOverlay,
            //   alpha: 0,
            //   ease: "Cubic.easeOut"
            console.log("phase eneded");
            this.end();
          }, null, true);

        } else {
          // TODO replace eggMoveIndex
          this.updatePokemon(this.pokemonHatched[i], 0).then(() => {
            console.log("updating next pokemon");
            if (i < this.pokemonHatched.length) {
              updateNextPokemon(i + 1);
            }
          });
        }
      };

      // this.scene.ui.showText(`${this.pokemonHatched.length} eggs hatched. Skip messages?`, 0);
      // this.scene.ui.setModeWithoutClear(Mode.CONFIRM, () => {
      //   console.log("messages skipped");
      //   this.showMessages = false;
      //   updateNextPokemon(0);
      // }, () => {
      //   console.log("messages shown");
      //   this.showMessages = true;
      //   updateNextPokemon(0);
      // }
      // );
      this.scene.ui.showText(`${this.pokemonHatched.length} eggs hatched. Skip messages?`, null, () => {
        this.scene.ui.setModeWithoutClear(Mode.CONFIRM, () => {
          this.scene.ui.setMode(Mode.MESSAGE);
          this.showMessages = false;
          updateNextPokemon(0);
        }, () => {
          this.scene.ui.setMode(Mode.MESSAGE);
          this.showMessages = true;
          updateNextPokemon(0);
        }
        );
      });
    });
  }

  updatePokemon(pokemon: PlayerPokemon, eggMoveIndex: integer) {
    console.log(pokemon);
    return new Promise<void>(resolve => {
      console.log("set caught");
      if (this.showMessages) {
        this.infoContainer.show(pokemon, false, 4);
      }
      // this.scene.ui.showText(`${this.pokemonHatched[0].name}`, 0);
      this.scene.gameData.setPokemonCaught(pokemon, true, true, this.showMessages).then(() => {
        //TODO pass through egg move updates
        // console.log("set IVs");
        this.scene.gameData.updateSpeciesDexIvs(pokemon.species.speciesId, pokemon.ivs);
        // console.log("set egg moves");
        this.scene.gameData.setEggMoveUnlocked(pokemon.species, eggMoveIndex, this.showMessages). then (() => {
          resolve();
        });
      });
    });
  }

  end() {
    this.scene.tweens.add({
      duration: Utils.fixedInt(250),
      targets: this.eggHatchOverlay,
      alpha: 0,
      ease: "Cubic.easeOut"
    });
    this.eggHatchHandler.clear();
    this.scene.time.delayedCall(250, () => this.scene.setModifiersVisible(true));
    super.end();
  }
}<|MERGE_RESOLUTION|>--- conflicted
+++ resolved
@@ -9,10 +9,12 @@
 import { PlayerPokemon } from "./field/pokemon";
 import { achvs } from "./system/achv";
 import PokemonInfoContainer from "./ui/pokemon-info-container";
-<<<<<<< HEAD
-import EggsToHatchCountContainer from "./ui/eggs-to-hatch-count-container";
 import { Gender } from "./data/gender";
 import { getVariantTint } from "#app/data/variant";
+import EggCounterContainer from "./ui/egg-counter-container";
+import { EggCountChangedEvent } from "./events/egg";
+import { getPokemonNameWithAffix } from "./messages";
+
 
 export class EggSkipPhase extends Phase {
   private eggs: Egg[];
@@ -64,9 +66,6 @@
     );
   }
 
-  end() {
-    super.end();
-  }
 
   hatchEggSilently(egg: Egg) {
     const pokemon = this.generatePokemon(egg);
@@ -100,146 +99,22 @@
    */
   generatePokemon(egg: Egg): PlayerPokemon {
     let ret: PlayerPokemon;
-    let speciesOverride: Species; // SpeciesOverride should probably be a passed in parameter for future species-eggs
 
     this.scene.executeWithSeedOffset(() => {
-
-      /**
-       * Manaphy eggs have a 1/8 chance of being Manaphy and 7/8 chance of being Phione
-       * Legendary eggs pulled from the legendary gacha have a 50% of being converted into
-       * the species that was the legendary focus at the time
-       */
-      if (egg.isManaphyEgg()) {
-        const rand = Utils.randSeedInt(8);
-
-        speciesOverride = rand ? Species.PHIONE : Species.MANAPHY;
-      } else if (egg.tier === EggTier.MASTER
-        && egg.gachaType === GachaType.LEGENDARY) {
-        if (!Utils.randSeedInt(2)) {
-          speciesOverride = getLegendaryGachaSpeciesForTimestamp(this.scene, egg.timestamp);
-        }
-      }
-
-      if (speciesOverride) {
-        const pokemonSpecies = getPokemonSpecies(speciesOverride);
-        ret = this.scene.addPlayerPokemon(pokemonSpecies, 1, undefined, undefined, undefined, false);
-      } else {
-        let minStarterValue: integer;
-        let maxStarterValue: integer;
-
-        switch (egg.tier) {
-        case EggTier.GREAT:
-          minStarterValue = 4;
-          maxStarterValue = 5;
-          break;
-        case EggTier.ULTRA:
-          minStarterValue = 6;
-          maxStarterValue = 7;
-          break;
-        case EggTier.MASTER:
-          minStarterValue = 8;
-          maxStarterValue = 9;
-          break;
-        default:
-          minStarterValue = 1;
-          maxStarterValue = 3;
-          break;
-        }
-
-        const ignoredSpecies = [ Species.PHIONE, Species.MANAPHY, Species.ETERNATUS ];
-
-        let speciesPool = Object.keys(speciesStarters)
-          .filter(s => speciesStarters[s] >= minStarterValue && speciesStarters[s] <= maxStarterValue)
-          .map(s => parseInt(s) as Species)
-          .filter(s => !pokemonPrevolutions.hasOwnProperty(s) && getPokemonSpecies(s).isObtainable() && ignoredSpecies.indexOf(s) === -1);
-
-        // If this is the 10th egg without unlocking something new, attempt to force it.
-        if (this.scene.gameData.unlockPity[egg.tier] >= 9) {
-          const lockedPool = speciesPool.filter(s => !this.scene.gameData.dexData[s].caughtAttr);
-          if (lockedPool.length) { // Skip this if everything is unlocked
-            speciesPool = lockedPool;
-          }
-        }
-
-        /**
-         * Pokemon that are cheaper in their tier get a weight boost. Regionals get a weight penalty
-         * 1 cost mons get 2x
-         * 2 cost mons get 1.5x
-         * 4, 6, 8 cost mons get 1.75x
-         * 3, 5, 7, 9 cost mons get 1x
-         * Alolan, Galarian, and Paldean mons get 0.5x
-         * Hisui mons get 0.125x
-         *
-         * The total weight is also being calculated EACH time there is an egg hatch instead of being generated once
-         * and being the same each time
-         */
-        let totalWeight = 0;
-        const speciesWeights = [];
-        for (const speciesId of speciesPool) {
-          let weight = Math.floor((((maxStarterValue - speciesStarters[speciesId]) / ((maxStarterValue - minStarterValue) + 1)) * 1.5 + 1) * 100);
-          const species = getPokemonSpecies(speciesId);
-          if (species.isRegional()) {
-            weight = Math.floor(weight / (species.isRareRegional() ? 8 : 2));
-          }
-          speciesWeights.push(totalWeight + weight);
-          totalWeight += weight;
-        }
-
-        let species: Species;
-        console.log(egg);
-        const rand = Utils.randSeedInt(totalWeight);
-        for (let s = 0; s < speciesWeights.length; s++) {
-          if (rand < speciesWeights[s]) {
-            species = speciesPool[s];
-            break;
-          }
-        }
-
-        if (!!this.scene.gameData.dexData[species].caughtAttr) {
-          this.scene.gameData.unlockPity[egg.tier] = Math.min(this.scene.gameData.unlockPity[egg.tier] + 1, 10);
-        } else {
-          this.scene.gameData.unlockPity[egg.tier] = 0;
-        }
-
-        const pokemonSpecies = getPokemonSpecies(species);
-        ret = this.scene.addPlayerPokemon(pokemonSpecies, 1, undefined, undefined, undefined, false);
-      }
-
-      /**
-       * Non Shiny gacha Pokemon have a 1/128 chance of being shiny
-       * Shiny gacha Pokemon have a 1/64 chance of being shiny
-       * IVs are rolled twice and the higher of each stat's IV is taken
-       * The egg move gacha doubles the rate of rare egg moves but the base rates are
-       * Common: 1/48
-       * Rare: 1/24
-       * Epic: 1/12
-       * Legendary: 1/6
-       */
-      ret.trySetShiny(egg.gachaType === GachaType.SHINY ? 1024 : 512);
-      ret.variant = ret.shiny ? ret.generateVariant() : 0;
-
-      const secondaryIvs = Utils.getIvsFromId(Utils.randSeedInt(4294967295));
-
-      for (let s = 0; s < ret.ivs.length; s++) {
-        ret.ivs[s] = Math.max(ret.ivs[s], secondaryIvs[s]);
-      }
-
-      const baseChance = egg.gachaType === GachaType.MOVE ? 3 : 6;
-      const eggMoveIndex = Utils.randSeedInt(baseChance * Math.pow(2, 3 - egg.tier))
-        ? Utils.randSeedInt(3)
-        : 3;
-      this.newEggMoves.push(eggMoveIndex);
+      ret = egg.generatePlayerPokemon(this.scene);
+      // const eggMoveIndex = egg.eggMoveIndex;
+
     }, egg.id, EGG_SEED.toString());
 
     this.pokemonHatched.push(ret);
     return ret;
   }
+
+  end() {
+    super.end();
+  }
 }
-=======
-import EggCounterContainer from "./ui/egg-counter-container";
-import { EggCountChangedEvent } from "./events/egg";
-import { getPokemonNameWithAffix } from "./messages";
->>>>>>> e1de9373
+
 
 /**
  * Class that represents egg hatching
@@ -672,136 +547,8 @@
     let ret: PlayerPokemon;
 
     this.scene.executeWithSeedOffset(() => {
-<<<<<<< HEAD
-
-      /**
-       * Manaphy eggs have a 1/8 chance of being Manaphy and 7/8 chance of being Phione
-       * Legendary eggs pulled from the legendary gacha have a 50% of being converted into
-       * the species that was the legendary focus at the time
-       */
-      if (this.egg.isManaphyEgg()) {
-        const rand = Utils.randSeedInt(8);
-
-        speciesOverride = rand ? Species.PHIONE : Species.MANAPHY;
-      } else if (this.egg.tier === EggTier.MASTER
-        && this.egg.gachaType === GachaType.LEGENDARY) {
-        if (!Utils.randSeedInt(2)) {
-          speciesOverride = getLegendaryGachaSpeciesForTimestamp(this.scene, this.egg.timestamp);
-        }
-      }
-
-      if (speciesOverride) {
-        const pokemonSpecies = getPokemonSpecies(speciesOverride);
-        ret = this.scene.addPlayerPokemon(pokemonSpecies, 1, undefined, undefined, undefined, false);
-      } else {
-        let minStarterValue: integer;
-        let maxStarterValue: integer;
-
-        switch (this.egg.tier) {
-        case EggTier.GREAT:
-          minStarterValue = 4;
-          maxStarterValue = 5;
-          break;
-        case EggTier.ULTRA:
-          minStarterValue = 6;
-          maxStarterValue = 7;
-          break;
-        case EggTier.MASTER:
-          minStarterValue = 8;
-          maxStarterValue = 9;
-          break;
-        default:
-          minStarterValue = 1;
-          maxStarterValue = 3;
-          break;
-        }
-
-        const ignoredSpecies = [ Species.PHIONE, Species.MANAPHY, Species.ETERNATUS ];
-
-        let speciesPool = Object.keys(speciesStarters)
-          .filter(s => speciesStarters[s] >= minStarterValue && speciesStarters[s] <= maxStarterValue)
-          .map(s => parseInt(s) as Species)
-          .filter(s => !pokemonPrevolutions.hasOwnProperty(s) && getPokemonSpecies(s).isObtainable() && ignoredSpecies.indexOf(s) === -1);
-
-        // If this is the 10th egg without unlocking something new, attempt to force it.
-        if (this.scene.gameData.unlockPity[this.egg.tier] >= 9) {
-          const lockedPool = speciesPool.filter(s => !this.scene.gameData.dexData[s].caughtAttr);
-          if (lockedPool.length) { // Skip this if everything is unlocked
-            speciesPool = lockedPool;
-          }
-        }
-
-        /**
-         * Pokemon that are cheaper in their tier get a weight boost. Regionals get a weight penalty
-         * 1 cost mons get 2x
-         * 2 cost mons get 1.5x
-         * 4, 6, 8 cost mons get 1.75x
-         * 3, 5, 7, 9 cost mons get 1x
-         * Alolan, Galarian, and Paldean mons get 0.5x
-         * Hisui mons get 0.125x
-         *
-         * The total weight is also being calculated EACH time there is an egg hatch instead of being generated once
-         * and being the same each time
-         */
-        let totalWeight = 0;
-        const speciesWeights = [];
-        for (const speciesId of speciesPool) {
-          let weight = Math.floor((((maxStarterValue - speciesStarters[speciesId]) / ((maxStarterValue - minStarterValue) + 1)) * 1.5 + 1) * 100);
-          const species = getPokemonSpecies(speciesId);
-          if (species.isRegional()) {
-            weight = Math.floor(weight / (species.isRareRegional() ? 8 : 2));
-          }
-          speciesWeights.push(totalWeight + weight);
-          totalWeight += weight;
-        }
-
-        let species: Species;
-
-        const rand = Utils.randSeedInt(totalWeight);
-        for (let s = 0; s < speciesWeights.length; s++) {
-          if (rand < speciesWeights[s]) {
-            species = speciesPool[s];
-            break;
-          }
-        }
-
-        if (!!this.scene.gameData.dexData[species].caughtAttr) {
-          this.scene.gameData.unlockPity[this.egg.tier] = Math.min(this.scene.gameData.unlockPity[this.egg.tier] + 1, 10);
-        } else {
-          this.scene.gameData.unlockPity[this.egg.tier] = 0;
-        }
-
-        const pokemonSpecies = getPokemonSpecies(species);
-        ret = this.scene.addPlayerPokemon(pokemonSpecies, 1, undefined, undefined, undefined, false);
-      }
-
-      /**
-       * Non Shiny gacha Pokemon have a 1/128 chance of being shiny
-       * Shiny gacha Pokemon have a 1/64 chance of being shiny
-       * IVs are rolled twice and the higher of each stat's IV is taken
-       * The egg move gacha doubles the rate of rare egg moves but the base rates are
-       * Common: 1/48
-       * Rare: 1/24
-       * Epic: 1/12
-       * Legendary: 1/6
-       */
-      ret.trySetShiny(this.egg.gachaType === GachaType.SHINY ? 1024 : 512);
-      ret.variant = ret.shiny ? ret.generateVariant() : 0;
-
-      const secondaryIvs = Utils.getIvsFromId(Utils.randSeedInt(4294967295));
-
-      for (let s = 0; s < ret.ivs.length; s++) {
-        ret.ivs[s] = Math.max(ret.ivs[s], secondaryIvs[s]);
-      }
-
-      const baseChance = this.egg.gachaType === GachaType.MOVE ? 3 : 6;
-      this.eggMoveIndex = Utils.randSeedInt(baseChance * Math.pow(2, 3 - this.egg.tier))
-        ? Utils.randSeedInt(3)
-        : 3;
-=======
       ret = this.egg.generatePlayerPokemon(this.scene);
       this.eggMoveIndex = this.egg.eggMoveIndex;
->>>>>>> e1de9373
 
     }, this.egg.id, EGG_SEED.toString());
 
