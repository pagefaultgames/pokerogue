import SoundFade from "phaser3-rex-plugins/plugins/soundfade";
import { Phase } from "./phase";
import BattleScene, { AnySound } from "./battle-scene";
import * as Utils from "./utils";
import { Mode } from "./ui/ui";
import { EGG_SEED, Egg } from "./data/egg";
import EggHatchSceneHandler from "./ui/egg-hatch-scene-handler";
import { PlayerPokemon } from "./field/pokemon";
import { achvs } from "./system/achv";
import PokemonInfoContainer from "./ui/pokemon-info-container";
<<<<<<< HEAD
import EggsToHatchCountContainer from "./ui/eggs-to-hatch-count-container";
import { GachaType } from "./data/enums/gacha-types";
=======
import EggCounterContainer from "./ui/egg-counter-container";
import { EggCountChangedEvent } from "./events/egg";
>>>>>>> a2d0a9ec

/**
 * Class that represents egg hatching
 */
export class EggHatchPhase extends Phase {
  /** The egg that is hatching */
  private egg: Egg;

  /** The number of eggs that are hatching */
  private eggsToHatchCount: integer;
  /** The container that lists how many eggs are hatching */
  private eggCounterContainer: EggCounterContainer;

  /** The scene handler for egg hatching */
  private eggHatchHandler: EggHatchSceneHandler;
  /** The phaser gameobject container that holds everything */
  private eggHatchContainer: Phaser.GameObjects.Container;
  /** The phaser image that is the background */
  private eggHatchBg: Phaser.GameObjects.Image;
  /** The phaser rectangle that overlays during the scene */
  private eggHatchOverlay: Phaser.GameObjects.Rectangle;
  /** The phaser container that holds the egg */
  private eggContainer: Phaser.GameObjects.Container;
  /** The phaser sprite of the egg */
  private eggSprite: Phaser.GameObjects.Sprite;
  /** The phaser sprite of the cracks in an egg */
  private eggCrackSprite: Phaser.GameObjects.Sprite;
  /** The phaser sprite that represents the overlaid light rays */
  private eggLightraysOverlay: Phaser.GameObjects.Sprite;
  /** The phaser sprite of the hatched Pokemon */
  private pokemonSprite: Phaser.GameObjects.Sprite;
  /** The phaser sprite for shiny sparkles */
  private pokemonShinySparkle: Phaser.GameObjects.Sprite;

  /** The {@link PokemonInfoContainer} of the newly hatched Pokemon */
  private infoContainer: PokemonInfoContainer;

  /** The newly hatched {@link PlayerPokemon} */
  private pokemon: PlayerPokemon;
  /** The index of which egg move is unlocked. 0-2 is common, 3 is rare */
  private eggMoveIndex: integer;
  /** Internal booleans representing if the egg is hatched, able to be skipped, or skipped */
  private hatched: boolean;
  private canSkip: boolean;
  private skipped: boolean;
  /** The sound effect being played when the egg is hatched */
  private evolutionBgm: AnySound;

  constructor(scene: BattleScene, egg: Egg, eggsToHatchCount: integer) {
    super(scene);

    this.egg = egg;
    this.eggsToHatchCount = eggsToHatchCount;
  }

  start() {
    super.start();

    this.scene.ui.setModeForceTransition(Mode.EGG_HATCH_SCENE).then(() => {

      if (!this.egg) {
        return this.end();
      }

      const eggIndex = this.scene.gameData.eggs.findIndex(e => e.id === this.egg.id);

      if (eggIndex === -1) {
        return this.end();
      }

      this.scene.gameData.eggs.splice(eggIndex, 1);

      this.scene.fadeOutBgm(null, false);

      this.eggHatchHandler = this.scene.ui.getHandler() as EggHatchSceneHandler;

      this.eggHatchContainer = this.eggHatchHandler.eggHatchContainer;

      this.eggHatchBg = this.scene.add.image(0, 0, "default_bg");
      this.eggHatchBg.setOrigin(0, 0);
      this.eggHatchContainer.add(this.eggHatchBg);

      this.eggContainer = this.scene.add.container(this.eggHatchBg.displayWidth / 2, this.eggHatchBg.displayHeight / 2);

      this.eggSprite = this.scene.add.sprite(0, 0, "egg", `egg_${this.egg.getKey()}`);
      this.eggCrackSprite = this.scene.add.sprite(0, 0, "egg_crack", "0");
      this.eggCrackSprite.setVisible(false);

      this.eggLightraysOverlay = this.scene.add.sprite((-this.eggHatchBg.displayWidth / 2) + 4, -this.eggHatchBg.displayHeight / 2, "egg_lightrays", "3");
      this.eggLightraysOverlay.setOrigin(0, 0);
      this.eggLightraysOverlay.setVisible(false);

      this.eggContainer.add(this.eggSprite);
      this.eggContainer.add(this.eggCrackSprite);
      this.eggContainer.add(this.eggLightraysOverlay);
      this.eggHatchContainer.add(this.eggContainer);

      this.eggCounterContainer = new EggCounterContainer(this.scene, this.eggsToHatchCount);
      this.eggHatchContainer.add(this.eggCounterContainer);

      const getPokemonSprite = () => {
        const ret = this.scene.add.sprite(this.eggHatchBg.displayWidth / 2, this.eggHatchBg.displayHeight / 2, "pkmn__sub");
        ret.setPipeline(this.scene.spritePipeline, { tone: [ 0.0, 0.0, 0.0, 0.0 ], ignoreTimeTint: true });
        return ret;
      };

      this.eggHatchContainer.add((this.pokemonSprite = getPokemonSprite()));

      this.pokemonShinySparkle = this.scene.add.sprite(this.pokemonSprite.x, this.pokemonSprite.y, "shiny");
      this.pokemonShinySparkle.setVisible(false);

      this.eggHatchContainer.add(this.pokemonShinySparkle);

      this.eggHatchOverlay = this.scene.add.rectangle(0, -this.scene.game.canvas.height / 6, this.scene.game.canvas.width / 6, this.scene.game.canvas.height / 6, 0xFFFFFF);
      this.eggHatchOverlay.setOrigin(0, 0);
      this.eggHatchOverlay.setAlpha(0);
      this.scene.fieldUI.add(this.eggHatchOverlay);

      this.infoContainer = new PokemonInfoContainer(this.scene);
      this.infoContainer.setup();

      this.eggHatchContainer.add(this.infoContainer);

      // The game will try to unfuse any Pokemon even though eggs should not generate fused Pokemon in the first place
      const pokemon = this.generatePokemon();
      if (pokemon.fusionSpecies) {
        pokemon.clearFusionSpecies();
      }

      this.pokemonSprite.setVisible(false);

      this.pokemon = pokemon;

      pokemon.loadAssets().then(() => {
        this.canSkip = true;

        this.scene.time.delayedCall(1000, () => {
          if (!this.hatched) {
            this.evolutionBgm = this.scene.playSoundWithoutBgm("evolution");
          }
        });

        this.scene.time.delayedCall(2000, () => {
          if (this.hatched) {
            return;
          }
          this.eggCrackSprite.setVisible(true);
          this.doSpray(1, this.eggSprite.displayHeight / -2);
          this.doEggShake(2).then(() => {
            if (this.hatched) {
              return;
            }
            this.scene.time.delayedCall(1000, () => {
              if (this.hatched) {
                return;
              }
              this.doSpray(2, this.eggSprite.displayHeight / -4);
              this.eggCrackSprite.setFrame("1");
              this.scene.time.delayedCall(125, () => this.eggCrackSprite.setFrame("2"));
              this.doEggShake(4).then(() => {
                if (this.hatched) {
                  return;
                }
                this.scene.time.delayedCall(1000, () => {
                  if (this.hatched) {
                    return;
                  }
                  this.scene.playSound("egg_crack");
                  this.doSpray(4);
                  this.eggCrackSprite.setFrame("3");
                  this.scene.time.delayedCall(125, () => this.eggCrackSprite.setFrame("4"));
                  this.doEggShake(8, 2).then(() => {
                    if (!this.hatched) {
                      this.doHatch();
                    }
                  });
                });
              });
            });
          });
        });
      });
    });
  }

  end() {
    if (this.scene.findPhase((p) => p instanceof EggHatchPhase)) {
      this.eggHatchHandler.clear();
    } else {
      this.scene.time.delayedCall(250, () => this.scene.setModifiersVisible(true));
    }
    super.end();
  }

  /**
   * Function that animates egg shaking
   * @param intensity of horizontal shaking. Doubled on the first call (where count is 0)
   * @param repeatCount the number of times this function should be called (asynchronous recursion?!?)
   * @param count the current number of times this function has been called.
   * @returns nothing since it's a Promise<void>
   */
  doEggShake(intensity: number, repeatCount?: integer, count?: integer): Promise<void> {
    return new Promise(resolve => {
      if (repeatCount === undefined) {
        repeatCount = 0;
      }
      if (count === undefined) {
        count = 0;
      }
      this.scene.playSound("pb_move");
      this.scene.tweens.add({
        targets: this.eggContainer,
        x: `-=${intensity / (count ? 1 : 2)}`,
        ease: "Sine.easeInOut",
        duration: 125,
        onComplete: () => {
          this.scene.tweens.add({
            targets: this.eggContainer,
            x: `+=${intensity}`,
            ease: "Sine.easeInOut",
            duration: 250,
            onComplete: () => {
              count++;
              if (count < repeatCount) {
                return this.doEggShake(intensity, repeatCount, count).then(() => resolve());
              }
              this.scene.tweens.add({
                targets: this.eggContainer,
                x: `-=${intensity / 2}`,
                ease: "Sine.easeInOut",
                duration: 125,
                onComplete: () => resolve()
              });
            }
          });
        }
      });
    });
  }

  /**
   * Tries to skip the hatching animation
   * @returns false if cannot be skipped or already skipped. True otherwise
   */
  trySkip(): boolean {
    if (!this.canSkip || this.skipped) {
      return false;
    }
    this.skipped = true;
    if (!this.hatched) {
      this.doHatch();
    } else {
      this.doReveal();
    }
    return true;
  }

  /**
   * Plays the animation of an egg hatch
   */
  doHatch(): void {
    this.canSkip = false;
    this.hatched = true;
    if (this.evolutionBgm) {
      SoundFade.fadeOut(this.scene, this.evolutionBgm, Utils.fixedInt(100));
    }
    for (let e = 0; e < 5; e++) {
      this.scene.time.delayedCall(Utils.fixedInt(375 * e), () => this.scene.playSound("egg_hatch", { volume: 1 - (e * 0.2) }));
    }
    this.eggLightraysOverlay.setVisible(true);
    this.eggLightraysOverlay.play("egg_lightrays");
    this.scene.tweens.add({
      duration: Utils.fixedInt(125),
      targets: this.eggHatchOverlay,
      alpha: 1,
      ease: "Cubic.easeIn",
      onComplete: () => {
        this.skipped = false;
        this.canSkip = true;
      }
    });
    this.scene.time.delayedCall(Utils.fixedInt(1500), () => {
      this.canSkip = false;
      if (!this.skipped) {
        this.doReveal();
      }
    });
  }

  /**
   * Function to do the logic and animation of completing a hatch and revealing the Pokemon
   */
  doReveal(): void {
    const isShiny = this.pokemon.isShiny();
    if (this.pokemon.species.subLegendary) {
      this.scene.validateAchv(achvs.HATCH_SUB_LEGENDARY);
    }
    if (this.pokemon.species.legendary) {
      this.scene.validateAchv(achvs.HATCH_LEGENDARY);
    }
    if (this.pokemon.species.mythical) {
      this.scene.validateAchv(achvs.HATCH_MYTHICAL);
    }
    if (isShiny) {
      this.scene.validateAchv(achvs.HATCH_SHINY);
    }
    this.eggContainer.setVisible(false);
    this.pokemonSprite.play(this.pokemon.getSpriteKey(true));
    this.pokemonSprite.setPipelineData("ignoreTimeTint", true);
    this.pokemonSprite.setPipelineData("spriteKey", this.pokemon.getSpriteKey());
    this.pokemonSprite.setPipelineData("shiny", this.pokemon.shiny);
    this.pokemonSprite.setPipelineData("variant", this.pokemon.variant);
    this.pokemonSprite.setVisible(true);
    this.scene.time.delayedCall(Utils.fixedInt(250), () => {
      this.eggsToHatchCount--;
      this.eggHatchHandler.eventTarget.dispatchEvent(new EggCountChangedEvent(this.eggsToHatchCount));
      this.pokemon.cry();
      if (isShiny) {
        this.scene.time.delayedCall(Utils.fixedInt(500), () => {
          this.pokemonShinySparkle.play(`sparkle${this.pokemon.variant ? `_${this.pokemon.variant + 1}` : ""}`);
          this.scene.playSound("sparkle");
        });
      }
      this.scene.time.delayedCall(Utils.fixedInt(!this.skipped ? !isShiny ? 1250 : 1750 : !isShiny ? 250 : 750), () => {
        this.infoContainer.show(this.pokemon, false, this.skipped ? 2 : 1);

        this.scene.playSoundWithoutBgm("evolution_fanfare");

        this.scene.ui.showText(`${this.pokemon.name} hatched from the egg!`, null, () => {
          this.scene.gameData.updateSpeciesDexIvs(this.pokemon.species.speciesId, this.pokemon.ivs);
          this.scene.gameData.setPokemonCaught(this.pokemon, true, true).then(() => {
            this.scene.gameData.setEggMoveUnlocked(this.pokemon.species, this.eggMoveIndex).then(() => {
              this.scene.ui.showText(null, 0);
              this.end();
            });
          });
        }, null, true, 3000);
        //this.scene.time.delayedCall(Utils.fixedInt(4250), () => this.scene.playBgm());
      });
    });
    this.scene.tweens.add({
      duration: Utils.fixedInt(this.skipped ? 500 : 3000),
      targets: this.eggHatchOverlay,
      alpha: 0,
      ease: "Cubic.easeOut"
    });
  }

  /**
   * Helper function to generate sine. (Why is this not a Utils?!?)
   * @param index random number from 0-7 being passed in to scale pi/128
   * @param amplitude Scaling
   * @returns a number
   */
  sin(index: integer, amplitude: integer): number {
    return amplitude * Math.sin(index * (Math.PI / 128));
  }

  /**
   * Animates spraying
   * @param intensity number of times this is repeated (this is a badly named variable)
   * @param offsetY how much to offset the Y coordinates
   */
  doSpray(intensity: integer, offsetY?: number) {
    this.scene.tweens.addCounter({
      repeat: intensity,
      duration: Utils.getFrameMs(1),
      onRepeat: () => {
        this.doSprayParticle(Utils.randInt(8), offsetY || 0);
      }
    });
  }

  /**
   * Animates a particle used in the spray animation
   * @param trigIndex Used to modify the particle's vertical speed, is a random number from 0-7
   * @param offsetY how much to offset the Y coordinate
   */
  doSprayParticle(trigIndex: integer, offsetY: number) {
    const initialX = this.eggHatchBg.displayWidth / 2;
    const initialY = this.eggHatchBg.displayHeight / 2 + offsetY;
    const shardKey = !this.egg.isManaphyEgg() ? this.egg.tier.toString() : "1";
    const particle = this.scene.add.image(initialX, initialY, "egg_shard", `${shardKey}_${Math.floor(trigIndex / 2)}`);
    this.eggHatchContainer.add(particle);

    let f = 0;
    let yOffset = 0;
    const speed = 3 - Utils.randInt(8);
    const amp = 24 + Utils.randInt(32);

    const particleTimer = this.scene.tweens.addCounter({
      repeat: -1,
      duration: Utils.getFrameMs(1),
      onRepeat: () => {
        updateParticle();
      }
    });

    const updateParticle = () => {
      const speedMultiplier = this.skipped ? 6 : 1;
      yOffset += speedMultiplier;
      if (trigIndex < 160) {
        particle.setPosition(initialX + (speed * f) / 3, initialY + yOffset);
        particle.y += -this.sin(trigIndex, amp);
        if (f > 108) {
          particle.setScale((1 - (f - 108) / 20));
        }
        trigIndex += 2 * speedMultiplier;
        f += speedMultiplier;
      } else {
        particle.destroy();
        particleTimer.remove();
      }
    };

    updateParticle();
  }


  /**
   * Generates a Pokemon to be hatched by the egg
   * @returns the hatched PlayerPokemon
   */
  generatePokemon(): PlayerPokemon {
    let ret: PlayerPokemon;

    this.scene.executeWithSeedOffset(() => {
      ret = this.egg.generatePlayerPokemon(this.scene);

      const baseChance = this.egg.gachaType === GachaType.MOVE ? 3 : 6;
      this.eggMoveIndex = this.egg.overrideRareEggMove ? 3 : Utils.randSeedInt(baseChance * Math.pow(2, 3 - this.egg.tier))
        ? Utils.randSeedInt(3)
        : 3;

    }, this.egg.id, EGG_SEED.toString());

    return ret;
  }
}<|MERGE_RESOLUTION|>--- conflicted
+++ resolved
@@ -8,13 +8,10 @@
 import { PlayerPokemon } from "./field/pokemon";
 import { achvs } from "./system/achv";
 import PokemonInfoContainer from "./ui/pokemon-info-container";
-<<<<<<< HEAD
 import EggsToHatchCountContainer from "./ui/eggs-to-hatch-count-container";
 import { GachaType } from "./data/enums/gacha-types";
-=======
 import EggCounterContainer from "./ui/egg-counter-container";
 import { EggCountChangedEvent } from "./events/egg";
->>>>>>> a2d0a9ec
 
 /**
  * Class that represents egg hatching
