import { globalScene } from "#app/global-scene";
import { CLASSIC_CANDY_FRIENDSHIP_MULTIPLIER } from "#balance/starters";
import type { WeatherPoolEntry } from "#data/weather";
import { Challenges } from "#enums/challenges";
import { MysteryEncounterTier } from "#enums/mystery-encounter-tier";
import { MysteryEncounterType } from "#enums/mystery-encounter-type";
import { SpeciesId } from "#enums/species-id";
<<<<<<< HEAD
import { TrainerItemId } from "#enums/trainer-item-id";
=======
import { TextStyle } from "#enums/text-style";
>>>>>>> 8a2b8889
import { WeatherType } from "#enums/weather-type";
import { addTextObject } from "#ui/text";
import type { nil } from "#utils/common";
import { isNullOrUndefined } from "#utils/common";
import i18next from "i18next";

export enum EventType {
  SHINY,
  NO_TIMER_DISPLAY,
  LUCK,
}

interface EventBanner {
  bannerKey?: string;
  xOffset?: number;
  yOffset?: number;
  scale?: number;
  availableLangs?: string[];
}

interface EventEncounter {
  species: SpeciesId;
  blockEvolution?: boolean;
  formIndex?: number;
}

interface EventMysteryEncounterTier {
  mysteryEncounter: MysteryEncounterType;
  tier?: MysteryEncounterTier;
  disable?: boolean;
}

interface EventWaveReward {
  wave: number;
  type: string;
}

type EventMusicReplacement = [string, string];

interface EventChallenge {
  challenge: Challenges;
  value: number;
}

interface TimedEvent extends EventBanner {
  name: string;
  eventType: EventType;
  shinyMultiplier?: number;
  classicFriendshipMultiplier?: number;
  luckBoost?: number;
  upgradeUnlockedVouchers?: boolean;
  startDate: Date;
  endDate: Date;
  eventEncounters?: EventEncounter[];
  delibirdyBuff?: TrainerItemId[];
  weather?: WeatherPoolEntry[];
  mysteryEncounterTierChanges?: EventMysteryEncounterTier[];
  luckBoostedSpecies?: SpeciesId[];
  boostFusions?: boolean; //MODIFIER REWORK PLEASE
  classicWaveRewards?: EventWaveReward[]; // Rival battle allRewards
  trainerShinyChance?: number; // Odds over 65536 of trainer mon generating as shiny
  music?: EventMusicReplacement[];
  dailyRunChallenges?: EventChallenge[];
}

const timedEvents: TimedEvent[] = [
  {
    name: "Winter Holiday Update",
    eventType: EventType.SHINY,
    shinyMultiplier: 2,
    upgradeUnlockedVouchers: true,
    startDate: new Date(Date.UTC(2024, 11, 21, 0)),
    endDate: new Date(Date.UTC(2025, 0, 4, 0)),
    bannerKey: "winter_holidays2024-event",
    scale: 0.21,
    availableLangs: ["en", "de", "it", "fr", "ja", "ko", "es-ES", "pt-BR", "zh-CN"],
    eventEncounters: [
      { species: SpeciesId.GIMMIGHOUL, blockEvolution: true },
      { species: SpeciesId.DELIBIRD },
      { species: SpeciesId.STANTLER },
      { species: SpeciesId.CYNDAQUIL },
      { species: SpeciesId.PIPLUP },
      { species: SpeciesId.CHESPIN },
      { species: SpeciesId.BALTOY },
      { species: SpeciesId.SNOVER },
      { species: SpeciesId.CHINGLING },
      { species: SpeciesId.LITWICK },
      { species: SpeciesId.CUBCHOO },
      { species: SpeciesId.SWIRLIX },
      { species: SpeciesId.AMAURA },
      { species: SpeciesId.MUDBRAY },
      { species: SpeciesId.ROLYCOLY },
      { species: SpeciesId.MILCERY },
      { species: SpeciesId.SMOLIV },
      { species: SpeciesId.ALOLA_VULPIX },
      { species: SpeciesId.GALAR_DARUMAKA },
      { species: SpeciesId.IRON_BUNDLE },
    ],
    delibirdyBuff: [
      TrainerItemId.CATCHING_CHARM,
      TrainerItemId.SHINY_CHARM,
      TrainerItemId.ABILITY_CHARM,
      TrainerItemId.EXP_CHARM,
      TrainerItemId.SUPER_EXP_CHARM,
      TrainerItemId.HEALING_CHARM,
    ],
    weather: [{ weatherType: WeatherType.SNOW, weight: 1 }],
    mysteryEncounterTierChanges: [
      {
        mysteryEncounter: MysteryEncounterType.DELIBIRDY,
        tier: MysteryEncounterTier.COMMON,
      },
      { mysteryEncounter: MysteryEncounterType.PART_TIMER, disable: true },
      {
        mysteryEncounter: MysteryEncounterType.AN_OFFER_YOU_CANT_REFUSE,
        disable: true,
      },
      { mysteryEncounter: MysteryEncounterType.FIELD_TRIP, disable: true },
      {
        mysteryEncounter: MysteryEncounterType.DEPARTMENT_STORE_SALE,
        disable: true,
      },
    ],
    classicWaveRewards: [
      { wave: 8, type: "SHINY_CHARM" },
      { wave: 8, type: "ABILITY_CHARM" },
      { wave: 8, type: "CATCHING_CHARM" },
      { wave: 25, type: "SHINY_CHARM" },
    ],
  },
  {
    name: "Year of the Snake",
    eventType: EventType.LUCK,
    luckBoost: 1,
    startDate: new Date(Date.UTC(2025, 0, 29, 0)),
    endDate: new Date(Date.UTC(2025, 1, 3, 0)),
    bannerKey: "yearofthesnakeevent",
    scale: 0.21,
    availableLangs: ["en", "de", "it", "fr", "ja", "ko", "es-ES", "pt-BR", "zh-CN"],
    eventEncounters: [
      { species: SpeciesId.EKANS },
      { species: SpeciesId.ONIX },
      { species: SpeciesId.DRATINI },
      { species: SpeciesId.CLEFFA },
      { species: SpeciesId.UMBREON },
      { species: SpeciesId.DUNSPARCE },
      { species: SpeciesId.TEDDIURSA },
      { species: SpeciesId.SEVIPER },
      { species: SpeciesId.LUNATONE },
      { species: SpeciesId.CHINGLING },
      { species: SpeciesId.SNIVY },
      { species: SpeciesId.DARUMAKA },
      { species: SpeciesId.DRAMPA },
      { species: SpeciesId.SILICOBRA },
      { species: SpeciesId.BLOODMOON_URSALUNA },
    ],
    luckBoostedSpecies: [
      SpeciesId.EKANS,
      SpeciesId.ARBOK,
      SpeciesId.ONIX,
      SpeciesId.STEELIX,
      SpeciesId.DRATINI,
      SpeciesId.DRAGONAIR,
      SpeciesId.DRAGONITE,
      SpeciesId.CLEFFA,
      SpeciesId.CLEFAIRY,
      SpeciesId.CLEFABLE,
      SpeciesId.UMBREON,
      SpeciesId.DUNSPARCE,
      SpeciesId.DUDUNSPARCE,
      SpeciesId.TEDDIURSA,
      SpeciesId.URSARING,
      SpeciesId.URSALUNA,
      SpeciesId.SEVIPER,
      SpeciesId.LUNATONE,
      SpeciesId.RAYQUAZA,
      SpeciesId.CHINGLING,
      SpeciesId.CHIMECHO,
      SpeciesId.CRESSELIA,
      SpeciesId.DARKRAI,
      SpeciesId.SNIVY,
      SpeciesId.SERVINE,
      SpeciesId.SERPERIOR,
      SpeciesId.DARUMAKA,
      SpeciesId.DARMANITAN,
      SpeciesId.ZYGARDE,
      SpeciesId.DRAMPA,
      SpeciesId.LUNALA,
      SpeciesId.BLACEPHALON,
      SpeciesId.SILICOBRA,
      SpeciesId.SANDACONDA,
      SpeciesId.ROARING_MOON,
      SpeciesId.BLOODMOON_URSALUNA,
    ],
    classicWaveRewards: [
      { wave: 8, type: "SHINY_CHARM" },
      { wave: 8, type: "ABILITY_CHARM" },
      { wave: 8, type: "CATCHING_CHARM" },
      { wave: 25, type: "SHINY_CHARM" },
    ],
  },
  {
    name: "Valentine",
    eventType: EventType.SHINY,
    startDate: new Date(Date.UTC(2025, 1, 10)),
    endDate: new Date(Date.UTC(2025, 1, 21)),
    boostFusions: true,
    shinyMultiplier: 2,
    bannerKey: "valentines2025event",
    scale: 0.21,
    availableLangs: ["en", "de", "it", "fr", "ja", "ko", "es-ES", "pt-BR", "zh-CN"],
    eventEncounters: [
      { species: SpeciesId.NIDORAN_F },
      { species: SpeciesId.NIDORAN_M },
      { species: SpeciesId.IGGLYBUFF },
      { species: SpeciesId.SMOOCHUM },
      { species: SpeciesId.VOLBEAT },
      { species: SpeciesId.ILLUMISE },
      { species: SpeciesId.ROSELIA },
      { species: SpeciesId.LUVDISC },
      { species: SpeciesId.WOOBAT },
      { species: SpeciesId.FRILLISH },
      { species: SpeciesId.ALOMOMOLA },
      { species: SpeciesId.FURFROU, formIndex: 1 }, // Heart Trim
      { species: SpeciesId.ESPURR },
      { species: SpeciesId.SPRITZEE },
      { species: SpeciesId.SWIRLIX },
      { species: SpeciesId.APPLIN },
      { species: SpeciesId.MILCERY },
      { species: SpeciesId.INDEEDEE },
      { species: SpeciesId.TANDEMAUS },
      { species: SpeciesId.ENAMORUS },
    ],
    luckBoostedSpecies: [SpeciesId.LUVDISC],
    classicWaveRewards: [
      { wave: 8, type: "SHINY_CHARM" },
      { wave: 8, type: "ABILITY_CHARM" },
      { wave: 8, type: "CATCHING_CHARM" },
      { wave: 25, type: "SHINY_CHARM" },
    ],
  },
  {
    name: "PKMNDAY2025",
    eventType: EventType.LUCK,
    startDate: new Date(Date.UTC(2025, 1, 27)),
    endDate: new Date(Date.UTC(2025, 2, 4)),
    classicFriendshipMultiplier: 4,
    bannerKey: "pkmnday2025event",
    scale: 0.21,
    availableLangs: ["en", "de", "it", "fr", "ja", "ko", "es-ES", "pt-BR", "zh-CN"],
    eventEncounters: [
      { species: SpeciesId.PIKACHU, formIndex: 1, blockEvolution: true }, // Partner Form
      { species: SpeciesId.EEVEE, formIndex: 1, blockEvolution: true }, // Partner Form
      { species: SpeciesId.CHIKORITA },
      { species: SpeciesId.TOTODILE },
      { species: SpeciesId.TEPIG },
    ],
    luckBoostedSpecies: [
      SpeciesId.PICHU,
      SpeciesId.PIKACHU,
      SpeciesId.RAICHU,
      SpeciesId.ALOLA_RAICHU,
      SpeciesId.PSYDUCK,
      SpeciesId.GOLDUCK,
      SpeciesId.EEVEE,
      SpeciesId.FLAREON,
      SpeciesId.JOLTEON,
      SpeciesId.VAPOREON,
      SpeciesId.ESPEON,
      SpeciesId.UMBREON,
      SpeciesId.LEAFEON,
      SpeciesId.GLACEON,
      SpeciesId.SYLVEON,
      SpeciesId.CHIKORITA,
      SpeciesId.BAYLEEF,
      SpeciesId.MEGANIUM,
      SpeciesId.TOTODILE,
      SpeciesId.CROCONAW,
      SpeciesId.FERALIGATR,
      SpeciesId.TEPIG,
      SpeciesId.PIGNITE,
      SpeciesId.EMBOAR,
      SpeciesId.ZYGARDE,
      SpeciesId.ETERNAL_FLOETTE,
    ],
    classicWaveRewards: [
      { wave: 8, type: "SHINY_CHARM" },
      { wave: 8, type: "ABILITY_CHARM" },
      { wave: 8, type: "CATCHING_CHARM" },
      { wave: 25, type: "SHINY_CHARM" },
    ],
  },
  {
    name: "April Fools 2025",
    eventType: EventType.LUCK,
    startDate: new Date(Date.UTC(2025, 2, 31)),
    endDate: new Date(Date.UTC(2025, 3, 3)),
    bannerKey: "aprf25",
    scale: 0.21,
    availableLangs: ["en", "de", "it", "fr", "ja", "ko", "es-ES", "es-MX", "pt-BR", "zh-CN"],
    trainerShinyChance: 13107, // 13107/65536 = 1/5
    music: [
      ["title", "title_afd"],
      ["battle_rival_3", "battle_rival_3_afd"],
    ],
    dailyRunChallenges: [
      {
        challenge: Challenges.INVERSE_BATTLE,
        value: 1,
      },
    ],
  },
  {
    name: "Shining Spring",
    eventType: EventType.SHINY,
    startDate: new Date(Date.UTC(2025, 4, 3)),
    endDate: new Date(Date.UTC(2025, 4, 13)),
    bannerKey: "spr25event",
    scale: 0.21,
    availableLangs: ["en", "de", "it", "fr", "ja", "ko", "es-ES", "es-MX", "pt-BR", "zh-CN"],
    shinyMultiplier: 2,
    upgradeUnlockedVouchers: true,
    eventEncounters: [
      { species: SpeciesId.HOPPIP },
      { species: SpeciesId.CELEBI },
      { species: SpeciesId.VOLBEAT },
      { species: SpeciesId.ILLUMISE },
      { species: SpeciesId.SPOINK },
      { species: SpeciesId.LILEEP },
      { species: SpeciesId.SHINX },
      { species: SpeciesId.PACHIRISU },
      { species: SpeciesId.CHERUBI },
      { species: SpeciesId.MUNCHLAX },
      { species: SpeciesId.TEPIG },
      { species: SpeciesId.PANSAGE },
      { species: SpeciesId.PANSEAR },
      { species: SpeciesId.PANPOUR },
      { species: SpeciesId.DARUMAKA },
      { species: SpeciesId.ARCHEN },
      { species: SpeciesId.DEERLING, formIndex: 0 }, // Spring Deerling
      { species: SpeciesId.CLAUNCHER },
      { species: SpeciesId.WISHIWASHI },
      { species: SpeciesId.DRAMPA },
      { species: SpeciesId.JANGMO_O },
      { species: SpeciesId.APPLIN },
    ],
    classicWaveRewards: [
      { wave: 8, type: "SHINY_CHARM" },
      { wave: 8, type: "ABILITY_CHARM" },
      { wave: 8, type: "CATCHING_CHARM" },
      { wave: 25, type: "SHINY_CHARM" },
    ],
  },
  {
    name: "Pride 25",
    eventType: EventType.SHINY,
    startDate: new Date(Date.UTC(2025, 5, 18)),
    endDate: new Date(Date.UTC(2025, 5, 30)),
    bannerKey: "pride2025",
    scale: 0.105,
    availableLangs: ["en", "de", "it", "fr", "ja", "ko", "es-ES", "es-MX", "pt-BR", "zh-CN", "zh-TW"],
    shinyMultiplier: 2,
    eventEncounters: [
      { species: SpeciesId.CHARMANDER },
      { species: SpeciesId.SANDILE },
      { species: SpeciesId.FERROSEED },
      { species: SpeciesId.FOONGUS },
      { species: SpeciesId.CUTIEFLY },
      { species: SpeciesId.DEWPIDER },
      { species: SpeciesId.TYPE_NULL },
      { species: SpeciesId.MINIOR },
      { species: SpeciesId.SOBBLE },
      { species: SpeciesId.INDEEDEE },
      { species: SpeciesId.CAPSAKID },
      { species: SpeciesId.ALOLA_MEOWTH },
    ],
    classicWaveRewards: [
      { wave: 8, type: "SHINY_CHARM" },
      { wave: 8, type: "ABILITY_CHARM" },
      { wave: 8, type: "CATCHING_CHARM" },
      { wave: 25, type: "SHINY_CHARM" },
    ],
  },
];

export class TimedEventManager {
  isActive(event: TimedEvent) {
    return event.startDate < new Date() && new Date() < event.endDate;
  }

  activeEvent(): TimedEvent | undefined {
    return timedEvents.find((te: TimedEvent) => this.isActive(te));
  }

  isEventActive(): boolean {
    return timedEvents.some((te: TimedEvent) => this.isActive(te));
  }

  activeEventHasBanner(): boolean {
    const activeEvents = timedEvents.filter(te => this.isActive(te) && te.hasOwnProperty("bannerKey"));
    return activeEvents.length > 0;
  }

  getShinyMultiplier(): number {
    let multiplier = 1;
    const shinyEvents = timedEvents.filter(te => te.eventType === EventType.SHINY && this.isActive(te));
    for (const se of shinyEvents) {
      multiplier *= se.shinyMultiplier ?? 1;
    }

    return multiplier;
  }

  getEventBannerFilename(): string {
    return timedEvents.find((te: TimedEvent) => this.isActive(te))?.bannerKey ?? "";
  }

  getEventBannerLangs(): string[] {
    const ret: string[] = [];
    ret.push(...timedEvents.find(te => this.isActive(te) && !isNullOrUndefined(te.availableLangs))?.availableLangs!);
    return ret;
  }

  getEventEncounters(): EventEncounter[] {
    const ret: EventEncounter[] = [];
    timedEvents
      .filter(te => this.isActive(te))
      .map(te => {
        if (!isNullOrUndefined(te.eventEncounters)) {
          ret.push(...te.eventEncounters);
        }
      });
    return ret;
  }

  /**
   * For events that change the classic candy friendship multiplier
   * @returns The highest classic friendship multiplier among the active events, or the default CLASSIC_CANDY_FRIENDSHIP_MULTIPLIER
   */
  getClassicFriendshipMultiplier(): number {
    let multiplier = CLASSIC_CANDY_FRIENDSHIP_MULTIPLIER;
    const classicFriendshipEvents = timedEvents.filter(te => this.isActive(te));
    for (const fe of classicFriendshipEvents) {
      if (!isNullOrUndefined(fe.classicFriendshipMultiplier) && fe.classicFriendshipMultiplier > multiplier) {
        multiplier = fe.classicFriendshipMultiplier;
      }
    }
    return multiplier;
  }

  /**
   * For events where defeated bosses (Gym Leaders, E4 etc) give out Voucher Plus even if they were defeated before
   * @returns Whether vouchers should be upgraded
   */
  getUpgradeUnlockedVouchers(): boolean {
    return timedEvents.some(te => this.isActive(te) && (te.upgradeUnlockedVouchers ?? false));
  }

  /**
   * For events where Delibirdy gives extra items
   * @returns list of ids of {@linkcode Reward}s that Delibirdy hands out as a bonus
   */
  getDelibirdyBuff(): TrainerItemId[] {
    const ret: TrainerItemId[] = [];
    timedEvents
      .filter(te => this.isActive(te))
      .map(te => {
        if (!isNullOrUndefined(te.delibirdyBuff)) {
          ret.push(...te.delibirdyBuff);
        }
      });
    return ret;
  }

  /**
   * For events where there's a set weather for town biome (other biomes are hard)
   * @returns Event weathers for town
   */
  getWeather(): WeatherPoolEntry[] {
    const ret: WeatherPoolEntry[] = [];
    timedEvents
      .filter(te => this.isActive(te))
      .map(te => {
        if (!isNullOrUndefined(te.weather)) {
          ret.push(...te.weather);
        }
      });
    return ret;
  }

  getAllMysteryEncounterChanges(): EventMysteryEncounterTier[] {
    const ret: EventMysteryEncounterTier[] = [];
    timedEvents
      .filter(te => this.isActive(te))
      .map(te => {
        if (!isNullOrUndefined(te.mysteryEncounterTierChanges)) {
          ret.push(...te.mysteryEncounterTierChanges);
        }
      });
    return ret;
  }

  getEventMysteryEncountersDisabled(): MysteryEncounterType[] {
    const ret: MysteryEncounterType[] = [];
    timedEvents
      .filter(te => this.isActive(te) && !isNullOrUndefined(te.mysteryEncounterTierChanges))
      .map(te => {
        te.mysteryEncounterTierChanges?.map(metc => {
          if (metc.disable) {
            ret.push(metc.mysteryEncounter);
          }
        });
      });
    return ret;
  }

  getMysteryEncounterTierForEvent(
    encounterType: MysteryEncounterType,
    normal: MysteryEncounterTier,
  ): MysteryEncounterTier {
    let ret = normal;
    timedEvents
      .filter(te => this.isActive(te) && !isNullOrUndefined(te.mysteryEncounterTierChanges))
      .map(te => {
        te.mysteryEncounterTierChanges?.map(metc => {
          if (metc.mysteryEncounter === encounterType) {
            ret = metc.tier ?? normal;
          }
        });
      });
    return ret;
  }

  getEventLuckBoost(): number {
    let ret = 0;
    const luckEvents = timedEvents.filter(te => this.isActive(te) && !isNullOrUndefined(te.luckBoost));
    for (const le of luckEvents) {
      ret += le.luckBoost!;
    }
    return ret;
  }

  getEventLuckBoostedSpecies(): SpeciesId[] {
    const ret: SpeciesId[] = [];
    timedEvents
      .filter(te => this.isActive(te))
      .map(te => {
        if (!isNullOrUndefined(te.luckBoostedSpecies)) {
          ret.push(...te.luckBoostedSpecies.filter(s => !ret.includes(s)));
        }
      });
    return ret;
  }

  areFusionsBoosted(): boolean {
    return timedEvents.some(te => this.isActive(te) && te.boostFusions);
  }

  /**
   * Gets all the modifier types associated with a certain wave during an event
   * @see EventWaveReward
   * @param wave the wave to check for associated allRewards
   * @returns array of strings of the event modifier reward types
   */
  getFixedBattleEventRewards(wave: number): string[] {
    const ret: string[] = [];
    timedEvents
      .filter(te => this.isActive(te) && !isNullOrUndefined(te.classicWaveRewards))
      .map(te => {
        ret.push(...te.classicWaveRewards!.filter(cwr => cwr.wave === wave).map(cwr => cwr.type));
      });
    return ret;
  }

  // Gets the extra shiny chance for trainers due to event (odds/65536)
  getClassicTrainerShinyChance(): number {
    let ret = 0;
    const tsEvents = timedEvents.filter(te => this.isActive(te) && !isNullOrUndefined(te.trainerShinyChance));
    tsEvents.map(t => (ret += t.trainerShinyChance!));
    return ret;
  }

  getEventBgmReplacement(bgm: string): string {
    let ret = bgm;
    timedEvents.map(te => {
      if (this.isActive(te) && !isNullOrUndefined(te.music)) {
        te.music.map(mr => {
          if (mr[0] === bgm) {
            console.log(`it is ${te.name} so instead of ${mr[0]} we play ${mr[1]}`);
            ret = mr[1];
          }
        });
      }
    });
    return ret;
  }

  /**
   * Activates any challenges on {@linkcode globalScene.gameMode} for the currently active event
   */
  startEventChallenges(): void {
    const challenges = this.activeEvent()?.dailyRunChallenges;
    challenges?.forEach((eventChal: EventChallenge) =>
      globalScene.gameMode.setChallengeValue(eventChal.challenge, eventChal.value),
    );
  }
}

export class TimedEventDisplay extends Phaser.GameObjects.Container {
  private event: TimedEvent | nil;
  private eventTimerText: Phaser.GameObjects.Text;
  private banner: Phaser.GameObjects.Image;
  private availableWidth: number;
  private eventTimer: NodeJS.Timeout | null;

  constructor(x: number, y: number, event?: TimedEvent) {
    super(globalScene, x, y);
    this.availableWidth = globalScene.scaledCanvas.width;
    this.event = event;
    this.setVisible(false);
  }

  /**
   * Set the width that can be used to display the event timer and banner. By default
   * these elements get centered horizontally in that space, in the bottom left of the screen
   */
  setWidth(width: number) {
    if (width !== this.availableWidth) {
      this.availableWidth = width;
      const xPosition = this.availableWidth / 2 + (this.event?.xOffset ?? 0);
      if (this.banner) {
        this.banner.x = xPosition;
      }
      if (this.eventTimerText) {
        this.eventTimerText.x = xPosition;
      }
    }
  }

  setup() {
    const lang = i18next.resolvedLanguage;
    if (this.event?.bannerKey) {
      let key = this.event.bannerKey;
      if (lang && this.event.availableLangs && this.event.availableLangs.length > 0) {
        if (this.event.availableLangs.includes(lang)) {
          key += "-" + lang;
        } else {
          key += "-en";
        }
      }
      console.log(key);
      console.log(this.event.bannerKey);
      const padding = 5;
      const showTimer = this.event.eventType !== EventType.NO_TIMER_DISPLAY;
      const yPosition = globalScene.game.canvas.height / 6 - padding - (showTimer ? 10 : 0) - (this.event.yOffset ?? 0);
      this.banner = new Phaser.GameObjects.Image(globalScene, this.availableWidth / 2, yPosition - padding, key);
      this.banner.setName("img-event-banner");
      this.banner.setOrigin(0.5, 1);
      this.banner.setScale(this.event.scale ?? 0.18);
      if (showTimer) {
        this.eventTimerText = addTextObject(
          this.banner.x,
          this.banner.y + 2,
          this.timeToGo(this.event.endDate),
          TextStyle.WINDOW,
        );
        this.eventTimerText.setName("text-event-timer");
        this.eventTimerText.setScale(0.15);
        this.eventTimerText.setOrigin(0.5, 0);

        this.add(this.eventTimerText);
      }
      this.add(this.banner);
    }
  }

  show() {
    this.setVisible(true);
    this.updateCountdown();

    this.eventTimer = setInterval(() => {
      this.updateCountdown();
    }, 1000);
  }

  clear() {
    this.setVisible(false);
    this.eventTimer && clearInterval(this.eventTimer);
    this.eventTimer = null;
  }

  private timeToGo(date: Date) {
    // Utility to add leading zero
    function z(n) {
      return (n < 10 ? "0" : "") + n;
    }
    const now = new Date();
    let diff = Math.abs(date.getTime() - now.getTime());

    // Allow for previous times
    diff = Math.abs(diff);

    // Get time components
    const days = (diff / 8.64e7) | 0;
    const hours = ((diff % 8.64e7) / 3.6e6) | 0;
    const mins = ((diff % 3.6e6) / 6e4) | 0;
    const secs = Math.round((diff % 6e4) / 1e3);

    // Return formatted string
    return i18next.t("menu:eventTimer", {
      days: z(days),
      hours: z(hours),
      mins: z(mins),
      secs: z(secs),
    });
  }

  updateCountdown() {
    if (this.event && this.event.eventType !== EventType.NO_TIMER_DISPLAY) {
      this.eventTimerText.setText(this.timeToGo(this.event.endDate));
    }
  }
}<|MERGE_RESOLUTION|>--- conflicted
+++ resolved
@@ -5,11 +5,8 @@
 import { MysteryEncounterTier } from "#enums/mystery-encounter-tier";
 import { MysteryEncounterType } from "#enums/mystery-encounter-type";
 import { SpeciesId } from "#enums/species-id";
-<<<<<<< HEAD
 import { TrainerItemId } from "#enums/trainer-item-id";
-=======
 import { TextStyle } from "#enums/text-style";
->>>>>>> 8a2b8889
 import { WeatherType } from "#enums/weather-type";
 import { addTextObject } from "#ui/text";
 import type { nil } from "#utils/common";
