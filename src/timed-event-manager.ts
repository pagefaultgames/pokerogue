--- conflicted
+++ resolved
@@ -41,11 +41,7 @@
     friendshipMultiplier: 1,
     startDate: new Date(Date.UTC(2024, 11, 21, 0)),
     endDate: new Date(Date.UTC(2025, 0, 4, 0)),
-<<<<<<< HEAD
-    bannerKey: "halloween2024-event-",
-=======
     bannerKey: "winter_holidays2024-event-",
->>>>>>> c7370712
     scale: 0.21,
     availableLangs: [ "en", "de", "it", "fr", "ja", "ko", "es-ES", "pt-BR", "zh-CN" ],
     uncommonBreedEncounters: [
