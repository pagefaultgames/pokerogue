import { globalScene } from "#app/global-scene";
import { TextStyle, addTextObject } from "#app/ui/text";
<<<<<<< HEAD
import { isNullOrUndefined, nil } from "#app/utils";
=======
import type { nil } from "#app/utils";
>>>>>>> 3a3ebfb7
import i18next from "i18next";
import { Species } from "#enums/species";
import type { WeatherPoolEntry } from "#app/data/weather";
import { WeatherType } from "#enums/weather-type";
import { CLASSIC_CANDY_FRIENDSHIP_MULTIPLIER } from "./data/balance/starters";

export enum EventType {
  SHINY,
  NO_TIMER_DISPLAY
}

interface EventBanner {
  bannerKey?: string;
  xOffset?: number;
  yOffset?: number;
  scale?: number;
  availableLangs?: string[];
}

interface EventEncounter {
  species: Species;
  blockEvolution?: boolean;
}

interface TimedEvent extends EventBanner {
  name: string;
  eventType: EventType;
  shinyMultiplier?: number;
  classicFriendshipMultiplier?: number;
  upgradeUnlockedVouchers?: boolean;
  startDate: Date;
  endDate: Date;
  uncommonBreedEncounters?: EventEncounter[];
  delibirdyBuff?: string[];
  weather?: WeatherPoolEntry[];
}

const timedEvents: TimedEvent[] = [
  {
    name: "Winter Holiday Update",
    eventType: EventType.SHINY,
    shinyMultiplier: 2,
    upgradeUnlockedVouchers: true,
    startDate: new Date(Date.UTC(2024, 11, 21, 0)),
    endDate: new Date(Date.UTC(2025, 0, 4, 0)),
    bannerKey: "winter_holidays2024-event-",
    scale: 0.21,
    availableLangs: [ "en", "de", "it", "fr", "ja", "ko", "es-ES", "pt-BR", "zh-CN" ],
    uncommonBreedEncounters: [
      { species: Species.GIMMIGHOUL, blockEvolution: true },
      { species: Species.DELIBIRD },
      { species: Species.STANTLER },
      { species: Species.CYNDAQUIL },
      { species: Species.PIPLUP },
      { species: Species.CHESPIN },
      { species: Species.BALTOY },
      { species: Species.SNOVER },
      { species: Species.CHINGLING },
      { species: Species.LITWICK },
      { species: Species.CUBCHOO },
      { species: Species.SWIRLIX },
      { species: Species.AMAURA },
      { species: Species.MUDBRAY },
      { species: Species.ROLYCOLY },
      { species: Species.MILCERY },
      { species: Species.SMOLIV },
      { species: Species.ALOLA_VULPIX },
      { species: Species.GALAR_DARUMAKA },
      { species: Species.IRON_BUNDLE }
    ],
    delibirdyBuff: [ "CATCHING_CHARM", "SHINY_CHARM", "ABILITY_CHARM", "EXP_CHARM", "SUPER_EXP_CHARM", "HEALING_CHARM" ],
    weather: [{ weatherType: WeatherType.SNOW, weight: 1 }]
  }
];

export class TimedEventManager {
  constructor() {}

  isActive(event: TimedEvent) {
    return (
      event.startDate < new Date() &&
        new Date() < event.endDate
    );
  }

  activeEvent(): TimedEvent | undefined {
    return timedEvents.find((te: TimedEvent) => this.isActive(te));
  }

  isEventActive(): boolean {
    return timedEvents.some((te: TimedEvent) => this.isActive(te));
  }

  activeEventHasBanner(): boolean {
    const activeEvents = timedEvents.filter((te) => this.isActive(te) && te.hasOwnProperty("bannerFilename"));
    return activeEvents.length > 0;
  }

  getShinyMultiplier(): number {
    let multiplier = 1;
    const shinyEvents = timedEvents.filter((te) => te.eventType === EventType.SHINY && this.isActive(te));
    shinyEvents.forEach((se) => {
      multiplier *= se.shinyMultiplier ?? 1;
    });

    return multiplier;
  }

  getEventBannerFilename(): string {
    return timedEvents.find((te: TimedEvent) => this.isActive(te))?.bannerKey ?? "";
  }

  getEventEncounters(): EventEncounter[] {
    const ret: EventEncounter[] = [];
    timedEvents.filter((te) => this.isActive(te)).map((te) => {
      if (!isNullOrUndefined(te.uncommonBreedEncounters)) {
        ret.push(...te.uncommonBreedEncounters);
      }
    });
    return ret;
  }

  /**
   * For events that change the classic candy friendship multiplier
   * @returns The highest classic friendship multiplier among the active events, or the default CLASSIC_CANDY_FRIENDSHIP_MULTIPLIER
   */
  getClassicFriendshipMultiplier(): number {
    let multiplier = CLASSIC_CANDY_FRIENDSHIP_MULTIPLIER;
    const classicFriendshipEvents = timedEvents.filter((te) => this.isActive(te));
    classicFriendshipEvents.forEach((fe) => {
      if (!isNullOrUndefined(fe.classicFriendshipMultiplier) && fe.classicFriendshipMultiplier > multiplier) {
        multiplier = fe.classicFriendshipMultiplier;
      }
    });
    return multiplier;
  }

  /**
   * For events where defeated bosses (Gym Leaders, E4 etc) give out Voucher Plus even if they were defeated before
   * @returns Whether vouchers should be upgraded
   */
  getUpgradeUnlockedVouchers(): boolean {
    return timedEvents.some((te) => this.isActive(te) && (te.upgradeUnlockedVouchers ?? false));
  }

  /**
   * For events where Delibirdy gives extra items
   * @returns list of ids of {@linkcode ModifierType}s that Delibirdy hands out as a bonus
   */
  getDelibirdyBuff(): string[] {
    const ret: string[] = [];
    timedEvents.filter((te) => this.isActive(te)).map((te) => {
      if (!isNullOrUndefined(te.delibirdyBuff)) {
        ret.push(...te.delibirdyBuff);
      }
    });
    return ret;
  }

  /**
   * For events where there's a set weather for town biome (other biomes are hard)
   * @returns Event weathers for town
   */
  getWeather(): WeatherPoolEntry[] {
    const ret: WeatherPoolEntry[] = [];
    timedEvents.filter((te) => this.isActive(te)).map((te) => {
      if (!isNullOrUndefined(te.weather)) {
        ret.push(...te.weather);
      }
    });
    return ret;
  }

}

export class TimedEventDisplay extends Phaser.GameObjects.Container {
  private event: TimedEvent | nil;
  private eventTimerText: Phaser.GameObjects.Text;
  private banner: Phaser.GameObjects.Image;
  private availableWidth: number;
  private eventTimer: NodeJS.Timeout | null;

  constructor(x: number, y: number, event?: TimedEvent) {
    super(globalScene, x, y);
    this.availableWidth = globalScene.scaledCanvas.width;
    this.event = event;
    this.setVisible(false);
  }

  /**
   * Set the width that can be used to display the event timer and banner. By default
   * these elements get centered horizontally in that space, in the bottom left of the screen
   */
  setWidth(width: number) {
    if (width !== this.availableWidth) {
      this.availableWidth = width;
      const xPosition = this.availableWidth / 2 + (this.event?.xOffset ?? 0);
      if (this.banner) {
        this.banner.x = xPosition;
      }
      if (this.eventTimerText) {
        this.eventTimerText.x = xPosition;
      }
    }
  }

  setup() {
    const lang = i18next.resolvedLanguage;
    if (this.event && this.event.bannerKey) {
      let key = this.event.bannerKey;
      if (lang && this.event.availableLangs && this.event.availableLangs.length > 0) {
        if (this.event.availableLangs.includes(lang)) {
          key += lang;
        } else {
          key += "en";
        }
      }
      console.log(this.event.bannerKey);
      const padding = 5;
      const showTimer = this.event.eventType !== EventType.NO_TIMER_DISPLAY;
      const yPosition = globalScene.game.canvas.height / 6 - padding - (showTimer ? 10 : 0) - (this.event.yOffset ?? 0);
      this.banner = new Phaser.GameObjects.Image(globalScene, this.availableWidth / 2, yPosition - padding, key);
      this.banner.setName("img-event-banner");
      this.banner.setOrigin(0.5, 1);
      this.banner.setScale(this.event.scale ?? 0.18);
      if (showTimer) {
        this.eventTimerText = addTextObject(
          this.banner.x,
          this.banner.y + 2,
          this.timeToGo(this.event.endDate),
          TextStyle.WINDOW
        );
        this.eventTimerText.setName("text-event-timer");
        this.eventTimerText.setScale(0.15);
        this.eventTimerText.setOrigin(0.5, 0);

        this.add(this.eventTimerText);
      }
      this.add(this.banner);
    }
  }

  show() {
    this.setVisible(true);
    this.updateCountdown();

    this.eventTimer = setInterval(() => {
      this.updateCountdown();
    }, 1000);
  }

  clear() {
    this.setVisible(false);
    this.eventTimer && clearInterval(this.eventTimer);
    this.eventTimer = null;
  }

  private timeToGo(date: Date) {

    // Utility to add leading zero
    function z(n) {
      return (n < 10 ? "0" : "") + n;
    }
    const now = new Date();
    let diff = Math.abs(date.getTime() - now.getTime());

    // Allow for previous times
    diff = Math.abs(diff);

    // Get time components
    const days = diff / 8.64e7 | 0;
    const hours = diff % 8.64e7 / 3.6e6 | 0;
    const mins  = diff % 3.6e6 / 6e4 | 0;
    const secs  = Math.round(diff % 6e4 / 1e3);

    // Return formatted string
    return i18next.t("menu:eventTimer", { days: z(days), hours: z(hours), mins: z(mins), secs: z(secs) });
  }

  updateCountdown() {
    if (this.event && this.event.eventType !== EventType.NO_TIMER_DISPLAY) {
      this.eventTimerText.setText(this.timeToGo(this.event.endDate));
    }
  }
}<|MERGE_RESOLUTION|>--- conflicted
+++ resolved
@@ -1,10 +1,7 @@
 import { globalScene } from "#app/global-scene";
 import { TextStyle, addTextObject } from "#app/ui/text";
-<<<<<<< HEAD
-import { isNullOrUndefined, nil } from "#app/utils";
-=======
 import type { nil } from "#app/utils";
->>>>>>> 3a3ebfb7
+import { isNullOrUndefined } from "#app/utils";
 import i18next from "i18next";
 import { Species } from "#enums/species";
 import type { WeatherPoolEntry } from "#app/data/weather";
