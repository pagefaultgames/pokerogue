--- conflicted
+++ resolved
@@ -1,20 +1,13 @@
 import { globalScene } from "#app/global-scene";
-<<<<<<< HEAD
-import { addTextObject } from "#app/ui/text";
-import { TextStyle } from "#enums/text-style";
-import type { nil } from "#app/utils/common";
-import { isNullOrUndefined } from "#app/utils/common";
-import i18next from "i18next";
-=======
 import { CLASSIC_CANDY_FRIENDSHIP_MULTIPLIER } from "#balance/starters";
 import type { WeatherPoolEntry } from "#data/weather";
 import { Challenges } from "#enums/challenges";
 import { MysteryEncounterTier } from "#enums/mystery-encounter-tier";
 import { MysteryEncounterType } from "#enums/mystery-encounter-type";
->>>>>>> 68630446
 import { SpeciesId } from "#enums/species-id";
+import { TextStyle } from "#enums/text-style";
 import { WeatherType } from "#enums/weather-type";
-import { addTextObject, TextStyle } from "#ui/text";
+import { addTextObject } from "#ui/text";
 import type { nil } from "#utils/common";
 import { isNullOrUndefined } from "#utils/common";
 import i18next from "i18next";
