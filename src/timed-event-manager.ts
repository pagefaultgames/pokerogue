import { globalScene } from "#app/global-scene";
import { CLASSIC_CANDY_FRIENDSHIP_MULTIPLIER } from "#balance/starters";
import type { WeatherPoolEntry } from "#data/weather";
import { Challenges } from "#enums/challenges";
import { MysteryEncounterTier } from "#enums/mystery-encounter-tier";
import { MysteryEncounterType } from "#enums/mystery-encounter-type";
import { SpeciesId } from "#enums/species-id";
import { WeatherType } from "#enums/weather-type";
<<<<<<< HEAD
import { CLASSIC_CANDY_FRIENDSHIP_MULTIPLIER } from "./data/balance/starters";
import { MysteryEncounterType } from "./enums/mystery-encounter-type";
import { MysteryEncounterTier } from "./enums/mystery-encounter-tier";
import { Challenges } from "#enums/challenges";
import { TrainerItemId } from "#enums/trainer-item-id";
=======
import { addTextObject, TextStyle } from "#ui/text";
import type { nil } from "#utils/common";
import { isNullOrUndefined } from "#utils/common";
import i18next from "i18next";
>>>>>>> 8cf1b9f7

export enum EventType {
  SHINY,
  NO_TIMER_DISPLAY,
  LUCK,
}

interface EventBanner {
  bannerKey?: string;
  xOffset?: number;
  yOffset?: number;
  scale?: number;
  availableLangs?: string[];
}

interface EventEncounter {
  species: SpeciesId;
  blockEvolution?: boolean;
  formIndex?: number;
}

interface EventMysteryEncounterTier {
  mysteryEncounter: MysteryEncounterType;
  tier?: MysteryEncounterTier;
  disable?: boolean;
}

interface EventWaveReward {
  wave: number;
  type: string;
}

type EventMusicReplacement = [string, string];

interface EventChallenge {
  challenge: Challenges;
  value: number;
}

interface TimedEvent extends EventBanner {
  name: string;
  eventType: EventType;
  shinyMultiplier?: number;
  classicFriendshipMultiplier?: number;
  luckBoost?: number;
  upgradeUnlockedVouchers?: boolean;
  startDate: Date;
  endDate: Date;
  eventEncounters?: EventEncounter[];
  delibirdyBuff?: TrainerItemId[];
  weather?: WeatherPoolEntry[];
  mysteryEncounterTierChanges?: EventMysteryEncounterTier[];
  luckBoostedSpecies?: SpeciesId[];
  boostFusions?: boolean; //MODIFIER REWORK PLEASE
  classicWaveRewards?: EventWaveReward[]; // Rival battle rewards
  trainerShinyChance?: number; // Odds over 65536 of trainer mon generating as shiny
  music?: EventMusicReplacement[];
  dailyRunChallenges?: EventChallenge[];
}

const timedEvents: TimedEvent[] = [
  {
    name: "Winter Holiday Update",
    eventType: EventType.SHINY,
    shinyMultiplier: 2,
    upgradeUnlockedVouchers: true,
    startDate: new Date(Date.UTC(2024, 11, 21, 0)),
    endDate: new Date(Date.UTC(2025, 0, 4, 0)),
    bannerKey: "winter_holidays2024-event",
    scale: 0.21,
    availableLangs: ["en", "de", "it", "fr", "ja", "ko", "es-ES", "pt-BR", "zh-CN"],
    eventEncounters: [
      { species: SpeciesId.GIMMIGHOUL, blockEvolution: true },
      { species: SpeciesId.DELIBIRD },
      { species: SpeciesId.STANTLER },
      { species: SpeciesId.CYNDAQUIL },
      { species: SpeciesId.PIPLUP },
      { species: SpeciesId.CHESPIN },
      { species: SpeciesId.BALTOY },
      { species: SpeciesId.SNOVER },
      { species: SpeciesId.CHINGLING },
      { species: SpeciesId.LITWICK },
      { species: SpeciesId.CUBCHOO },
      { species: SpeciesId.SWIRLIX },
      { species: SpeciesId.AMAURA },
      { species: SpeciesId.MUDBRAY },
      { species: SpeciesId.ROLYCOLY },
      { species: SpeciesId.MILCERY },
      { species: SpeciesId.SMOLIV },
      { species: SpeciesId.ALOLA_VULPIX },
      { species: SpeciesId.GALAR_DARUMAKA },
      { species: SpeciesId.IRON_BUNDLE },
    ],
    delibirdyBuff: [
      TrainerItemId.CATCHING_CHARM,
      TrainerItemId.SHINY_CHARM,
      TrainerItemId.ABILITY_CHARM,
      TrainerItemId.EXP_CHARM,
      TrainerItemId.SUPER_EXP_CHARM,
      TrainerItemId.HEALING_CHARM,
    ],
    weather: [{ weatherType: WeatherType.SNOW, weight: 1 }],
    mysteryEncounterTierChanges: [
      {
        mysteryEncounter: MysteryEncounterType.DELIBIRDY,
        tier: MysteryEncounterTier.COMMON,
      },
      { mysteryEncounter: MysteryEncounterType.PART_TIMER, disable: true },
      {
        mysteryEncounter: MysteryEncounterType.AN_OFFER_YOU_CANT_REFUSE,
        disable: true,
      },
      { mysteryEncounter: MysteryEncounterType.FIELD_TRIP, disable: true },
      {
        mysteryEncounter: MysteryEncounterType.DEPARTMENT_STORE_SALE,
        disable: true,
      },
    ],
    classicWaveRewards: [
      { wave: 8, type: "SHINY_CHARM" },
      { wave: 8, type: "ABILITY_CHARM" },
      { wave: 8, type: "CATCHING_CHARM" },
      { wave: 25, type: "SHINY_CHARM" },
    ],
  },
  {
    name: "Year of the Snake",
    eventType: EventType.LUCK,
    luckBoost: 1,
    startDate: new Date(Date.UTC(2025, 0, 29, 0)),
    endDate: new Date(Date.UTC(2025, 1, 3, 0)),
    bannerKey: "yearofthesnakeevent",
    scale: 0.21,
    availableLangs: ["en", "de", "it", "fr", "ja", "ko", "es-ES", "pt-BR", "zh-CN"],
    eventEncounters: [
      { species: SpeciesId.EKANS },
      { species: SpeciesId.ONIX },
      { species: SpeciesId.DRATINI },
      { species: SpeciesId.CLEFFA },
      { species: SpeciesId.UMBREON },
      { species: SpeciesId.DUNSPARCE },
      { species: SpeciesId.TEDDIURSA },
      { species: SpeciesId.SEVIPER },
      { species: SpeciesId.LUNATONE },
      { species: SpeciesId.CHINGLING },
      { species: SpeciesId.SNIVY },
      { species: SpeciesId.DARUMAKA },
      { species: SpeciesId.DRAMPA },
      { species: SpeciesId.SILICOBRA },
      { species: SpeciesId.BLOODMOON_URSALUNA },
    ],
    luckBoostedSpecies: [
      SpeciesId.EKANS,
      SpeciesId.ARBOK,
      SpeciesId.ONIX,
      SpeciesId.STEELIX,
      SpeciesId.DRATINI,
      SpeciesId.DRAGONAIR,
      SpeciesId.DRAGONITE,
      SpeciesId.CLEFFA,
      SpeciesId.CLEFAIRY,
      SpeciesId.CLEFABLE,
      SpeciesId.UMBREON,
      SpeciesId.DUNSPARCE,
      SpeciesId.DUDUNSPARCE,
      SpeciesId.TEDDIURSA,
      SpeciesId.URSARING,
      SpeciesId.URSALUNA,
      SpeciesId.SEVIPER,
      SpeciesId.LUNATONE,
      SpeciesId.RAYQUAZA,
      SpeciesId.CHINGLING,
      SpeciesId.CHIMECHO,
      SpeciesId.CRESSELIA,
      SpeciesId.DARKRAI,
      SpeciesId.SNIVY,
      SpeciesId.SERVINE,
      SpeciesId.SERPERIOR,
      SpeciesId.DARUMAKA,
      SpeciesId.DARMANITAN,
      SpeciesId.ZYGARDE,
      SpeciesId.DRAMPA,
      SpeciesId.LUNALA,
      SpeciesId.BLACEPHALON,
      SpeciesId.SILICOBRA,
      SpeciesId.SANDACONDA,
      SpeciesId.ROARING_MOON,
      SpeciesId.BLOODMOON_URSALUNA,
    ],
    classicWaveRewards: [
      { wave: 8, type: "SHINY_CHARM" },
      { wave: 8, type: "ABILITY_CHARM" },
      { wave: 8, type: "CATCHING_CHARM" },
      { wave: 25, type: "SHINY_CHARM" },
    ],
  },
  {
    name: "Valentine",
    eventType: EventType.SHINY,
    startDate: new Date(Date.UTC(2025, 1, 10)),
    endDate: new Date(Date.UTC(2025, 1, 21)),
    boostFusions: true,
    shinyMultiplier: 2,
    bannerKey: "valentines2025event",
    scale: 0.21,
    availableLangs: ["en", "de", "it", "fr", "ja", "ko", "es-ES", "pt-BR", "zh-CN"],
    eventEncounters: [
      { species: SpeciesId.NIDORAN_F },
      { species: SpeciesId.NIDORAN_M },
      { species: SpeciesId.IGGLYBUFF },
      { species: SpeciesId.SMOOCHUM },
      { species: SpeciesId.VOLBEAT },
      { species: SpeciesId.ILLUMISE },
      { species: SpeciesId.ROSELIA },
      { species: SpeciesId.LUVDISC },
      { species: SpeciesId.WOOBAT },
      { species: SpeciesId.FRILLISH },
      { species: SpeciesId.ALOMOMOLA },
      { species: SpeciesId.FURFROU, formIndex: 1 }, // Heart Trim
      { species: SpeciesId.ESPURR },
      { species: SpeciesId.SPRITZEE },
      { species: SpeciesId.SWIRLIX },
      { species: SpeciesId.APPLIN },
      { species: SpeciesId.MILCERY },
      { species: SpeciesId.INDEEDEE },
      { species: SpeciesId.TANDEMAUS },
      { species: SpeciesId.ENAMORUS },
    ],
    luckBoostedSpecies: [SpeciesId.LUVDISC],
    classicWaveRewards: [
      { wave: 8, type: "SHINY_CHARM" },
      { wave: 8, type: "ABILITY_CHARM" },
      { wave: 8, type: "CATCHING_CHARM" },
      { wave: 25, type: "SHINY_CHARM" },
    ],
  },
  {
    name: "PKMNDAY2025",
    eventType: EventType.LUCK,
    startDate: new Date(Date.UTC(2025, 1, 27)),
    endDate: new Date(Date.UTC(2025, 2, 4)),
    classicFriendshipMultiplier: 4,
    bannerKey: "pkmnday2025event",
    scale: 0.21,
    availableLangs: ["en", "de", "it", "fr", "ja", "ko", "es-ES", "pt-BR", "zh-CN"],
    eventEncounters: [
      { species: SpeciesId.PIKACHU, formIndex: 1, blockEvolution: true }, // Partner Form
      { species: SpeciesId.EEVEE, formIndex: 1, blockEvolution: true }, // Partner Form
      { species: SpeciesId.CHIKORITA },
      { species: SpeciesId.TOTODILE },
      { species: SpeciesId.TEPIG },
    ],
    luckBoostedSpecies: [
      SpeciesId.PICHU,
      SpeciesId.PIKACHU,
      SpeciesId.RAICHU,
      SpeciesId.ALOLA_RAICHU,
      SpeciesId.PSYDUCK,
      SpeciesId.GOLDUCK,
      SpeciesId.EEVEE,
      SpeciesId.FLAREON,
      SpeciesId.JOLTEON,
      SpeciesId.VAPOREON,
      SpeciesId.ESPEON,
      SpeciesId.UMBREON,
      SpeciesId.LEAFEON,
      SpeciesId.GLACEON,
      SpeciesId.SYLVEON,
      SpeciesId.CHIKORITA,
      SpeciesId.BAYLEEF,
      SpeciesId.MEGANIUM,
      SpeciesId.TOTODILE,
      SpeciesId.CROCONAW,
      SpeciesId.FERALIGATR,
      SpeciesId.TEPIG,
      SpeciesId.PIGNITE,
      SpeciesId.EMBOAR,
      SpeciesId.ZYGARDE,
      SpeciesId.ETERNAL_FLOETTE,
    ],
    classicWaveRewards: [
      { wave: 8, type: "SHINY_CHARM" },
      { wave: 8, type: "ABILITY_CHARM" },
      { wave: 8, type: "CATCHING_CHARM" },
      { wave: 25, type: "SHINY_CHARM" },
    ],
  },
  {
    name: "April Fools 2025",
    eventType: EventType.LUCK,
    startDate: new Date(Date.UTC(2025, 2, 31)),
    endDate: new Date(Date.UTC(2025, 3, 3)),
    bannerKey: "aprf25",
    scale: 0.21,
    availableLangs: ["en", "de", "it", "fr", "ja", "ko", "es-ES", "es-MX", "pt-BR", "zh-CN"],
    trainerShinyChance: 13107, // 13107/65536 = 1/5
    music: [
      ["title", "title_afd"],
      ["battle_rival_3", "battle_rival_3_afd"],
    ],
    dailyRunChallenges: [
      {
        challenge: Challenges.INVERSE_BATTLE,
        value: 1,
      },
    ],
  },
  {
    name: "Shining Spring",
    eventType: EventType.SHINY,
    startDate: new Date(Date.UTC(2025, 4, 3)),
    endDate: new Date(Date.UTC(2025, 4, 13)),
    bannerKey: "spr25event",
    scale: 0.21,
    availableLangs: ["en", "de", "it", "fr", "ja", "ko", "es-ES", "es-MX", "pt-BR", "zh-CN"],
    shinyMultiplier: 2,
    upgradeUnlockedVouchers: true,
    eventEncounters: [
      { species: SpeciesId.HOPPIP },
      { species: SpeciesId.CELEBI },
      { species: SpeciesId.VOLBEAT },
      { species: SpeciesId.ILLUMISE },
      { species: SpeciesId.SPOINK },
      { species: SpeciesId.LILEEP },
      { species: SpeciesId.SHINX },
      { species: SpeciesId.PACHIRISU },
      { species: SpeciesId.CHERUBI },
      { species: SpeciesId.MUNCHLAX },
      { species: SpeciesId.TEPIG },
      { species: SpeciesId.PANSAGE },
      { species: SpeciesId.PANSEAR },
      { species: SpeciesId.PANPOUR },
      { species: SpeciesId.DARUMAKA },
      { species: SpeciesId.ARCHEN },
      { species: SpeciesId.DEERLING, formIndex: 0 }, // Spring Deerling
      { species: SpeciesId.CLAUNCHER },
      { species: SpeciesId.WISHIWASHI },
      { species: SpeciesId.DRAMPA },
      { species: SpeciesId.JANGMO_O },
      { species: SpeciesId.APPLIN },
    ],
    classicWaveRewards: [
      { wave: 8, type: "SHINY_CHARM" },
      { wave: 8, type: "ABILITY_CHARM" },
      { wave: 8, type: "CATCHING_CHARM" },
      { wave: 25, type: "SHINY_CHARM" },
    ],
  },
  {
    name: "Pride 25",
    eventType: EventType.SHINY,
    startDate: new Date(Date.UTC(2025, 5, 18)),
    endDate: new Date(Date.UTC(2025, 5, 30)),
    bannerKey: "pride2025",
    scale: 0.105,
    availableLangs: ["en", "de", "it", "fr", "ja", "ko", "es-ES", "es-MX", "pt-BR", "zh-CN", "zh-TW"],
    shinyMultiplier: 2,
    eventEncounters: [
      { species: SpeciesId.CHARMANDER },
      { species: SpeciesId.SANDILE },
      { species: SpeciesId.FERROSEED },
      { species: SpeciesId.FOONGUS },
      { species: SpeciesId.CUTIEFLY },
      { species: SpeciesId.DEWPIDER },
      { species: SpeciesId.TYPE_NULL },
      { species: SpeciesId.MINIOR },
      { species: SpeciesId.SOBBLE },
      { species: SpeciesId.INDEEDEE },
      { species: SpeciesId.CAPSAKID },
      { species: SpeciesId.ALOLA_MEOWTH },
    ],
    classicWaveRewards: [
      { wave: 8, type: "SHINY_CHARM" },
      { wave: 8, type: "ABILITY_CHARM" },
      { wave: 8, type: "CATCHING_CHARM" },
      { wave: 25, type: "SHINY_CHARM" },
    ],
  },
];

export class TimedEventManager {
  isActive(event: TimedEvent) {
    return event.startDate < new Date() && new Date() < event.endDate;
  }

  activeEvent(): TimedEvent | undefined {
    return timedEvents.find((te: TimedEvent) => this.isActive(te));
  }

  isEventActive(): boolean {
    return timedEvents.some((te: TimedEvent) => this.isActive(te));
  }

  activeEventHasBanner(): boolean {
    const activeEvents = timedEvents.filter(te => this.isActive(te) && te.hasOwnProperty("bannerKey"));
    return activeEvents.length > 0;
  }

  getShinyMultiplier(): number {
    let multiplier = 1;
    const shinyEvents = timedEvents.filter(te => te.eventType === EventType.SHINY && this.isActive(te));
    for (const se of shinyEvents) {
      multiplier *= se.shinyMultiplier ?? 1;
    }

    return multiplier;
  }

  getEventBannerFilename(): string {
    return timedEvents.find((te: TimedEvent) => this.isActive(te))?.bannerKey ?? "";
  }

  getEventBannerLangs(): string[] {
    const ret: string[] = [];
    ret.push(...timedEvents.find(te => this.isActive(te) && !isNullOrUndefined(te.availableLangs))?.availableLangs!);
    return ret;
  }

  getEventEncounters(): EventEncounter[] {
    const ret: EventEncounter[] = [];
    timedEvents
      .filter(te => this.isActive(te))
      .map(te => {
        if (!isNullOrUndefined(te.eventEncounters)) {
          ret.push(...te.eventEncounters);
        }
      });
    return ret;
  }

  /**
   * For events that change the classic candy friendship multiplier
   * @returns The highest classic friendship multiplier among the active events, or the default CLASSIC_CANDY_FRIENDSHIP_MULTIPLIER
   */
  getClassicFriendshipMultiplier(): number {
    let multiplier = CLASSIC_CANDY_FRIENDSHIP_MULTIPLIER;
    const classicFriendshipEvents = timedEvents.filter(te => this.isActive(te));
    for (const fe of classicFriendshipEvents) {
      if (!isNullOrUndefined(fe.classicFriendshipMultiplier) && fe.classicFriendshipMultiplier > multiplier) {
        multiplier = fe.classicFriendshipMultiplier;
      }
    }
    return multiplier;
  }

  /**
   * For events where defeated bosses (Gym Leaders, E4 etc) give out Voucher Plus even if they were defeated before
   * @returns Whether vouchers should be upgraded
   */
  getUpgradeUnlockedVouchers(): boolean {
    return timedEvents.some(te => this.isActive(te) && (te.upgradeUnlockedVouchers ?? false));
  }

  /**
   * For events where Delibirdy gives extra items
   * @returns list of ids of {@linkcode ModifierType}s that Delibirdy hands out as a bonus
   */
  getDelibirdyBuff(): TrainerItemId[] {
    const ret: TrainerItemId[] = [];
    timedEvents
      .filter(te => this.isActive(te))
      .map(te => {
        if (!isNullOrUndefined(te.delibirdyBuff)) {
          ret.push(...te.delibirdyBuff);
        }
      });
    return ret;
  }

  /**
   * For events where there's a set weather for town biome (other biomes are hard)
   * @returns Event weathers for town
   */
  getWeather(): WeatherPoolEntry[] {
    const ret: WeatherPoolEntry[] = [];
    timedEvents
      .filter(te => this.isActive(te))
      .map(te => {
        if (!isNullOrUndefined(te.weather)) {
          ret.push(...te.weather);
        }
      });
    return ret;
  }

  getAllMysteryEncounterChanges(): EventMysteryEncounterTier[] {
    const ret: EventMysteryEncounterTier[] = [];
    timedEvents
      .filter(te => this.isActive(te))
      .map(te => {
        if (!isNullOrUndefined(te.mysteryEncounterTierChanges)) {
          ret.push(...te.mysteryEncounterTierChanges);
        }
      });
    return ret;
  }

  getEventMysteryEncountersDisabled(): MysteryEncounterType[] {
    const ret: MysteryEncounterType[] = [];
    timedEvents
      .filter(te => this.isActive(te) && !isNullOrUndefined(te.mysteryEncounterTierChanges))
      .map(te => {
        te.mysteryEncounterTierChanges?.map(metc => {
          if (metc.disable) {
            ret.push(metc.mysteryEncounter);
          }
        });
      });
    return ret;
  }

  getMysteryEncounterTierForEvent(
    encounterType: MysteryEncounterType,
    normal: MysteryEncounterTier,
  ): MysteryEncounterTier {
    let ret = normal;
    timedEvents
      .filter(te => this.isActive(te) && !isNullOrUndefined(te.mysteryEncounterTierChanges))
      .map(te => {
        te.mysteryEncounterTierChanges?.map(metc => {
          if (metc.mysteryEncounter === encounterType) {
            ret = metc.tier ?? normal;
          }
        });
      });
    return ret;
  }

  getEventLuckBoost(): number {
    let ret = 0;
    const luckEvents = timedEvents.filter(te => this.isActive(te) && !isNullOrUndefined(te.luckBoost));
    for (const le of luckEvents) {
      ret += le.luckBoost!;
    }
    return ret;
  }

  getEventLuckBoostedSpecies(): SpeciesId[] {
    const ret: SpeciesId[] = [];
    timedEvents
      .filter(te => this.isActive(te))
      .map(te => {
        if (!isNullOrUndefined(te.luckBoostedSpecies)) {
          ret.push(...te.luckBoostedSpecies.filter(s => !ret.includes(s)));
        }
      });
    return ret;
  }

  areFusionsBoosted(): boolean {
    return timedEvents.some(te => this.isActive(te) && te.boostFusions);
  }

  /**
   * Gets all the modifier types associated with a certain wave during an event
   * @see EventWaveReward
   * @param wave the wave to check for associated rewards
   * @returns array of strings of the event modifier reward types
   */
  getFixedBattleEventRewards(wave: number): string[] {
    const ret: string[] = [];
    timedEvents
      .filter(te => this.isActive(te) && !isNullOrUndefined(te.classicWaveRewards))
      .map(te => {
        ret.push(...te.classicWaveRewards!.filter(cwr => cwr.wave === wave).map(cwr => cwr.type));
      });
    return ret;
  }

  // Gets the extra shiny chance for trainers due to event (odds/65536)
  getClassicTrainerShinyChance(): number {
    let ret = 0;
    const tsEvents = timedEvents.filter(te => this.isActive(te) && !isNullOrUndefined(te.trainerShinyChance));
    tsEvents.map(t => (ret += t.trainerShinyChance!));
    return ret;
  }

  getEventBgmReplacement(bgm: string): string {
    let ret = bgm;
    timedEvents.map(te => {
      if (this.isActive(te) && !isNullOrUndefined(te.music)) {
        te.music.map(mr => {
          if (mr[0] === bgm) {
            console.log(`it is ${te.name} so instead of ${mr[0]} we play ${mr[1]}`);
            ret = mr[1];
          }
        });
      }
    });
    return ret;
  }

  /**
   * Activates any challenges on {@linkcode globalScene.gameMode} for the currently active event
   */
  startEventChallenges(): void {
    const challenges = this.activeEvent()?.dailyRunChallenges;
    challenges?.forEach((eventChal: EventChallenge) =>
      globalScene.gameMode.setChallengeValue(eventChal.challenge, eventChal.value),
    );
  }
}

export class TimedEventDisplay extends Phaser.GameObjects.Container {
  private event: TimedEvent | nil;
  private eventTimerText: Phaser.GameObjects.Text;
  private banner: Phaser.GameObjects.Image;
  private availableWidth: number;
  private eventTimer: NodeJS.Timeout | null;

  constructor(x: number, y: number, event?: TimedEvent) {
    super(globalScene, x, y);
    this.availableWidth = globalScene.scaledCanvas.width;
    this.event = event;
    this.setVisible(false);
  }

  /**
   * Set the width that can be used to display the event timer and banner. By default
   * these elements get centered horizontally in that space, in the bottom left of the screen
   */
  setWidth(width: number) {
    if (width !== this.availableWidth) {
      this.availableWidth = width;
      const xPosition = this.availableWidth / 2 + (this.event?.xOffset ?? 0);
      if (this.banner) {
        this.banner.x = xPosition;
      }
      if (this.eventTimerText) {
        this.eventTimerText.x = xPosition;
      }
    }
  }

  setup() {
    const lang = i18next.resolvedLanguage;
    if (this.event?.bannerKey) {
      let key = this.event.bannerKey;
      if (lang && this.event.availableLangs && this.event.availableLangs.length > 0) {
        if (this.event.availableLangs.includes(lang)) {
          key += "-" + lang;
        } else {
          key += "-en";
        }
      }
      console.log(key);
      console.log(this.event.bannerKey);
      const padding = 5;
      const showTimer = this.event.eventType !== EventType.NO_TIMER_DISPLAY;
      const yPosition = globalScene.game.canvas.height / 6 - padding - (showTimer ? 10 : 0) - (this.event.yOffset ?? 0);
      this.banner = new Phaser.GameObjects.Image(globalScene, this.availableWidth / 2, yPosition - padding, key);
      this.banner.setName("img-event-banner");
      this.banner.setOrigin(0.5, 1);
      this.banner.setScale(this.event.scale ?? 0.18);
      if (showTimer) {
        this.eventTimerText = addTextObject(
          this.banner.x,
          this.banner.y + 2,
          this.timeToGo(this.event.endDate),
          TextStyle.WINDOW,
        );
        this.eventTimerText.setName("text-event-timer");
        this.eventTimerText.setScale(0.15);
        this.eventTimerText.setOrigin(0.5, 0);

        this.add(this.eventTimerText);
      }
      this.add(this.banner);
    }
  }

  show() {
    this.setVisible(true);
    this.updateCountdown();

    this.eventTimer = setInterval(() => {
      this.updateCountdown();
    }, 1000);
  }

  clear() {
    this.setVisible(false);
    this.eventTimer && clearInterval(this.eventTimer);
    this.eventTimer = null;
  }

  private timeToGo(date: Date) {
    // Utility to add leading zero
    function z(n) {
      return (n < 10 ? "0" : "") + n;
    }
    const now = new Date();
    let diff = Math.abs(date.getTime() - now.getTime());

    // Allow for previous times
    diff = Math.abs(diff);

    // Get time components
    const days = (diff / 8.64e7) | 0;
    const hours = ((diff % 8.64e7) / 3.6e6) | 0;
    const mins = ((diff % 3.6e6) / 6e4) | 0;
    const secs = Math.round((diff % 6e4) / 1e3);

    // Return formatted string
    return i18next.t("menu:eventTimer", {
      days: z(days),
      hours: z(hours),
      mins: z(mins),
      secs: z(secs),
    });
  }

  updateCountdown() {
    if (this.event && this.event.eventType !== EventType.NO_TIMER_DISPLAY) {
      this.eventTimerText.setText(this.timeToGo(this.event.endDate));
    }
  }
}<|MERGE_RESOLUTION|>--- conflicted
+++ resolved
@@ -5,19 +5,12 @@
 import { MysteryEncounterTier } from "#enums/mystery-encounter-tier";
 import { MysteryEncounterType } from "#enums/mystery-encounter-type";
 import { SpeciesId } from "#enums/species-id";
+import { TrainerItemId } from "#enums/trainer-item-id";
 import { WeatherType } from "#enums/weather-type";
-<<<<<<< HEAD
-import { CLASSIC_CANDY_FRIENDSHIP_MULTIPLIER } from "./data/balance/starters";
-import { MysteryEncounterType } from "./enums/mystery-encounter-type";
-import { MysteryEncounterTier } from "./enums/mystery-encounter-tier";
-import { Challenges } from "#enums/challenges";
-import { TrainerItemId } from "#enums/trainer-item-id";
-=======
 import { addTextObject, TextStyle } from "#ui/text";
 import type { nil } from "#utils/common";
 import { isNullOrUndefined } from "#utils/common";
 import i18next from "i18next";
->>>>>>> 8cf1b9f7
 
 export enum EventType {
   SHINY,
