--- conflicted
+++ resolved
@@ -8,10 +8,7 @@
 import { TextStyle } from "#enums/text-style";
 import { TrainerItemId } from "#enums/trainer-item-id";
 import { WeatherType } from "#enums/weather-type";
-<<<<<<< HEAD
-=======
 import type { nil } from "#types/common";
->>>>>>> 53ae8900
 import type { SilentReward } from "#types/rewards";
 import { addTextObject } from "#ui/text";
 import i18next from "i18next";
@@ -43,13 +40,8 @@
 }
 
 interface EventWaveReward {
-<<<<<<< HEAD
-  wave: number;
-  type: SilentReward;
-=======
   readonly wave: number;
   readonly type: SilentReward;
->>>>>>> 53ae8900
 }
 
 type EventMusicReplacement = readonly [string, string];
@@ -60,26 +52,6 @@
 }
 
 interface TimedEvent extends EventBanner {
-<<<<<<< HEAD
-  name: string;
-  eventType: EventType;
-  shinyMultiplier?: number;
-  classicFriendshipMultiplier?: number;
-  luckBoost?: number;
-  upgradeUnlockedVouchers?: boolean;
-  startDate: Date;
-  endDate: Date;
-  eventEncounters?: EventEncounter[];
-  delibirdyBuff?: TrainerItemId[];
-  weather?: WeatherPoolEntry[];
-  mysteryEncounterTierChanges?: EventMysteryEncounterTier[];
-  luckBoostedSpecies?: SpeciesId[];
-  boostFusions?: boolean; //MODIFIER REWORK PLEASE
-  classicWaveRewards?: EventWaveReward[]; // Rival battle rewards
-  trainerShinyChance?: number; // Odds over 65536 of trainer mon generating as shiny
-  music?: EventMusicReplacement[];
-  dailyRunChallenges?: EventChallenge[];
-=======
   readonly name: string;
   readonly eventType: EventType;
   readonly shinyMultiplier?: number;
@@ -98,7 +70,6 @@
   readonly trainerShinyChance?: number; // Odds over 65536 of trainer mon generating as shiny
   readonly music?: readonly EventMusicReplacement[];
   readonly dailyRunChallenges?: readonly EventChallenge[];
->>>>>>> 53ae8900
 }
 
 const timedEvents: readonly TimedEvent[] = [
@@ -509,21 +480,11 @@
    */
   getDelibirdyBuff(): TrainerItemId[] {
     const ret: TrainerItemId[] = [];
-<<<<<<< HEAD
-    timedEvents
-      .filter(te => this.isActive(te))
-      .map(te => {
-        if (!isNullOrUndefined(te.delibirdyBuff)) {
-          ret.push(...te.delibirdyBuff);
-        }
-      });
-=======
     for (const te of timedEvents) {
       if (this.isActive(te) && te.delibirdyBuff != null) {
         ret.push(...te.delibirdyBuff);
       }
     }
->>>>>>> 53ae8900
     return ret;
   }
 
@@ -616,19 +577,11 @@
    */
   getFixedBattleEventRewards(wave: number): SilentReward[] {
     const ret: SilentReward[] = [];
-<<<<<<< HEAD
-    timedEvents
-      .filter(te => this.isActive(te) && !isNullOrUndefined(te.classicWaveRewards))
-      .map(te => {
-        ret.push(...te.classicWaveRewards!.filter(cwr => cwr.wave === wave).map(cwr => cwr.type));
-      });
-=======
     for (const te of timedEvents) {
       if (this.isActive(te) && te.classicWaveRewards != null) {
         ret.push(...te.classicWaveRewards.filter(cwr => cwr.wave === wave).map(cwr => cwr.type));
       }
     }
->>>>>>> 53ae8900
     return ret;
   }
 
