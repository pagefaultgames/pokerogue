--- conflicted
+++ resolved
@@ -7,13 +7,8 @@
 import Pokemon, { EnemyPokemon, PlayerPokemon } from "./field/pokemon";
 import { Mode } from "./ui/ui";
 import PartyUiHandler from "./ui/party-ui-handler";
-<<<<<<< HEAD
-import { BattleSpec } from "./enums/battle-spec";
-import { MovePhase, PokemonHealPhase } from "./phases";
-=======
 import { BattleSpec } from "#enums/battle-spec";
 import { BattlePhase, MovePhase, PokemonHealPhase } from "./phases";
->>>>>>> f8a15570
 import { getTypeRgb } from "./data/type";
 import {BattlePhase} from "#app/phases/battle-phase";
 
