--- conflicted
+++ resolved
@@ -4,11 +4,7 @@
 import "#app/plugins/i18n";
 
 import { InvertPostFX } from "#app/pipelines/invert";
-<<<<<<< HEAD
-=======
-import { initI18n } from "#app/plugins/i18n";
 import { isBeta, isDev } from "#constants/app-constants";
->>>>>>> 54918f61
 import { version } from "#package.json";
 import Phaser from "phaser";
 import BBCodeTextPlugin from "phaser3-rex-plugins/plugins/bbcodetext-plugin";
