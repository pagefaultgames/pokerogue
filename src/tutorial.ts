--- conflicted
+++ resolved
@@ -42,16 +42,7 @@
       globalScene.ui.showText(i18next.t("tutorial:starterSelect"), null, () => globalScene.ui.showText("", null, () => resolve()), null, true);
     });
   },
-<<<<<<< HEAD
-  [Tutorial.Pokedex]: (scene: BattleScene) => {
-    return new Promise<void>(resolve => {
-      scene.ui.showText(i18next.t("tutorial:pokedex"), null, () => scene.ui.showText("", null, () => resolve()), null, true);
-    });
-  },
-  [Tutorial.Pokerus]: (scene: BattleScene) => {
-=======
   [Tutorial.Pokerus]: () => {
->>>>>>> ee6115f4
     return new Promise<void>(resolve => {
       globalScene.ui.showText(i18next.t("tutorial:pokerus"), null, () => globalScene.ui.showText("", null, () => resolve()), null, true);
     });
