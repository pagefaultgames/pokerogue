# Contributing to PokéRogue

Thank you for taking the time to contribute, every little bit helps. This project is entirely open-source and unmonetized - community contributions are what keep it alive!

Please make sure you understand everything relevant to your changes from the [Table of Contents](#-table-of-contents), and absolutely *feel free to reach out in the **#dev-corner** channel on [Discord](https://discord.gg/pokerogue)*. 
We are here to help and the better you understand what you're working on, the easier it will be for it to find its way into the game.

## 📄 Table of Contents

- [Development Basics](#️-development-basics)
- [Environment Setup](#-environment-setup)
- [Getting Started](#-getting-started)
- [Documentation](#-documentation)
- [Testing Your Changes](#-testing-your-changes)
- [Development Save File (Unlock Everything)](#-development-save-file)

## 🛠️ Development Basics

PokéRogue is built with [Typescript](https://www.typescriptlang.org/docs/handbook/intro.html), using the [Phaser](https://github.com/phaserjs/phaser) game framework. 

If you have the motivation and experience with Typescript/Javascript (or are willing to learn) you can contribute by forking the repository and making pull requests with contributions. 

## 💻 Environment Setup

### Prerequisites

- node: >=22.14.0 - [manage with pnpm](https://pnpm.io/cli/env) | [manage with fnm](https://github.com/Schniz/fnm) | [manage with nvm](https://github.com/nvm-sh/nvm)
- pnpm: 10.x - [how to install](https://pnpm.io/installation) (not recommended to install via `npm` on Windows native) | [alternate method - volta.sh](https://volta.sh/)
- The repository [forked](https://docs.github.com/en/pull-requests/collaborating-with-pull-requests/working-with-forks/fork-a-repo) and [cloned](https://docs.github.com/en/repositories/creating-and-managing-repositories/cloning-a-repository) locally on your device

### Running Locally

<<<<<<< HEAD
1. Clone the repo and in the root directory run `pnpm install`
    - If you run into any errors, reach out in the **#dev-corner** channel on Discord and someone will be happy to help.
=======
1. Run `pnpm install` from the repository root
    - *if you run into any errors, reach out in the **#dev-corner** channel on Discord*
>>>>>>> 9926a6e7
2. Run `pnpm start:dev` to locally run the project at `localhost:8000`

## 🚀 Getting Started

A great way to develop an understanding of how the project works is to look at test cases (located in [the `test` folder](./test/)). 
Tests show you both how things are supposed to work and the expected "flow" to get from point A to point B in battles.

*This is a big project and you will be confused at times - never be afraid to reach out and ask questions in **#dev-corner***!

### Where to Look

Once you have your feet under you, check out the [Issues](https://github.com/pagefaultgames/pokerogue/issues) page to see how you can help us!
Most issues are bugs and are labeled with their area, such as `Move`, `Ability`, `UI/UX`, etc. There are also priority labels:
- `P0`: Completely gamebreaking (very rare)
- `P1`: Major - Game crash
- `P2`: Minor - Incorrect (but non-crashing) move/ability/interaction
- `P3`: No gameplay impact - typo, minor graphical error, etc.

Also under issues, you can take a look at the [List of Partial / Unimplemented Moves and Abilities](https://github.com/pagefaultgames/pokerogue/issues/3503) and the [Bug Board](https://github.com/orgs/pagefaultgames/projects/3) (the latter is essentially the same as the issues page but easier to work with).

You are free to comment on any issue so that you may be assigned to it and we can avoid multiple people working on the same thing.

## 📚 Documentation

You can find the auto-generated documentation [here](https://pagefaultgames.github.io/pokerogue/main/index.html).

Additionally, the [docs folder](./docs) contains a variety of in-depth documents and guides useful for aspiring contributors.  
Notable topics include:
- [Commenting your code](./docs/comments.md)
- [Linting & Formatting](./docs/linting.md)
- [Localization](./docs/localization.md)
- [Enemy AI move selection](./docs/enemy-ai.md)

Again, if you have unanswered questions please feel free to ask!

## 🧪 Testing Your Changes

You've just made a change - how can you check if it works? You have two areas to hit:

### 1 - Manual Testing

> This will likely be your first stop. After making a change, you'll want to spin the game up and make sure everything is as you expect. To do this, you will need a way to manipulate the game to produce the situation you're looking to test.

[src/overrides.ts](../src/overrides.ts) contains overrides for most values you'll need to change for testing, controlled through the `overrides` object.
For example, here is how you could test a scenario where the player Pokemon has the ability Drought and the enemy Pokemon has the move Water Gun:

```typescript
const overrides = {
  ABILITY_OVERRIDE: AbilityId.DROUGHT,
  OPP_MOVESET_OVERRIDE: MoveId.WATER_GUN,
} satisfies Partial<InstanceType<typeof DefaultOverrides>>;
```

Read through `src/overrides.ts` file to find the override that fits your needs - there are a lot of them!
If the situation you're trying to test can't be created using existing overrides (or with the [Dev Save](#-development-save-file)), reach out in **#dev-corner**. 
You can get help testing your specific changes, and you might have found a new override that needs to be created!

### 2 - Automatic Testing

> PokéRogue uses [Vitest](https://vitest.dev/) for automatic testing. Checking out the existing tests in the [test](./test/) folder is a great way to understand how this works, and to get familiar with the project as a whole.

To make sure your changes didn't break any existing test cases, run `pnpm test:silent` in your terminal. You can also provide an argument to the command: to run only the Dancer (ability) tests, you could write `pnpm test:silent dancer`. 
  - __Note that passing all test cases does *not* guarantee that everything is working properly__. The project does not have complete regression testing.

Most non-trivial changes (*especially bug fixes*) should come along with new test cases. 
  - To make a new test file, run `pnpm test:create` and follow the prompts. If the move/ability/etc. you're modifying already has tests, simply add new cases to the end of the file. As mentioned before, the easiest way to get familiar with the system and understand how to write your own tests is simply to read the existing tests, particularly ones similar to the tests you intend to write.
  - Ensure that new tests:
    - Are deterministic. In other words, the test should never pass or fail when it shouldn't due to randomness. This involves primarily ensuring that abilities and moves are never randomly selected.
    - As much as possible, are unit tests. If you have made two distinct changes, they should be tested in two separate cases.
    - Test edge cases. A good strategy is to think of edge cases beforehand and create tests for them using `it.todo`. Once the edge case has been handled, you can remove the `todo` marker.

## 😈 Development Save File
> Some issues may require you to have unlocks on your save file which go beyond normal overrides. For this reason, the repository contains a [save file](../test/testUtils/saves/everything.psrv) with _everything_ unlocked (even ones not legitimately obtainable, like unimplemented variant shinies).

1. Start the game up locally and navigate to `Menu -> Manage Data -> Import Data`
2. Select [everything.prsv](test/testUtils/saves/everything.prsv) (`test/testUtils/saves/everything.prsv`) and confirm.<|MERGE_RESOLUTION|>--- conflicted
+++ resolved
@@ -30,13 +30,8 @@
 
 ### Running Locally
 
-<<<<<<< HEAD
-1. Clone the repo and in the root directory run `pnpm install`
-    - If you run into any errors, reach out in the **#dev-corner** channel on Discord and someone will be happy to help.
-=======
 1. Run `pnpm install` from the repository root
     - *if you run into any errors, reach out in the **#dev-corner** channel on Discord*
->>>>>>> 9926a6e7
 2. Run `pnpm start:dev` to locally run the project at `localhost:8000`
 
 ## 🚀 Getting Started
