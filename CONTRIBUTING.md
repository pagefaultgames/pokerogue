--- conflicted
+++ resolved
@@ -2,12 +2,8 @@
 
 Thank you for taking the time to contribute, every little bit helps. This project is entirely open-source and unmonetized - community contributions are what keep it alive!
 
-<<<<<<< HEAD
-Please make sure you understand everything relevant to your changes from the [Table of Contents](#-table-of-contents), and *feel free to reach out reach out in the **#dev-corner** channel on [Discord](https://discord.gg/pokerogue)*. 
+Please make sure you understand everything relevant to your changes from the [Table of Contents](#-table-of-contents), and absolutely *feel free to reach out in the **#dev-corner** channel on [Discord](https://discord.gg/pokerogue)*. 
 We are here to help and the better you understand what you're working on, the easier it will be for it to find its way into the game.
-=======
-Please make sure you understand everything relevant to your changes from the [Table of Contents](#-table-of-contents), and absolutely *feel free to reach out in the **#dev-corner** channel on [Discord](https://discord.gg/pokerogue)*. We are here to help and the better you understand what you're working on, the easier it will be for it to find its way into the game.
->>>>>>> 1bd152a7
 
 ## 📄 Table of Contents
 
@@ -39,10 +35,6 @@
 
 [^1]: If you forget to include the `--recurse-submodules` flag when cloning initially (or do so via an alternate tool), consult [localization.md](./docs/localization.md) \
 for instructions on how to clone the `locales` submodule manually.
-
-### Linting
-
-Check out our [in-depth file](./docs/linting.md) on linting and formatting!
 
 ## 🚀 Getting Started
 
