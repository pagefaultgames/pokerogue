{
  "$schema": "https://biomejs.dev/schemas/2.0.0/schema.json",
  "vcs": {
    "enabled": false,
    "clientKind": "git",
    "useIgnoreFile": true,
    "defaultBranch": "beta"
  },
  "formatter": {
    "enabled": true,
    "useEditorconfig": true,
    "indentStyle": "space",
    "includes": ["**", "!**/src/enums/**/*", "!**/src/data/balance/**/*"],
    "lineWidth": 120
  },
  "files": {
    "ignoreUnknown": true,
    // Adding folders to the ignore list is GREAT for performance because it prevents biome from descending into them
    // and having to verify whether each individual file is ignored
    "includes": [
      "**",
      "!**/dist/**/*",
      "!**/build/**/*",
      "!**/coverage/**/*",
      "!**/public/**/*",
      "!**/.github/**/*",
      "!**/node_modules/**/*",
      "!**/.vscode/**/*",
      "!**/typedoc/**/*",
      // TODO: lint css and html?
      "!**/*.css",
      "!**/*.html",
      // TODO: enable linting this file
      "!**/src/data/moves/move.ts",
      // this file is too big
      "!**/src/data/balance/tms.ts"
    ]
  },

  "assist": {
    "actions": {
      "source": {
        "organizeImports": {
          "level": "on",
          "options": {
            "groups": [":ALIAS:", ":NODE:", ":PACKAGE_WITH_PROTOCOL:", ":PACKAGE:", ":PATH:"]
          }
        }
      }
    }
  },
  "linter": {
    "enabled": true,
    "rules": {
      "recommended": true,
      "correctness": {
        "noUndeclaredVariables": "off",
        "noUnusedVariables": "error",
        "noSwitchDeclarations": "error",
        "noVoidTypeReturn": "error",
        "noUnusedImports": {
          "level": "error",
          "fix": "safe"
        },
        "noUnusedFunctionParameters": "error",
        "noUnusedLabels": "error",
        "noPrivateImports": "error"
      },
      "style": {
        "useEnumInitializers": "off", // large enums like Moves/Species would make this cumbersome
        "useBlockStatements": {
          "level": "error",
          "fix": "safe"
        },
        "useConst": "error",
        "useImportType": "error",
        "noNonNullAssertion": "off", // TODO: Turn this on ASAP and fix all non-null assertions in non-test files
        "noParameterAssign": "off",
        "useExponentiationOperator": "off", // Too typo-prone and easy to mixup with standard multiplication (* vs **)
        "useDefaultParameterLast": {
          // TODO: Fix spots in the codebase where this flag would be triggered
          // and then set to "error" and re-enable the fixer
          "level": "warn",
          "fix": "none"
        },
        "useSingleVarDeclarator": "off",
        "useNodejsImportProtocol": "off",
        "useTemplate": "off", // string concatenation is faster: https://stackoverflow.com/questions/29055518/are-es6-template-literals-faster-than-string-concatenation
        "useAsConstAssertion": "error",
        "noUnusedTemplateLiteral": "error",
        "useNumberNamespace": "error",
        "noInferrableTypes": "error",
        "noUselessElse": "error",
        "noRestrictedTypes": {
          "level": "error",
          "options": {
            "types": {
              "integer": {
                "message": "This is an alias for 'number' that can provide false impressions of what values can actually be contained in this variable. Use 'number' instead.",
                "use": "number"
              }
            }
          }
        }
      },
      "suspicious": {
        "noDoubleEquals": "error",
        // While this would be a nice rule to enable, the current structure of the codebase makes this infeasible
        // due to being used for move/ability `args` params and save data-related code.
        // This can likely be enabled for all non-utils files once these are eventually reworked, but until then we leave it off.
        "noExplicitAny": "off",
        "noAssignInExpressions": "off",
        "noPrototypeBuiltins": "off",
        "noFallthroughSwitchClause": "error", // Prevents accidental automatic fallthroughs in switch cases (use disable comment if needed)
        "noImplicitAnyLet": "warn", // TODO: Refactor and make this an error
        "noRedeclare": "info", // TODO: Refactor and make this an error
        "noGlobalIsNan": "off",
        "noAsyncPromiseExecutor": "warn", // TODO: Refactor and make this an error
        "noVar": "error",
        "noDocumentCookie": "off" // Firefox has minimal support for the "Cookie Store API"
      },
      "complexity": {
        "noExcessiveCognitiveComplexity": "info", // TODO: Refactor and make this an error
        "useLiteralKeys": "off",
        "noForEach": "off", // Foreach vs for of is not that simple.
        "noUselessSwitchCase": "off", // Explicit > Implicit
        "noUselessConstructor": "error",
        "noBannedTypes": "warn", // TODO: Refactor and make this an error
        "noThisInStatic": "error",
        "noUselessThisAlias": "error",
        "noUselessTernary": "error"
      },
      "performance": {
        "noNamespaceImport": "error",
        "noDelete": "error"
      },
      "nursery": {
        "useAdjacentGetterSetter": "error",
        "noConstantBinaryExpression": "error",
        "noTsIgnore": "error",
        "noAwaitInLoop": "off",
        "useJsonImportAttribute": "off", // "Import attributes are only supported when the '--module' option is set to 'esnext', 'node18', 'nodenext', or 'preserve'. ts(2823)"
        "useIndexOf": "error",
        "useObjectSpread": "error",
        "useNumericSeparators": "off", // TODO: enable?
        "useIterableCallbackReturn": "warn", // TODO: refactor and make "error"
        "noShadow": "warn" // TODO: refactor and make "error"
      }
    }
  },
  "javascript": {
    "formatter": {
      "quoteStyle": "double",
      "arrowParentheses": "asNeeded"
    },
    "parser": {
      "jsxEverywhere": false
    }
  },
  "overrides": [
    {
      "includes": ["**/test/**/*.test.ts"],
      "linter": {
        "rules": {
          "performance": {
            "noDelete": "off", // TODO: evaluate if this is necessary for the test(s) to function
            "noNamespaceImport": "off" // this is required for `vi.spyOn` to work in some tests
          },
          "style": {
            "noNonNullAssertion": "off"
          },
          "nursery": {
            "noFloatingPromises": "error"
          }
        }
      }
    },

    // Overrides to prevent unused import removal inside `overrides.ts` and enums files (for TSDoc linkcodes),
    // as well as in all TS files in `scripts/` (which are assumed to be boilerplate templates).
    {
<<<<<<< HEAD
      "includes": ["**/src/overrides.ts", "**/src/enums/**/*", "**/*.d.ts"],
=======
      "includes": ["**/src/overrides.ts", "**/src/enums/**/*", "**/scripts/**/*.ts"],
>>>>>>> 19730f9c
      "linter": {
        "rules": {
          "correctness": {
            "noUnusedImports": "off"
          }
        }
      }
    },
    {
      "includes": ["**/src/overrides.ts", "**/scripts/**/*.ts"],
      "linter": {
        "rules": {
          "style": {
            "useImportType": "off"
          }
        }
      }
    }
  ]
}<|MERGE_RESOLUTION|>--- conflicted
+++ resolved
@@ -179,11 +179,7 @@
     // Overrides to prevent unused import removal inside `overrides.ts` and enums files (for TSDoc linkcodes),
     // as well as in all TS files in `scripts/` (which are assumed to be boilerplate templates).
     {
-<<<<<<< HEAD
-      "includes": ["**/src/overrides.ts", "**/src/enums/**/*", "**/*.d.ts"],
-=======
-      "includes": ["**/src/overrides.ts", "**/src/enums/**/*", "**/scripts/**/*.ts"],
->>>>>>> 19730f9c
+      "includes": ["**/src/overrides.ts", "**/src/enums/**/*", "**/scripts/**/*.ts", "**/*.d.ts"],
       "linter": {
         "rules": {
           "correctness": {
