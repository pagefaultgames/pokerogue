--- conflicted
+++ resolved
@@ -177,13 +177,9 @@
     },
 
     // Overrides to prevent unused import removal inside `overrides.ts` and enums files (for TSDoc linkcodes),
-    // as well as in all TS files in `scripts/` (which are assumed to be boilerplate templates).
+    // as well as in all boilerplate files
     {
-<<<<<<< HEAD
-      "includes": ["**/src/overrides.ts", "**/src/enums/**/*", "**/scripts/**/*.ts"],
-=======
-      "includes": ["**/src/overrides.ts", "**/src/enums/**/*", "**/scripts/**/*.ts", "**/*.d.ts"],
->>>>>>> 6c0253ad
+      "includes": ["**/src/overrides.ts", "**/src/enums/**/*", "**/*.boilerplate.ts", "**/*.d.ts"],
       "linter": {
         "rules": {
           "correctness": {
