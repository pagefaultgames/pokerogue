/*
 * SPDX-FileCopyrightText: 2024-2025 Pagefault Games
 *
 * SPDX-License-Identifier: AGPL-3.0-only
 */

{
  "$schema": "https://biomejs.dev/schemas/2.3.8/schema.json",
  "vcs": {
    "enabled": true,
    "clientKind": "git",
    "useIgnoreFile": true,
    "defaultBranch": "beta"
  },
  "formatter": {
    "enabled": true,
    "useEditorconfig": true,
    "indentStyle": "space",
    "includes": ["**", "!src/data/balance/**"], // TODO: enable formatting of balance folder
    "lineWidth": 120
  },
  "files": {
    "ignoreUnknown": true,
    // Adding folders to the ignore list is GREAT for performance because it prevents biome from descending into them
    // and having to verify whether each individual file is ignored
    "includes": [
      "**",
      "!!.github",
      "!!assets",
      "!!coverage",
      "!!dist",
      "!!docs",
      "!!locales",
      "!!typedoc",
      // TODO: lint css and html?
      "!!*.css",
      "!!*.html",
      // this file is too big
      "!src/data/balance/tm-species-map.ts",
      // there's some sort of bug when Biome parses this file
      // relating to recursive variable assignment
      // cf https://github.com/biomejs/biome/issues/8204
      // TODO: remove this exclusion when the bug is fixed
      "!!test/test-utils/setup/test-end-log.ts"
    ]
  },
  "assist": {
    "actions": {
      "source": {
        "organizeImports": {
          "level": "on",
          "options": {
            "groups": [":ALIAS:", ":NODE:", ":PACKAGE_WITH_PROTOCOL:", ":PACKAGE:", ":PATH:"]
          }
        }
      }
    }
  },
  // TODO: Remove unneeded `options` blocks once biome's JSON schema is fixed to not require them
  "linter": {
    "enabled": true,
    "rules": {
      "recommended": true,
      "correctness": {
        "noUndeclaredVariables": "error",
        "useParseIntRadix": "off",
        "noUnusedVariables": "error",
        "noSwitchDeclarations": "error",
        "noVoidTypeReturn": "error",
        "noUnusedImports": {
          "level": "error",
          "fix": "safe",
          "options": {}
        },
        "noUnusedFunctionParameters": "error",
        "noUnusedLabels": "error",
        "noPrivateImports": "error",
        "useSingleJsDocAsterisk": "error",
        "useJsonImportAttributes": "off" // "Import attributes are only supported when the '--module' option is set to 'esnext', 'node18', 'nodenext', or 'preserve'. ts(2823)"
      },
      "style": {
        "useExplicitLengthCheck": {
          "level": "error",
          "fix": "safe",
          "options": {}
        },
        "useAtIndex": "error",
        "noNegationElse": {
          "level": "info", // TODO: Promote to error eventually
          "fix": "unsafe", // duplicates else blocks
          "options": {}
        },
        // TODO: Fix all instances of this and promote to `error` - this and enums are the 2 things
        // barring us from `esModuleInterop`
        "noParameterProperties": "warn",
        "useConsistentBuiltinInstantiation": {
          "level": "error",
          "fix": "safe",
          "options": {}
        },
        "noDefaultExport": "warn", // TODO: Fix `overrides.ts` and enable
        "noShoutyConstants": "error",
        "useThrowNewError": {
          "level": "error",
          "fix": "safe",
          "options": {}
        },
        "useThrowOnlyError": "error",
        "useTrimStartEnd": "error",
        "useReadonlyClassProperties": {
          "level": "info", // TODO: Graduate to error eventually
          // NOTE: "checkAllProperties" has an immature implementation that
          // causes many false positives across files. Enable if/when maturity improves
          "options": { "checkAllProperties": false }
        },
        "useConsistentObjectDefinitions": {
          "level": "error",
          "options": { "syntax": "shorthand" }
        },
        "useCollapsedIf": "error",
        "useCollapsedElseIf": "error",
        "useDeprecatedReason": "error",
        "useConsistentArrayType": {
          "level": "error",
          "fix": "safe",
          "options": {}
        },
        "useShorthandAssign": {
          "level": "error",
          "fix": "safe",
          "options": {}
        },
        "noSubstr": "error",
        "noYodaExpression": "error",
        "useForOf": "error",
        "useEnumInitializers": "off", // large enums like MoveId/SpeciesId would make this cumbersome
        "useBlockStatements": {
          "level": "error",
          "fix": "safe",
          "options": {}
        },
        "useConst": "error",
        "useImportType": "error",
        "noNonNullAssertion": "off", // TODO: Turn this on ASAP and fix all non-null assertions in non-test files
        "noParameterAssign": "off",
        "useExponentiationOperator": "off", // Too typo-prone and easy to mixup with standard multiplication (* vs **)
        "useDefaultParameterLast": {
          // TODO: Fix spots in the codebase where this flag would be triggered
          // and then set to "error" and re-enable the fixer
          "level": "warn",
          "fix": "none",
          "options": {}
        },
        "useSingleVarDeclarator": {
          "level": "error",
          "fix": "safe",
          "options": {}
        },
        "useNodejsImportProtocol": "off",
        "useTemplate": "off", // string concatenation is faster: https://stackoverflow.com/questions/29055518/are-es6-template-literals-faster-than-string-concatenation
        "useAsConstAssertion": "error",
        "noUnusedTemplateLiteral": "error",
        "useNumberNamespace": "error",
        "noInferrableTypes": "error",
        "noUselessElse": "error",
        "noRestrictedTypes": {
          "level": "error",
          "options": {
            "types": {
              "integer": {
                "message": "This is an alias for 'number' that can provide false impressions of what values can actually be contained in this variable. Use 'number' instead.",
                "use": "number"
              }
            }
          }
        },

        // TODO: Wait until the rule gets options for ignoring doc comments and/or different parameter names,
        // and THEN enable it codebase-wide
        "useUnifiedTypeSignatures": {
          "level": "info",
          "fix": "none",
          "options": {}
        },
        "useGroupedAccessorPairs": "error",
        "useObjectSpread": "error",
        "useNumericSeparators": "off" // TODO: Consider enabling?
      },
      "suspicious": {
        "useErrorMessage": "error",
        "noEvolvingTypes": "warn", // TODO: Review and enable ASAP - this is VERY VERY BAD
        "useNumberToFixedDigitsArgument": "error",
        "useGuardForIn": "warn", // TODO: Review and enable ASAP - this is EVEN FRICKING WORSE
        "noDoubleEquals": "error",
        // While this would be a nice rule to enable, the current structure of the codebase makes this infeasible
        // due to being used for move/ability `args` params and save data-related code.
        // This can likely be enabled for all non-utils files once these are eventually reworked, but until then we leave it off.
        "noExplicitAny": "off",
        "noAssignInExpressions": "off",
        "noPrototypeBuiltins": "off", // TODO: enable this
        "noFallthroughSwitchClause": "error", // Prevents accidental automatic fallthroughs in switch cases (use disable comment if needed)
        "noImplicitAnyLet": "warn", // TODO: Refactor and make this an error
        "noRedeclare": "info", // TODO: Refactor and make this an error
        "noGlobalIsNan": "error",
        "noAsyncPromiseExecutor": "warn", // TODO: Refactor and make this an error
        "noVar": "error",
        "noDocumentCookie": "off", // Firefox has minimal support for the "Cookie Store API"
        "noConstantBinaryExpressions": "error",
        "noTsIgnore": "error",
        "useIterableCallbackReturn": "warn", // TODO: Refactor and change to error
        "noNonNullAssertedOptionalChain": "warn" // TODO: Refactor and change to error
      },
      "complexity": {
        "useWhile": "error",
        "noVoid": "warn", // TODO: Review and enable ASAP - this is also bad
        "noUselessStringConcat": "error",
        "noExcessiveCognitiveComplexity": "info", // TODO: Refactor and make this an error
        "useLiteralKeys": "off", // TODO: enable?
        "noForEach": "off", // Foreach vs for of is not that simple.
        "noUselessSwitchCase": "off", // Explicit > Implicit
        "noUselessConstructor": "error",
        "noBannedTypes": "error",
        "noThisInStatic": "error",
        "noUselessThisAlias": "error",
        "noUselessTernary": "error",
        "useIndexOf": "error"
      },
      "performance": {
        "noNamespaceImport": "error",
        "noDelete": "error",
        "noBarrelFile": "error"
      },
      "nursery": {
        "noUselessUndefined": "error",
        "useMaxParams": {
          "level": "info", // TODO: Change to "error"... eventually...
          "options": { "max": 7 }
        },
        "noShadow": "warn", // TODO: refactor and make "error"
        "noDuplicateDependencies": "error",
        "noImportCycles": "error",
        // TODO: Change to error once promises are used properly
        "noMisusedPromises": "info"
      }
    }
  },
  "javascript": {
    "formatter": {
      "quoteStyle": "double",
      "arrowParentheses": "asNeeded",
      "operatorLinebreak": "before"
    },
    "globals": ["Phaser"],
    "parser": {
      "jsxEverywhere": false
    }
  },
  "overrides": [
    {
<<<<<<< HEAD
      "includes": ["**/test/**/*.ts"],
=======
      "includes": ["**/scripts/**/*.js"],
      "linter": {
        "rules": {
          "nursery": {
            "noFloatingPromises": "error"
          }
        }
      }
    },
    {
      "includes": ["**/test/**/*.test.ts"],
>>>>>>> 03cc0b1a
      "linter": {
        "rules": {
          "performance": {
            "noDelete": "off", // TODO: evaluate if this is necessary for the test(s) to function
            "noNamespaceImport": "off" // this is required for `vi.spyOn` to work in some tests
          },
          "style": {
            "noNonNullAssertion": "off" // tedious in some tests
          }
        }
      }
    },
    {
      "includes": ["**/test/**/*.test.ts"],
      "linter": {
        "rules": {
          "nursery": {
            // TODO: Enable for normal test folder files as well
            "noFloatingPromises": "error"
          }
        }
      }
    },

    // Overrides to prevent unused import removal inside `overrides.ts`, enums & `.d.ts` files (for TSDoc linkcodes),
    // as well as inside script boilerplate files (whose imports will _presumably_ be used in the generated file).
    {
      "includes": ["**/src/overrides.ts", "**/src/enums/**/*", "**/*.d.ts", "scripts/**/*.boilerplate.ts"],
      "linter": {
        "rules": {
          "correctness": {
            "noUnusedImports": "off"
          }
        }
      }
    },
    {
      "includes": ["**/src/overrides.ts"],
      "linter": {
        "rules": {
          "style": {
            "useImportType": "off"
          }
        }
      }
    }
  ]
}<|MERGE_RESOLUTION|>--- conflicted
+++ resolved
@@ -257,9 +257,6 @@
   },
   "overrides": [
     {
-<<<<<<< HEAD
-      "includes": ["**/test/**/*.ts"],
-=======
       "includes": ["**/scripts/**/*.js"],
       "linter": {
         "rules": {
@@ -271,7 +268,6 @@
     },
     {
       "includes": ["**/test/**/*.test.ts"],
->>>>>>> 03cc0b1a
       "linter": {
         "rules": {
           "performance": {
