--- conflicted
+++ resolved
@@ -3,32 +3,8 @@
 import { minifyJsonPlugin } from "./src/plugins/vite/vite-minify-json-plugin";
 import { LocaleNamespace } from "./src/plugins/vite/namespaces-i18n-plugin";
 
-<<<<<<< HEAD
-export const defaultConfig: UserConfig  = {
-	plugins: [
-		tsconfigPaths(), 
-		minifyJsonPlugin(["images", "battle-anims"], true),
-		LocaleNamespace()
-	],
-	clearScreen: false,
-	appType: "mpa",
-	build: {
-		chunkSizeWarningLimit: 10000,
-		minify: 'esbuild',
-		sourcemap: false,
-		rollupOptions: {
-			onwarn(warning: Rollup.RollupLog, defaultHandler: (warning: string | Rollup.RollupLog) => void) {
-				// Suppress "Module level directives cause errors when bundled" warnings
-				if (warning.code === "MODULE_LEVEL_DIRECTIVE") {
-					return;
-				}
-				defaultHandler(warning);
-			},
-		},
-	},
-=======
 export const defaultConfig: UserConfig = {
-  plugins: [tsconfigPaths(), minifyJsonPlugin(["images", "battle-anims"], true)],
+  plugins: [tsconfigPaths(), minifyJsonPlugin(["images", "battle-anims"], true), LocaleNamespace()],
   clearScreen: false,
   appType: "mpa",
   build: {
@@ -45,7 +21,6 @@
       },
     },
   },
->>>>>>> b89b945b
 };
 
 export default defineConfig(({ mode }) => {
