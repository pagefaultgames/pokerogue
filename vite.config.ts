import { defineConfig, loadEnv } from 'vite';
import tsconfigPaths from 'vite-tsconfig-paths';
import { minifyJsonPlugin } from "./src/plugins/vite/vite-minify-json-plugin";

export const defaultConfig = {
<<<<<<< HEAD
	plugins: [tsconfigPaths() as any],
=======
	plugins: [
		tsconfigPaths() as any, 
		minifyJsonPlugin(["images", "battle-anims"], true)
	],
>>>>>>> 07b65631
	clearScreen: false,
	build: {
		minify: 'esbuild' as const,
		sourcemap: false,
	},
	rollupOptions: {
		onwarn(warning, warn) {
			// Suppress "Module level directives cause errors when bundled" warnings
			if (warning.code === "MODULE_LEVEL_DIRECTIVE") {
				return;
			}
			warn(warning);
		},
	}
};


export default defineConfig(({mode}) => {
	const envPort = Number(loadEnv(mode, process.cwd()).VITE_PORT);

	return ({
		...defaultConfig,
		esbuild: {
			pure: mode === 'production' ? ['console.log'] : [],
			keepNames: true,
		},
		server: {
			port: !isNaN(envPort) ? envPort : 8000,
		}
	});
});<|MERGE_RESOLUTION|>--- conflicted
+++ resolved
@@ -3,14 +3,10 @@
 import { minifyJsonPlugin } from "./src/plugins/vite/vite-minify-json-plugin";
 
 export const defaultConfig = {
-<<<<<<< HEAD
-	plugins: [tsconfigPaths() as any],
-=======
 	plugins: [
 		tsconfigPaths() as any, 
 		minifyJsonPlugin(["images", "battle-anims"], true)
 	],
->>>>>>> 07b65631
 	clearScreen: false,
 	build: {
 		minify: 'esbuild' as const,
