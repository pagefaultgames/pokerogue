import {
  pokemonEvolutions,
  SpeciesFormEvolution,
  SpeciesWildEvolutionDelay,
} from "#app/data/balance/pokemon-evolutions";
import { AbilityId } from "#enums/ability-id";
import { MoveId } from "#enums/move-id";
import { SpeciesId } from "#enums/species-id";
import * as Utils from "#app/utils/common";
import GameManager from "#test/testUtils/gameManager";
import Phaser from "phaser";
import { afterEach, beforeAll, beforeEach, describe, expect, it, vi } from "vitest";

describe("Evolution", () => {
  let phaserGame: Phaser.Game;
  let game: GameManager;

  beforeAll(() => {
    phaserGame = new Phaser.Game({
      type: Phaser.HEADLESS,
    });
  });

  afterEach(() => {
    game.phaseInterceptor.restoreOg();
  });

  beforeEach(() => {
    game = new GameManager(phaserGame);

<<<<<<< HEAD
    game.override
      .battleStyle("single")
      .enemySpecies(Species.MAGIKARP)
      .enemyAbility(Abilities.BALL_FETCH)
      .startingLevel(60);
=======
    game.override.battleStyle("single");

    game.override.enemySpecies(SpeciesId.MAGIKARP);
    game.override.enemyAbility(AbilityId.BALL_FETCH);

    game.override.startingLevel(60);
>>>>>>> fb6d6f5b
  });

  it("should keep hidden ability after evolving", async () => {
    await game.classicMode.runToSummon([SpeciesId.EEVEE, SpeciesId.TRAPINCH]);

    const eevee = game.scene.getPlayerParty()[0];
    const trapinch = game.scene.getPlayerParty()[1];
    eevee.abilityIndex = 2;
    trapinch.abilityIndex = 2;

    await eevee.evolve(pokemonEvolutions[SpeciesId.EEVEE][6], eevee.getSpeciesForm());
    expect(eevee.abilityIndex).toBe(2);

    await trapinch.evolve(pokemonEvolutions[SpeciesId.TRAPINCH][0], trapinch.getSpeciesForm());
    expect(trapinch.abilityIndex).toBe(1);
  });

  it("should keep same ability slot after evolving", async () => {
    await game.classicMode.runToSummon([SpeciesId.BULBASAUR, SpeciesId.CHARMANDER]);

    const bulbasaur = game.scene.getPlayerParty()[0];
    const charmander = game.scene.getPlayerParty()[1];
    bulbasaur.abilityIndex = 0;
    charmander.abilityIndex = 1;

    await bulbasaur.evolve(pokemonEvolutions[SpeciesId.BULBASAUR][0], bulbasaur.getSpeciesForm());
    expect(bulbasaur.abilityIndex).toBe(0);

    await charmander.evolve(pokemonEvolutions[SpeciesId.CHARMANDER][0], charmander.getSpeciesForm());
    expect(charmander.abilityIndex).toBe(1);
  });

  it("should handle illegal abilityIndex values", async () => {
    await game.classicMode.runToSummon([SpeciesId.SQUIRTLE]);

    const squirtle = game.scene.getPlayerPokemon()!;
    squirtle.abilityIndex = 5;

    await squirtle.evolve(pokemonEvolutions[SpeciesId.SQUIRTLE][0], squirtle.getSpeciesForm());
    expect(squirtle.abilityIndex).toBe(0);
  });

  it("should handle nincada's unique evolution", async () => {
    await game.classicMode.runToSummon([SpeciesId.NINCADA]);

    const nincada = game.scene.getPlayerPokemon()!;
    nincada.abilityIndex = 2;
    nincada.metBiome = -1;
    nincada.gender = 1;

    await nincada.evolve(pokemonEvolutions[SpeciesId.NINCADA][0], nincada.getSpeciesForm());
    const ninjask = game.scene.getPlayerParty()[0];
    const shedinja = game.scene.getPlayerParty()[1];
    expect(ninjask.abilityIndex).toBe(2);
    expect(shedinja.abilityIndex).toBe(1);
    expect(ninjask.gender).toBe(1);
    expect(shedinja.gender).toBe(-1);
    // Regression test for https://github.com/pagefaultgames/pokerogue/issues/3842
    expect(shedinja.metBiome).toBe(-1);
  });

  it("should set wild delay to NONE by default", () => {
    const speciesFormEvo = new SpeciesFormEvolution(SpeciesId.ABRA, null, null, 1000, null, null);

    expect(speciesFormEvo.wildDelay).toBe(SpeciesWildEvolutionDelay.NONE);
  });

  it("should increase both HP and max HP when evolving", async () => {
    game.override
      .moveset([MoveId.SURF])
      .enemySpecies(SpeciesId.GOLEM)
      .enemyMoveset(MoveId.SPLASH)
      .startingWave(21)
      .startingLevel(16)
      .enemyLevel(50);

    await game.classicMode.startBattle([SpeciesId.TOTODILE]);

    const totodile = game.scene.getPlayerPokemon()!;
    const hpBefore = totodile.hp;

    expect(totodile.hp).toBe(totodile.getMaxHp());

    const golem = game.scene.getEnemyPokemon()!;
    golem.hp = 1;

    expect(golem.hp).toBe(1);

    game.move.select(MoveId.SURF);
    await game.phaseInterceptor.to("EndEvolutionPhase");

    expect(totodile.hp).toBe(totodile.getMaxHp());
    expect(totodile.hp).toBeGreaterThan(hpBefore);
  });

  it("should not fully heal HP when evolving", async () => {
    game.override
      .moveset([MoveId.SURF])
      .enemySpecies(SpeciesId.GOLEM)
      .enemyMoveset(MoveId.SPLASH)
      .startingWave(21)
      .startingLevel(13)
      .enemyLevel(30);

    await game.classicMode.startBattle([SpeciesId.CYNDAQUIL]);

    const cyndaquil = game.scene.getPlayerPokemon()!;
    cyndaquil.hp = Math.floor(cyndaquil.getMaxHp() / 2);
    const hpBefore = cyndaquil.hp;
    const maxHpBefore = cyndaquil.getMaxHp();

    expect(cyndaquil.hp).toBe(Math.floor(cyndaquil.getMaxHp() / 2));

    const golem = game.scene.getEnemyPokemon()!;
    golem.hp = 1;

    expect(golem.hp).toBe(1);

    game.move.select(MoveId.SURF);
    await game.phaseInterceptor.to("EndEvolutionPhase");

    expect(cyndaquil.getMaxHp()).toBeGreaterThan(maxHpBefore);
    expect(cyndaquil.hp).toBeGreaterThan(hpBefore);
    expect(cyndaquil.hp).toBeLessThan(cyndaquil.getMaxHp());
  });

  it("should handle rng-based split evolution", async () => {
    /* this test checks to make sure that tandemaus will
     * evolve into a 3 family maushold 25% of the time
     * and a 4 family maushold the other 75% of the time
     * This is done by using the getEvolution method in pokemon.ts
     * getEvolution will give back the form that the pokemon can evolve into
     * It does this by checking the pokemon conditions in pokemon-forms.ts
     * For tandemaus, the conditions are random due to a randSeedInt(4)
     * If the value is 0, it's a 3 family maushold, whereas if the value is
     * 1, 2 or 3, it's a 4 family maushold
     */
    await game.classicMode.startBattle([SpeciesId.TANDEMAUS]); // starts us off with a tandemaus
    const playerPokemon = game.scene.getPlayerPokemon()!;
    playerPokemon.level = 25; // tandemaus evolves at level 25
    vi.spyOn(Utils, "randSeedInt").mockReturnValue(0); // setting the random generator to be 0 to force a three family maushold
    const threeForm = playerPokemon.getEvolution()!;
    expect(threeForm.evoFormKey).toBe("three"); // as per pokemon-forms, the evoFormKey for 3 family mausholds is "three"
    for (let f = 1; f < 4; f++) {
      vi.spyOn(Utils, "randSeedInt").mockReturnValue(f); // setting the random generator to 1, 2 and 3 to force 4 family mausholds
      const fourForm = playerPokemon.getEvolution()!;
      expect(fourForm.evoFormKey).toBe("four"); // meanwhile, according to the pokemon-forms, the evoFormKey for a 4 family maushold is "four"
    }
  });
});<|MERGE_RESOLUTION|>--- conflicted
+++ resolved
@@ -28,20 +28,11 @@
   beforeEach(() => {
     game = new GameManager(phaserGame);
 
-<<<<<<< HEAD
     game.override
       .battleStyle("single")
       .enemySpecies(Species.MAGIKARP)
       .enemyAbility(Abilities.BALL_FETCH)
       .startingLevel(60);
-=======
-    game.override.battleStyle("single");
-
-    game.override.enemySpecies(SpeciesId.MAGIKARP);
-    game.override.enemyAbility(AbilityId.BALL_FETCH);
-
-    game.override.startingLevel(60);
->>>>>>> fb6d6f5b
   });
 
   it("should keep hidden ability after evolving", async () => {
