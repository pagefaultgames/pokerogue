--- conflicted
+++ resolved
@@ -26,7 +26,6 @@
 
   beforeEach(async () => {
     game = new GameManager(phaserGame);
-<<<<<<< HEAD
     game.override
       .battleStyle("single")
       .startingLevel(100)
@@ -39,19 +38,6 @@
       .moveset([Moves.DRAGON_CLAW])
       .enemySpecies(Species.MAGIKARP)
       .enemyMoveset([Moves.SPLASH]);
-=======
-    game.override.battleStyle("single");
-    game.override.startingLevel(100);
-    game.override.startingWave(1);
-    game.override.startingHeldItems([
-      { name: "BERRY", count: 1, type: BerryType.SITRUS },
-      { name: "BERRY", count: 2, type: BerryType.APICOT },
-      { name: "BERRY", count: 2, type: BerryType.LUM },
-    ]);
-    game.override.moveset([MoveId.DRAGON_CLAW]);
-    game.override.enemySpecies(SpeciesId.MAGIKARP);
-    game.override.enemyMoveset([MoveId.SPLASH]);
->>>>>>> fb6d6f5b
 
     await game.classicMode.startBattle([SpeciesId.RAYQUAZA, SpeciesId.RAYQUAZA, SpeciesId.RAYQUAZA]);
 
