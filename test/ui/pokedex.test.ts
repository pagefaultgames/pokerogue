--- conflicted
+++ resolved
@@ -7,14 +7,10 @@
 import { SpeciesId } from "#enums/species-id";
 import { UiMode } from "#enums/ui-mode";
 import { GameManager } from "#test/test-utils/game-manager";
-<<<<<<< HEAD
 import type { StarterAttributes } from "#types/save-data";
-import { FilterTextRow } from "#ui/filter-text";
-=======
 import { FilterTextRow } from "#ui/containers/filter-text";
->>>>>>> 6f3f6026
-import { PokedexPageUiHandler } from "#ui/handlers/pokedex-page-ui-handler";
-import { PokedexUiHandler } from "#ui/handlers/pokedex-ui-handler";
+import { PokedexPageUiHandler } from "#ui/handlers/handlers/pokedex-page-ui-handler";
+import { PokedexUiHandler } from "#ui/handlers/handlers/pokedex-ui-handler";
 import { getPokemonSpecies } from "#utils/pokemon-utils";
 import Phaser from "phaser";
 import { afterEach, beforeAll, beforeEach, describe, expect, it, vi } from "vitest";
