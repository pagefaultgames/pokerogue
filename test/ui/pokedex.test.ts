import { allAbilities, allSpecies } from "#data/data-lists";
import type { PokemonForm, PokemonSpecies } from "#data/pokemon-species";
import { AbilityId } from "#enums/ability-id";
import { Button } from "#enums/buttons";
import { DropDownColumn } from "#enums/drop-down-column";
import { PokemonType } from "#enums/pokemon-type";
import { SpeciesId } from "#enums/species-id";
import { UiMode } from "#enums/ui-mode";
<<<<<<< HEAD
import type { StarterPreferences } from "#system/game-data";
import { GameManager } from "#test/test-utils/game-manager";
import { FilterTextRow } from "#ui/containers/filter-text";
import { PokedexPageUiHandler } from "#ui/handlers/pokedex-page-ui-handler";
import { PokedexUiHandler } from "#ui/handlers/pokedex-ui-handler";
=======
import { GameManager } from "#test/test-utils/game-manager";
import type { StarterAttributes } from "#types/save-data";
import { FilterTextRow } from "#ui/filter-text";
import { PokedexPageUiHandler } from "#ui/pokedex-page-ui-handler";
import { PokedexUiHandler } from "#ui/pokedex-ui-handler";
>>>>>>> 0cc59974
import { getPokemonSpecies } from "#utils/pokemon-utils";
import Phaser from "phaser";
import { afterEach, beforeAll, beforeEach, describe, expect, it, vi } from "vitest";

/*
Information for the `data_pokedex_tests.psrv`:

Caterpie - Shiny 0
Rattata - Shiny 1
Ekans - Shiny 2

Chikorita has enough candies to unlock passive
Cyndaquil has first cost reduction unlocked, enough candies to buy the second
Totodile has first cost reduction unlocked, not enough candies to buy the second
Treecko has both cost reduction unlocked
Torchic has enough candies to do anything
Mudkip has passive unlocked
Turtwig has enough candies to purchase an egg
*/

/**
 * Return all permutations of elements from an array
 */
function permutations<T>(array: T[], length: number): T[][] {
  if (length === 0) {
    return [[]];
  }
  return array.flatMap((item, index) =>
    permutations([...array.slice(0, index), ...array.slice(index + 1)], length - 1).map(perm => [item, ...perm]),
  );
}

describe("UI - Pokedex", () => {
  let phaserGame: Phaser.Game;
  let game: GameManager;

  beforeAll(() => {
    phaserGame = new Phaser.Game({
      type: Phaser.HEADLESS,
    });
  });

  afterEach(() => {
    game.phaseInterceptor.restoreOg();
  });

  beforeEach(() => {
    game = new GameManager(phaserGame);
  });

  /**
   * Run the game to open the pokedex UI.
   * @returns The handler for the pokedex UI.
   */
  async function runToOpenPokedex(): Promise<PokedexUiHandler> {
    // Open the pokedex UI.
    await game.runToTitle();

    await game.scene.ui.setOverlayMode(UiMode.POKEDEX);

    // Get the handler for the current UI.
    const handler = game.scene.ui.getHandler();
    expect(handler).toBeInstanceOf(PokedexUiHandler);

    return handler as PokedexUiHandler;
  }

  /**
   * Run the game to open the pokedex UI.
   * @returns The handler for the pokedex UI.
   */
  async function runToPokedexPage(
    species: PokemonSpecies,
    starterPreferences: StarterPreferences = {},
  ): Promise<PokedexPageUiHandler> {
    // Open the pokedex UI.
    await game.runToTitle();

    await game.scene.ui.setOverlayMode(UiMode.POKEDEX_PAGE, species, starterPreferences);

    // Get the handler for the current UI.
    const handler = game.scene.ui.getHandler();
    expect(handler).toBeInstanceOf(PokedexPageUiHandler);

    return handler as PokedexPageUiHandler;
  }

  /**
   * Compute a set of pokemon that have a specific ability in allAbilities
   * @param ability - The ability to filter for
   */
  function getSpeciesWithAbility(ability: AbilityId): Set<SpeciesId> {
    const speciesSet = new Set<SpeciesId>();
    for (const pkmn of allSpecies) {
      if (
        [pkmn.ability1, pkmn.ability2, pkmn.getPassiveAbility(), pkmn.abilityHidden].includes(ability)
        || pkmn.forms.some(form =>
          [form.ability1, form.ability2, form.abilityHidden, form.getPassiveAbility()].includes(ability),
        )
      ) {
        speciesSet.add(pkmn.speciesId);
      }
    }
    return speciesSet;
  }

  /**
   * Compute a set of pokemon that have one of the specified type(s)
   *
   * Includes all forms of the pokemon
   * @param types - The types to filter for
   */
  function getSpeciesWithType(...types: PokemonType[]): Set<SpeciesId> {
    const speciesSet = new Set<SpeciesId>();
    const tySet = new Set<PokemonType>(types);

    // get the pokemon and its forms
    outer: for (const pkmn of allSpecies) {
      // @ts-expect-error We know that type2 might be null.
      if (tySet.has(pkmn.type1) || tySet.has(pkmn.type2)) {
        speciesSet.add(pkmn.speciesId);
        continue;
      }
      for (const form of pkmn.forms) {
        // @ts-expect-error We know that type2 might be null.
        if (tySet.has(form.type1) || tySet.has(form.type2)) {
          speciesSet.add(pkmn.speciesId);
          continue outer;
        }
      }
    }
    return speciesSet;
  }

  /**
   * Create mocks for the abilities of a species.
   * This is used to set the abilities of a species to a specific value.
   * All abilities are optional. Not providing one will set it to NONE.
   *
   * This will override the ability of the pokemon species only, unless set forms is true
   *
   * @param species - The species to set the abilities for
   * @param ability - The ability to set for the first ability
   * @param ability2 - The ability to set for the second ability
   * @param hidden - The ability to set for the hidden ability
   * @param passive - The ability to set for the passive ability
   * @param setForms - Whether to also overwrite the abilities for each of the species' forms (defaults to `true`)
   */
  function createAbilityMocks(
    species: SpeciesId,
    {
      ability = AbilityId.NONE,
      ability2 = AbilityId.NONE,
      hidden = AbilityId.NONE,
      passive = AbilityId.NONE,
      setForms = true,
    }: {
      ability?: AbilityId;
      ability2?: AbilityId;
      hidden?: AbilityId;
      passive?: AbilityId;
      setForms?: boolean;
    },
  ) {
    const pokemon = getPokemonSpecies(species);
    const checks: [PokemonSpecies | PokemonForm] = [pokemon];
    if (setForms) {
      checks.push(...pokemon.forms);
    }
    for (const p of checks) {
      vi.spyOn(p, "ability1", "get").mockReturnValue(ability);
      vi.spyOn(p, "ability2", "get").mockReturnValue(ability2);
      vi.spyOn(p, "abilityHidden", "get").mockReturnValue(hidden);
      vi.spyOn(p, "getPassiveAbility").mockReturnValue(passive);
    }
  }

  /***************************
   *    Tests for Filters    *
   ***************************/

  it("should filter to show only the pokemon with an ability when filtering by ability", async () => {
    // await game.importData("test/test-utils/saves/everything.prsv");
    const pokedexHandler = await runToOpenPokedex();

    // Get name of overgrow
    const overgrow = allAbilities[AbilityId.OVERGROW].name;

    // @ts-expect-error `filterText` is private
    pokedexHandler.filterText.setValue(FilterTextRow.ABILITY_1, overgrow);

    // filter all species to be the pokemon that have overgrow
    const overgrowSpecies = getSpeciesWithAbility(AbilityId.OVERGROW);
    // @ts-expect-error - `filteredPokemonData` is private
    const filteredSpecies = new Set(pokedexHandler.filteredPokemonData.map(pokemon => pokemon.species.speciesId));

    expect(filteredSpecies).toEqual(overgrowSpecies);
  });

  it("should filter to show only pokemon with ability and passive when filtering by 2 abilities", async () => {
    // Setup mocks for the ability and passive combinations
    const whitelist: SpeciesId[] = [];
    const blacklist: SpeciesId[] = [];

    const filter_ab1 = AbilityId.OVERGROW;
    const filter_ab2 = AbilityId.ADAPTABILITY;
    const ab1_instance = allAbilities[filter_ab1];
    const ab2_instance = allAbilities[filter_ab2];

    // Create a species with passive set and each "ability" field
    const baseObj = {
      ability: AbilityId.BALL_FETCH,
      ability2: AbilityId.NONE,
      hidden: AbilityId.BLAZE,
      passive: AbilityId.TORRENT,
    };

    // Mock pokemon to have the exhaustive combination of the two selected abilities
    const attrs: (keyof typeof baseObj)[] = ["ability", "ability2", "hidden", "passive"];
    for (const [idx, value] of permutations(attrs, 2).entries()) {
      createAbilityMocks(SpeciesId.BULBASAUR + idx, {
        ...baseObj,
        [value[0]]: filter_ab1,
        [value[1]]: filter_ab2,
      });
      if (value.includes("passive")) {
        whitelist.push(SpeciesId.BULBASAUR + idx);
      } else {
        blacklist.push(SpeciesId.BULBASAUR + idx);
      }
    }

    const pokedexHandler = await runToOpenPokedex();

    // @ts-expect-error `filterText` is private
    pokedexHandler.filterText.setValue(FilterTextRow.ABILITY_1, ab1_instance.name);
    // @ts-expect-error `filterText` is private
    pokedexHandler.filterText.setValue(FilterTextRow.ABILITY_2, ab2_instance.name);

    let whiteListCount = 0;
    // @ts-expect-error `filteredPokemonData` is private
    for (const species of pokedexHandler.filteredPokemonData) {
      expect(blacklist, "entry must have one of the abilities as a passive").not.toContain(species.species.speciesId);

      const rawAbility = [species.species.ability1, species.species.ability2, species.species.abilityHidden];
      const rawPassive = species.species.getPassiveAbility();

      const c1 = rawPassive === ab1_instance.id && rawAbility.includes(ab2_instance.id);
      const c2 = c1 || (rawPassive === ab2_instance.id && rawAbility.includes(ab1_instance.id));

      expect(c2, "each filtered entry should have the ability and passive combination").toBe(true);
      if (whitelist.includes(species.species.speciesId)) {
        whiteListCount++;
      }
    }

    expect(whiteListCount).toBe(whitelist.length);
  });

  it("should filter to show only the pokemon with a type when filtering by a single type", async () => {
    const pokedexHandler = await runToOpenPokedex();

    // @ts-expect-error - `filterBar` is private
    pokedexHandler.filterBar.getFilter(DropDownColumn.TYPES).toggleOptionState(PokemonType.NORMAL + 1);

    const expectedPokemon = getSpeciesWithType(PokemonType.NORMAL);
    // @ts-expect-error - `filteredPokemonData` is private
    const filteredPokemon = new Set(pokedexHandler.filteredPokemonData.map(pokemon => pokemon.species.speciesId));

    expect(filteredPokemon).toEqual(expectedPokemon);
  });

  // Todo: Pokemon with a mega that adds a type do not show up in the filter, e.g. pinsir.
  it.todo("should show only the pokemon with one of the types when filtering by multiple types", async () => {
    const pokedexHandler = await runToOpenPokedex();

    // @ts-expect-error - `filterBar` is private
    pokedexHandler.filterBar.getFilter(DropDownColumn.TYPES).toggleOptionState(PokemonType.NORMAL + 1);
    // @ts-expect-error - `filterBar` is private
    pokedexHandler.filterBar.getFilter(DropDownColumn.TYPES).toggleOptionState(PokemonType.FLYING + 1);

    const expectedPokemon = getSpeciesWithType(PokemonType.NORMAL, PokemonType.FLYING);
    // @ts-expect-error - `filteredPokemonData` is private
    const filteredPokemon = new Set(pokedexHandler.filteredPokemonData.map(pokemon => pokemon.species.speciesId));

    expect(filteredPokemon).toEqual(expectedPokemon);
  });

  it("filtering for unlockable cost reduction only shows species with sufficient candies", async () => {
    // load the save file
    await game.importData("./test/test-utils/saves/data_pokedex_tests.prsv");
    const pokedexHandler = await runToOpenPokedex();

    // @ts-expect-error - `filterBar` is private
    const filter = pokedexHandler.filterBar.getFilter(DropDownColumn.UNLOCKS);

    // Cycling 4 times to get to the "can unlock" for cost reduction
    for (let i = 0; i < 4; i++) {
      // index 1 is the cost reduction
      filter.toggleOptionState(1);
    }

    const expectedPokemon = new Set([
      SpeciesId.CHIKORITA,
      SpeciesId.CYNDAQUIL,
      SpeciesId.TORCHIC,
      SpeciesId.TURTWIG,
      SpeciesId.EKANS,
      SpeciesId.MUDKIP,
    ]);
    expect(
      // @ts-expect-error - `filteredPokemonData` is private
      pokedexHandler.filteredPokemonData.every(pokemon =>
        expectedPokemon.has(pokedexHandler.getStarterSpeciesId(pokemon.species.speciesId)),
      ),
    ).toBe(true);
  });

  it("filtering by passive unlocked only shows species that have their passive", async () => {
    await game.importData("./test/test-utils/saves/data_pokedex_tests.prsv");
    const pokedexHandler = await runToOpenPokedex();

    // @ts-expect-error - `filterBar` is private
    const filter = pokedexHandler.filterBar.getFilter(DropDownColumn.UNLOCKS);

    filter.toggleOptionState(0); // cycle to Passive: Yes

    expect(
      // @ts-expect-error - `filteredPokemonData` is private
      pokedexHandler.filteredPokemonData.every(
        pokemon => pokedexHandler.getStarterSpeciesId(pokemon.species.speciesId) === SpeciesId.MUDKIP,
      ),
    ).toBe(true);
  });

  it("filtering for pokemon that can unlock passive shows only species with sufficient candies", async () => {
    await game.importData("./test/test-utils/saves/data_pokedex_tests.prsv");
    const pokedexHandler = await runToOpenPokedex();

    // @ts-expect-error - `filterBar` is private
    const filter = pokedexHandler.filterBar.getFilter(DropDownColumn.UNLOCKS);

    // Cycling 4 times to get to the "can unlock" for passive
    const expectedPokemon = new Set([
      SpeciesId.EKANS,
      SpeciesId.CHIKORITA,
      SpeciesId.CYNDAQUIL,
      SpeciesId.TORCHIC,
      SpeciesId.TURTWIG,
    ]);

    // cycling twice to get to the "can unlock" for passive
    filter.toggleOptionState(0);
    filter.toggleOptionState(0);

    expect(
      // @ts-expect-error - `filteredPokemonData` is private
      pokedexHandler.filteredPokemonData.every(pokemon =>
        expectedPokemon.has(pokedexHandler.getStarterSpeciesId(pokemon.species.speciesId)),
      ),
    ).toBe(true);
  });

  it("filtering for pokemon that have any cost reduction shows only the species that have unlocked a cost reduction", async () => {
    await game.importData("./test/test-utils/saves/data_pokedex_tests.prsv");
    const pokedexHandler = await runToOpenPokedex();

    const expectedPokemon = new Set([SpeciesId.TREECKO, SpeciesId.CYNDAQUIL, SpeciesId.TOTODILE]);

    // @ts-expect-error - `filterBar` is private
    const filter = pokedexHandler.filterBar.getFilter(DropDownColumn.UNLOCKS);
    // Cycle 1 time for cost reduction
    filter.toggleOptionState(1);

    expect(
      // @ts-expect-error - `filteredPokemonData` is private
      pokedexHandler.filteredPokemonData.every(pokemon =>
        expectedPokemon.has(pokedexHandler.getStarterSpeciesId(pokemon.species.speciesId)),
      ),
    ).toBe(true);
  });

  it("filtering for pokemon that have a single cost reduction shows only the species that have unlocked a single cost reduction", async () => {
    await game.importData("./test/test-utils/saves/data_pokedex_tests.prsv");
    const pokedexHandler = await runToOpenPokedex();

    const expectedPokemon = new Set([SpeciesId.CYNDAQUIL, SpeciesId.TOTODILE]);

    // @ts-expect-error - `filterBar` is private
    const filter = pokedexHandler.filterBar.getFilter(DropDownColumn.UNLOCKS);
    // Cycle 2 times for one cost reduction
    filter.toggleOptionState(1);
    filter.toggleOptionState(1);

    expect(
      // @ts-expect-error - `filteredPokemonData` is private
      pokedexHandler.filteredPokemonData.every(pokemon =>
        expectedPokemon.has(pokedexHandler.getStarterSpeciesId(pokemon.species.speciesId)),
      ),
    ).toBe(true);
  });

  it("filtering for pokemon that have two cost reductions sorts only shows the species that have unlocked both cost reductions", async () => {
    await game.importData("./test/test-utils/saves/data_pokedex_tests.prsv");
    const pokedexHandler = await runToOpenPokedex();

    // @ts-expect-error - `filterBar` is private
    const filter = pokedexHandler.filterBar.getFilter(DropDownColumn.UNLOCKS);
    // Cycle 3 time for two cost reductions
    filter.toggleOptionState(1);
    filter.toggleOptionState(1);
    filter.toggleOptionState(1);

    expect(
      // @ts-expect-error - `filteredPokemonData` is private
      pokedexHandler.filteredPokemonData.every(
        pokemon => pokedexHandler.getStarterSpeciesId(pokemon.species.speciesId) === SpeciesId.TREECKO,
      ),
    ).toBe(true);
  });

  it("filtering by shiny status shows the caught pokemon with the selected shiny tier", async () => {
    await game.importData("./test/test-utils/saves/data_pokedex_tests.prsv");
    const pokedexHandler = await runToOpenPokedex();
    // @ts-expect-error - `filterBar` is private
    const filter = pokedexHandler.filterBar.getFilter(DropDownColumn.CAUGHT);
    filter.toggleOptionState(3);

    // @ts-expect-error - `filteredPokemonData` is private
    let filteredPokemon = pokedexHandler.filteredPokemonData.map(pokemon => pokemon.species.speciesId);

    // Red shiny
    expect(filteredPokemon.length).toBe(1);
    expect(filteredPokemon[0], "tier 1 shiny").toBe(SpeciesId.CATERPIE);

    // tier 2 shiny
    filter.toggleOptionState(3);
    filter.toggleOptionState(2);

    // @ts-expect-error - `filteredPokemonData` is private
    filteredPokemon = pokedexHandler.filteredPokemonData.map(pokemon => pokemon.species.speciesId);
    expect(filteredPokemon.length).toBe(1);
    expect(filteredPokemon[0], "tier 2 shiny").toBe(SpeciesId.RATTATA);

    filter.toggleOptionState(2);
    filter.toggleOptionState(1);
    // @ts-expect-error - `filteredPokemonData` is private
    filteredPokemon = pokedexHandler.filteredPokemonData.map(pokemon => pokemon.species.speciesId);
    expect(filteredPokemon.length).toBe(1);
    expect(filteredPokemon[0], "tier 3 shiny").toBe(SpeciesId.EKANS);

    // filter by no shiny
    filter.toggleOptionState(1);
    filter.toggleOptionState(4);

    // @ts-expect-error - `filteredPokemonData` is private
    filteredPokemon = pokedexHandler.filteredPokemonData.map(pokemon => pokemon.species.speciesId);
    expect(filteredPokemon.length).toBe(27);
    expect(filteredPokemon, "not shiny").not.toContain(SpeciesId.CATERPIE);
    expect(filteredPokemon, "not shiny").not.toContain(SpeciesId.RATTATA);
    expect(filteredPokemon, "not shiny").not.toContain(SpeciesId.EKANS);
  });

  /****************************
   *    Tests for UI Input    *
   ****************************/

  // TODO: fix cursor wrapping
  it.todo(
    "should wrap the cursor to the top when moving to an empty entry when there are more than 81 pokemon",
    async () => {
      const pokedexHandler = await runToOpenPokedex();

      // Filter by gen 2 so we can pan a specific amount.
      // @ts-expect-error `filterBar` is private
      pokedexHandler.filterBar.getFilter(DropDownColumn.GEN).options[2].toggleOptionState();
      pokedexHandler.updateStarters();
      // @ts-expect-error - `filteredPokemonData` is private
      expect(pokedexHandler.filteredPokemonData.length, "pokemon in gen2").toBe(100);

      // Let's try to pan to the right to see what the pokemon it points to is.

      // pan to the right once and down 11 times
      pokedexHandler.processInput(Button.RIGHT);
      // Nab the pokemon that is selected for comparison later.

      // @ts-expect-error - `lastSpecies` is private
      const selectedPokemon = pokedexHandler.lastSpeciesId.speciesId;
      for (let i = 0; i < 11; i++) {
        pokedexHandler.processInput(Button.DOWN);
      }

      // @ts-expect-error `lastSpecies` is private
      expect(selectedPokemon).toEqual(pokedexHandler.lastSpeciesId.speciesId);
    },
  );

  /****************************
   *    Tests for Pokédex Pages    *
   ****************************/

  it("should show caught battle form as caught", async () => {
    await game.importData("./test/test-utils/saves/data_pokedex_tests_v2.prsv");
    const pageHandler = await runToPokedexPage(getPokemonSpecies(SpeciesId.VENUSAUR), { formIndex: 1 });

    // @ts-expect-error - `species` is private
    expect(pageHandler.species.speciesId).toEqual(SpeciesId.VENUSAUR);

    // @ts-expect-error - `formIndex` is private
    expect(pageHandler.formIndex).toEqual(1);

    expect(pageHandler.isFormCaught()).toEqual(true);
    expect(pageHandler.isSeen()).toEqual(true);
  });

  //TODO: check tint of the sprite
  it("should show uncaught battle form as seen", async () => {
    await game.importData("./test/test-utils/saves/data_pokedex_tests_v2.prsv");
    const pageHandler = await runToPokedexPage(getPokemonSpecies(SpeciesId.VENUSAUR), { formIndex: 2 });

    // @ts-expect-error - `species` is private
    expect(pageHandler.species.speciesId).toEqual(SpeciesId.VENUSAUR);

    // @ts-expect-error - `formIndex` is private
    expect(pageHandler.formIndex).toEqual(2);

    expect(pageHandler.isFormCaught()).toEqual(false);
    expect(pageHandler.isSeen()).toEqual(true);
  });
});<|MERGE_RESOLUTION|>--- conflicted
+++ resolved
@@ -6,19 +6,11 @@
 import { PokemonType } from "#enums/pokemon-type";
 import { SpeciesId } from "#enums/species-id";
 import { UiMode } from "#enums/ui-mode";
-<<<<<<< HEAD
-import type { StarterPreferences } from "#system/game-data";
 import { GameManager } from "#test/test-utils/game-manager";
-import { FilterTextRow } from "#ui/containers/filter-text";
-import { PokedexPageUiHandler } from "#ui/handlers/pokedex-page-ui-handler";
-import { PokedexUiHandler } from "#ui/handlers/pokedex-ui-handler";
-=======
-import { GameManager } from "#test/test-utils/game-manager";
-import type { StarterAttributes } from "#types/save-data";
+import { StarterPreferences } from "#types/save-data";
 import { FilterTextRow } from "#ui/filter-text";
 import { PokedexPageUiHandler } from "#ui/pokedex-page-ui-handler";
 import { PokedexUiHandler } from "#ui/pokedex-ui-handler";
->>>>>>> 0cc59974
 import { getPokemonSpecies } from "#utils/pokemon-utils";
 import Phaser from "phaser";
 import { afterEach, beforeAll, beforeEach, describe, expect, it, vi } from "vitest";
