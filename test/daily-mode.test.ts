import { pokerogueApi } from "#api/pokerogue-api";
import { BiomeId } from "#enums/biome-id";
import { MoveId } from "#enums/move-id";
import { SpeciesId } from "#enums/species-id";
import { TrainerItemId } from "#enums/trainer-item-id";
import { UiMode } from "#enums/ui-mode";
import { GameManager } from "#test/test-utils/game-manager";
<<<<<<< HEAD
import { RewardSelectUiHandler } from "#ui/reward-select-ui-handler";
=======
import { stringifyEnumArray } from "#test/test-utils/string-utils";
import { ModifierSelectUiHandler } from "#ui/modifier-select-ui-handler";
>>>>>>> ae6726ea
import { afterEach, beforeAll, beforeEach, describe, expect, it, vi } from "vitest";

describe("Daily Mode", () => {
  let phaserGame: Phaser.Game;
  let game: GameManager;

  beforeAll(() => {
    phaserGame = new Phaser.Game({
      type: Phaser.HEADLESS,
    });
  });

  beforeEach(() => {
    game = new GameManager(phaserGame);
  });

  afterEach(() => {
    game.phaseInterceptor.restoreOg();
  });

  it("should initialize properly", async () => {
    vi.spyOn(pokerogueApi.daily, "getSeed").mockResolvedValue("test-seed");
    await game.dailyMode.startBattle();

    const party = game.scene.getPlayerParty();
    expect(party).toHaveLength(3);
    party.forEach(pkm => {
      expect(pkm.level).toBe(20);
      expect(pkm.moveset.length).toBeGreaterThan(0);
    });
<<<<<<< HEAD
    expect(game.scene.trainerItems.getStack(TrainerItemId.MAP)).toBe(1);
=======
    expect(game.scene.getModifiers(MapModifier).length).toBe(1);
  });

  describe("Custom Seeds", () => {
    it("should support custom moves", async () => {
      vi.spyOn(pokerogueApi.daily, "getSeed").mockResolvedValue("/moves0001000200030004,03320006,01300919");
      await game.dailyMode.startBattle();

      const [moves1, moves2, moves3] = game.scene.getPlayerParty().map(p => p.moveset.map(pm => pm.moveId));
      expect(moves1, stringifyEnumArray(MoveId, moves1)).toEqual([
        MoveId.POUND,
        MoveId.KARATE_CHOP,
        MoveId.DOUBLE_SLAP,
        MoveId.COMET_PUNCH,
      ]);
      expect(moves2, stringifyEnumArray(MoveId, moves2)).toEqual([
        MoveId.AERIAL_ACE,
        MoveId.PAY_DAY,
        expect.anything(), // make sure it doesn't replace normal moveset gen
        expect.anything(),
      ]);
      expect(moves3, stringifyEnumArray(MoveId, moves3)).toEqual([
        MoveId.SKULL_BASH,
        MoveId.MALIGNANT_CHAIN,
        expect.anything(),
        expect.anything(),
      ]);
    });

    it("should allow omitting movesets for some starters", async () => {
      vi.spyOn(pokerogueApi.daily, "getSeed").mockResolvedValue("/moves0001000200030004");
      await game.dailyMode.startBattle();

      const [moves1, moves2, moves3] = game.scene.getPlayerParty().map(p => p.moveset.map(pm => pm.moveId));
      expect(moves1, stringifyEnumArray(MoveId, moves1)).toEqual([
        MoveId.POUND,
        MoveId.KARATE_CHOP,
        MoveId.DOUBLE_SLAP,
        MoveId.COMET_PUNCH,
      ]);
      expect(moves2, "was not a random moveset").toHaveLength(4);
      expect(moves3, "was not a random moveset").toHaveLength(4);
    });

    it("should skip invalid move IDs", async () => {
      vi.spyOn(pokerogueApi.daily, "getSeed").mockResolvedValue("/moves9999,,0919");
      await game.dailyMode.startBattle();

      const moves = game.field.getPlayerPokemon().moveset.map(pm => pm.moveId);
      expect(moves, "invalid move was in moveset").not.toContain(MoveId[9999]);
    });
>>>>>>> ae6726ea
  });
});

describe("Shop modifications", async () => {
  let phaserGame: Phaser.Game;
  let game: GameManager;

  beforeAll(() => {
    phaserGame = new Phaser.Game({
      type: Phaser.HEADLESS,
    });
  });
  beforeEach(() => {
    game = new GameManager(phaserGame);

    game.override
      .startingWave(9)
      .startingBiome(BiomeId.ICE_CAVE)
      .battleStyle("single")
      .startingLevel(100) // Avoid levelling up
      .disableTrainerWaves()
      .moveset([MoveId.SPLASH])
      .enemyMoveset(MoveId.SPLASH);
    game.modifiers.addCheck("EVIOLITE").addCheck("MINI_BLACK_HOLE");
    vi.spyOn(pokerogueApi.daily, "getSeed").mockResolvedValue("test-seed");
  });

  afterEach(() => {
    game.phaseInterceptor.restoreOg();
    game.modifiers.clearChecks();
  });

  it("should not have Eviolite and Mini Black Hole available in Classic if not unlocked", async () => {
    await game.classicMode.startBattle([SpeciesId.BULBASAUR]);
    game.move.select(MoveId.SPLASH);
    await game.doKillOpponents();
    await game.phaseInterceptor.to("BattleEndPhase");
    game.onNextPrompt("SelectRewardPhase", UiMode.REWARD_SELECT, () => {
      expect(game.scene.ui.getHandler()).toBeInstanceOf(RewardSelectUiHandler);
      game.modifiers.testCheck("EVIOLITE", false).testCheck("MINI_BLACK_HOLE", false);
    });
  });

  it("should have Eviolite and Mini Black Hole available in Daily", async () => {
    await game.dailyMode.startBattle();
    game.move.select(MoveId.SPLASH);
    await game.doKillOpponents();
    await game.phaseInterceptor.to("BattleEndPhase");
    game.onNextPrompt("SelectRewardPhase", UiMode.REWARD_SELECT, () => {
      expect(game.scene.ui.getHandler()).toBeInstanceOf(RewardSelectUiHandler);
      game.modifiers.testCheck("EVIOLITE", true).testCheck("MINI_BLACK_HOLE", true);
    });
  });
});<|MERGE_RESOLUTION|>--- conflicted
+++ resolved
@@ -5,12 +5,8 @@
 import { TrainerItemId } from "#enums/trainer-item-id";
 import { UiMode } from "#enums/ui-mode";
 import { GameManager } from "#test/test-utils/game-manager";
-<<<<<<< HEAD
+import { stringifyEnumArray } from "#test/test-utils/string-utils";
 import { RewardSelectUiHandler } from "#ui/reward-select-ui-handler";
-=======
-import { stringifyEnumArray } from "#test/test-utils/string-utils";
-import { ModifierSelectUiHandler } from "#ui/modifier-select-ui-handler";
->>>>>>> ae6726ea
 import { afterEach, beforeAll, beforeEach, describe, expect, it, vi } from "vitest";
 
 describe("Daily Mode", () => {
@@ -41,10 +37,7 @@
       expect(pkm.level).toBe(20);
       expect(pkm.moveset.length).toBeGreaterThan(0);
     });
-<<<<<<< HEAD
     expect(game.scene.trainerItems.getStack(TrainerItemId.MAP)).toBe(1);
-=======
-    expect(game.scene.getModifiers(MapModifier).length).toBe(1);
   });
 
   describe("Custom Seeds", () => {
@@ -95,7 +88,6 @@
       const moves = game.field.getPlayerPokemon().moveset.map(pm => pm.moveId);
       expect(moves, "invalid move was in moveset").not.toContain(MoveId[9999]);
     });
->>>>>>> ae6726ea
   });
 });
 
