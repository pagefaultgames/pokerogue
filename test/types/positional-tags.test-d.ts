import type { SerializedPositionalTag, toSerializedPosTag } from "#data/positional-tags/load-positional-tag";
import type { DelayedAttackTag, WishTag } from "#data/positional-tags/positional-tag";
import type { PositionalTagType } from "#enums/positional-tag-type";
import type { NonFunctionPropertiesRecursive } from "#types/type-helpers";
import { describe, expectTypeOf, it } from "vitest";

<<<<<<< HEAD
describe("serializedPositionalTagMap", () => {
  it("should contain representations of each tag's serialized form", () => {
    expectTypeOf<serializedPosTagMap[PositionalTagType.DELAYED_ATTACK]>().branded.toEqualTypeOf<
      NonFunctionPropertiesRecursive<DelayedAttackTag>
    >();
    expectTypeOf<serializedPosTagMap[PositionalTagType.WISH]>().branded.toEqualTypeOf<
=======
describe("toSerializedPosTag", () => {
  it("should map each class' tag type to their serialized forms", () => {
    expectTypeOf<toSerializedPosTag<PositionalTagType.DELAYED_ATTACK>>().branded.toEqualTypeOf<
      NonFunctionPropertiesRecursive<DelayedAttackTag>
    >();
    expectTypeOf<toSerializedPosTag<PositionalTagType.WISH>>().branded.toEqualTypeOf<
>>>>>>> 84dc143f
      NonFunctionPropertiesRecursive<WishTag>
    >();
  });
});

describe("SerializedPositionalTag", () => {
  it("should be a union of all serialized tag forms", () => {
    expectTypeOf<SerializedPositionalTag>().branded.toEqualTypeOf<
      NonFunctionPropertiesRecursive<DelayedAttackTag> | NonFunctionPropertiesRecursive<WishTag>
    >();
  });
  it("should be extended by all unserialized tag forms", () => {
    expectTypeOf<WishTag>().toExtend<SerializedPositionalTag>();
    expectTypeOf<DelayedAttackTag>().toExtend<SerializedPositionalTag>();
  });
});<|MERGE_RESOLUTION|>--- conflicted
+++ resolved
@@ -4,21 +4,12 @@
 import type { NonFunctionPropertiesRecursive } from "#types/type-helpers";
 import { describe, expectTypeOf, it } from "vitest";
 
-<<<<<<< HEAD
-describe("serializedPositionalTagMap", () => {
-  it("should contain representations of each tag's serialized form", () => {
-    expectTypeOf<serializedPosTagMap[PositionalTagType.DELAYED_ATTACK]>().branded.toEqualTypeOf<
-      NonFunctionPropertiesRecursive<DelayedAttackTag>
-    >();
-    expectTypeOf<serializedPosTagMap[PositionalTagType.WISH]>().branded.toEqualTypeOf<
-=======
 describe("toSerializedPosTag", () => {
   it("should map each class' tag type to their serialized forms", () => {
     expectTypeOf<toSerializedPosTag<PositionalTagType.DELAYED_ATTACK>>().branded.toEqualTypeOf<
       NonFunctionPropertiesRecursive<DelayedAttackTag>
     >();
     expectTypeOf<toSerializedPosTag<PositionalTagType.WISH>>().branded.toEqualTypeOf<
->>>>>>> 84dc143f
       NonFunctionPropertiesRecursive<WishTag>
     >();
   });
