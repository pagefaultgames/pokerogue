import type { BattlerIndex } from "#enums/battler-index";
import { getMoveTargets } from "#app/data/moves/move-utils";
import type Pokemon from "#app/field/pokemon";
import { PokemonMove } from "#app/data/moves/pokemon-move";
import Overrides from "#app/overrides";
import type { CommandPhase } from "#app/phases/command-phase";
import type { EnemyCommandPhase } from "#app/phases/enemy-command-phase";
import { MoveEffectPhase } from "#app/phases/move-effect-phase";
import { Command } from "#enums/command";
import { MoveId } from "#enums/move-id";
import { UiMode } from "#enums/ui-mode";
import { getMovePosition } from "#test/testUtils/gameManagerUtils";
import { GameManagerHelper } from "#test/testUtils/helpers/gameManagerHelper";
import { vi } from "vitest";
<<<<<<< HEAD
import { MoveUseMode } from "#enums/move-use-mode";
=======
import { coerceArray } from "#app/utils/common";
>>>>>>> 7c6189e8

/**
 * Helper to handle a Pokemon's move
 */
export class MoveHelper extends GameManagerHelper {
  /**
   * Intercepts {@linkcode MoveEffectPhase} and mocks the phase's move's
   * accuracy to -1, guaranteeing a hit.
   */
  public async forceHit(): Promise<void> {
    await this.game.phaseInterceptor.to(MoveEffectPhase, false);
    const moveEffectPhase = this.game.scene.phaseManager.getCurrentPhase() as MoveEffectPhase;
    vi.spyOn(moveEffectPhase.move, "calculateBattleAccuracy").mockReturnValue(-1);
  }

  /**
   * Intercepts {@linkcode MoveEffectPhase} and mocks the phase's move's accuracy
   * to 0, guaranteeing a miss.
   * @param firstTargetOnly - Whether the move should force miss on the first target only, in the case of multi-target moves.
   */
  public async forceMiss(firstTargetOnly = false): Promise<void> {
    await this.game.phaseInterceptor.to(MoveEffectPhase, false);
    const moveEffectPhase = this.game.scene.phaseManager.getCurrentPhase() as MoveEffectPhase;
    const accuracy = vi.spyOn(moveEffectPhase.move, "calculateBattleAccuracy");

    if (firstTargetOnly) {
      accuracy.mockReturnValueOnce(0);
    } else {
      accuracy.mockReturnValue(0);
    }
  }

  /**
   * Select the move to be used by the given Pokemon(-index). Triggers during the next {@linkcode CommandPhase}
   * @param move - the move to use
   * @param pkmIndex - the pokemon index. Relevant for double-battles only (defaults to 0)
   * @param targetIndex - The {@linkcode BattlerIndex} of the Pokemon to target for single-target moves, or `null` if a manual call to `selectTarget()` is required
   */
  public select(move: MoveId, pkmIndex: 0 | 1 = 0, targetIndex?: BattlerIndex | null) {
    const movePosition = getMovePosition(this.game.scene, pkmIndex, move);

    this.game.onNextPrompt("CommandPhase", UiMode.COMMAND, () => {
      this.game.scene.ui.setMode(
        UiMode.FIGHT,
        (this.game.scene.phaseManager.getCurrentPhase() as CommandPhase).getFieldIndex(),
      );
    });
    this.game.onNextPrompt("CommandPhase", UiMode.FIGHT, () => {
      (this.game.scene.phaseManager.getCurrentPhase() as CommandPhase).handleCommand(
        Command.FIGHT,
        movePosition,
        MoveUseMode.NORMAL,
      );
    });

    if (targetIndex !== null) {
      this.game.selectTarget(movePosition, targetIndex);
    }
  }

  /**
   * Select the move to be used by the given Pokemon(-index), **which will also terastallize on this turn**.
   * Triggers during the next {@linkcode CommandPhase}
   * @param move - the move to use
   * @param pkmIndex - the pokemon index. Relevant for double-battles only (defaults to 0)
   * @param targetIndex - The {@linkcode BattlerIndex} of the Pokemon to target for single-target moves, or `null` if a manual call to `selectTarget()` is required
   */
  public selectWithTera(move: MoveId, pkmIndex: 0 | 1 = 0, targetIndex?: BattlerIndex | null) {
    const movePosition = getMovePosition(this.game.scene, pkmIndex, move);
    this.game.scene.getPlayerParty()[pkmIndex].isTerastallized = false;

    this.game.onNextPrompt("CommandPhase", UiMode.COMMAND, () => {
      this.game.scene.ui.setMode(
        UiMode.FIGHT,
        (this.game.scene.phaseManager.getCurrentPhase() as CommandPhase).getFieldIndex(),
        Command.TERA,
      );
    });
    this.game.onNextPrompt("CommandPhase", UiMode.FIGHT, () => {
      (this.game.scene.phaseManager.getCurrentPhase() as CommandPhase).handleCommand(
        Command.TERA,
        movePosition,
        MoveUseMode.NORMAL,
      );
    });

    if (targetIndex !== null) {
      this.game.selectTarget(movePosition, targetIndex);
    }
  }

  /**
   * Modifies a player pokemon's moveset to contain only the selected move and then
   * selects it to be used during the next {@linkcode CommandPhase}.
   *
   * Warning: Will disable the player moveset override if it is enabled!
   *
   * Note: If you need to check for changes in the player's moveset as part of the test, it may be
   * best to use {@linkcode changeMoveset} and {@linkcode select} instead.
   * @param moveId - the move to use
   * @param pkmIndex - the pokemon index. Relevant for double-battles only (defaults to 0)
   * @param targetIndex - (optional) The {@linkcode BattlerIndex} of the Pokemon to target for single-target moves, or `null` if a manual call to `selectTarget()` is required
   * @param useTera - If `true`, the Pokemon also chooses to Terastallize. This does not require a Tera Orb. Default: `false`.
   */
  public use(moveId: MoveId, pkmIndex: 0 | 1 = 0, targetIndex?: BattlerIndex | null, useTera = false): void {
    if ([Overrides.MOVESET_OVERRIDE].flat().length > 0) {
      vi.spyOn(Overrides, "MOVESET_OVERRIDE", "get").mockReturnValue([]);
      console.warn("Warning: `use` overwrites the Pokemon's moveset and disables the player moveset override!");
    }

    const pokemon = this.game.scene.getPlayerField()[pkmIndex];
    pokemon.moveset = [new PokemonMove(moveId)];

    if (useTera) {
      this.selectWithTera(moveId, pkmIndex, targetIndex);
      return;
    }
    this.select(moveId, pkmIndex, targetIndex);
  }

  /**
   * Forces the Paralysis or Freeze status to activate on the next move by temporarily mocking {@linkcode Overrides.STATUS_ACTIVATION_OVERRIDE},
   * advancing to the next `MovePhase`, and then resetting the override to `null`
   * @param activated - `true` to force the status to activate, `false` to force the status to not activate (will cause Freeze to heal)
   */
  public async forceStatusActivation(activated: boolean): Promise<void> {
    vi.spyOn(Overrides, "STATUS_ACTIVATION_OVERRIDE", "get").mockReturnValue(activated);
    await this.game.phaseInterceptor.to("MovePhase");
    vi.spyOn(Overrides, "STATUS_ACTIVATION_OVERRIDE", "get").mockReturnValue(null);
  }

  /**
   * Forces the Confusion status to activate on the next move by temporarily mocking {@linkcode Overrides.CONFUSION_ACTIVATION_OVERRIDE},
   * advancing to the next `MovePhase`, and then resetting the override to `null`
   * @param activated - `true` to force the Pokemon to hit themself, `false` to forcibly disable it
   */
  public async forceConfusionActivation(activated: boolean): Promise<void> {
    vi.spyOn(Overrides, "CONFUSION_ACTIVATION_OVERRIDE", "get").mockReturnValue(activated);
    await this.game.phaseInterceptor.to("MovePhase");
    vi.spyOn(Overrides, "CONFUSION_ACTIVATION_OVERRIDE", "get").mockReturnValue(null);
  }

  /**
   * Changes a pokemon's moveset to the given move(s).
   * Used when the normal moveset override can't be used (such as when it's necessary to check or update properties of the moveset).
   * @param pokemon - The {@linkcode Pokemon} being modified
   * @param moveset - The {@linkcode MoveId} (single or array) to change the Pokemon's moveset to.
   */
  public changeMoveset(pokemon: Pokemon, moveset: MoveId | MoveId[]): void {
    moveset = coerceArray(moveset);
    pokemon.moveset = [];
    moveset.forEach(move => {
      pokemon.moveset.push(new PokemonMove(move));
    });
    const movesetStr = moveset.map(moveId => MoveId[moveId]).join(", ");
    console.log(`Pokemon ${pokemon.species.name}'s moveset manually set to ${movesetStr} (=[${moveset.join(", ")}])!`);
  }

  /**
   * Forces the next enemy selecting a move to use the given move _in its moveset_
   * against the given target (if applicable).
   * @param moveId - The {@linkcode Move | move ID} the enemy will be forced to use.
   * @param target - The {@linkcode BattlerIndex | target} against which the enemy will use the given move;
   * defaults to normal target selection priorities if omitted or not single-target.
   * @remarks
   * If you do not need to check for changes in the enemy's moveset as part of the test, it may be
   * best to use {@linkcode forceEnemyMove} instead.
   */
  public async selectEnemyMove(moveId: MoveId, target?: BattlerIndex) {
    // Wait for the next EnemyCommandPhase to start
    await this.game.phaseInterceptor.to("EnemyCommandPhase", false);
    const enemy =
      this.game.scene.getEnemyField()[
        (this.game.scene.phaseManager.getCurrentPhase() as EnemyCommandPhase).getFieldIndex()
      ];
    const legalTargets = getMoveTargets(enemy, moveId);

    vi.spyOn(enemy, "getNextMove").mockReturnValueOnce({
      move: moveId,
      targets:
        target !== undefined && !legalTargets.multiple && legalTargets.targets.includes(target)
          ? [target]
          : enemy.getNextTargets(moveId),
      useMode: MoveUseMode.NORMAL,
    });

    /**
     * Run the EnemyCommandPhase to completion.
     * This allows this function to be called consecutively to
     * force a move for each enemy in a double battle.
     */
    await this.game.phaseInterceptor.to("EnemyCommandPhase");
  }

  /**
   * Modify the moveset of the next enemy selecting a move to contain only the given move, and then
   * selects it to be used during the next {@linkcode EnemyCommandPhase} against the given targets.
   *
   * Does not require the given move to be in the enemy's moveset beforehand,
   * but **overwrites the pokemon's moveset** and **disables any prior moveset overrides**!
   *
   * @param moveId - The {@linkcode Move | move ID} the enemy will be forced to use.
   * @param target - The {@linkcode BattlerIndex | target} against which the enemy will use the given move;
   * defaults to normal target selection priorities if omitted or not single-target.
   * @remarks
   * If you need to check for changes in the enemy's moveset as part of the test, it may be
   * best to use {@linkcode changeMoveset} and {@linkcode selectEnemyMove} instead.
   */
  public async forceEnemyMove(moveId: MoveId, target?: BattlerIndex) {
    // Wait for the next EnemyCommandPhase to start
    await this.game.phaseInterceptor.to("EnemyCommandPhase", false);

    const enemy =
      this.game.scene.getEnemyField()[
        (this.game.scene.phaseManager.getCurrentPhase() as EnemyCommandPhase).getFieldIndex()
      ];

    if ([Overrides.OPP_MOVESET_OVERRIDE].flat().length > 0) {
      vi.spyOn(Overrides, "OPP_MOVESET_OVERRIDE", "get").mockReturnValue([]);
      console.warn(
        "Warning: `forceEnemyMove` overwrites the Pokemon's moveset and disables the enemy moveset override!",
      );
    }
    enemy.moveset = [new PokemonMove(moveId)];
    const legalTargets = getMoveTargets(enemy, moveId);

    vi.spyOn(enemy, "getNextMove").mockReturnValueOnce({
      move: moveId,
      targets:
        target !== undefined && !legalTargets.multiple && legalTargets.targets.includes(target)
          ? [target]
          : enemy.getNextTargets(moveId),
      useMode: MoveUseMode.NORMAL,
    });

    /**
     * Run the EnemyCommandPhase to completion.
     * This allows this function to be called consecutively to
     * force a move for each enemy in a double battle.
     */
    await this.game.phaseInterceptor.to("EnemyCommandPhase");
  }
}<|MERGE_RESOLUTION|>--- conflicted
+++ resolved
@@ -12,11 +12,8 @@
 import { getMovePosition } from "#test/testUtils/gameManagerUtils";
 import { GameManagerHelper } from "#test/testUtils/helpers/gameManagerHelper";
 import { vi } from "vitest";
-<<<<<<< HEAD
+import { coerceArray } from "#app/utils/common";
 import { MoveUseMode } from "#enums/move-use-mode";
-=======
-import { coerceArray } from "#app/utils/common";
->>>>>>> 7c6189e8
 
 /**
  * Helper to handle a Pokemon's move
