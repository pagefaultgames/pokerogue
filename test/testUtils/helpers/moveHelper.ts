--- conflicted
+++ resolved
@@ -147,13 +147,7 @@
    * Changes a pokemon's moveset to the given move(s).
    * Used when the normal moveset override can't be used (such as when it's necessary to check or update properties of the moveset).
    * @param pokemon - The {@linkcode Pokemon} being modified
-<<<<<<< HEAD
-   * @param moveset - The {@linkcode Moves} (single or array) to change the Pokemon's moveset to
-   * @remarks
-   * This will be overriden by any prior moveset overrides.
-=======
-   * @param moveset - The {@linkcode MoveId} (single or array) to change the Pokemon's moveset to
->>>>>>> fb6d6f5b
+   * @param moveset - The {@linkcode MoveId} (single or array) to change the Pokemon's moveset to.
    */
   public changeMoveset(pokemon: Pokemon, moveset: MoveId | MoveId[]): void {
     if (!Array.isArray(moveset)) {
