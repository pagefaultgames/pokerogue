<<<<<<< HEAD
=======
import { BattlerIndex } from "#enums/battler-index";
import { getMoveTargets } from "#app/data/moves/move-utils";
import type Pokemon from "#app/field/pokemon";
import { PokemonMove } from "#app/data/moves/pokemon-move";
>>>>>>> 22c386ea
import Overrides from "#app/overrides";
import type { BattlerIndex } from "#enums/battler-index";
import { Command } from "#enums/command";
import { MoveId } from "#enums/move-id";
import { MoveUseMode } from "#enums/move-use-mode";
import { UiMode } from "#enums/ui-mode";
<<<<<<< HEAD
import type { Pokemon } from "#field/pokemon";
import { getMoveTargets } from "#moves/move-utils";
import { PokemonMove } from "#moves/pokemon-move";
import type { CommandPhase } from "#phases/command-phase";
import type { EnemyCommandPhase } from "#phases/enemy-command-phase";
import { MoveEffectPhase } from "#phases/move-effect-phase";
import { getMovePosition } from "#test/testUtils/gameManagerUtils";
import { GameManagerHelper } from "#test/testUtils/helpers/gameManagerHelper";
import { coerceArray } from "#utils/common";
import { vi } from "vitest";
=======
import { GameManagerHelper } from "#test/testUtils/helpers/gameManagerHelper";
import { expect, vi } from "vitest";
import { coerceArray, toReadableString } from "#app/utils/common";
import { MoveUseMode } from "#enums/move-use-mode";
>>>>>>> 22c386ea

/**
 * Helper to handle using a Pokemon's moves.
 */
export class MoveHelper extends GameManagerHelper {
  /**
   * Intercepts {@linkcode MoveEffectPhase} and mocks the phase's move's
   * accuracy to -1, guaranteeing a hit.
   * @returns A promise that resolves once the next MoveEffectPhase has been reached (not run).
   */
  public async forceHit(): Promise<void> {
    await this.game.phaseInterceptor.to(MoveEffectPhase, false);
    const moveEffectPhase = this.game.scene.phaseManager.getCurrentPhase() as MoveEffectPhase;
    vi.spyOn(moveEffectPhase.move, "calculateBattleAccuracy").mockReturnValue(-1);
  }

  /**
   * Intercepts {@linkcode MoveEffectPhase} and mocks the phase's move's accuracy
   * to 0, guaranteeing a miss.
   * @param firstTargetOnly - Whether to only force a miss on the first target hit; default `false`.
   * @returns A promise that resolves once the next MoveEffectPhase has been reached (not run).
   */
  public async forceMiss(firstTargetOnly = false): Promise<void> {
    await this.game.phaseInterceptor.to(MoveEffectPhase, false);
    const moveEffectPhase = this.game.scene.phaseManager.getCurrentPhase() as MoveEffectPhase;
    const accuracy = vi.spyOn(moveEffectPhase.move, "calculateBattleAccuracy");

    if (firstTargetOnly) {
      accuracy.mockReturnValueOnce(0);
    } else {
      accuracy.mockReturnValue(0);
    }
  }

  /**
   * Select a move _already in the player's moveset_ to be used during the next {@linkcode CommandPhase}.
   * @param move - The {@linkcode MoveId} to use.
   * @param pkmIndex - The {@linkcode BattlerIndex} of the player Pokemon using the move. Relevant for double battles only and defaults to {@linkcode BattlerIndex.PLAYER} if not specified.
   * @param targetIndex - The {@linkcode BattlerIndex} of the Pokemon to target for single-target moves; should be omitted for multi-target moves.
   * If set to `null`, will forgo normal target selection entirely (useful for UI tests).
   * @remarks
   * Will fail the current test if the move being selected is not in the user's moveset.
   */
  public select(
    move: MoveId,
    pkmIndex: BattlerIndex.PLAYER | BattlerIndex.PLAYER_2 = BattlerIndex.PLAYER,
    targetIndex?: BattlerIndex | null,
  ) {
    const movePosition = this.getMovePosition(pkmIndex, move);
    if (movePosition === -1) {
      expect.fail(
        `MoveHelper.select called with move '${toReadableString(MoveId[move])}' not in moveset!` +
          `\nBattler Index: ${toReadableString(BattlerIndex[pkmIndex])}` +
          `\nMoveset: [${this.game.scene
            .getPlayerParty()
            [pkmIndex].getMoveset()
            .map(pm => toReadableString(MoveId[pm.moveId]))
            .join(", ")}]`,
      );
    }

    this.game.onNextPrompt("CommandPhase", UiMode.COMMAND, () => {
      this.game.scene.ui.setMode(
        UiMode.FIGHT,
        (this.game.scene.phaseManager.getCurrentPhase() as CommandPhase).getFieldIndex(),
      );
    });
    this.game.onNextPrompt("CommandPhase", UiMode.FIGHT, () => {
      (this.game.scene.phaseManager.getCurrentPhase() as CommandPhase).handleCommand(
        Command.FIGHT,
        movePosition,
        MoveUseMode.NORMAL,
      );
    });

    if (targetIndex !== null) {
      this.game.selectTarget(movePosition, targetIndex);
    }
  }

  /**
   * Select a move _already in the player's moveset_ to be used during the next {@linkcode CommandPhase}, **which will also terastallize on this turn**.
   * @param move - The {@linkcode MoveId} to use.
   * @param pkmIndex - The {@linkcode BattlerIndex} of the player Pokemon using the move. Relevant for double battles only and defaults to {@linkcode BattlerIndex.PLAYER} if not specified.
   * @param targetIndex - The {@linkcode BattlerIndex} of the Pokemon to target for single-target moves; should be omitted for multi-target moves.
   * If set to `null`, will forgo normal target selection entirely (useful for UI tests)
   */
  public selectWithTera(
    move: MoveId,
    pkmIndex: BattlerIndex.PLAYER | BattlerIndex.PLAYER_2 = BattlerIndex.PLAYER,
    targetIndex?: BattlerIndex | null,
  ) {
    const movePosition = this.getMovePosition(pkmIndex, move);
    if (movePosition === -1) {
      expect.fail(
        `MoveHelper.selectWithTera called with move '${toReadableString(MoveId[move])}' not in moveset!` +
          `\nBattler Index: ${toReadableString(BattlerIndex[pkmIndex])}` +
          `\nMoveset: [${this.game.scene
            .getPlayerParty()
            [pkmIndex].getMoveset()
            .map(pm => toReadableString(MoveId[pm.moveId]))
            .join(", ")}]`,
      );
    }

    this.game.scene.getPlayerParty()[pkmIndex].isTerastallized = false;

    this.game.onNextPrompt("CommandPhase", UiMode.COMMAND, () => {
      this.game.scene.ui.setMode(
        UiMode.FIGHT,
        (this.game.scene.phaseManager.getCurrentPhase() as CommandPhase).getFieldIndex(),
        Command.TERA,
      );
    });
    this.game.onNextPrompt("CommandPhase", UiMode.FIGHT, () => {
      (this.game.scene.phaseManager.getCurrentPhase() as CommandPhase).handleCommand(
        Command.TERA,
        movePosition,
        MoveUseMode.NORMAL,
      );
    });

    if (targetIndex !== null) {
      this.game.selectTarget(movePosition, targetIndex);
    }
  }

  /** Helper function to get the index of the selected move in the selected part member's moveset. */
  private getMovePosition(pokemonIndex: BattlerIndex.PLAYER | BattlerIndex.PLAYER_2, move: MoveId): number {
    const playerPokemon = this.game.scene.getPlayerField()[pokemonIndex];
    const moveset = playerPokemon.getMoveset();
    const index = moveset.findIndex(m => m.moveId === move && m.ppUsed < m.getMovePp());
    console.log(`Move position for ${MoveId[move]} (=${move}):`, index);
    return index;
  }

  /**
   * Modifies a player pokemon's moveset to contain only the selected move and then
   * selects it to be used during the next {@linkcode CommandPhase}.
   *
   * Warning: Will disable the player moveset override if it is enabled!
   *
   * Note: If you need to check for changes in the player's moveset as part of the test, it may be
   * best to use {@linkcode changeMoveset} and {@linkcode select} instead.
   * @param moveId - the move to use
   * @param pkmIndex - The {@linkcode BattlerIndex} of the player Pokemon using the move. Relevant for double battles only and defaults to {@linkcode BattlerIndex.PLAYER} if not specified.
   * @param targetIndex - The {@linkcode BattlerIndex} of the Pokemon to target for single-target moves; should be omitted for multi-target moves.
   * @param useTera - If `true`, the Pokemon will attempt to Terastallize even without a Tera Orb; default `false`.
   */
  public use(
    moveId: MoveId,
    pkmIndex: BattlerIndex.PLAYER | BattlerIndex.PLAYER_2 = BattlerIndex.PLAYER,
    targetIndex?: BattlerIndex,
    useTera = false,
  ): void {
    if ([Overrides.MOVESET_OVERRIDE].flat().length > 0) {
      vi.spyOn(Overrides, "MOVESET_OVERRIDE", "get").mockReturnValue([]);
      console.warn("Warning: `MoveHelper.use` overwriting player pokemon moveset and disabling moveset override!");
    }

    const pokemon = this.game.scene.getPlayerField()[pkmIndex];
    pokemon.moveset = [new PokemonMove(moveId)];

    if (useTera) {
      this.selectWithTera(moveId, pkmIndex, targetIndex);
      return;
    }
    this.select(moveId, pkmIndex, targetIndex);
  }

  /**
   * Forces the Paralysis or Freeze status to activate on the next move by temporarily mocking {@linkcode Overrides.STATUS_ACTIVATION_OVERRIDE},
   * advancing to the next `MovePhase`, and then resetting the override to `null`
   * @param activated - `true` to force the status to activate, `false` to force the status to not activate (will cause Freeze to heal)
   */
  public async forceStatusActivation(activated: boolean): Promise<void> {
    vi.spyOn(Overrides, "STATUS_ACTIVATION_OVERRIDE", "get").mockReturnValue(activated);
    await this.game.phaseInterceptor.to("MovePhase");
    vi.spyOn(Overrides, "STATUS_ACTIVATION_OVERRIDE", "get").mockReturnValue(null);
  }

  /**
   * Forces the Confusion status to activate on the next move by temporarily mocking {@linkcode Overrides.CONFUSION_ACTIVATION_OVERRIDE},
   * advancing to the next `MovePhase`, and then resetting the override to `null`
   * @param activated - `true` to force the Pokemon to hit themself, `false` to forcibly disable it
   */
  public async forceConfusionActivation(activated: boolean): Promise<void> {
    vi.spyOn(Overrides, "CONFUSION_ACTIVATION_OVERRIDE", "get").mockReturnValue(activated);
    await this.game.phaseInterceptor.to("MovePhase");
    vi.spyOn(Overrides, "CONFUSION_ACTIVATION_OVERRIDE", "get").mockReturnValue(null);
  }

  /**
   * Changes a pokemon's moveset to the given move(s).
   * Used when the normal moveset override can't be used (such as when it's necessary to check or update properties of the moveset).
   * @param pokemon - The {@linkcode Pokemon} being modified
   * @param moveset - The {@linkcode MoveId} (single or array) to change the Pokemon's moveset to.
   */
  public changeMoveset(pokemon: Pokemon, moveset: MoveId | MoveId[]): void {
    moveset = coerceArray(moveset);
    pokemon.moveset = [];
    moveset.forEach(move => {
      pokemon.moveset.push(new PokemonMove(move));
    });
    const movesetStr = moveset.map(moveId => MoveId[moveId]).join(", ");
    console.log(`Pokemon ${pokemon.species.name}'s moveset manually set to ${movesetStr} (=[${moveset.join(", ")}])!`);
  }

  /**
   * Forces the next enemy selecting a move to use the given move _in its moveset_
   * against the given target (if applicable).
   * @param moveId - The {@linkcode Move | move ID} the enemy will be forced to use.
   * @param target - The {@linkcode BattlerIndex | target} against which the enemy will use the given move;
   * defaults to normal target selection priorities if omitted or not single-target.
   * @remarks
   * If you do not need to check for changes in the enemy's moveset as part of the test, it may be
   * best to use {@linkcode forceEnemyMove} instead.
   */
  public async selectEnemyMove(moveId: MoveId, target?: BattlerIndex) {
    // Wait for the next EnemyCommandPhase to start
    await this.game.phaseInterceptor.to("EnemyCommandPhase", false);
    const enemy =
      this.game.scene.getEnemyField()[
        (this.game.scene.phaseManager.getCurrentPhase() as EnemyCommandPhase).getFieldIndex()
      ];
    const legalTargets = getMoveTargets(enemy, moveId);

    vi.spyOn(enemy, "getNextMove").mockReturnValueOnce({
      move: moveId,
      targets:
        target !== undefined && !legalTargets.multiple && legalTargets.targets.includes(target)
          ? [target]
          : enemy.getNextTargets(moveId),
      useMode: MoveUseMode.NORMAL,
    });

    /**
     * Run the EnemyCommandPhase to completion.
     * This allows this function to be called consecutively to
     * force a move for each enemy in a double battle.
     */
    await this.game.phaseInterceptor.to("EnemyCommandPhase");
  }

  /**
   * Modify the moveset of the next enemy selecting a move to contain only the given move, and then
   * selects it to be used during the next {@linkcode EnemyCommandPhase} against the given targets.
   *
   * Does not require the given move to be in the enemy's moveset beforehand,
   * but **overwrites the pokemon's moveset** and **disables any prior moveset overrides**!
   *
   * @param moveId - The {@linkcode Move | move ID} the enemy will be forced to use.
   * @param target - The {@linkcode BattlerIndex | target} against which the enemy will use the given move;
   * defaults to normal target selection priorities if omitted or not single-target.
   * @remarks
   * If you need to check for changes in the enemy's moveset as part of the test, it may be
   * best to use {@linkcode changeMoveset} and {@linkcode selectEnemyMove} instead.
   */
  public async forceEnemyMove(moveId: MoveId, target?: BattlerIndex) {
    // Wait for the next EnemyCommandPhase to start
    await this.game.phaseInterceptor.to("EnemyCommandPhase", false);

    const enemy =
      this.game.scene.getEnemyField()[
        (this.game.scene.phaseManager.getCurrentPhase() as EnemyCommandPhase).getFieldIndex()
      ];

    if ([Overrides.OPP_MOVESET_OVERRIDE].flat().length > 0) {
      vi.spyOn(Overrides, "OPP_MOVESET_OVERRIDE", "get").mockReturnValue([]);
      console.warn(
        "Warning: `forceEnemyMove` overwrites the Pokemon's moveset and disables the enemy moveset override!",
      );
    }
    enemy.moveset = [new PokemonMove(moveId)];
    const legalTargets = getMoveTargets(enemy, moveId);

    vi.spyOn(enemy, "getNextMove").mockReturnValueOnce({
      move: moveId,
      targets:
        target !== undefined && !legalTargets.multiple && legalTargets.targets.includes(target)
          ? [target]
          : enemy.getNextTargets(moveId),
      useMode: MoveUseMode.NORMAL,
    });

    /**
     * Run the EnemyCommandPhase to completion.
     * This allows this function to be called consecutively to
     * force a move for each enemy in a double battle.
     */
    await this.game.phaseInterceptor.to("EnemyCommandPhase");
  }
}<|MERGE_RESOLUTION|>--- conflicted
+++ resolved
@@ -1,33 +1,18 @@
-<<<<<<< HEAD
-=======
+import Overrides from "#app/overrides";
 import { BattlerIndex } from "#enums/battler-index";
-import { getMoveTargets } from "#app/data/moves/move-utils";
-import type Pokemon from "#app/field/pokemon";
-import { PokemonMove } from "#app/data/moves/pokemon-move";
->>>>>>> 22c386ea
-import Overrides from "#app/overrides";
-import type { BattlerIndex } from "#enums/battler-index";
 import { Command } from "#enums/command";
 import { MoveId } from "#enums/move-id";
 import { MoveUseMode } from "#enums/move-use-mode";
 import { UiMode } from "#enums/ui-mode";
-<<<<<<< HEAD
 import type { Pokemon } from "#field/pokemon";
 import { getMoveTargets } from "#moves/move-utils";
 import { PokemonMove } from "#moves/pokemon-move";
 import type { CommandPhase } from "#phases/command-phase";
 import type { EnemyCommandPhase } from "#phases/enemy-command-phase";
 import { MoveEffectPhase } from "#phases/move-effect-phase";
-import { getMovePosition } from "#test/testUtils/gameManagerUtils";
 import { GameManagerHelper } from "#test/testUtils/helpers/gameManagerHelper";
-import { coerceArray } from "#utils/common";
-import { vi } from "vitest";
-=======
-import { GameManagerHelper } from "#test/testUtils/helpers/gameManagerHelper";
+import { coerceArray, toReadableString } from "#utils/common";
 import { expect, vi } from "vitest";
-import { coerceArray, toReadableString } from "#app/utils/common";
-import { MoveUseMode } from "#enums/move-use-mode";
->>>>>>> 22c386ea
 
 /**
  * Helper to handle using a Pokemon's moves.
