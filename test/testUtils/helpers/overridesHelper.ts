--- conflicted
+++ resolved
@@ -2,13 +2,8 @@
 import type { NewArenaEvent } from "#app/events/battle-scene";
 /** biome-ignore-end lint/correctness/noUnusedImports: tsdoc imports */
 
-<<<<<<< HEAD
-=======
-import type { ModifierOverride } from "#app/modifier/modifier-type";
->>>>>>> 22c386ea
 import type { BattleStyle, RandomTrainerOverride } from "#app/overrides";
 import Overrides, { defaultOverrides } from "#app/overrides";
-import { Weather } from "#data/weather";
 import { AbilityId } from "#enums/ability-id";
 import type { BattleType } from "#enums/battle-type";
 import { BiomeId } from "#enums/biome-id";
@@ -19,13 +14,9 @@
 import { SpeciesId } from "#enums/species-id";
 import { StatusEffect } from "#enums/status-effect";
 import type { Unlockables } from "#enums/unlockables";
-<<<<<<< HEAD
-import type { WeatherType } from "#enums/weather-type";
+import { WeatherType } from "#enums/weather-type";
 import type { ModifierOverride } from "#modifiers/modifier-type";
 import type { Variant } from "#sprites/variant";
-=======
-import { WeatherType } from "#enums/weather-type";
->>>>>>> 22c386ea
 import { GameManagerHelper } from "#test/testUtils/helpers/gameManagerHelper";
 import { coerceArray, shiftCharCodes } from "#utils/common";
 import { expect, vi } from "vitest";
