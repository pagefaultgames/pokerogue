import { BattleStyle } from "#app/enums/battle-style";
import type { SpeciesId } from "#enums/species-id";
import { GameModes, getGameMode } from "#app/game-mode";
import overrides from "#app/overrides";
import { CommandPhase } from "#app/phases/command-phase";
import { EncounterPhase } from "#app/phases/encounter-phase";
import { SelectStarterPhase } from "#app/phases/select-starter-phase";
import { TurnInitPhase } from "#app/phases/turn-init-phase";
import { UiMode } from "#enums/ui-mode";
import { generateStarter } from "../gameManagerUtils";
import { GameManagerHelper } from "./gameManagerHelper";

/**
 * Helper to handle classic mode specifics
 */
export class ClassicModeHelper extends GameManagerHelper {
  /**
   * Runs the classic game to the summon phase.
   * @param species - An array of {@linkcode Species} to summon.
   * @returns A promise that resolves when the summon phase is reached.
   */
<<<<<<< HEAD
  async runToSummon(species: Species[]): Promise<void>;
  /**
   * Runs the classic game to the summon phase.
   * Selects 3 daily run starters with a fixed seed of "test"
   * (see `DailyRunConfig.getDailyRunStarters` in `daily-run.ts` for more info).
   * @returns A promise that resolves when the summon phase is reached.
   * @deprecated - Specifying the starters helps prevent inconsistencies from internal RNG changes.
   */
  async runToSummon(): Promise<void>;
  async runToSummon(species: Species[] | undefined): Promise<void>;
  async runToSummon(species?: Species[]): Promise<void> {
=======
  async runToSummon(species?: SpeciesId[]): Promise<void> {
>>>>>>> fb6d6f5b
    await this.game.runToTitle();

    if (this.game.override.disableShinies) {
      this.game.override.shiny(false).enemyShiny(false);
    }

    this.game.onNextPrompt("TitlePhase", UiMode.TITLE, () => {
      this.game.scene.gameMode = getGameMode(GameModes.CLASSIC);
      const starters = generateStarter(this.game.scene, species);
      const selectStarterPhase = new SelectStarterPhase();
      this.game.scene.pushPhase(new EncounterPhase(false));
      selectStarterPhase.initBattle(starters);
    });

    await this.game.phaseInterceptor.to(EncounterPhase);
    if (overrides.OPP_HELD_ITEMS_OVERRIDE.length === 0 && this.game.override.removeEnemyStartingItems) {
      this.game.removeEnemyHeldItems();
    }
  }

  /**
   * Transitions to the start of a battle.
   * @param species - An array of {@linkcode Species} to start the battle with.
   * @returns A promise that resolves when the battle is started.
   */
  async startBattle(species: Species[]): Promise<void>;
  /**
   * Transitions to the start of a battle.
   * Will select 3 daily run starters with a fixed seed of "test"
   * (see `DailyRunConfig.getDailyRunStarters` in `daily-run.ts` for more info).
   * @returns A promise that resolves when the battle is started.
   * @deprecated - Specifying the starters helps prevent inconsistencies from internal RNG changes.
   */
<<<<<<< HEAD
  async startBattle(): Promise<void>;
  async startBattle(species?: Species[]): Promise<void> {
=======
  async startBattle(species?: SpeciesId[]): Promise<void> {
>>>>>>> fb6d6f5b
    await this.runToSummon(species);

    if (this.game.scene.battleStyle === BattleStyle.SWITCH) {
      this.game.onNextPrompt(
        "CheckSwitchPhase",
        UiMode.CONFIRM,
        () => {
          this.game.setMode(UiMode.MESSAGE);
          this.game.endPhase();
        },
        () => this.game.isCurrentPhase(CommandPhase) || this.game.isCurrentPhase(TurnInitPhase),
      );

      this.game.onNextPrompt(
        "CheckSwitchPhase",
        UiMode.CONFIRM,
        () => {
          this.game.setMode(UiMode.MESSAGE);
          this.game.endPhase();
        },
        () => this.game.isCurrentPhase(CommandPhase) || this.game.isCurrentPhase(TurnInitPhase),
      );
    }

    await this.game.phaseInterceptor.to(CommandPhase);
    console.log("==================[New Turn]==================");
  }
}<|MERGE_RESOLUTION|>--- conflicted
+++ resolved
@@ -11,7 +11,7 @@
 import { GameManagerHelper } from "./gameManagerHelper";
 
 /**
- * Helper to handle classic mode specifics
+ * Helper to handle classic-mode specific operations.
  */
 export class ClassicModeHelper extends GameManagerHelper {
   /**
@@ -19,8 +19,7 @@
    * @param species - An array of {@linkcode Species} to summon.
    * @returns A promise that resolves when the summon phase is reached.
    */
-<<<<<<< HEAD
-  async runToSummon(species: Species[]): Promise<void>;
+  async runToSummon(species: SpeciesId[]): Promise<void>;
   /**
    * Runs the classic game to the summon phase.
    * Selects 3 daily run starters with a fixed seed of "test"
@@ -29,11 +28,8 @@
    * @deprecated - Specifying the starters helps prevent inconsistencies from internal RNG changes.
    */
   async runToSummon(): Promise<void>;
-  async runToSummon(species: Species[] | undefined): Promise<void>;
-  async runToSummon(species?: Species[]): Promise<void> {
-=======
+  async runToSummon(species: SpeciesId[] | undefined): Promise<void>;
   async runToSummon(species?: SpeciesId[]): Promise<void> {
->>>>>>> fb6d6f5b
     await this.game.runToTitle();
 
     if (this.game.override.disableShinies) {
@@ -59,7 +55,7 @@
    * @param species - An array of {@linkcode Species} to start the battle with.
    * @returns A promise that resolves when the battle is started.
    */
-  async startBattle(species: Species[]): Promise<void>;
+  async startBattle(species: SpeciesId[]): Promise<void>;
   /**
    * Transitions to the start of a battle.
    * Will select 3 daily run starters with a fixed seed of "test"
@@ -67,12 +63,9 @@
    * @returns A promise that resolves when the battle is started.
    * @deprecated - Specifying the starters helps prevent inconsistencies from internal RNG changes.
    */
-<<<<<<< HEAD
   async startBattle(): Promise<void>;
-  async startBattle(species?: Species[]): Promise<void> {
-=======
   async startBattle(species?: SpeciesId[]): Promise<void> {
->>>>>>> fb6d6f5b
+  async startBattle(species?: SpeciesId[]): Promise<void> {
     await this.runToSummon(species);
 
     if (this.game.scene.battleStyle === BattleStyle.SWITCH) {
