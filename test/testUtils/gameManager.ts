--- conflicted
+++ resolved
@@ -3,38 +3,15 @@
 import { getGameMode } from "#app/game-mode";
 import { globalScene } from "#app/global-scene";
 import overrides from "#app/overrides";
-<<<<<<< HEAD
 import { modifierTypes } from "#data/data-lists";
 import { BattlerIndex } from "#enums/battler-index";
-=======
-import { CheckSwitchPhase } from "#app/phases/check-switch-phase";
-import { CommandPhase } from "#app/phases/command-phase";
-import { EncounterPhase } from "#app/phases/encounter-phase";
-import { LoginPhase } from "#app/phases/login-phase";
-import { MovePhase } from "#app/phases/move-phase";
-import { MysteryEncounterPhase } from "#app/phases/mystery-encounter-phases";
-import { NewBattlePhase } from "#app/phases/new-battle-phase";
-import { SelectStarterPhase } from "#app/phases/select-starter-phase";
-import type { SelectTargetPhase } from "#app/phases/select-target-phase";
-import { TitlePhase } from "#app/phases/title-phase";
-import { TurnEndPhase } from "#app/phases/turn-end-phase";
-import { TurnInitPhase } from "#app/phases/turn-init-phase";
-import { TurnStartPhase } from "#app/phases/turn-start-phase";
-import type BallUiHandler from "#app/ui/ball-ui-handler";
-import type BattleMessageUiHandler from "#app/ui/battle-message-ui-handler";
-import type CommandUiHandler from "#app/ui/command-ui-handler";
-import type ModifierSelectUiHandler from "#app/ui/modifier-select-ui-handler";
-import type PartyUiHandler from "#app/ui/party-ui-handler";
-import type StarterSelectUiHandler from "#app/ui/starter-select-ui-handler";
-import type TargetSelectUiHandler from "#app/ui/target-select-ui-handler";
-import { isNullOrUndefined } from "#app/utils/common";
->>>>>>> 22c386ea
 import { Button } from "#enums/buttons";
 import { ExpGainsSpeed } from "#enums/exp-gains-speed";
 import { ExpNotification } from "#enums/exp-notification";
 import { GameModes } from "#enums/game-modes";
 import type { MysteryEncounterType } from "#enums/mystery-encounter-type";
 import { PlayerGender } from "#enums/player-gender";
+import type { PokeballType } from "#enums/pokeball";
 import type { SpeciesId } from "#enums/species-id";
 import { UiMode } from "#enums/ui-mode";
 import type { EnemyPokemon, PlayerPokemon } from "#field/pokemon";
@@ -43,7 +20,6 @@
 import { CheckSwitchPhase } from "#phases/check-switch-phase";
 import { CommandPhase } from "#phases/command-phase";
 import { EncounterPhase } from "#phases/encounter-phase";
-import { FaintPhase } from "#phases/faint-phase";
 import { LoginPhase } from "#phases/login-phase";
 import { MovePhase } from "#phases/move-phase";
 import { MysteryEncounterPhase } from "#phases/mystery-encounter-phases";
@@ -81,7 +57,6 @@
 import fs from "node:fs";
 import { AES, enc } from "crypto-js";
 import { expect, vi } from "vitest";
-import type { PokeballType } from "#enums/pokeball";
 
 /**
  * Class to manage the game state and transitions between phases.
