import * as MysteryEncounters from "#app/data/mystery-encounters/mystery-encounters";
import { BiomeId } from "#enums/biome-id";
import { MysteryEncounterType } from "#enums/mystery-encounter-type";
import { SpeciesId } from "#enums/species-id";
import GameManager from "#test/testUtils/gameManager";
import { afterEach, beforeAll, beforeEach, describe, expect, it, vi } from "vitest";
import {
  runMysteryEncounterToEnd,
  runSelectMysteryEncounterOption,
} from "#test/mystery-encounter/encounter-test-utils";
import type BattleScene from "#app/battle-scene";
import { MysteryEncounterOptionMode } from "#enums/mystery-encounter-option-mode";
import { MysteryEncounterTier } from "#enums/mystery-encounter-tier";
import { initSceneWithoutEncounterPhase } from "#test/testUtils/gameManagerUtils";
import MysteryEncounter from "#app/data/mystery-encounters/mystery-encounter";
import { MysteryEncounterPhase } from "#app/phases/mystery-encounter-phases";
import {
  getSafariSpeciesSpawn,
  SafariZoneEncounter,
} from "#app/data/mystery-encounters/encounters/safari-zone-encounter";
import * as EncounterPhaseUtils from "#app/data/mystery-encounters/utils/encounter-phase-utils";
import { NON_LEGEND_PARADOX_POKEMON } from "#app/data/balance/special-species-groups";

const namespace = "mysteryEncounters/safariZone";
const defaultParty = [SpeciesId.LAPRAS, SpeciesId.GENGAR, SpeciesId.ABRA];
const defaultBiome = BiomeId.SWAMP;
const defaultWave = 45;

describe("Safari Zone - Mystery Encounter", () => {
  let phaserGame: Phaser.Game;
  let game: GameManager;
  let scene: BattleScene;

  beforeAll(() => {
    phaserGame = new Phaser.Game({ type: Phaser.HEADLESS });
  });

  beforeEach(async () => {
    game = new GameManager(phaserGame);
    scene = game.scene;
    game.override
      .mysteryEncounterChance(100)
      .startingWave(defaultWave)
      .startingBiome(defaultBiome)
      .disableTrainerWaves();

    const biomeMap = new Map<BiomeId, MysteryEncounterType[]>([
      [BiomeId.VOLCANO, [MysteryEncounterType.FIGHT_OR_FLIGHT]],
      [BiomeId.FOREST, [MysteryEncounterType.SAFARI_ZONE]],
      [BiomeId.SWAMP, [MysteryEncounterType.SAFARI_ZONE]],
      [BiomeId.JUNGLE, [MysteryEncounterType.SAFARI_ZONE]],
    ]);
    vi.spyOn(MysteryEncounters, "mysteryEncountersByBiome", "get").mockReturnValue(biomeMap);
  });

  afterEach(() => {
    game.phaseInterceptor.restoreOg();
    vi.clearAllMocks();
    vi.resetAllMocks();
  });

  it("should have the correct properties", async () => {
    await game.runToMysteryEncounter(MysteryEncounterType.SAFARI_ZONE, defaultParty);

    expect(SafariZoneEncounter.encounterType).toBe(MysteryEncounterType.SAFARI_ZONE);
    expect(SafariZoneEncounter.encounterTier).toBe(MysteryEncounterTier.GREAT);
    expect(SafariZoneEncounter.dialogue).toBeDefined();
    expect(SafariZoneEncounter.dialogue.intro).toStrictEqual([{ text: `${namespace}:intro` }]);
    expect(SafariZoneEncounter.dialogue.encounterOptionsDialogue?.title).toBe(`${namespace}:title`);
    expect(SafariZoneEncounter.dialogue.encounterOptionsDialogue?.description).toBe(`${namespace}:description`);
    expect(SafariZoneEncounter.dialogue.encounterOptionsDialogue?.query).toBe(`${namespace}:query`);
    expect(SafariZoneEncounter.options.length).toBe(2);
  });

  it("should not spawn outside of the forest, swamp, or jungle biomes", async () => {
<<<<<<< HEAD
    game.override.mysteryEncounterTier(MysteryEncounterTier.GREAT).startingBiome(Biome.VOLCANO);
=======
    game.override.mysteryEncounterTier(MysteryEncounterTier.GREAT);
    game.override.startingBiome(BiomeId.VOLCANO);
>>>>>>> fb6d6f5b
    await game.runToMysteryEncounter();

    expect(scene.currentBattle?.mysteryEncounter?.encounterType).not.toBe(MysteryEncounterType.SAFARI_ZONE);
  });

  it("should initialize fully", async () => {
    initSceneWithoutEncounterPhase(scene, defaultParty);
    scene.currentBattle.mysteryEncounter = new MysteryEncounter(SafariZoneEncounter);
    const encounter = scene.currentBattle.mysteryEncounter!;
    scene.currentBattle.waveIndex = defaultWave;

    const { onInit } = encounter;

    expect(encounter.onInit).toBeDefined();

    encounter.populateDialogueTokensFromRequirements();
    const onInitResult = onInit!();
    expect(onInitResult).toBe(true);
  });

  describe("Option 1 - Enter", () => {
    it("should have the correct properties", () => {
      const option = SafariZoneEncounter.options[0];
      expect(option.optionMode).toBe(MysteryEncounterOptionMode.DISABLED_OR_DEFAULT);
      expect(option.dialogue).toBeDefined();
      expect(option.dialogue).toStrictEqual({
        buttonLabel: `${namespace}:option.1.label`,
        buttonTooltip: `${namespace}:option.1.tooltip`,
        selected: [
          {
            text: `${namespace}:option.1.selected`,
          },
        ],
      });
    });

    it("should NOT be selectable if the player doesn't have enough money", async () => {
      game.scene.money = 0;
      await game.runToMysteryEncounter(MysteryEncounterType.SAFARI_ZONE, defaultParty);
      await game.phaseInterceptor.to(MysteryEncounterPhase, false);

      const encounterPhase = scene.getCurrentPhase();
      expect(encounterPhase?.constructor.name).toBe(MysteryEncounterPhase.name);
      const mysteryEncounterPhase = encounterPhase as MysteryEncounterPhase;
      vi.spyOn(mysteryEncounterPhase, "continueEncounter");
      vi.spyOn(mysteryEncounterPhase, "handleOptionSelect");
      vi.spyOn(scene.ui, "playError");

      await runSelectMysteryEncounterOption(game, 1);

      expect(scene.getCurrentPhase()?.constructor.name).toBe(MysteryEncounterPhase.name);
      expect(scene.ui.playError).not.toHaveBeenCalled(); // No error sfx, option is disabled
      expect(mysteryEncounterPhase.handleOptionSelect).not.toHaveBeenCalled();
      expect(mysteryEncounterPhase.continueEncounter).not.toHaveBeenCalled();
    });

    it("should not spawn any Paradox Pokemon", async () => {
      const NUM_ROLLS = 2000; // As long as this is greater than total number of species, this should cover all possible RNG rolls
      let rngSweepProgress = 0; // Will simulate full range of RNG rolls by steadily increasing from 0 to 1

      vi.spyOn(Phaser.Math.RND, "realInRange").mockImplementation((min: number, max: number) => {
        return rngSweepProgress * (max - min) + min;
      });
      vi.spyOn(Phaser.Math.RND, "shuffle").mockImplementation((arr: any[]) => arr);

      for (let i = 0; i < NUM_ROLLS; i++) {
        rngSweepProgress = (2 * i + 1) / (2 * NUM_ROLLS);
        const simSpecies = getSafariSpeciesSpawn().speciesId;
        expect(NON_LEGEND_PARADOX_POKEMON).not.toContain(simSpecies);
      }
    });

    // TODO: Tests for player actions inside the Safari Zone (Pokeball, Mud, Bait, Flee)
  });

  describe("Option 2 - Leave", () => {
    it("should have the correct properties", () => {
      const option = SafariZoneEncounter.options[1];
      expect(option.optionMode).toBe(MysteryEncounterOptionMode.DEFAULT);
      expect(option.dialogue).toBeDefined();
      expect(option.dialogue).toStrictEqual({
        buttonLabel: `${namespace}:option.2.label`,
        buttonTooltip: `${namespace}:option.2.tooltip`,
        selected: [
          {
            text: `${namespace}:option.2.selected`,
          },
        ],
      });
    });

    it("should leave encounter without battle", async () => {
      const leaveEncounterWithoutBattleSpy = vi.spyOn(EncounterPhaseUtils, "leaveEncounterWithoutBattle");

      await game.runToMysteryEncounter(MysteryEncounterType.SAFARI_ZONE, defaultParty);
      await runMysteryEncounterToEnd(game, 2);

      expect(leaveEncounterWithoutBattleSpy).toBeCalled();
    });
  });
});<|MERGE_RESOLUTION|>--- conflicted
+++ resolved
@@ -73,12 +73,7 @@
   });
 
   it("should not spawn outside of the forest, swamp, or jungle biomes", async () => {
-<<<<<<< HEAD
     game.override.mysteryEncounterTier(MysteryEncounterTier.GREAT).startingBiome(Biome.VOLCANO);
-=======
-    game.override.mysteryEncounterTier(MysteryEncounterTier.GREAT);
-    game.override.startingBiome(BiomeId.VOLCANO);
->>>>>>> fb6d6f5b
     await game.runToMysteryEncounter();
 
     expect(scene.currentBattle?.mysteryEncounter?.encounterType).not.toBe(MysteryEncounterType.SAFARI_ZONE);
