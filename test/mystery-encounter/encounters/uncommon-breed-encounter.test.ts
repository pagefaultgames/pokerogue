import type { BattleScene } from "#app/battle-scene";
import { speciesEggMoves } from "#balance/egg-moves";
import { modifierTypes } from "#data/data-lists";
import { AbilityId } from "#enums/ability-id";
import { BerryType } from "#enums/berry-type";
import { BiomeId } from "#enums/biome-id";
import { MoveId } from "#enums/move-id";
import { MysteryEncounterOptionMode } from "#enums/mystery-encounter-option-mode";
import { MysteryEncounterTier } from "#enums/mystery-encounter-tier";
import { MysteryEncounterType } from "#enums/mystery-encounter-type";
import { SpeciesId } from "#enums/species-id";
import { Stat } from "#enums/stat";
import type { BerryModifier } from "#modifiers/modifier";
import * as EncounterPhaseUtils from "#mystery-encounters/encounter-phase-utils";
import { generateModifierType } from "#mystery-encounters/encounter-phase-utils";
import * as MysteryEncounters from "#mystery-encounters/mystery-encounters";
import { UncommonBreedEncounter } from "#mystery-encounters/uncommon-breed-encounter";
import { MovePhase } from "#phases/move-phase";
import { MysteryEncounterPhase } from "#phases/mystery-encounter-phases";
import { StatStageChangePhase } from "#phases/stat-stage-change-phase";
import {
  runMysteryEncounterToEnd,
  runSelectMysteryEncounterOption,
} from "#test/mystery-encounter/encounter-test-utils";
import { GameManager } from "#test/test-utils/game-manager";
import { initSceneWithoutEncounterPhase } from "#test/test-utils/game-manager-utils";
import { getPokemonSpecies } from "#utils/pokemon-utils";
import { afterEach, beforeAll, beforeEach, describe, expect, it, vi } from "vitest";

const namespace = "mysteryEncounters/uncommonBreed";
const defaultParty = [SpeciesId.LAPRAS, SpeciesId.GENGAR, SpeciesId.ABRA];
const defaultBiome = BiomeId.CAVE;
const defaultWave = 45;

describe("Uncommon Breed - Mystery Encounter", () => {
  let phaserGame: Phaser.Game;
  let game: GameManager;
  let scene: BattleScene;

  beforeAll(() => {
    phaserGame = new Phaser.Game({ type: Phaser.HEADLESS });
  });

  beforeEach(async () => {
    game = new GameManager(phaserGame);
    scene = game.scene;
    game.override
      .mysteryEncounterChance(100)
      .mysteryEncounterTier(MysteryEncounterTier.COMMON)
      .startingWave(defaultWave)
      .startingBiome(defaultBiome)
      .disableTrainerWaves()
      .enemyAbility(AbilityId.BALL_FETCH)
      .enemyPassiveAbility(AbilityId.BALL_FETCH);

    vi.spyOn(MysteryEncounters, "mysteryEncountersByBiome", "get").mockReturnValue(
      new Map<BiomeId, MysteryEncounterType[]>([[BiomeId.CAVE, [MysteryEncounterType.UNCOMMON_BREED]]]),
    );
  });

  afterEach(() => {
    game.phaseInterceptor.restoreOg();
  });

  it("should have the correct properties", async () => {
    await game.runToMysteryEncounter(MysteryEncounterType.UNCOMMON_BREED, defaultParty);

    expect(UncommonBreedEncounter.encounterType).toBe(MysteryEncounterType.UNCOMMON_BREED);
    expect(UncommonBreedEncounter.encounterTier).toBe(MysteryEncounterTier.COMMON);
    expect(UncommonBreedEncounter.dialogue).toBeDefined();
    expect(UncommonBreedEncounter.dialogue.intro).toStrictEqual([{ text: `${namespace}:intro` }]);
    expect(UncommonBreedEncounter.dialogue.encounterOptionsDialogue?.title).toBe(`${namespace}:title`);
    expect(UncommonBreedEncounter.dialogue.encounterOptionsDialogue?.description).toBe(`${namespace}:description`);
    expect(UncommonBreedEncounter.dialogue.encounterOptionsDialogue?.query).toBe(`${namespace}:query`);
    expect(UncommonBreedEncounter.options.length).toBe(3);
  });

  it("should initialize fully", async () => {
    initSceneWithoutEncounterPhase(scene, defaultParty);
    scene.currentBattle.mysteryEncounter = UncommonBreedEncounter;

    const { onInit } = UncommonBreedEncounter;

    expect(UncommonBreedEncounter.onInit).toBeDefined();

    UncommonBreedEncounter.populateDialogueTokensFromRequirements();
    const onInitResult = onInit!();

    const config = UncommonBreedEncounter.enemyPartyConfigs[0];
    expect(config).toBeDefined();
    expect(config.pokemonConfigs?.[0].isBoss).toBe(false);
    expect(onInitResult).toBe(true);
  });

  describe("Option 1 - Fight", () => {
    it("should have the correct properties", () => {
      const option = UncommonBreedEncounter.options[0];
      expect(option.optionMode).toBe(MysteryEncounterOptionMode.DEFAULT);
      expect(option.dialogue).toBeDefined();
      expect(option.dialogue).toStrictEqual({
        buttonLabel: `${namespace}:option.1.label`,
        buttonTooltip: `${namespace}:option.1.tooltip`,
        selected: [
          {
            text: `${namespace}:option.1.selected`,
          },
        ],
      });
    });

    it.skip("should start a fight against the boss below wave 50", async () => {
      const phaseSpy = vi.spyOn(scene.phaseManager, "pushPhase");
      const unshiftPhaseSpy = vi.spyOn(scene.phaseManager, "unshiftPhase");
      await game.runToMysteryEncounter(MysteryEncounterType.UNCOMMON_BREED, defaultParty);

      const config = game.scene.currentBattle.mysteryEncounter!.enemyPartyConfigs[0];
      const speciesToSpawn = config.pokemonConfigs?.[0].species.speciesId!;

      await runMysteryEncounterToEnd(game, 1, undefined, true);

      const enemyField = scene.getEnemyField();
      expect(game).toBeAtPhase("CommandPhase");
      expect(enemyField.length).toBe(1);
      expect(enemyField[0].species.speciesId).toBe(speciesToSpawn);

<<<<<<< HEAD
      const statStagePhase = unshiftPhaseSpy.mock.calls
        .flat()
        .find((p): p is StatStageChangePhase => p.is("StatStageChangePhase"));
      expect(statStagePhase?.["stats"]).toEqual([Stat.ATK, Stat.DEF, Stat.SPATK, Stat.SPDEF, Stat.SPD]);
=======
      const statStagePhases = unshiftPhaseSpy.mock.calls.find(p => p[0] instanceof StatStageChangePhase)?.[0] as any;
      expect(statStagePhases.stats).toEqual([Stat.ATK, Stat.DEF, Stat.SPATK, Stat.SPDEF, Stat.SPD]);
>>>>>>> 4545f9aa

      // Should have used its egg move pre-battle
      const movePhases = phaseSpy.mock.calls.filter(p => p[0] instanceof MovePhase).map(p => p[0]);
      expect(movePhases.length).toBe(1);
      const eggMoves: MoveId[] = speciesEggMoves[getPokemonSpecies(speciesToSpawn).getRootSpeciesId()];
      const usedMove = (movePhases[0] as MovePhase).move.moveId;
      expect(eggMoves.includes(usedMove)).toBe(true);
    });

    it.skip("should start a fight against the boss above wave 50", async () => {
      game.override.startingWave(57);
      const phaseSpy = vi.spyOn(scene.phaseManager, "pushPhase");
      const unshiftPhaseSpy = vi.spyOn(scene.phaseManager, "unshiftPhase");
      await game.runToMysteryEncounter(MysteryEncounterType.UNCOMMON_BREED, defaultParty);

      const config = game.scene.currentBattle.mysteryEncounter!.enemyPartyConfigs[0];
      const speciesToSpawn = config.pokemonConfigs?.[0].species.speciesId!;

      await runMysteryEncounterToEnd(game, 1, undefined, true);

      const enemyField = scene.getEnemyField();
      expect(game).toBeAtPhase("CommandPhase");
      expect(enemyField.length).toBe(1);
      expect(enemyField[0].species.speciesId).toBe(speciesToSpawn);

      const statStagePhases = unshiftPhaseSpy.mock.calls.find(p => p[0] instanceof StatStageChangePhase)?.[0] as any;
      expect(statStagePhases.stats).toEqual([Stat.ATK, Stat.DEF, Stat.SPATK, Stat.SPDEF, Stat.SPD]);

      // Should have used its egg move pre-battle
      const movePhases = phaseSpy.mock.calls.filter(p => p[0] instanceof MovePhase).map(p => p[0]);
      expect(movePhases.length).toBe(1);
      const eggMoves: MoveId[] = speciesEggMoves[getPokemonSpecies(speciesToSpawn).getRootSpeciesId()];
      const usedMove = (movePhases[0] as MovePhase).move.moveId;
      expect(eggMoves.includes(usedMove)).toBe(true);
    });
  });

  describe("Option 2 - Give it Food", () => {
    it("should have the correct properties", () => {
      const option = UncommonBreedEncounter.options[1];
      expect(option.optionMode).toBe(MysteryEncounterOptionMode.DISABLED_OR_SPECIAL);
      expect(option.dialogue).toBeDefined();
      expect(option.dialogue).toStrictEqual({
        buttonLabel: `${namespace}:option.2.label`,
        buttonTooltip: `${namespace}:option.2.tooltip`,
        disabledButtonTooltip: `${namespace}:option.2.disabledTooltip`,
        selected: [
          {
            text: `${namespace}:option.2.selected`,
          },
        ],
      });
    });

    // TODO: there is some severe test flakiness occurring for this file, needs to be looked at/addressed in separate issue
    it.skip("should NOT be selectable if the player doesn't have enough berries", async () => {
      await game.runToMysteryEncounter(MysteryEncounterType.UNCOMMON_BREED, defaultParty);
      // Clear out any pesky mods that slipped through test spin-up
      scene.modifiers.forEach(mod => {
        scene.removeModifier(mod);
      });
      await scene.updateModifiers(true);
      await game.phaseInterceptor.to(MysteryEncounterPhase, false);

      const encounterPhase = scene.phaseManager.getCurrentPhase();
      expect(encounterPhase?.constructor.name).toBe(MysteryEncounterPhase.name);
      const mysteryEncounterPhase = encounterPhase as MysteryEncounterPhase;
      vi.spyOn(mysteryEncounterPhase, "continueEncounter");
      vi.spyOn(mysteryEncounterPhase, "handleOptionSelect");
      vi.spyOn(scene.ui, "playError");

      await runSelectMysteryEncounterOption(game, 2);

      expect(game).toBeAtPhase("MysteryEncounterPhase");
      expect(scene.ui.playError).not.toHaveBeenCalled(); // No error sfx, option is disabled
      expect(mysteryEncounterPhase.handleOptionSelect).not.toHaveBeenCalled();
      expect(mysteryEncounterPhase.continueEncounter).not.toHaveBeenCalled();
    });

    // TODO: there is some severe test flakiness occurring for this file, needs to be looked at/addressed in separate issue
    it.skip("Should skip fight when player meets requirements", { retry: 5 }, async () => {
      const leaveEncounterWithoutBattleSpy = vi.spyOn(EncounterPhaseUtils, "leaveEncounterWithoutBattle");

      await game.runToMysteryEncounter(MysteryEncounterType.UNCOMMON_BREED, defaultParty);

      // Berries on party lead
      const sitrus = generateModifierType(modifierTypes.BERRY, [BerryType.SITRUS])!;
      const sitrusMod = sitrus.newModifier(game.field.getPlayerPokemon()) as BerryModifier;
      sitrusMod.stackCount = 2;
      scene.addModifier(sitrusMod, true, false, false, true);
      const ganlon = generateModifierType(modifierTypes.BERRY, [BerryType.GANLON])!;
      const ganlonMod = ganlon.newModifier(game.field.getPlayerPokemon()) as BerryModifier;
      ganlonMod.stackCount = 3;
      scene.addModifier(ganlonMod, true, false, false, true);
      await scene.updateModifiers(true);

      await runMysteryEncounterToEnd(game, 2);

      expect(leaveEncounterWithoutBattleSpy).toBeCalled();
    });
  });

  describe("Option 3 - Use an Attracting Move", () => {
    it("should have the correct properties", () => {
      const option = UncommonBreedEncounter.options[2];
      expect(option.optionMode).toBe(MysteryEncounterOptionMode.DISABLED_OR_SPECIAL);
      expect(option.dialogue).toBeDefined();
      expect(option.dialogue).toStrictEqual({
        buttonLabel: `${namespace}:option.3.label`,
        buttonTooltip: `${namespace}:option.3.tooltip`,
        disabledButtonTooltip: `${namespace}:option.3.disabledTooltip`,
        selected: [
          {
            text: `${namespace}:option.3.selected`,
          },
        ],
      });
    });

    it("should NOT be selectable if the player doesn't have an Attracting move", async () => {
      await game.runToMysteryEncounter(MysteryEncounterType.UNCOMMON_BREED, defaultParty);
      scene.getPlayerParty().forEach(p => (p.moveset = []));
      await game.phaseInterceptor.to(MysteryEncounterPhase, false);

      const encounterPhase = scene.phaseManager.getCurrentPhase();
      expect(encounterPhase?.constructor.name).toBe(MysteryEncounterPhase.name);
      const mysteryEncounterPhase = encounterPhase as MysteryEncounterPhase;
      vi.spyOn(mysteryEncounterPhase, "continueEncounter");
      vi.spyOn(mysteryEncounterPhase, "handleOptionSelect");
      vi.spyOn(scene.ui, "playError");

      await runSelectMysteryEncounterOption(game, 3);

      expect(game).toBeAtPhase("MysteryEncounterPhase");
      expect(scene.ui.playError).not.toHaveBeenCalled(); // No error sfx, option is disabled
      expect(mysteryEncounterPhase.handleOptionSelect).not.toHaveBeenCalled();
      expect(mysteryEncounterPhase.continueEncounter).not.toHaveBeenCalled();
    });

    it("Should skip fight when player meets requirements", async () => {
      const leaveEncounterWithoutBattleSpy = vi.spyOn(EncounterPhaseUtils, "leaveEncounterWithoutBattle");
      await game.runToMysteryEncounter(MysteryEncounterType.UNCOMMON_BREED, defaultParty);
      // Mock moveset
      game.move.changeMoveset(game.field.getPlayerPokemon(), MoveId.CHARM);
      await runMysteryEncounterToEnd(game, 3);

      expect(leaveEncounterWithoutBattleSpy).toBeCalled();
    });
  });
});<|MERGE_RESOLUTION|>--- conflicted
+++ resolved
@@ -123,15 +123,10 @@
       expect(enemyField.length).toBe(1);
       expect(enemyField[0].species.speciesId).toBe(speciesToSpawn);
 
-<<<<<<< HEAD
       const statStagePhase = unshiftPhaseSpy.mock.calls
         .flat()
         .find((p): p is StatStageChangePhase => p.is("StatStageChangePhase"));
       expect(statStagePhase?.["stats"]).toEqual([Stat.ATK, Stat.DEF, Stat.SPATK, Stat.SPDEF, Stat.SPD]);
-=======
-      const statStagePhases = unshiftPhaseSpy.mock.calls.find(p => p[0] instanceof StatStageChangePhase)?.[0] as any;
-      expect(statStagePhases.stats).toEqual([Stat.ATK, Stat.DEF, Stat.SPATK, Stat.SPDEF, Stat.SPD]);
->>>>>>> 4545f9aa
 
       // Should have used its egg move pre-battle
       const movePhases = phaseSpy.mock.calls.filter(p => p[0] instanceof MovePhase).map(p => p[0]);
