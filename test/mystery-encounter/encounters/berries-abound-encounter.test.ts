--- conflicted
+++ resolved
@@ -12,11 +12,6 @@
 import * as EncounterDialogueUtils from "#mystery-encounters/encounter-dialogue-utils";
 import * as EncounterPhaseUtils from "#mystery-encounters/encounter-phase-utils";
 import * as MysteryEncounters from "#mystery-encounters/mystery-encounters";
-<<<<<<< HEAD
-import { CommandPhase } from "#phases/command-phase";
-import { SelectRewardPhase } from "#phases/select-reward-phase";
-=======
->>>>>>> ad61a28e
 import {
   runMysteryEncounterToEnd,
   skipBattleRunMysteryEncounterRewardsPhase,
@@ -135,13 +130,8 @@
 
       await runMysteryEncounterToEnd(game, 1, undefined, true);
       await skipBattleRunMysteryEncounterRewardsPhase(game);
-<<<<<<< HEAD
       await game.phaseInterceptor.to("SelectRewardPhase", false);
-      expect(scene.phaseManager.getCurrentPhase()?.constructor.name).toBe(SelectRewardPhase.name);
-=======
-      await game.phaseInterceptor.to("SelectModifierPhase", false);
-      expect(game).toBeAtPhase("SelectModifierPhase");
->>>>>>> ad61a28e
+      expect(game).toBeAtPhase("SelectRewardPhase");
 
       const berriesAfter = getPartyBerries();
       const berriesAfterCount = berriesAfter.reduce((a, b) => a + (b.item as HeldItemSpecs).stack, 0);
@@ -236,9 +226,6 @@
       });
 
       await runMysteryEncounterToEnd(game, 2);
-<<<<<<< HEAD
-      await game.phaseInterceptor.to("SelectRewardPhase", false);
-      expect(scene.phaseManager.getCurrentPhase()?.constructor.name).toBe(SelectRewardPhase.name);
       await game.phaseInterceptor.to("SelectRewardPhase");
 
       expect(scene.ui.getMode()).to.equal(UiMode.REWARD_SELECT);
@@ -248,17 +235,6 @@
       expect(rewardSelectHandler.options.length).toEqual(5);
       for (const option of rewardSelectHandler.options) {
         expect(option.rewardOption.type.id).toContain("BERRY");
-=======
-      await game.phaseInterceptor.to("SelectModifierPhase");
-
-      expect(scene.ui.getMode()).to.equal(UiMode.MODIFIER_SELECT);
-      const modifierSelectHandler = scene.ui.handlers.find(
-        h => h instanceof ModifierSelectUiHandler,
-      ) as ModifierSelectUiHandler;
-      expect(modifierSelectHandler.options.length).toEqual(5);
-      for (const option of modifierSelectHandler.options) {
-        expect(option.modifierTypeOption.type.id).toContain("BERRY");
->>>>>>> ad61a28e
       }
 
       expect(EncounterDialogueUtils.showEncounterText).toHaveBeenCalledWith(`${namespace}:option.2.selected`);
