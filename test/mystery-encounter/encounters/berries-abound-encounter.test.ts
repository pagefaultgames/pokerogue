--- conflicted
+++ resolved
@@ -133,13 +133,8 @@
 
       await runMysteryEncounterToEnd(game, 1, undefined, true);
       await skipBattleRunMysteryEncounterRewardsPhase(game);
-<<<<<<< HEAD
-      await game.phaseInterceptor.to(SelectModifierPhase, false);
+      await game.phaseInterceptor.to("SelectModifierPhase", false);
       expect(game).toBeAtPhase("SelectModifierPhase");
-=======
-      await game.phaseInterceptor.to("SelectModifierPhase", false);
-      expect(scene.phaseManager.getCurrentPhase()?.constructor.name).toBe(SelectModifierPhase.name);
->>>>>>> cf537890
 
       const berriesAfter = scene.findModifiers(m => m instanceof BerryModifier) as BerryModifier[];
       const berriesAfterCount = berriesAfter.reduce((a, b) => a + b.stackCount, 0);
@@ -151,13 +146,7 @@
       await game.runToMysteryEncounter(MysteryEncounterType.BERRIES_ABOUND, defaultParty);
       await runMysteryEncounterToEnd(game, 1, undefined, true);
       await skipBattleRunMysteryEncounterRewardsPhase(game);
-<<<<<<< HEAD
-      await game.phaseInterceptor.to(SelectModifierPhase, false);
-      expect(game).toBeAtPhase("SelectModifierPhase");
-      await game.phaseInterceptor.run(SelectModifierPhase);
-=======
       await game.phaseInterceptor.to("SelectModifierPhase");
->>>>>>> cf537890
 
       expect(scene.ui.getMode()).to.equal(UiMode.MODIFIER_SELECT);
       const modifierSelectHandler = scene.ui.handlers.find(
@@ -240,15 +229,7 @@
       });
 
       await runMysteryEncounterToEnd(game, 2);
-<<<<<<< HEAD
-      await game.phaseInterceptor.to(SelectModifierPhase, false);
-      expect(game).toBeAtPhase("SelectModifierPhase");
-      await game.phaseInterceptor.run(SelectModifierPhase);
-=======
-      await game.phaseInterceptor.to("SelectModifierPhase", false);
-      expect(scene.phaseManager.getCurrentPhase()?.constructor.name).toBe(SelectModifierPhase.name);
       await game.phaseInterceptor.to("SelectModifierPhase");
->>>>>>> cf537890
 
       expect(scene.ui.getMode()).to.equal(UiMode.MODIFIER_SELECT);
       const modifierSelectHandler = scene.ui.handlers.find(
