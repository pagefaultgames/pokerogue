import type { BattleScene } from "#app/battle-scene";
import { AbilityId } from "#enums/ability-id";
import { BiomeId } from "#enums/biome-id";
import { MysteryEncounterOptionMode } from "#enums/mystery-encounter-option-mode";
import { MysteryEncounterTier } from "#enums/mystery-encounter-tier";
import { MysteryEncounterType } from "#enums/mystery-encounter-type";
import { SpeciesId } from "#enums/species-id";
import { UiMode } from "#enums/ui-mode";
import type { HeldItemSpecs } from "#items/held-item-data-types";
import { getPartyBerries } from "#items/item-utility";
import { BerriesAboundEncounter } from "#mystery-encounters/berries-abound-encounter";
import * as EncounterDialogueUtils from "#mystery-encounters/encounter-dialogue-utils";
import * as EncounterPhaseUtils from "#mystery-encounters/encounter-phase-utils";
import * as MysteryEncounters from "#mystery-encounters/mystery-encounters";
import { CommandPhase } from "#phases/command-phase";
import { SelectRewardPhase } from "#phases/select-reward-phase";
import {
  runMysteryEncounterToEnd,
  skipBattleRunMysteryEncounterRewardsPhase,
} from "#test/mystery-encounter/encounter-test-utils";
import { GameManager } from "#test/test-utils/game-manager";
import { initSceneWithoutEncounterPhase } from "#test/test-utils/game-manager-utils";
import { RewardSelectUiHandler } from "#ui/reward-select-ui-handler";
import { afterEach, beforeAll, beforeEach, describe, expect, it, vi } from "vitest";

const namespace = "mysteryEncounters/berriesAbound";
const defaultParty = [SpeciesId.PYUKUMUKU, SpeciesId.MAGIKARP, SpeciesId.PIKACHU];
const defaultBiome = BiomeId.CAVE;
const defaultWave = 45;

describe("Berries Abound - Mystery Encounter", () => {
  let phaserGame: Phaser.Game;
  let game: GameManager;
  let scene: BattleScene;

  beforeAll(() => {
    phaserGame = new Phaser.Game({ type: Phaser.HEADLESS });
  });

  beforeEach(async () => {
    game = new GameManager(phaserGame);
    scene = game.scene;
    game.override
      .mysteryEncounterChance(100)
      .mysteryEncounterTier(MysteryEncounterTier.COMMON)
      .startingWave(defaultWave)
      .startingBiome(defaultBiome)
      .disableTrainerWaves()
      .startingHeldItems([])
      .enemyAbility(AbilityId.BALL_FETCH)
      .enemyPassiveAbility(AbilityId.BALL_FETCH);

    vi.spyOn(MysteryEncounters, "mysteryEncountersByBiome", "get").mockReturnValue(
      new Map<BiomeId, MysteryEncounterType[]>([[BiomeId.CAVE, [MysteryEncounterType.BERRIES_ABOUND]]]),
    );
  });

  afterEach(() => {
    game.phaseInterceptor.restoreOg();
  });

  it("should have the correct properties", async () => {
    await game.runToMysteryEncounter(MysteryEncounterType.BERRIES_ABOUND, defaultParty);

    expect(BerriesAboundEncounter.encounterType).toBe(MysteryEncounterType.BERRIES_ABOUND);
    expect(BerriesAboundEncounter.encounterTier).toBe(MysteryEncounterTier.COMMON);
    expect(BerriesAboundEncounter.dialogue).toBeDefined();
    expect(BerriesAboundEncounter.dialogue.intro).toStrictEqual([{ text: `${namespace}:intro` }]);
    expect(BerriesAboundEncounter.dialogue.encounterOptionsDialogue?.title).toBe(`${namespace}:title`);
    expect(BerriesAboundEncounter.dialogue.encounterOptionsDialogue?.description).toBe(`${namespace}:description`);
    expect(BerriesAboundEncounter.dialogue.encounterOptionsDialogue?.query).toBe(`${namespace}:query`);
    expect(BerriesAboundEncounter.options.length).toBe(3);
  });

  it("should initialize fully", async () => {
    initSceneWithoutEncounterPhase(scene, defaultParty);
    scene.currentBattle.mysteryEncounter = BerriesAboundEncounter;

    const { onInit } = BerriesAboundEncounter;

    expect(BerriesAboundEncounter.onInit).toBeDefined();

    BerriesAboundEncounter.populateDialogueTokensFromRequirements();
    const onInitResult = onInit!();

    const config = BerriesAboundEncounter.enemyPartyConfigs[0];
    expect(config).toBeDefined();
    expect(config.pokemonConfigs?.[0].isBoss).toBe(true);
    expect(onInitResult).toBe(true);
  });

  describe("Option 1 - Fight", () => {
    it("should have the correct properties", () => {
      const option = BerriesAboundEncounter.options[0];
      expect(option.optionMode).toBe(MysteryEncounterOptionMode.DEFAULT);
      expect(option.dialogue).toBeDefined();
      expect(option.dialogue).toStrictEqual({
        buttonLabel: `${namespace}:option.1.label`,
        buttonTooltip: `${namespace}:option.1.tooltip`,
        selected: [
          {
            text: `${namespace}:option.1.selected`,
          },
        ],
      });
    });

    it("should start a fight against the boss", async () => {
      await game.runToMysteryEncounter(MysteryEncounterType.BERRIES_ABOUND, defaultParty);

      const config = game.scene.currentBattle.mysteryEncounter!.enemyPartyConfigs[0];
      const speciesToSpawn = config.pokemonConfigs?.[0].species.speciesId;

      await runMysteryEncounterToEnd(game, 1, undefined, true);

      const enemyField = scene.getEnemyField();
      expect(scene.phaseManager.getCurrentPhase()?.constructor.name).toBe(CommandPhase.name);
      expect(enemyField.length).toBe(1);
      expect(enemyField[0].species.speciesId).toBe(speciesToSpawn);
    });

    /**
     * Related issue-comment: {@link https://github.com/pagefaultgames/pokerogue/issues/4300#issuecomment-2362849444}
     */
    it("should reward the player with X berries based on wave", async () => {
      await game.runToMysteryEncounter(MysteryEncounterType.BERRIES_ABOUND, defaultParty);

      const numBerries = game.scene.currentBattle.mysteryEncounter!.misc.numBerries;

      // Clear out any pesky mods that slipped through test spin-up
      scene.clearAllItems();

      await runMysteryEncounterToEnd(game, 1, undefined, true);
      await skipBattleRunMysteryEncounterRewardsPhase(game);
<<<<<<< HEAD
      await game.phaseInterceptor.to(SelectRewardPhase, false);
      expect(scene.phaseManager.getCurrentPhase()?.constructor.name).toBe(SelectRewardPhase.name);
=======
      await game.phaseInterceptor.to("SelectModifierPhase", false);
      expect(scene.phaseManager.getCurrentPhase()?.constructor.name).toBe(SelectModifierPhase.name);
>>>>>>> f2ca7783

      const berriesAfter = getPartyBerries();
      const berriesAfterCount = berriesAfter.reduce((a, b) => a + (b.item as HeldItemSpecs).stack, 0);

      expect(numBerries).toBe(berriesAfterCount);
    });

    it("should spawn a shop with 5 berries", async () => {
      await game.runToMysteryEncounter(MysteryEncounterType.BERRIES_ABOUND, defaultParty);
      await runMysteryEncounterToEnd(game, 1, undefined, true);
      await skipBattleRunMysteryEncounterRewardsPhase(game);
<<<<<<< HEAD
      await game.phaseInterceptor.to(SelectRewardPhase, false);
      expect(scene.phaseManager.getCurrentPhase()?.constructor.name).toBe(SelectRewardPhase.name);
      await game.phaseInterceptor.run(SelectRewardPhase);

      expect(scene.ui.getMode()).to.equal(UiMode.REWARD_SELECT);
      const rewardSelectHandler = scene.ui.handlers.find(
        h => h instanceof RewardSelectUiHandler,
      ) as RewardSelectUiHandler;
      expect(rewardSelectHandler.options.length).toEqual(5);
      for (const option of rewardSelectHandler.options) {
        expect(option.rewardOption.type.id).toContain("BERRY");
=======
      await game.phaseInterceptor.to("SelectModifierPhase");

      expect(scene.ui.getMode()).to.equal(UiMode.MODIFIER_SELECT);
      const modifierSelectHandler = scene.ui.handlers.find(
        h => h instanceof ModifierSelectUiHandler,
      ) as ModifierSelectUiHandler;
      expect(modifierSelectHandler.options.length).toEqual(5);
      for (const option of modifierSelectHandler.options) {
        expect(option.modifierTypeOption.type.id).toContain("BERRY");
>>>>>>> f2ca7783
      }
    });
  });

  describe("Option 2 - Race to the Bush", () => {
    it("should have the correct properties", () => {
      const option = BerriesAboundEncounter.options[1];
      expect(option.optionMode).toBe(MysteryEncounterOptionMode.DEFAULT);
      expect(option.dialogue).toBeDefined();
      expect(option.dialogue).toStrictEqual({
        buttonLabel: `${namespace}:option.2.label`,
        buttonTooltip: `${namespace}:option.2.tooltip`,
      });
    });

    it("should start battle if fastest pokemon is slower than boss below wave 50", async () => {
      game.override.startingWave(42);
      const encounterTextSpy = vi.spyOn(EncounterDialogueUtils, "showEncounterText");
      await game.runToMysteryEncounter(MysteryEncounterType.BERRIES_ABOUND, defaultParty);

      scene.getPlayerParty().forEach(pkm => {
        vi.spyOn(pkm, "getStat").mockReturnValue(1); // for ease return for every stat
      });

      const config = game.scene.currentBattle.mysteryEncounter!.enemyPartyConfigs[0];
      const speciesToSpawn = config.pokemonConfigs?.[0].species.speciesId;

      await runMysteryEncounterToEnd(game, 2, undefined, true);

      const enemyField = scene.getEnemyField();
      expect(scene.phaseManager.getCurrentPhase()?.constructor.name).toBe(CommandPhase.name);
      expect(enemyField.length).toBe(1);
      expect(enemyField[0].species.speciesId).toBe(speciesToSpawn);

      // Should be enraged
      expect(enemyField[0].summonData.statStages).toEqual([0, 1, 0, 1, 1, 0, 0]);
      expect(encounterTextSpy).toHaveBeenCalledWith(`${namespace}:option.2.selectedBad`);
    });

    it("should start battle if fastest pokemon is slower than boss above wave 50", async () => {
      game.override.startingWave(57);
      const encounterTextSpy = vi.spyOn(EncounterDialogueUtils, "showEncounterText");
      await game.runToMysteryEncounter(MysteryEncounterType.BERRIES_ABOUND, defaultParty);

      scene.getPlayerParty().forEach(pkm => {
        vi.spyOn(pkm, "getStat").mockReturnValue(1); // for ease return for every stat
      });

      const config = game.scene.currentBattle.mysteryEncounter!.enemyPartyConfigs[0];
      const speciesToSpawn = config.pokemonConfigs?.[0].species.speciesId;

      await runMysteryEncounterToEnd(game, 2, undefined, true);

      const enemyField = scene.getEnemyField();
      expect(scene.phaseManager.getCurrentPhase()?.constructor.name).toBe(CommandPhase.name);
      expect(enemyField.length).toBe(1);
      expect(enemyField[0].species.speciesId).toBe(speciesToSpawn);

      // Should be enraged
      expect(enemyField[0].summonData.statStages).toEqual([1, 1, 1, 1, 1, 0, 0]);
      expect(encounterTextSpy).toHaveBeenCalledWith(`${namespace}:option.2.selectedBad`);
    });

    it("Should skip battle when fastest pokemon is faster than boss", async () => {
      vi.spyOn(EncounterPhaseUtils, "leaveEncounterWithoutBattle");
      vi.spyOn(EncounterDialogueUtils, "showEncounterText");

      await game.runToMysteryEncounter(MysteryEncounterType.BERRIES_ABOUND, defaultParty);

      scene.getPlayerParty().forEach(pkm => {
        vi.spyOn(pkm, "getStat").mockReturnValue(9999); // for ease return for every stat
      });

      await runMysteryEncounterToEnd(game, 2);
<<<<<<< HEAD
      await game.phaseInterceptor.to(SelectRewardPhase, false);
      expect(scene.phaseManager.getCurrentPhase()?.constructor.name).toBe(SelectRewardPhase.name);
      await game.phaseInterceptor.run(SelectRewardPhase);

      expect(scene.ui.getMode()).to.equal(UiMode.REWARD_SELECT);
      const rewardSelectHandler = scene.ui.handlers.find(
        h => h instanceof RewardSelectUiHandler,
      ) as RewardSelectUiHandler;
      expect(rewardSelectHandler.options.length).toEqual(5);
      for (const option of rewardSelectHandler.options) {
        expect(option.rewardOption.type.id).toContain("BERRY");
=======
      await game.phaseInterceptor.to("SelectModifierPhase", false);
      expect(scene.phaseManager.getCurrentPhase()?.constructor.name).toBe(SelectModifierPhase.name);
      await game.phaseInterceptor.to("SelectModifierPhase");

      expect(scene.ui.getMode()).to.equal(UiMode.MODIFIER_SELECT);
      const modifierSelectHandler = scene.ui.handlers.find(
        h => h instanceof ModifierSelectUiHandler,
      ) as ModifierSelectUiHandler;
      expect(modifierSelectHandler.options.length).toEqual(5);
      for (const option of modifierSelectHandler.options) {
        expect(option.modifierTypeOption.type.id).toContain("BERRY");
>>>>>>> f2ca7783
      }

      expect(EncounterDialogueUtils.showEncounterText).toHaveBeenCalledWith(`${namespace}:option.2.selected`);
      expect(EncounterPhaseUtils.leaveEncounterWithoutBattle).toBeCalled();
    });
  });

  describe("Option 3 - Leave", () => {
    it("should leave encounter without battle", async () => {
      const leaveEncounterWithoutBattleSpy = vi.spyOn(EncounterPhaseUtils, "leaveEncounterWithoutBattle");

      await game.runToMysteryEncounter(MysteryEncounterType.BERRIES_ABOUND, defaultParty);
      await runMysteryEncounterToEnd(game, 3);

      expect(leaveEncounterWithoutBattleSpy).toBeCalled();
    });
  });
});<|MERGE_RESOLUTION|>--- conflicted
+++ resolved
@@ -132,13 +132,8 @@
 
       await runMysteryEncounterToEnd(game, 1, undefined, true);
       await skipBattleRunMysteryEncounterRewardsPhase(game);
-<<<<<<< HEAD
-      await game.phaseInterceptor.to(SelectRewardPhase, false);
+      await game.phaseInterceptor.to("SelectRewardPhase", false);
       expect(scene.phaseManager.getCurrentPhase()?.constructor.name).toBe(SelectRewardPhase.name);
-=======
-      await game.phaseInterceptor.to("SelectModifierPhase", false);
-      expect(scene.phaseManager.getCurrentPhase()?.constructor.name).toBe(SelectModifierPhase.name);
->>>>>>> f2ca7783
 
       const berriesAfter = getPartyBerries();
       const berriesAfterCount = berriesAfter.reduce((a, b) => a + (b.item as HeldItemSpecs).stack, 0);
@@ -150,10 +145,7 @@
       await game.runToMysteryEncounter(MysteryEncounterType.BERRIES_ABOUND, defaultParty);
       await runMysteryEncounterToEnd(game, 1, undefined, true);
       await skipBattleRunMysteryEncounterRewardsPhase(game);
-<<<<<<< HEAD
-      await game.phaseInterceptor.to(SelectRewardPhase, false);
-      expect(scene.phaseManager.getCurrentPhase()?.constructor.name).toBe(SelectRewardPhase.name);
-      await game.phaseInterceptor.run(SelectRewardPhase);
+      await game.phaseInterceptor.to("SelectRewardPhase");
 
       expect(scene.ui.getMode()).to.equal(UiMode.REWARD_SELECT);
       const rewardSelectHandler = scene.ui.handlers.find(
@@ -162,17 +154,6 @@
       expect(rewardSelectHandler.options.length).toEqual(5);
       for (const option of rewardSelectHandler.options) {
         expect(option.rewardOption.type.id).toContain("BERRY");
-=======
-      await game.phaseInterceptor.to("SelectModifierPhase");
-
-      expect(scene.ui.getMode()).to.equal(UiMode.MODIFIER_SELECT);
-      const modifierSelectHandler = scene.ui.handlers.find(
-        h => h instanceof ModifierSelectUiHandler,
-      ) as ModifierSelectUiHandler;
-      expect(modifierSelectHandler.options.length).toEqual(5);
-      for (const option of modifierSelectHandler.options) {
-        expect(option.modifierTypeOption.type.id).toContain("BERRY");
->>>>>>> f2ca7783
       }
     });
   });
@@ -247,10 +228,9 @@
       });
 
       await runMysteryEncounterToEnd(game, 2);
-<<<<<<< HEAD
-      await game.phaseInterceptor.to(SelectRewardPhase, false);
+      await game.phaseInterceptor.to("SelectRewardPhase", false);
       expect(scene.phaseManager.getCurrentPhase()?.constructor.name).toBe(SelectRewardPhase.name);
-      await game.phaseInterceptor.run(SelectRewardPhase);
+      await game.phaseInterceptor.to("SelectRewardPhase");
 
       expect(scene.ui.getMode()).to.equal(UiMode.REWARD_SELECT);
       const rewardSelectHandler = scene.ui.handlers.find(
@@ -259,19 +239,6 @@
       expect(rewardSelectHandler.options.length).toEqual(5);
       for (const option of rewardSelectHandler.options) {
         expect(option.rewardOption.type.id).toContain("BERRY");
-=======
-      await game.phaseInterceptor.to("SelectModifierPhase", false);
-      expect(scene.phaseManager.getCurrentPhase()?.constructor.name).toBe(SelectModifierPhase.name);
-      await game.phaseInterceptor.to("SelectModifierPhase");
-
-      expect(scene.ui.getMode()).to.equal(UiMode.MODIFIER_SELECT);
-      const modifierSelectHandler = scene.ui.handlers.find(
-        h => h instanceof ModifierSelectUiHandler,
-      ) as ModifierSelectUiHandler;
-      expect(modifierSelectHandler.options.length).toEqual(5);
-      for (const option of modifierSelectHandler.options) {
-        expect(option.modifierTypeOption.type.id).toContain("BERRY");
->>>>>>> f2ca7783
       }
 
       expect(EncounterDialogueUtils.showEncounterText).toHaveBeenCalledWith(`${namespace}:option.2.selected`);
