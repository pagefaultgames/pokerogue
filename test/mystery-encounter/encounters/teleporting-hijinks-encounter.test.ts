--- conflicted
+++ resolved
@@ -299,25 +299,14 @@
       await game.runToMysteryEncounter(MysteryEncounterType.TELEPORTING_HIJINKS, defaultParty);
       await runMysteryEncounterToEnd(game, 3, undefined, true);
       await skipBattleRunMysteryEncounterRewardsPhase(game);
-<<<<<<< HEAD
-      await game.phaseInterceptor.to(SelectRewardPhase, false);
+      await game.phaseInterceptor.to("SelectRewardPhase", false);
       expect(scene.phaseManager.getCurrentPhase()?.constructor.name).toBe(SelectRewardPhase.name);
-      await game.phaseInterceptor.run(SelectRewardPhase);
+      await game.phaseInterceptor.to("SelectRewardPhase");
 
       expect(scene.ui.getMode()).to.equal(UiMode.REWARD_SELECT);
       const rewardSelectHandler = scene.ui.handlers.find(
         h => h instanceof RewardSelectUiHandler,
       ) as RewardSelectUiHandler;
-=======
-      await game.phaseInterceptor.to("SelectModifierPhase", false);
-      expect(scene.phaseManager.getCurrentPhase()?.constructor.name).toBe(SelectModifierPhase.name);
-      await game.phaseInterceptor.to("SelectModifierPhase");
-
-      expect(scene.ui.getMode()).to.equal(UiMode.MODIFIER_SELECT);
-      const modifierSelectHandler = scene.ui.handlers.find(
-        h => h instanceof ModifierSelectUiHandler,
-      ) as ModifierSelectUiHandler;
->>>>>>> f2ca7783
       expect(
         rewardSelectHandler.options.some(
           opt => opt.rewardOption.type.name === i18next.t("modifierType:AttackTypeBoosterItem.metal_coat"),
