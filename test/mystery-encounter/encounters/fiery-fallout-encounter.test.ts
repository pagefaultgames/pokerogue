--- conflicted
+++ resolved
@@ -265,16 +265,9 @@
       await game.phaseInterceptor.to(SelectRewardPhase, false);
       expect(scene.phaseManager.getCurrentPhase()?.constructor.name).toBe(SelectRewardPhase.name);
 
-<<<<<<< HEAD
-      const hasAttackBooster = scene
-        .getPlayerParty()[0]
+      const hasAttackBooster = game.field.getPlayerPokemon()
         .heldItemManager.hasItem(HeldItemCategoryId.TYPE_ATTACK_BOOSTER);
       expect(hasAttackBooster).toBe(true);
-=======
-      const leadPokemonItems = scene.getPlayerParty()[0].getHeldItems() as PokemonHeldItemModifier[];
-      const item = leadPokemonItems.find(i => i instanceof AttackTypeBoosterModifier);
-      expect(item).toBeDefined;
->>>>>>> 167e3ae3
     });
 
     it("should leave encounter without battle", async () => {
