import type { BattleScene } from "#app/battle-scene";
import * as BattleAnims from "#data/battle-anims";
import { Gender } from "#data/gender";
import { Status } from "#data/status-effect";
import { AbilityId } from "#enums/ability-id";
import { BattlerTagType } from "#enums/battler-tag-type";
import { BiomeId } from "#enums/biome-id";
import { MoveId } from "#enums/move-id";
import { MysteryEncounterOptionMode } from "#enums/mystery-encounter-option-mode";
import { MysteryEncounterTier } from "#enums/mystery-encounter-tier";
import { MysteryEncounterType } from "#enums/mystery-encounter-type";
import { PokemonType } from "#enums/pokemon-type";
import { SpeciesId } from "#enums/species-id";
import { StatusEffect } from "#enums/status-effect";
import { AttackTypeBoosterModifier, PokemonHeldItemModifier } from "#modifiers/modifier";
import * as EncounterPhaseUtils from "#mystery-encounters/encounter-phase-utils";
import { FieryFalloutEncounter } from "#mystery-encounters/fiery-fallout-encounter";
import * as MysteryEncounters from "#mystery-encounters/mystery-encounters";
import { CommandPhase } from "#phases/command-phase";
import { MovePhase } from "#phases/move-phase";
import { MysteryEncounterPhase } from "#phases/mystery-encounter-phases";
import { SelectModifierPhase } from "#phases/select-modifier-phase";
import {
  runMysteryEncounterToEnd,
  runSelectMysteryEncounterOption,
  skipBattleRunMysteryEncounterRewardsPhase,
} from "#test/mystery-encounter/encounter-test-utils";
<<<<<<< HEAD
import { MoveId } from "#enums/move-id";
import type BattleScene from "#app/battle-scene";
import { PokemonType } from "#enums/pokemon-type";
import { Status } from "#app/data/status-effect";
import { MysteryEncounterPhase } from "#app/phases/mystery-encounter-phases";
import { MysteryEncounterOptionMode } from "#enums/mystery-encounter-option-mode";
import { MysteryEncounterTier } from "#enums/mystery-encounter-tier";
import { initSceneWithoutEncounterPhase } from "#test/testUtils/gameManagerUtils";
import { CommandPhase } from "#app/phases/command-phase";
import { MovePhase } from "#app/phases/move-phase";
import { SelectRewardPhase } from "#app/phases/select-reward-phase";
import { BattlerTagType } from "#enums/battler-tag-type";
import { AbilityId } from "#enums/ability-id";
import i18next from "i18next";
import { StatusEffect } from "#enums/status-effect";
import { HeldItemCategoryId } from "#enums/held-item-id";
=======
import { GameManager } from "#test/testUtils/gameManager";
import { initSceneWithoutEncounterPhase } from "#test/testUtils/gameManagerUtils";
import { getPokemonSpecies } from "#utils/pokemon-utils";
import i18next from "i18next";
import { afterEach, beforeAll, beforeEach, describe, expect, it, vi } from "vitest";
>>>>>>> 8cf1b9f7

const namespace = "mysteryEncounters/fieryFallout";
/** Arcanine and Ninetails for 2 Fire types. Lapras, Gengar, Abra for burnable mon. */
const defaultParty = [SpeciesId.ARCANINE, SpeciesId.NINETALES, SpeciesId.LAPRAS, SpeciesId.GENGAR, SpeciesId.ABRA];
const defaultBiome = BiomeId.VOLCANO;
const defaultWave = 56;

describe("Fiery Fallout - Mystery Encounter", () => {
  let phaserGame: Phaser.Game;
  let game: GameManager;
  let scene: BattleScene;

  beforeAll(() => {
    phaserGame = new Phaser.Game({ type: Phaser.HEADLESS });
  });

  beforeEach(async () => {
    game = new GameManager(phaserGame);
    scene = game.scene;
    game.override
      .mysteryEncounterChance(100)
      .startingWave(defaultWave)
      .startingBiome(defaultBiome)
      .disableTrainerWaves()
      .moveset([MoveId.PAYBACK, MoveId.THUNDERBOLT]); // Required for attack type booster item generation

    vi.spyOn(MysteryEncounters, "mysteryEncountersByBiome", "get").mockReturnValue(
      new Map<BiomeId, MysteryEncounterType[]>([
        [BiomeId.VOLCANO, [MysteryEncounterType.FIERY_FALLOUT]],
        [BiomeId.MOUNTAIN, [MysteryEncounterType.MYSTERIOUS_CHALLENGERS]],
      ]),
    );
  });

  afterEach(() => {
    game.phaseInterceptor.restoreOg();
  });

  it("should have the correct properties", async () => {
    await game.runToMysteryEncounter(MysteryEncounterType.FIERY_FALLOUT, defaultParty);

    expect(FieryFalloutEncounter.encounterType).toBe(MysteryEncounterType.FIERY_FALLOUT);
    expect(FieryFalloutEncounter.encounterTier).toBe(MysteryEncounterTier.COMMON);
    expect(FieryFalloutEncounter.dialogue).toBeDefined();
    expect(FieryFalloutEncounter.dialogue.intro).toStrictEqual([{ text: `${namespace}:intro` }]);
    expect(FieryFalloutEncounter.dialogue.encounterOptionsDialogue?.title).toBe(`${namespace}:title`);
    expect(FieryFalloutEncounter.dialogue.encounterOptionsDialogue?.description).toBe(`${namespace}:description`);
    expect(FieryFalloutEncounter.dialogue.encounterOptionsDialogue?.query).toBe(`${namespace}:query`);
    expect(FieryFalloutEncounter.options.length).toBe(3);
  });

  it("should not spawn outside of volcano biome", async () => {
    game.override.startingBiome(BiomeId.MOUNTAIN);
    await game.runToMysteryEncounter();

    expect(scene.currentBattle?.mysteryEncounter?.encounterType).not.toBe(MysteryEncounterType.FIERY_FALLOUT);
  });

  it("should not run below wave 41", async () => {
    game.override.startingWave(38);

    await game.runToMysteryEncounter();

    expect(scene.currentBattle?.mysteryEncounter?.encounterType).not.toBe(MysteryEncounterType.FIERY_FALLOUT);
  });

  it("should initialize fully ", async () => {
    initSceneWithoutEncounterPhase(scene, defaultParty);
    scene.currentBattle.mysteryEncounter = FieryFalloutEncounter;
    const weatherSpy = vi.spyOn(scene.arena, "trySetWeather").mockReturnValue(true);
    const moveInitSpy = vi.spyOn(BattleAnims, "initMoveAnim");
    const moveLoadSpy = vi.spyOn(BattleAnims, "loadMoveAnimAssets");

    const { onInit } = FieryFalloutEncounter;

    expect(FieryFalloutEncounter.onInit).toBeDefined();

    FieryFalloutEncounter.populateDialogueTokensFromRequirements();
    const onInitResult = onInit!();

    expect(FieryFalloutEncounter.enemyPartyConfigs).toEqual([
      {
        pokemonConfigs: [
          {
            species: getPokemonSpecies(SpeciesId.VOLCARONA),
            isBoss: false,
            gender: Gender.MALE,
            tags: [BattlerTagType.MYSTERY_ENCOUNTER_POST_SUMMON],
            mysteryEncounterBattleEffects: expect.any(Function),
          },
          {
            species: getPokemonSpecies(SpeciesId.VOLCARONA),
            isBoss: false,
            gender: Gender.FEMALE,
            tags: [BattlerTagType.MYSTERY_ENCOUNTER_POST_SUMMON],
            mysteryEncounterBattleEffects: expect.any(Function),
          },
        ],
        doubleBattle: true,
        disableSwitch: true,
      },
    ]);
    expect(weatherSpy).toHaveBeenCalledTimes(1);
    await vi.waitFor(() => expect(moveInitSpy).toHaveBeenCalled());
    await vi.waitFor(() => expect(moveLoadSpy).toHaveBeenCalled());
    expect(onInitResult).toBe(true);
  });

  describe("Option 1 - Fight 2 Volcarona", () => {
    it("should have the correct properties", () => {
      const option1 = FieryFalloutEncounter.options[0];
      expect(option1.optionMode).toBe(MysteryEncounterOptionMode.DEFAULT);
      expect(option1.dialogue).toBeDefined();
      expect(option1.dialogue).toStrictEqual({
        buttonLabel: `${namespace}:option.1.label`,
        buttonTooltip: `${namespace}:option.1.tooltip`,
        selected: [
          {
            text: `${namespace}:option.1.selected`,
          },
        ],
      });
    });

    it("should start battle against 2 Volcarona", async () => {
      const phaseSpy = vi.spyOn(scene.phaseManager, "pushPhase");

      await game.runToMysteryEncounter(MysteryEncounterType.FIERY_FALLOUT, defaultParty);
      await runMysteryEncounterToEnd(game, 1, undefined, true);

      const enemyField = scene.getEnemyField();
      expect(scene.phaseManager.getCurrentPhase()?.constructor.name).toBe(CommandPhase.name);
      expect(enemyField.length).toBe(2);
      expect(enemyField[0].species.speciesId).toBe(SpeciesId.VOLCARONA);
      expect(enemyField[1].species.speciesId).toBe(SpeciesId.VOLCARONA);
      expect(enemyField[0].gender).not.toEqual(enemyField[1].gender); // Should be opposite gender

      const movePhases = phaseSpy.mock.calls.filter(p => p[0] instanceof MovePhase).map(p => p[0]);
      expect(movePhases.length).toBe(2);
      expect(movePhases.filter(p => (p as MovePhase).move.moveId === MoveId.FIRE_SPIN).length).toBe(2); // Fire spin used twice before battle
    });

    it("should give attack type boosting item to lead pokemon", async () => {
      await game.runToMysteryEncounter(MysteryEncounterType.FIERY_FALLOUT, defaultParty);
      await runMysteryEncounterToEnd(game, 1, undefined, true);
      await skipBattleRunMysteryEncounterRewardsPhase(game);
      await game.phaseInterceptor.to(SelectRewardPhase, false);
      expect(scene.phaseManager.getCurrentPhase()?.constructor.name).toBe(SelectRewardPhase.name);

      const hasAttackBooster = scene
        .getPlayerParty()[0]
        .heldItemManager.hasItem(HeldItemCategoryId.TYPE_ATTACK_BOOSTER);
      expect(hasAttackBooster).toBe(true);
    });
  });

  describe("Option 2 - Suffer the weather", () => {
    it("should have the correct properties", () => {
      const option1 = FieryFalloutEncounter.options[1];
      expect(option1.optionMode).toBe(MysteryEncounterOptionMode.DEFAULT);
      expect(option1.dialogue).toBeDefined();
      expect(option1.dialogue).toStrictEqual({
        buttonLabel: `${namespace}:option.2.label`,
        buttonTooltip: `${namespace}:option.2.tooltip`,
        selected: [
          {
            text: `${namespace}:option.2.selected`,
          },
        ],
      });
    });

    it("should damage all non-fire party PKM by 20%, and burn + give Heatproof to a random Pokemon", async () => {
      await game.runToMysteryEncounter(MysteryEncounterType.FIERY_FALLOUT, defaultParty);

      const party = scene.getPlayerParty();
      const lapras = party.find(pkm => pkm.species.speciesId === SpeciesId.LAPRAS)!;
      lapras.status = new Status(StatusEffect.POISON);
      const abra = party.find(pkm => pkm.species.speciesId === SpeciesId.ABRA)!;
      vi.spyOn(abra, "isAllowedInBattle").mockReturnValue(false);

      await runMysteryEncounterToEnd(game, 2);

      const burnablePokemon = party.filter(
        pkm => pkm.isAllowedInBattle() && !pkm.getTypes().includes(PokemonType.FIRE),
      );
      const notBurnablePokemon = party.filter(
        pkm => !pkm.isAllowedInBattle() || pkm.getTypes().includes(PokemonType.FIRE),
      );
      expect(scene.currentBattle.mysteryEncounter?.dialogueTokens["burnedPokemon"]).toBe(i18next.t("pokemon:gengar"));
      burnablePokemon.forEach(pkm => {
        expect(pkm.hp, `${pkm.name} should have received 20% damage: ${pkm.hp} / ${pkm.getMaxHp()} HP`).toBe(
          pkm.getMaxHp() - Math.floor(pkm.getMaxHp() * 0.2),
        );
      });
      expect(burnablePokemon.some(pkm => pkm.status?.effect === StatusEffect.BURN)).toBeTruthy();
      expect(burnablePokemon.some(pkm => pkm.customPokemonData.ability === AbilityId.HEATPROOF));
      notBurnablePokemon.forEach(pkm =>
        expect(pkm.hp, `${pkm.name} should be full hp: ${pkm.hp} / ${pkm.getMaxHp()} HP`).toBe(pkm.getMaxHp()),
      );
    });

    it("should leave encounter without battle", async () => {
      const leaveEncounterWithoutBattleSpy = vi.spyOn(EncounterPhaseUtils, "leaveEncounterWithoutBattle");

      await game.runToMysteryEncounter(MysteryEncounterType.FIERY_FALLOUT, defaultParty);
      await runMysteryEncounterToEnd(game, 2);

      expect(leaveEncounterWithoutBattleSpy).toBeCalled();
    });
  });

  describe("Option 3 - use FIRE types", () => {
    it("should have the correct properties", () => {
      const option1 = FieryFalloutEncounter.options[2];
      expect(option1.optionMode).toBe(MysteryEncounterOptionMode.DISABLED_OR_SPECIAL);
      expect(option1.dialogue).toBeDefined();
      expect(option1.dialogue).toStrictEqual({
        buttonLabel: `${namespace}:option.3.label`,
        buttonTooltip: `${namespace}:option.3.tooltip`,
        disabledButtonTooltip: `${namespace}:option.3.disabled_tooltip`,
        selected: [
          {
            text: `${namespace}:option.3.selected`,
          },
        ],
      });
    });

    it("should give attack type boosting item to lead pokemon", async () => {
      await game.runToMysteryEncounter(MysteryEncounterType.FIERY_FALLOUT, defaultParty);
      await runMysteryEncounterToEnd(game, 3);
      await game.phaseInterceptor.to(SelectRewardPhase, false);
      expect(scene.phaseManager.getCurrentPhase()?.constructor.name).toBe(SelectRewardPhase.name);

      const hasAttackBooster = scene
        .getPlayerParty()[0]
        .heldItemManager.hasItem(HeldItemCategoryId.TYPE_ATTACK_BOOSTER);
      expect(hasAttackBooster).toBe(true);
    });

    it("should leave encounter without battle", async () => {
      const leaveEncounterWithoutBattleSpy = vi.spyOn(EncounterPhaseUtils, "leaveEncounterWithoutBattle");

      await game.runToMysteryEncounter(MysteryEncounterType.FIERY_FALLOUT, defaultParty);
      await runMysteryEncounterToEnd(game, 3);

      expect(leaveEncounterWithoutBattleSpy).toBeCalled();
    });

    it("should be disabled if not enough FIRE types are in party", async () => {
      await game.runToMysteryEncounter(MysteryEncounterType.FIERY_FALLOUT, [SpeciesId.MAGIKARP]);
      await game.phaseInterceptor.to(MysteryEncounterPhase, false);

      const encounterPhase = scene.phaseManager.getCurrentPhase();
      expect(encounterPhase?.constructor.name).toBe(MysteryEncounterPhase.name);
      const continueEncounterSpy = vi.spyOn(encounterPhase as MysteryEncounterPhase, "continueEncounter");

      await runSelectMysteryEncounterOption(game, 3);

      expect(scene.phaseManager.getCurrentPhase()?.constructor.name).toBe(MysteryEncounterPhase.name);
      expect(continueEncounterSpy).not.toHaveBeenCalled();
    });
  });
});<|MERGE_RESOLUTION|>--- conflicted
+++ resolved
@@ -5,6 +5,7 @@
 import { AbilityId } from "#enums/ability-id";
 import { BattlerTagType } from "#enums/battler-tag-type";
 import { BiomeId } from "#enums/biome-id";
+import { HeldItemCategoryId } from "#enums/held-item-id";
 import { MoveId } from "#enums/move-id";
 import { MysteryEncounterOptionMode } from "#enums/mystery-encounter-option-mode";
 import { MysteryEncounterTier } from "#enums/mystery-encounter-tier";
@@ -12,43 +13,23 @@
 import { PokemonType } from "#enums/pokemon-type";
 import { SpeciesId } from "#enums/species-id";
 import { StatusEffect } from "#enums/status-effect";
-import { AttackTypeBoosterModifier, PokemonHeldItemModifier } from "#modifiers/modifier";
 import * as EncounterPhaseUtils from "#mystery-encounters/encounter-phase-utils";
 import { FieryFalloutEncounter } from "#mystery-encounters/fiery-fallout-encounter";
 import * as MysteryEncounters from "#mystery-encounters/mystery-encounters";
 import { CommandPhase } from "#phases/command-phase";
 import { MovePhase } from "#phases/move-phase";
 import { MysteryEncounterPhase } from "#phases/mystery-encounter-phases";
-import { SelectModifierPhase } from "#phases/select-modifier-phase";
+import { SelectRewardPhase } from "#phases/select-reward-phase";
 import {
   runMysteryEncounterToEnd,
   runSelectMysteryEncounterOption,
   skipBattleRunMysteryEncounterRewardsPhase,
 } from "#test/mystery-encounter/encounter-test-utils";
-<<<<<<< HEAD
-import { MoveId } from "#enums/move-id";
-import type BattleScene from "#app/battle-scene";
-import { PokemonType } from "#enums/pokemon-type";
-import { Status } from "#app/data/status-effect";
-import { MysteryEncounterPhase } from "#app/phases/mystery-encounter-phases";
-import { MysteryEncounterOptionMode } from "#enums/mystery-encounter-option-mode";
-import { MysteryEncounterTier } from "#enums/mystery-encounter-tier";
-import { initSceneWithoutEncounterPhase } from "#test/testUtils/gameManagerUtils";
-import { CommandPhase } from "#app/phases/command-phase";
-import { MovePhase } from "#app/phases/move-phase";
-import { SelectRewardPhase } from "#app/phases/select-reward-phase";
-import { BattlerTagType } from "#enums/battler-tag-type";
-import { AbilityId } from "#enums/ability-id";
-import i18next from "i18next";
-import { StatusEffect } from "#enums/status-effect";
-import { HeldItemCategoryId } from "#enums/held-item-id";
-=======
 import { GameManager } from "#test/testUtils/gameManager";
 import { initSceneWithoutEncounterPhase } from "#test/testUtils/gameManagerUtils";
 import { getPokemonSpecies } from "#utils/pokemon-utils";
 import i18next from "i18next";
 import { afterEach, beforeAll, beforeEach, describe, expect, it, vi } from "vitest";
->>>>>>> 8cf1b9f7
 
 const namespace = "mysteryEncounters/fieryFallout";
 /** Arcanine and Ninetails for 2 Fire types. Lapras, Gengar, Abra for burnable mon. */
