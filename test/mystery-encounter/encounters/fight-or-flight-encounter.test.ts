import type { BattleScene } from "#app/battle-scene";
import { BiomeId } from "#enums/biome-id";
import { MoveId } from "#enums/move-id";
import { MysteryEncounterOptionMode } from "#enums/mystery-encounter-option-mode";
import { MysteryEncounterTier } from "#enums/mystery-encounter-tier";
import { MysteryEncounterType } from "#enums/mystery-encounter-type";
import { SpeciesId } from "#enums/species-id";
import { UiMode } from "#enums/ui-mode";
import * as EncounterPhaseUtils from "#mystery-encounters/encounter-phase-utils";
import { FightOrFlightEncounter } from "#mystery-encounters/fight-or-flight-encounter";
import * as MysteryEncounters from "#mystery-encounters/mystery-encounters";
import { MysteryEncounterPhase } from "#phases/mystery-encounter-phases";
import { SelectModifierPhase } from "#phases/select-modifier-phase";
import {
  runMysteryEncounterToEnd,
  runSelectMysteryEncounterOption,
  skipBattleRunMysteryEncounterRewardsPhase,
} from "#test/mystery-encounter/encounter-test-utils";
import { GameManager } from "#test/test-utils/game-manager";
import { initSceneWithoutEncounterPhase } from "#test/test-utils/game-manager-utils";
import { ModifierSelectUiHandler } from "#ui/modifier-select-ui-handler";
import { afterEach, beforeAll, beforeEach, describe, expect, it, vi } from "vitest";

const namespace = "mysteryEncounters/fightOrFlight";
const defaultParty = [SpeciesId.LAPRAS, SpeciesId.GENGAR, SpeciesId.ABRA];
const defaultBiome = BiomeId.CAVE;
const defaultWave = 45;

describe("Fight or Flight - Mystery Encounter", () => {
  let phaserGame: Phaser.Game;
  let game: GameManager;
  let scene: BattleScene;

  beforeAll(() => {
    phaserGame = new Phaser.Game({ type: Phaser.HEADLESS });
  });

  beforeEach(async () => {
    game = new GameManager(phaserGame);
    scene = game.scene;
    game.override
      .mysteryEncounterChance(100)
      .startingWave(defaultWave)
      .startingBiome(defaultBiome)
      .disableTrainerWaves();

    vi.spyOn(MysteryEncounters, "mysteryEncountersByBiome", "get").mockReturnValue(
      new Map<BiomeId, MysteryEncounterType[]>([[BiomeId.CAVE, [MysteryEncounterType.FIGHT_OR_FLIGHT]]]),
    );
  });

  afterEach(() => {
    game.phaseInterceptor.restoreOg();
  });

  it("should have the correct properties", async () => {
    await game.runToMysteryEncounter(MysteryEncounterType.FIGHT_OR_FLIGHT, defaultParty);

    expect(FightOrFlightEncounter.encounterType).toBe(MysteryEncounterType.FIGHT_OR_FLIGHT);
    expect(FightOrFlightEncounter.encounterTier).toBe(MysteryEncounterTier.COMMON);
    expect(FightOrFlightEncounter.dialogue).toBeDefined();
    expect(FightOrFlightEncounter.dialogue.intro).toStrictEqual([{ text: `${namespace}:intro` }]);
    expect(FightOrFlightEncounter.dialogue.encounterOptionsDialogue?.title).toBe(`${namespace}:title`);
    expect(FightOrFlightEncounter.dialogue.encounterOptionsDialogue?.description).toBe(`${namespace}:description`);
    expect(FightOrFlightEncounter.dialogue.encounterOptionsDialogue?.query).toBe(`${namespace}:query`);
    expect(FightOrFlightEncounter.options.length).toBe(3);
  });

  it("should initialize fully", async () => {
    initSceneWithoutEncounterPhase(scene, defaultParty);
    scene.currentBattle.mysteryEncounter = FightOrFlightEncounter;

    const { onInit } = FightOrFlightEncounter;

    expect(FightOrFlightEncounter.onInit).toBeDefined();

    FightOrFlightEncounter.populateDialogueTokensFromRequirements();
    const onInitResult = onInit!();

    const config = FightOrFlightEncounter.enemyPartyConfigs[0];
    expect(config).toBeDefined();
    expect(config.pokemonConfigs?.[0].isBoss).toBe(true);
    expect(onInitResult).toBe(true);
  });

  describe("Option 1 - Fight", () => {
    it("should have the correct properties", () => {
      const option = FightOrFlightEncounter.options[0];
      expect(option.optionMode).toBe(MysteryEncounterOptionMode.DEFAULT);
      expect(option.dialogue).toBeDefined();
      expect(option.dialogue).toStrictEqual({
        buttonLabel: `${namespace}:option.1.label`,
        buttonTooltip: `${namespace}:option.1.tooltip`,
        selected: [
          {
            text: `${namespace}:option.1.selected`,
          },
        ],
      });
    });

    it("should start a fight against the boss", async () => {
      await game.runToMysteryEncounter(MysteryEncounterType.FIGHT_OR_FLIGHT, defaultParty);

      const config = game.scene.currentBattle.mysteryEncounter!.enemyPartyConfigs[0];
      const speciesToSpawn = config.pokemonConfigs?.[0].species.speciesId;

      await runMysteryEncounterToEnd(game, 1, undefined, true);

      const enemyField = scene.getEnemyField();
      expect(game).toBeAtPhase("CommandPhase");
      expect(enemyField.length).toBe(1);
      expect(enemyField[0].species.speciesId).toBe(speciesToSpawn);
    });

    it("should reward the player with the item based on wave", async () => {
      await game.runToMysteryEncounter(MysteryEncounterType.FIGHT_OR_FLIGHT, defaultParty);

      const item = game.scene.currentBattle.mysteryEncounter?.misc;

      await runMysteryEncounterToEnd(game, 1, undefined, true);
      await skipBattleRunMysteryEncounterRewardsPhase(game);
<<<<<<< HEAD
      await game.phaseInterceptor.to(SelectModifierPhase, false);
      expect(game).toBeAtPhase("SelectModifierPhase");
      await game.phaseInterceptor.run(SelectModifierPhase);
=======
      await game.phaseInterceptor.to("SelectModifierPhase", false);
      expect(scene.phaseManager.getCurrentPhase()?.constructor.name).toBe(SelectModifierPhase.name);
      await game.phaseInterceptor.to("SelectModifierPhase");
>>>>>>> cf537890
      expect(scene.ui.getMode()).to.equal(UiMode.MODIFIER_SELECT);

      const modifierSelectHandler = scene.ui.handlers.find(
        h => h instanceof ModifierSelectUiHandler,
      ) as ModifierSelectUiHandler;
      expect(modifierSelectHandler.options.length).toEqual(1);
      expect(item.type.name).toBe(modifierSelectHandler.options[0].modifierTypeOption.type.name);
    });
  });

  describe("Option 2 - Attempt to Steal", () => {
    it("should have the correct properties", () => {
      const option = FightOrFlightEncounter.options[1];
      expect(option.optionMode).toBe(MysteryEncounterOptionMode.DISABLED_OR_SPECIAL);
      expect(option.dialogue).toBeDefined();
      expect(option.dialogue).toStrictEqual({
        buttonLabel: `${namespace}:option.2.label`,
        buttonTooltip: `${namespace}:option.2.tooltip`,
        disabledButtonTooltip: `${namespace}:option.2.disabledTooltip`,
        selected: [
          {
            text: `${namespace}:option.2.selected`,
          },
        ],
      });
    });

    it("should NOT be selectable if the player doesn't have a Stealing move", async () => {
      await game.runToMysteryEncounter(MysteryEncounterType.FIGHT_OR_FLIGHT, defaultParty);
      scene.getPlayerParty().forEach(p => (p.moveset = []));
      await game.phaseInterceptor.to("MysteryEncounterPhase", false);

      const encounterPhase = scene.phaseManager.getCurrentPhase();
      expect(encounterPhase?.constructor.name).toBe(MysteryEncounterPhase.name);
      const mysteryEncounterPhase = encounterPhase as MysteryEncounterPhase;
      vi.spyOn(mysteryEncounterPhase, "continueEncounter");
      vi.spyOn(mysteryEncounterPhase, "handleOptionSelect");
      vi.spyOn(scene.ui, "playError");

      await runSelectMysteryEncounterOption(game, 2);

      expect(game).toBeAtPhase("MysteryEncounterPhase");
      expect(scene.ui.playError).not.toHaveBeenCalled(); // No error sfx, option is disabled
      expect(mysteryEncounterPhase.handleOptionSelect).not.toHaveBeenCalled();
      expect(mysteryEncounterPhase.continueEncounter).not.toHaveBeenCalled();
    });

    it("Should skip fight when player meets requirements", async () => {
      const leaveEncounterWithoutBattleSpy = vi.spyOn(EncounterPhaseUtils, "leaveEncounterWithoutBattle");

      await game.runToMysteryEncounter(MysteryEncounterType.FIGHT_OR_FLIGHT, defaultParty);

      // Mock moveset
      game.move.changeMoveset(game.field.getPlayerPokemon(), MoveId.KNOCK_OFF);
      const item = game.scene.currentBattle.mysteryEncounter!.misc;

      await runMysteryEncounterToEnd(game, 2);
<<<<<<< HEAD
      await game.phaseInterceptor.to(SelectModifierPhase, false);
      expect(game).toBeAtPhase("SelectModifierPhase");
      await game.phaseInterceptor.run(SelectModifierPhase);
=======
      await game.phaseInterceptor.to("SelectModifierPhase", false);
      expect(scene.phaseManager.getCurrentPhase()?.constructor.name).toBe(SelectModifierPhase.name);
      await game.phaseInterceptor.to("SelectModifierPhase");
>>>>>>> cf537890
      expect(scene.ui.getMode()).to.equal(UiMode.MODIFIER_SELECT);

      const modifierSelectHandler = scene.ui.handlers.find(
        h => h instanceof ModifierSelectUiHandler,
      ) as ModifierSelectUiHandler;
      expect(modifierSelectHandler.options.length).toEqual(1);
      expect(item.type.name).toBe(modifierSelectHandler.options[0].modifierTypeOption.type.name);

      expect(leaveEncounterWithoutBattleSpy).toBeCalled();
    });
  });

  describe("Option 3 - Leave", () => {
    it("should leave encounter without battle", async () => {
      const leaveEncounterWithoutBattleSpy = vi.spyOn(EncounterPhaseUtils, "leaveEncounterWithoutBattle");

      await game.runToMysteryEncounter(MysteryEncounterType.FIGHT_OR_FLIGHT, defaultParty);
      await runMysteryEncounterToEnd(game, 3);

      expect(leaveEncounterWithoutBattleSpy).toBeCalled();
    });
  });
});<|MERGE_RESOLUTION|>--- conflicted
+++ resolved
@@ -120,15 +120,10 @@
 
       await runMysteryEncounterToEnd(game, 1, undefined, true);
       await skipBattleRunMysteryEncounterRewardsPhase(game);
-<<<<<<< HEAD
-      await game.phaseInterceptor.to(SelectModifierPhase, false);
+      await game.phaseInterceptor.to("SelectModifierPhase", false);
       expect(game).toBeAtPhase("SelectModifierPhase");
-      await game.phaseInterceptor.run(SelectModifierPhase);
-=======
-      await game.phaseInterceptor.to("SelectModifierPhase", false);
-      expect(scene.phaseManager.getCurrentPhase()?.constructor.name).toBe(SelectModifierPhase.name);
       await game.phaseInterceptor.to("SelectModifierPhase");
->>>>>>> cf537890
+
       expect(scene.ui.getMode()).to.equal(UiMode.MODIFIER_SELECT);
 
       const modifierSelectHandler = scene.ui.handlers.find(
@@ -186,15 +181,9 @@
       const item = game.scene.currentBattle.mysteryEncounter!.misc;
 
       await runMysteryEncounterToEnd(game, 2);
-<<<<<<< HEAD
-      await game.phaseInterceptor.to(SelectModifierPhase, false);
+      await game.phaseInterceptor.to("SelectModifierPhase", false);
       expect(game).toBeAtPhase("SelectModifierPhase");
-      await game.phaseInterceptor.run(SelectModifierPhase);
-=======
-      await game.phaseInterceptor.to("SelectModifierPhase", false);
-      expect(scene.phaseManager.getCurrentPhase()?.constructor.name).toBe(SelectModifierPhase.name);
       await game.phaseInterceptor.to("SelectModifierPhase");
->>>>>>> cf537890
       expect(scene.ui.getMode()).to.equal(UiMode.MODIFIER_SELECT);
 
       const modifierSelectHandler = scene.ui.handlers.find(
