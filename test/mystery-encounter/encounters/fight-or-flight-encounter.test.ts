import type { BattleScene } from "#app/battle-scene";
import { BiomeId } from "#enums/biome-id";
import { MoveId } from "#enums/move-id";
import { MysteryEncounterOptionMode } from "#enums/mystery-encounter-option-mode";
import { MysteryEncounterTier } from "#enums/mystery-encounter-tier";
import { MysteryEncounterType } from "#enums/mystery-encounter-type";
import { SpeciesId } from "#enums/species-id";
import { UiMode } from "#enums/ui-mode";
import * as EncounterPhaseUtils from "#mystery-encounters/encounter-phase-utils";
import { FightOrFlightEncounter } from "#mystery-encounters/fight-or-flight-encounter";
import * as MysteryEncounters from "#mystery-encounters/mystery-encounters";
import { MysteryEncounterPhase } from "#phases/mystery-encounter-phases";
<<<<<<< HEAD
import { SelectRewardPhase } from "#phases/select-reward-phase";
=======
>>>>>>> ad61a28e
import {
  runMysteryEncounterToEnd,
  runSelectMysteryEncounterOption,
  skipBattleRunMysteryEncounterRewardsPhase,
} from "#test/mystery-encounter/encounter-test-utils";
import { GameManager } from "#test/test-utils/game-manager";
import { initSceneWithoutEncounterPhase } from "#test/test-utils/game-manager-utils";
import { RewardSelectUiHandler } from "#ui/reward-select-ui-handler";
import { afterEach, beforeAll, beforeEach, describe, expect, it, vi } from "vitest";

const namespace = "mysteryEncounters/fightOrFlight";
const defaultParty = [SpeciesId.LAPRAS, SpeciesId.GENGAR, SpeciesId.ABRA];
const defaultBiome = BiomeId.CAVE;
const defaultWave = 45;

describe("Fight or Flight - Mystery Encounter", () => {
  let phaserGame: Phaser.Game;
  let game: GameManager;
  let scene: BattleScene;

  beforeAll(() => {
    phaserGame = new Phaser.Game({ type: Phaser.HEADLESS });
  });

  beforeEach(async () => {
    game = new GameManager(phaserGame);
    scene = game.scene;
    game.override
      .mysteryEncounterChance(100)
      .startingWave(defaultWave)
      .startingBiome(defaultBiome)
      .disableTrainerWaves();

    vi.spyOn(MysteryEncounters, "mysteryEncountersByBiome", "get").mockReturnValue(
      new Map<BiomeId, MysteryEncounterType[]>([[BiomeId.CAVE, [MysteryEncounterType.FIGHT_OR_FLIGHT]]]),
    );
  });

  afterEach(() => {
    game.phaseInterceptor.restoreOg();
  });

  it("should have the correct properties", async () => {
    await game.runToMysteryEncounter(MysteryEncounterType.FIGHT_OR_FLIGHT, defaultParty);

    expect(FightOrFlightEncounter.encounterType).toBe(MysteryEncounterType.FIGHT_OR_FLIGHT);
    expect(FightOrFlightEncounter.encounterTier).toBe(MysteryEncounterTier.COMMON);
    expect(FightOrFlightEncounter.dialogue).toBeDefined();
    expect(FightOrFlightEncounter.dialogue.intro).toStrictEqual([{ text: `${namespace}:intro` }]);
    expect(FightOrFlightEncounter.dialogue.encounterOptionsDialogue?.title).toBe(`${namespace}:title`);
    expect(FightOrFlightEncounter.dialogue.encounterOptionsDialogue?.description).toBe(`${namespace}:description`);
    expect(FightOrFlightEncounter.dialogue.encounterOptionsDialogue?.query).toBe(`${namespace}:query`);
    expect(FightOrFlightEncounter.options.length).toBe(3);
  });

  it("should initialize fully", async () => {
    initSceneWithoutEncounterPhase(scene, defaultParty);
    scene.currentBattle.mysteryEncounter = FightOrFlightEncounter;

    const { onInit } = FightOrFlightEncounter;

    expect(FightOrFlightEncounter.onInit).toBeDefined();

    FightOrFlightEncounter.populateDialogueTokensFromRequirements();
    const onInitResult = onInit!();

    const config = FightOrFlightEncounter.enemyPartyConfigs[0];
    expect(config).toBeDefined();
    expect(config.pokemonConfigs?.[0].isBoss).toBe(true);
    expect(onInitResult).toBe(true);
  });

  describe("Option 1 - Fight", () => {
    it("should have the correct properties", () => {
      const option = FightOrFlightEncounter.options[0];
      expect(option.optionMode).toBe(MysteryEncounterOptionMode.DEFAULT);
      expect(option.dialogue).toBeDefined();
      expect(option.dialogue).toStrictEqual({
        buttonLabel: `${namespace}:option.1.label`,
        buttonTooltip: `${namespace}:option.1.tooltip`,
        selected: [
          {
            text: `${namespace}:option.1.selected`,
          },
        ],
      });
    });

    it("should start a fight against the boss", async () => {
      await game.runToMysteryEncounter(MysteryEncounterType.FIGHT_OR_FLIGHT, defaultParty);

      const config = game.scene.currentBattle.mysteryEncounter!.enemyPartyConfigs[0];
      const speciesToSpawn = config.pokemonConfigs?.[0].species.speciesId;

      await runMysteryEncounterToEnd(game, 1, undefined, true);

      const enemyField = scene.getEnemyField();
      expect(game).toBeAtPhase("CommandPhase");
      expect(enemyField.length).toBe(1);
      expect(enemyField[0].species.speciesId).toBe(speciesToSpawn);
    });

    it("should reward the player with the item based on wave", async () => {
      await game.runToMysteryEncounter(MysteryEncounterType.FIGHT_OR_FLIGHT, defaultParty);

      const item = game.scene.currentBattle.mysteryEncounter?.misc;

      await runMysteryEncounterToEnd(game, 1, undefined, true);
      await skipBattleRunMysteryEncounterRewardsPhase(game);
<<<<<<< HEAD
      await game.phaseInterceptor.to("SelectRewardPhase", false);
      expect(scene.phaseManager.getCurrentPhase()?.constructor.name).toBe(SelectRewardPhase.name);
      await game.phaseInterceptor.to("SelectRewardPhase");
      expect(scene.ui.getMode()).to.equal(UiMode.REWARD_SELECT);

      const rewardSelectHandler = scene.ui.handlers.find(
        h => h instanceof RewardSelectUiHandler,
      ) as RewardSelectUiHandler;
      expect(rewardSelectHandler.options.length).toEqual(1);
      expect(item.type.name).toBe(rewardSelectHandler.options[0].rewardOption.type.name);
=======
      await game.phaseInterceptor.to("SelectModifierPhase", false);
      expect(game).toBeAtPhase("SelectModifierPhase");
      await game.phaseInterceptor.to("SelectModifierPhase");

      expect(scene.ui.getMode()).to.equal(UiMode.MODIFIER_SELECT);

      const modifierSelectHandler = scene.ui.handlers.find(
        h => h instanceof ModifierSelectUiHandler,
      ) as ModifierSelectUiHandler;
      expect(modifierSelectHandler.options.length).toEqual(1);
      expect(item.type.name).toBe(modifierSelectHandler.options[0].modifierTypeOption.type.name);
>>>>>>> ad61a28e
    });
  });

  describe("Option 2 - Attempt to Steal", () => {
    it("should have the correct properties", () => {
      const option = FightOrFlightEncounter.options[1];
      expect(option.optionMode).toBe(MysteryEncounterOptionMode.DISABLED_OR_SPECIAL);
      expect(option.dialogue).toBeDefined();
      expect(option.dialogue).toStrictEqual({
        buttonLabel: `${namespace}:option.2.label`,
        buttonTooltip: `${namespace}:option.2.tooltip`,
        disabledButtonTooltip: `${namespace}:option.2.disabledTooltip`,
        selected: [
          {
            text: `${namespace}:option.2.selected`,
          },
        ],
      });
    });

    it("should NOT be selectable if the player doesn't have a Stealing move", async () => {
      await game.runToMysteryEncounter(MysteryEncounterType.FIGHT_OR_FLIGHT, defaultParty);
      scene.getPlayerParty().forEach(p => (p.moveset = []));
      await game.phaseInterceptor.to("MysteryEncounterPhase", false);

      const encounterPhase = scene.phaseManager.getCurrentPhase();
      expect(encounterPhase?.constructor.name).toBe(MysteryEncounterPhase.name);
      const mysteryEncounterPhase = encounterPhase as MysteryEncounterPhase;
      vi.spyOn(mysteryEncounterPhase, "continueEncounter");
      vi.spyOn(mysteryEncounterPhase, "handleOptionSelect");
      vi.spyOn(scene.ui, "playError");

      await runSelectMysteryEncounterOption(game, 2);

      expect(game).toBeAtPhase("MysteryEncounterPhase");
      expect(scene.ui.playError).not.toHaveBeenCalled(); // No error sfx, option is disabled
      expect(mysteryEncounterPhase.handleOptionSelect).not.toHaveBeenCalled();
      expect(mysteryEncounterPhase.continueEncounter).not.toHaveBeenCalled();
    });

    it("Should skip fight when player meets requirements", async () => {
      const leaveEncounterWithoutBattleSpy = vi.spyOn(EncounterPhaseUtils, "leaveEncounterWithoutBattle");

      await game.runToMysteryEncounter(MysteryEncounterType.FIGHT_OR_FLIGHT, defaultParty);

      // Mock moveset
      game.move.changeMoveset(game.field.getPlayerPokemon(), MoveId.KNOCK_OFF);
      const item = game.scene.currentBattle.mysteryEncounter!.misc;

      await runMysteryEncounterToEnd(game, 2);
<<<<<<< HEAD
      await game.phaseInterceptor.to("SelectRewardPhase", false);
      expect(scene.phaseManager.getCurrentPhase()?.constructor.name).toBe(SelectRewardPhase.name);
      await game.phaseInterceptor.to("SelectRewardPhase");
      expect(scene.ui.getMode()).to.equal(UiMode.REWARD_SELECT);

      const rewardSelectHandler = scene.ui.handlers.find(
        h => h instanceof RewardSelectUiHandler,
      ) as RewardSelectUiHandler;
      expect(rewardSelectHandler.options.length).toEqual(1);
      expect(item.type.name).toBe(rewardSelectHandler.options[0].rewardOption.type.name);
=======
      await game.phaseInterceptor.to("SelectModifierPhase", false);
      expect(game).toBeAtPhase("SelectModifierPhase");
      await game.phaseInterceptor.to("SelectModifierPhase");
      expect(scene.ui.getMode()).to.equal(UiMode.MODIFIER_SELECT);

      const modifierSelectHandler = scene.ui.handlers.find(
        h => h instanceof ModifierSelectUiHandler,
      ) as ModifierSelectUiHandler;
      expect(modifierSelectHandler.options.length).toEqual(1);
      expect(item.type.name).toBe(modifierSelectHandler.options[0].modifierTypeOption.type.name);
>>>>>>> ad61a28e

      expect(leaveEncounterWithoutBattleSpy).toBeCalled();
    });
  });

  describe("Option 3 - Leave", () => {
    it("should leave encounter without battle", async () => {
      const leaveEncounterWithoutBattleSpy = vi.spyOn(EncounterPhaseUtils, "leaveEncounterWithoutBattle");

      await game.runToMysteryEncounter(MysteryEncounterType.FIGHT_OR_FLIGHT, defaultParty);
      await runMysteryEncounterToEnd(game, 3);

      expect(leaveEncounterWithoutBattleSpy).toBeCalled();
    });
  });
});<|MERGE_RESOLUTION|>--- conflicted
+++ resolved
@@ -10,10 +10,6 @@
 import { FightOrFlightEncounter } from "#mystery-encounters/fight-or-flight-encounter";
 import * as MysteryEncounters from "#mystery-encounters/mystery-encounters";
 import { MysteryEncounterPhase } from "#phases/mystery-encounter-phases";
-<<<<<<< HEAD
-import { SelectRewardPhase } from "#phases/select-reward-phase";
-=======
->>>>>>> ad61a28e
 import {
   runMysteryEncounterToEnd,
   runSelectMysteryEncounterOption,
@@ -123,10 +119,10 @@
 
       await runMysteryEncounterToEnd(game, 1, undefined, true);
       await skipBattleRunMysteryEncounterRewardsPhase(game);
-<<<<<<< HEAD
       await game.phaseInterceptor.to("SelectRewardPhase", false);
-      expect(scene.phaseManager.getCurrentPhase()?.constructor.name).toBe(SelectRewardPhase.name);
+      expect(game).toBeAtPhase("SelectRewardPhase");
       await game.phaseInterceptor.to("SelectRewardPhase");
+
       expect(scene.ui.getMode()).to.equal(UiMode.REWARD_SELECT);
 
       const rewardSelectHandler = scene.ui.handlers.find(
@@ -134,19 +130,6 @@
       ) as RewardSelectUiHandler;
       expect(rewardSelectHandler.options.length).toEqual(1);
       expect(item.type.name).toBe(rewardSelectHandler.options[0].rewardOption.type.name);
-=======
-      await game.phaseInterceptor.to("SelectModifierPhase", false);
-      expect(game).toBeAtPhase("SelectModifierPhase");
-      await game.phaseInterceptor.to("SelectModifierPhase");
-
-      expect(scene.ui.getMode()).to.equal(UiMode.MODIFIER_SELECT);
-
-      const modifierSelectHandler = scene.ui.handlers.find(
-        h => h instanceof ModifierSelectUiHandler,
-      ) as ModifierSelectUiHandler;
-      expect(modifierSelectHandler.options.length).toEqual(1);
-      expect(item.type.name).toBe(modifierSelectHandler.options[0].modifierTypeOption.type.name);
->>>>>>> ad61a28e
     });
   });
 
@@ -197,9 +180,8 @@
       const item = game.scene.currentBattle.mysteryEncounter!.misc;
 
       await runMysteryEncounterToEnd(game, 2);
-<<<<<<< HEAD
       await game.phaseInterceptor.to("SelectRewardPhase", false);
-      expect(scene.phaseManager.getCurrentPhase()?.constructor.name).toBe(SelectRewardPhase.name);
+      expect(game).toBeAtPhase("SelectRewardPhase");
       await game.phaseInterceptor.to("SelectRewardPhase");
       expect(scene.ui.getMode()).to.equal(UiMode.REWARD_SELECT);
 
@@ -208,18 +190,6 @@
       ) as RewardSelectUiHandler;
       expect(rewardSelectHandler.options.length).toEqual(1);
       expect(item.type.name).toBe(rewardSelectHandler.options[0].rewardOption.type.name);
-=======
-      await game.phaseInterceptor.to("SelectModifierPhase", false);
-      expect(game).toBeAtPhase("SelectModifierPhase");
-      await game.phaseInterceptor.to("SelectModifierPhase");
-      expect(scene.ui.getMode()).to.equal(UiMode.MODIFIER_SELECT);
-
-      const modifierSelectHandler = scene.ui.handlers.find(
-        h => h instanceof ModifierSelectUiHandler,
-      ) as ModifierSelectUiHandler;
-      expect(modifierSelectHandler.options.length).toEqual(1);
-      expect(item.type.name).toBe(modifierSelectHandler.options[0].modifierTypeOption.type.name);
->>>>>>> ad61a28e
 
       expect(leaveEncounterWithoutBattleSpy).toBeCalled();
     });
