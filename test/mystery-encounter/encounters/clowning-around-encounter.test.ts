import type { BattleScene } from "#app/battle-scene";
import * as BattleAnims from "#data/battle-anims";
import { AbilityId } from "#enums/ability-id";
import { BiomeId } from "#enums/biome-id";
import { Button } from "#enums/buttons";
import { HeldItemId } from "#enums/held-item-id";
import { MoveId } from "#enums/move-id";
import { MysteryEncounterOptionMode } from "#enums/mystery-encounter-option-mode";
import { MysteryEncounterTier } from "#enums/mystery-encounter-tier";
import { MysteryEncounterType } from "#enums/mystery-encounter-type";
import { PokemonType } from "#enums/pokemon-type";
import { RarityTier } from "#enums/reward-tier";
import { SpeciesId } from "#enums/species-id";
import { TrainerType } from "#enums/trainer-type";
import { UiMode } from "#enums/ui-mode";
import { getHeldItemTier } from "#items/held-item-default-tiers";
import { PokemonMove } from "#moves/pokemon-move";
import { ClowningAroundEncounter } from "#mystery-encounters/clowning-around-encounter";
import * as EncounterPhaseUtils from "#mystery-encounters/encounter-phase-utils";
import * as MysteryEncounters from "#mystery-encounters/mystery-encounters";
import { MovePhase } from "#phases/move-phase";
<<<<<<< HEAD
import { PostMysteryEncounterPhase } from "#phases/mystery-encounter-phases";
import { SelectRewardPhase } from "#phases/select-reward-phase";
=======
>>>>>>> ad61a28e
import {
  runMysteryEncounterToEnd,
  skipBattleRunMysteryEncounterRewardsPhase,
} from "#test/mystery-encounter/encounter-test-utils";
import { GameManager } from "#test/test-utils/game-manager";
import { initSceneWithoutEncounterPhase } from "#test/test-utils/game-manager-utils";
import type { OptionSelectUiHandler } from "#ui/option-select-ui-handler";
import type { PartyUiHandler } from "#ui/party-ui-handler";
import { getPokemonSpecies } from "#utils/pokemon-utils";
import { afterEach, beforeAll, beforeEach, describe, expect, it, vi } from "vitest";

const namespace = "mysteryEncounters/clowningAround";
const defaultParty = [SpeciesId.LAPRAS, SpeciesId.GENGAR, SpeciesId.ABRA];
const defaultBiome = BiomeId.CAVE;
const defaultWave = 45;

describe("Clowning Around - Mystery Encounter", () => {
  let phaserGame: Phaser.Game;
  let game: GameManager;
  let scene: BattleScene;

  beforeAll(() => {
    phaserGame = new Phaser.Game({ type: Phaser.HEADLESS });
  });

  beforeEach(async () => {
    game = new GameManager(phaserGame);
    scene = game.scene;
    game.override
      .mysteryEncounterChance(100)
      .startingWave(defaultWave)
      .startingBiome(defaultBiome)
      .disableTrainerWaves();

    vi.spyOn(MysteryEncounters, "mysteryEncountersByBiome", "get").mockReturnValue(
      new Map<BiomeId, MysteryEncounterType[]>([[BiomeId.CAVE, [MysteryEncounterType.CLOWNING_AROUND]]]),
    );
  });

  afterEach(() => {
    game.phaseInterceptor.restoreOg();
  });

  it("should have the correct properties", async () => {
    await game.runToMysteryEncounter(MysteryEncounterType.CLOWNING_AROUND, defaultParty);

    expect(ClowningAroundEncounter.encounterType).toBe(MysteryEncounterType.CLOWNING_AROUND);
    expect(ClowningAroundEncounter.encounterTier).toBe(MysteryEncounterTier.ULTRA);
    expect(ClowningAroundEncounter.dialogue).toBeDefined();
    expect(ClowningAroundEncounter.dialogue.intro).toStrictEqual([
      { text: `${namespace}:intro` },
      {
        speaker: `${namespace}:speaker`,
        text: `${namespace}:introDialogue`,
      },
    ]);
    expect(ClowningAroundEncounter.dialogue.encounterOptionsDialogue?.title).toBe(`${namespace}:title`);
    expect(ClowningAroundEncounter.dialogue.encounterOptionsDialogue?.description).toBe(`${namespace}:description`);
    expect(ClowningAroundEncounter.dialogue.encounterOptionsDialogue?.query).toBe(`${namespace}:query`);
    expect(ClowningAroundEncounter.options.length).toBe(3);
  });

  it("should not run below wave 80", async () => {
    game.override.startingWave(79);

    await game.runToMysteryEncounter();

    expect(scene.currentBattle?.mysteryEncounter?.encounterType).not.toBe(MysteryEncounterType.CLOWNING_AROUND);
  });

  it("should initialize fully", async () => {
    initSceneWithoutEncounterPhase(scene, defaultParty);
    scene.currentBattle.mysteryEncounter = ClowningAroundEncounter;
    const moveInitSpy = vi.spyOn(BattleAnims, "initMoveAnim");
    const moveLoadSpy = vi.spyOn(BattleAnims, "loadMoveAnimAssets");

    const { onInit } = ClowningAroundEncounter;

    expect(ClowningAroundEncounter.onInit).toBeDefined();

    ClowningAroundEncounter.populateDialogueTokensFromRequirements();
    const onInitResult = onInit!();
    const config = ClowningAroundEncounter.enemyPartyConfigs[0];

    expect(config.doubleBattle).toBe(true);
    expect(config.trainerConfig?.trainerType).toBe(TrainerType.HARLEQUIN);
    expect(config.pokemonConfigs?.[0]).toEqual({
      species: getPokemonSpecies(SpeciesId.MR_MIME),
      isBoss: true,
      moveSet: [MoveId.TEETER_DANCE, MoveId.ALLY_SWITCH, MoveId.DAZZLING_GLEAM, MoveId.PSYCHIC],
    });
    expect(config.pokemonConfigs?.[1]).toEqual({
      species: getPokemonSpecies(SpeciesId.BLACEPHALON),
      customPokemonData: expect.anything(),
      isBoss: true,
      moveSet: [MoveId.TRICK, MoveId.HYPNOSIS, MoveId.SHADOW_BALL, MoveId.MIND_BLOWN],
    });
    expect(config.pokemonConfigs?.[1].customPokemonData?.types.length).toBe(2);
    expect([
      AbilityId.STURDY,
      AbilityId.PICKUP,
      AbilityId.INTIMIDATE,
      AbilityId.GUTS,
      AbilityId.DROUGHT,
      AbilityId.DRIZZLE,
      AbilityId.SNOW_WARNING,
      AbilityId.SAND_STREAM,
      AbilityId.ELECTRIC_SURGE,
      AbilityId.PSYCHIC_SURGE,
      AbilityId.GRASSY_SURGE,
      AbilityId.MISTY_SURGE,
      AbilityId.MAGICIAN,
      AbilityId.SHEER_FORCE,
      AbilityId.PRANKSTER,
    ]).toContain(config.pokemonConfigs?.[1].customPokemonData?.ability);
    expect(ClowningAroundEncounter.misc.ability).toBe(config.pokemonConfigs?.[1].customPokemonData?.ability);
    await vi.waitFor(() => expect(moveInitSpy).toHaveBeenCalled());
    await vi.waitFor(() => expect(moveLoadSpy).toHaveBeenCalled());
    expect(onInitResult).toBe(true);
  });

  describe("Option 1 - Battle the Clown", () => {
    it("should have the correct properties", () => {
      const option = ClowningAroundEncounter.options[0];
      expect(option.optionMode).toBe(MysteryEncounterOptionMode.DEFAULT);
      expect(option.dialogue).toBeDefined();
      expect(option.dialogue).toStrictEqual({
        buttonLabel: `${namespace}:option.1.label`,
        buttonTooltip: `${namespace}:option.1.tooltip`,
        selected: [
          {
            speaker: `${namespace}:speaker`,
            text: `${namespace}:option.1.selected`,
          },
        ],
      });
    });

    it("should start double battle against the clown", async () => {
      const phaseSpy = vi.spyOn(scene.phaseManager, "pushPhase");

      await game.runToMysteryEncounter(MysteryEncounterType.CLOWNING_AROUND, defaultParty);
      await runMysteryEncounterToEnd(game, 1, undefined, true);

      const enemyField = scene.getEnemyField();
      expect(game).toBeAtPhase("CommandPhase");
      expect(enemyField.length).toBe(2);
      expect(enemyField[0].species.speciesId).toBe(SpeciesId.MR_MIME);
      expect(enemyField[0].moveset).toEqual([
        new PokemonMove(MoveId.TEETER_DANCE),
        new PokemonMove(MoveId.ALLY_SWITCH),
        new PokemonMove(MoveId.DAZZLING_GLEAM),
        new PokemonMove(MoveId.PSYCHIC),
      ]);
      expect(enemyField[1].species.speciesId).toBe(SpeciesId.BLACEPHALON);
      expect(enemyField[1].moveset).toEqual([
        new PokemonMove(MoveId.TRICK),
        new PokemonMove(MoveId.HYPNOSIS),
        new PokemonMove(MoveId.SHADOW_BALL),
        new PokemonMove(MoveId.MIND_BLOWN),
      ]);

      // Should have used moves pre-battle
      const movePhases = phaseSpy.mock.calls.filter(p => p[0] instanceof MovePhase).map(p => p[0]);
      expect(movePhases.length).toBe(3);
      expect(movePhases.filter(p => (p as MovePhase).move.moveId === MoveId.ROLE_PLAY).length).toBe(1);
      expect(movePhases.filter(p => (p as MovePhase).move.moveId === MoveId.TAUNT).length).toBe(2);
    });

    it("should let the player gain the ability after battle completion", async () => {
      await game.runToMysteryEncounter(MysteryEncounterType.CLOWNING_AROUND, defaultParty);
      await runMysteryEncounterToEnd(game, 1, undefined, true);
      await skipBattleRunMysteryEncounterRewardsPhase(game);
<<<<<<< HEAD
      await game.phaseInterceptor.to("SelectRewardPhase", false);
      expect(scene.phaseManager.getCurrentPhase()?.constructor.name).toBe(SelectRewardPhase.name);
      await game.phaseInterceptor.to("SelectRewardPhase");
=======
>>>>>>> ad61a28e
      const abilityToTrain = scene.currentBattle.mysteryEncounter?.misc.ability;

      game.onNextPrompt("PostMysteryEncounterPhase", UiMode.MESSAGE, () => {
        game.scene.ui.getHandler().processInput(Button.ACTION);
      });

      // Run to ability train option selection
      const optionSelectUiHandler = game.scene.ui.handlers[UiMode.OPTION_SELECT] as OptionSelectUiHandler;
      vi.spyOn(optionSelectUiHandler, "show");
      const partyUiHandler = game.scene.ui.handlers[UiMode.PARTY] as PartyUiHandler;
      vi.spyOn(partyUiHandler, "show");
      game.endPhase();
      await game.phaseInterceptor.to("PostMysteryEncounterPhase");
      expect(game).toBeAtPhase("PostMysteryEncounterPhase");

      // Wait for Yes/No confirmation to appear
      await vi.waitFor(() => expect(optionSelectUiHandler.show).toHaveBeenCalled());
      // Select "Yes" on train ability
      optionSelectUiHandler.processInput(Button.ACTION);
      // Select first pokemon in party to train
      await vi.waitFor(() => expect(partyUiHandler.show).toHaveBeenCalled());
      partyUiHandler.processInput(Button.ACTION);
      // Click "Select" on Pokemon
      partyUiHandler.processInput(Button.ACTION);
      // Stop next battle before it runs
      await game.phaseInterceptor.to("NewBattlePhase", false);

      const leadPokemon = game.field.getPlayerPokemon();
      expect(leadPokemon.customPokemonData?.ability).toBe(abilityToTrain);
    });
  });

  describe("Option 2 - Remain Unprovoked", () => {
    it("should have the correct properties", () => {
      const option = ClowningAroundEncounter.options[1];
      expect(option.optionMode).toBe(MysteryEncounterOptionMode.DEFAULT);
      expect(option.dialogue).toBeDefined();
      expect(option.dialogue).toStrictEqual({
        buttonLabel: `${namespace}:option.2.label`,
        buttonTooltip: `${namespace}:option.2.tooltip`,
        selected: [
          {
            speaker: `${namespace}:speaker`,
            text: `${namespace}:option.2.selected`,
          },
          {
            text: `${namespace}:option.2.selected2`,
          },
          {
            speaker: `${namespace}:speaker`,
            text: `${namespace}:option.2.selected3`,
          },
        ],
      });
    });

    it("should randomize held items of the Pokemon with the most items, and not the held items of other pokemon", async () => {
      await game.runToMysteryEncounter(MysteryEncounterType.CLOWNING_AROUND, defaultParty);

      // Set some moves on party for attack type booster generation
      game.move.changeMoveset(game.field.getPlayerPokemon(), [MoveId.TACKLE, MoveId.THIEF]);

      // 2 Sitrus Berries on lead
      scene.clearAllItems();
      scene.getPlayerParty()[0].heldItemManager.add(HeldItemId.SITRUS_BERRY, 2);
      scene.getPlayerParty()[0].heldItemManager.add(HeldItemId.GANLON_BERRY, 2);
      scene.getPlayerParty()[0].heldItemManager.add(HeldItemId.GOLDEN_PUNCH, 5);
      scene.getPlayerParty()[0].heldItemManager.add(HeldItemId.LUCKY_EGG, 5);
      scene.getPlayerParty()[0].heldItemManager.add(HeldItemId.SOOTHE_BELL, 3);
      scene.getPlayerParty()[0].heldItemManager.add(HeldItemId.SOUL_DEW, 5);
      scene.getPlayerParty()[0].heldItemManager.add(HeldItemId.GOLDEN_EGG, 2);

      scene.getPlayerParty()[1].heldItemManager.add(HeldItemId.SOUL_DEW, 5);

      await runMysteryEncounterToEnd(game, 2);

      const leadItemsAfter = game.field.getPlayerPokemon().getHeldItems();
      const ultraCountAfter = leadItemsAfter
        .filter(m => getHeldItemTier(m) === RarityTier.ULTRA)
        .reduce((a, b) => a + scene.getPlayerParty()[0].heldItemManager.getStack(b), 0);
      const rogueCountAfter = leadItemsAfter
        .filter(m => getHeldItemTier(m) === RarityTier.ROGUE)
        .reduce((a, b) => a + scene.getPlayerParty()[0].heldItemManager.getStack(b), 0);
      expect(ultraCountAfter).toBe(13);
      expect(rogueCountAfter).toBe(7);

      const secondItemsAfter = scene.getPlayerParty()[1].getHeldItems();
      expect(secondItemsAfter.length).toBe(1);
      expect(scene.getPlayerParty()[0].heldItemManager.getStack(HeldItemId.SOUL_DEW)).toBe(5);
    });

    it("should leave encounter without battle", async () => {
      const leaveEncounterWithoutBattleSpy = vi.spyOn(EncounterPhaseUtils, "leaveEncounterWithoutBattle");

      await game.runToMysteryEncounter(MysteryEncounterType.CLOWNING_AROUND, defaultParty);
      await runMysteryEncounterToEnd(game, 2);

      expect(leaveEncounterWithoutBattleSpy).toBeCalled();
    });
  });

  describe("Option 3 - Return the Insults", () => {
    it("should have the correct properties", () => {
      const option = ClowningAroundEncounter.options[2];
      expect(option.optionMode).toBe(MysteryEncounterOptionMode.DEFAULT);
      expect(option.dialogue).toBeDefined();
      expect(option.dialogue).toStrictEqual({
        buttonLabel: `${namespace}:option.3.label`,
        buttonTooltip: `${namespace}:option.3.tooltip`,
        selected: [
          {
            speaker: `${namespace}:speaker`,
            text: `${namespace}:option.3.selected`,
          },
          {
            text: `${namespace}:option.3.selected2`,
          },
          {
            speaker: `${namespace}:speaker`,
            text: `${namespace}:option.3.selected3`,
          },
        ],
      });
    });

    it("should randomize the pokemon types of the party", async () => {
      await game.runToMysteryEncounter(MysteryEncounterType.CLOWNING_AROUND, defaultParty);

      // Same type moves on lead
      game.move.changeMoveset(game.field.getPlayerPokemon(), [MoveId.ICE_BEAM, MoveId.SURF]);
      // Different type moves on second
      game.move.changeMoveset(scene.getPlayerParty()[1], [MoveId.GRASS_KNOT, MoveId.ELECTRO_BALL]);
      // No moves on third
      scene.getPlayerParty()[2].moveset = [];
      await runMysteryEncounterToEnd(game, 3);

      const leadTypesAfter = game.field.getPlayerPokemon().getTypes();
      const secondaryTypesAfter = scene.getPlayerParty()[1].getTypes();
      const thirdTypesAfter = scene.getPlayerParty()[2].getTypes();

      expect(leadTypesAfter.length).toBe(2);
      expect(leadTypesAfter[0]).toBe(PokemonType.WATER);
      expect([PokemonType.WATER, PokemonType.ICE].includes(leadTypesAfter[1])).toBeFalsy();
      expect(secondaryTypesAfter.length).toBe(2);
      expect(secondaryTypesAfter[0]).toBe(PokemonType.GHOST);
      expect([PokemonType.GHOST, PokemonType.POISON].includes(secondaryTypesAfter[1])).toBeFalsy();
      expect([PokemonType.GRASS, PokemonType.ELECTRIC].includes(secondaryTypesAfter[1])).toBeTruthy();
      expect(thirdTypesAfter.length).toBe(2);
      expect(thirdTypesAfter[0]).toBe(PokemonType.PSYCHIC);
      expect(secondaryTypesAfter[1]).not.toBe(PokemonType.PSYCHIC);
    });

    it("should leave encounter without battle", async () => {
      const leaveEncounterWithoutBattleSpy = vi.spyOn(EncounterPhaseUtils, "leaveEncounterWithoutBattle");

      await game.runToMysteryEncounter(MysteryEncounterType.CLOWNING_AROUND, defaultParty);
      await runMysteryEncounterToEnd(game, 3);

      expect(leaveEncounterWithoutBattleSpy).toBeCalled();
    });
  });
});<|MERGE_RESOLUTION|>--- conflicted
+++ resolved
@@ -19,11 +19,6 @@
 import * as EncounterPhaseUtils from "#mystery-encounters/encounter-phase-utils";
 import * as MysteryEncounters from "#mystery-encounters/mystery-encounters";
 import { MovePhase } from "#phases/move-phase";
-<<<<<<< HEAD
-import { PostMysteryEncounterPhase } from "#phases/mystery-encounter-phases";
-import { SelectRewardPhase } from "#phases/select-reward-phase";
-=======
->>>>>>> ad61a28e
 import {
   runMysteryEncounterToEnd,
   skipBattleRunMysteryEncounterRewardsPhase,
@@ -197,12 +192,6 @@
       await game.runToMysteryEncounter(MysteryEncounterType.CLOWNING_AROUND, defaultParty);
       await runMysteryEncounterToEnd(game, 1, undefined, true);
       await skipBattleRunMysteryEncounterRewardsPhase(game);
-<<<<<<< HEAD
-      await game.phaseInterceptor.to("SelectRewardPhase", false);
-      expect(scene.phaseManager.getCurrentPhase()?.constructor.name).toBe(SelectRewardPhase.name);
-      await game.phaseInterceptor.to("SelectRewardPhase");
-=======
->>>>>>> ad61a28e
       const abilityToTrain = scene.currentBattle.mysteryEncounter?.misc.ability;
 
       game.onNextPrompt("PostMysteryEncounterPhase", UiMode.MESSAGE, () => {
