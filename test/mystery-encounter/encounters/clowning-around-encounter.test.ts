--- conflicted
+++ resolved
@@ -198,15 +198,6 @@
       await game.runToMysteryEncounter(MysteryEncounterType.CLOWNING_AROUND, defaultParty);
       await runMysteryEncounterToEnd(game, 1, undefined, true);
       await skipBattleRunMysteryEncounterRewardsPhase(game);
-<<<<<<< HEAD
-      await game.phaseInterceptor.to(SelectModifierPhase, false);
-      expect(game).toBeAtPhase("SelectModifierPhase");
-      await game.phaseInterceptor.run(SelectModifierPhase);
-=======
-      await game.phaseInterceptor.to("SelectModifierPhase", false);
-      expect(scene.phaseManager.getCurrentPhase()?.constructor.name).toBe(SelectModifierPhase.name);
-      await game.phaseInterceptor.to("SelectModifierPhase");
->>>>>>> cf537890
       const abilityToTrain = scene.currentBattle.mysteryEncounter?.misc.ability;
 
       game.onNextPrompt("PostMysteryEncounterPhase", UiMode.MESSAGE, () => {
@@ -219,13 +210,8 @@
       const partyUiHandler = game.scene.ui.handlers[UiMode.PARTY] as PartyUiHandler;
       vi.spyOn(partyUiHandler, "show");
       game.endPhase();
-<<<<<<< HEAD
-      await game.phaseInterceptor.to(PostMysteryEncounterPhase);
+      await game.phaseInterceptor.to("PostMysteryEncounterPhase");
       expect(game).toBeAtPhase("PostMysteryEncounterPhase");
-=======
-      await game.phaseInterceptor.to("PostMysteryEncounterPhase");
-      expect(scene.phaseManager.getCurrentPhase()?.constructor.name).toBe(PostMysteryEncounterPhase.name);
->>>>>>> cf537890
 
       // Wait for Yes/No confirmation to appear
       await vi.waitFor(() => expect(optionSelectUiHandler.show).toHaveBeenCalled());
