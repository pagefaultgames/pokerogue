--- conflicted
+++ resolved
@@ -3,6 +3,7 @@
 import { MysteryEncounterOptionMode } from "#enums/mystery-encounter-option-mode";
 import { MysteryEncounterTier } from "#enums/mystery-encounter-tier";
 import { MysteryEncounterType } from "#enums/mystery-encounter-type";
+import { RewardId } from "#enums/reward-id";
 import { SpeciesId } from "#enums/species-id";
 import { UiMode } from "#enums/ui-mode";
 import { DepartmentStoreSaleEncounter } from "#mystery-encounters/department-store-sale-encounter";
@@ -93,9 +94,8 @@
     it("should have shop with only TMs", async () => {
       await game.runToMysteryEncounter(MysteryEncounterType.DEPARTMENT_STORE_SALE, defaultParty);
       await runMysteryEncounterToEnd(game, 1);
-<<<<<<< HEAD
-      expect(scene.phaseManager.getCurrentPhase()?.constructor.name).toBe(SelectRewardPhase.name);
-      await game.phaseInterceptor.run(SelectRewardPhase);
+      expect(scene.phaseManager.getCurrentPhase()?.constructor.name).toBe(SelectRewardPhase.name);
+      await game.phaseInterceptor.to("SelectRewardPhase");
 
       expect(scene.ui.getMode()).to.equal(UiMode.REWARD_SELECT);
       const rewardSelectHandler = scene.ui.handlers.find(
@@ -104,18 +104,6 @@
       expect(rewardSelectHandler.options.length).toEqual(5);
       for (const option of rewardSelectHandler.options) {
         expect(option.rewardOption.type.id).toContain("TM_");
-=======
-      expect(scene.phaseManager.getCurrentPhase()?.constructor.name).toBe(SelectModifierPhase.name);
-      await game.phaseInterceptor.to("SelectModifierPhase");
-
-      expect(scene.ui.getMode()).to.equal(UiMode.MODIFIER_SELECT);
-      const modifierSelectHandler = scene.ui.handlers.find(
-        h => h instanceof ModifierSelectUiHandler,
-      ) as ModifierSelectUiHandler;
-      expect(modifierSelectHandler.options.length).toEqual(5);
-      for (const option of modifierSelectHandler.options) {
-        expect(option.modifierTypeOption.type.id).toContain("TM_");
->>>>>>> f2ca7783
       }
     });
 
@@ -143,9 +131,8 @@
     it("should have shop with only Vitamins", async () => {
       await game.runToMysteryEncounter(MysteryEncounterType.DEPARTMENT_STORE_SALE, defaultParty);
       await runMysteryEncounterToEnd(game, 2);
-<<<<<<< HEAD
-      expect(scene.phaseManager.getCurrentPhase()?.constructor.name).toBe(SelectRewardPhase.name);
-      await game.phaseInterceptor.run(SelectRewardPhase);
+      expect(scene.phaseManager.getCurrentPhase()?.constructor.name).toBe(SelectRewardPhase.name);
+      await game.phaseInterceptor.to("SelectRewardPhase");
 
       expect(scene.ui.getMode()).to.equal(UiMode.REWARD_SELECT);
       const rewardSelectHandler = scene.ui.handlers.find(
@@ -153,19 +140,8 @@
       ) as RewardSelectUiHandler;
       expect(rewardSelectHandler.options.length).toEqual(3);
       for (const option of rewardSelectHandler.options) {
-=======
-      expect(scene.phaseManager.getCurrentPhase()?.constructor.name).toBe(SelectModifierPhase.name);
-      await game.phaseInterceptor.to("SelectModifierPhase");
-
-      expect(scene.ui.getMode()).to.equal(UiMode.MODIFIER_SELECT);
-      const modifierSelectHandler = scene.ui.handlers.find(
-        h => h instanceof ModifierSelectUiHandler,
-      ) as ModifierSelectUiHandler;
-      expect(modifierSelectHandler.options.length).toEqual(3);
-      for (const option of modifierSelectHandler.options) {
->>>>>>> f2ca7783
         expect(
-          option.rewardOption.type.id.includes("PP_UP") || option.rewardOption.type.id.includes("BASE_STAT_BOOSTER"),
+          option.rewardOption.type.id === RewardId.PP_UP || option.rewardOption.type.id === RewardId.BASE_STAT_BOOSTER,
         ).toBeTruthy();
       }
     });
@@ -194,9 +170,8 @@
     it("should have shop with only X Items", async () => {
       await game.runToMysteryEncounter(MysteryEncounterType.DEPARTMENT_STORE_SALE, defaultParty);
       await runMysteryEncounterToEnd(game, 3);
-<<<<<<< HEAD
-      expect(scene.phaseManager.getCurrentPhase()?.constructor.name).toBe(SelectRewardPhase.name);
-      await game.phaseInterceptor.run(SelectRewardPhase);
+      expect(scene.phaseManager.getCurrentPhase()?.constructor.name).toBe(SelectRewardPhase.name);
+      await game.phaseInterceptor.to("SelectRewardPhase");
 
       expect(scene.ui.getMode()).to.equal(UiMode.REWARD_SELECT);
       const rewardSelectHandler = scene.ui.handlers.find(
@@ -204,20 +179,9 @@
       ) as RewardSelectUiHandler;
       expect(rewardSelectHandler.options.length).toEqual(5);
       for (const option of rewardSelectHandler.options) {
-=======
-      expect(scene.phaseManager.getCurrentPhase()?.constructor.name).toBe(SelectModifierPhase.name);
-      await game.phaseInterceptor.to("SelectModifierPhase");
-
-      expect(scene.ui.getMode()).to.equal(UiMode.MODIFIER_SELECT);
-      const modifierSelectHandler = scene.ui.handlers.find(
-        h => h instanceof ModifierSelectUiHandler,
-      ) as ModifierSelectUiHandler;
-      expect(modifierSelectHandler.options.length).toEqual(5);
-      for (const option of modifierSelectHandler.options) {
->>>>>>> f2ca7783
         expect(
-          option.rewardOption.type.id.includes("DIRE_HIT") ||
-            option.rewardOption.type.id.includes("TEMP_STAT_STAGE_BOOSTER"),
+          option.rewardOption.type.id === RewardId.DIRE_HIT ||
+            option.rewardOption.type.id === RewardId.TEMP_STAT_STAGE_BOOSTER,
         ).toBeTruthy();
       }
     });
@@ -246,9 +210,8 @@
     it("should have shop with only Pokeballs", async () => {
       await game.runToMysteryEncounter(MysteryEncounterType.DEPARTMENT_STORE_SALE, defaultParty);
       await runMysteryEncounterToEnd(game, 4);
-<<<<<<< HEAD
-      expect(scene.phaseManager.getCurrentPhase()?.constructor.name).toBe(SelectRewardPhase.name);
-      await game.phaseInterceptor.run(SelectRewardPhase);
+      expect(scene.phaseManager.getCurrentPhase()?.constructor.name).toBe(SelectRewardPhase.name);
+      await game.phaseInterceptor.to("SelectRewardPhase");
 
       expect(scene.ui.getMode()).to.equal(UiMode.REWARD_SELECT);
       const rewardSelectHandler = scene.ui.handlers.find(
@@ -257,18 +220,6 @@
       expect(rewardSelectHandler.options.length).toEqual(4);
       for (const option of rewardSelectHandler.options) {
         expect(option.rewardOption.type.id).toContain("BALL");
-=======
-      expect(scene.phaseManager.getCurrentPhase()?.constructor.name).toBe(SelectModifierPhase.name);
-      await game.phaseInterceptor.to("SelectModifierPhase");
-
-      expect(scene.ui.getMode()).to.equal(UiMode.MODIFIER_SELECT);
-      const modifierSelectHandler = scene.ui.handlers.find(
-        h => h instanceof ModifierSelectUiHandler,
-      ) as ModifierSelectUiHandler;
-      expect(modifierSelectHandler.options.length).toEqual(4);
-      for (const option of modifierSelectHandler.options) {
-        expect(option.modifierTypeOption.type.id).toContain("BALL");
->>>>>>> f2ca7783
       }
     });
 
