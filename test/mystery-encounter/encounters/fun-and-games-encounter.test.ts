--- conflicted
+++ resolved
@@ -155,27 +155,15 @@
       });
 
       // Turn 1
-<<<<<<< HEAD
-      (game.scene.getCurrentPhase() as CommandPhase).handleCommand(Command.FIGHT, 0, MoveUseMode.NORMAL);
+      (game.scene.phaseManager.getCurrentPhase() as CommandPhase).handleCommand(Command.FIGHT, 0, MoveUseMode.NORMAL);
       await game.phaseInterceptor.to(CommandPhase);
 
       // Turn 2
-      (game.scene.getCurrentPhase() as CommandPhase).handleCommand(Command.FIGHT, 0, MoveUseMode.NORMAL);
+      (game.scene.phaseManager.getCurrentPhase() as CommandPhase).handleCommand(Command.FIGHT, 0, MoveUseMode.NORMAL);
       await game.phaseInterceptor.to(CommandPhase);
 
       // Turn 3
-      (game.scene.getCurrentPhase() as CommandPhase).handleCommand(Command.FIGHT, 0, MoveUseMode.NORMAL);
-=======
-      (game.scene.phaseManager.getCurrentPhase() as CommandPhase).handleCommand(Command.FIGHT, 0, false);
-      await game.phaseInterceptor.to(CommandPhase);
-
-      // Turn 2
-      (game.scene.phaseManager.getCurrentPhase() as CommandPhase).handleCommand(Command.FIGHT, 0, false);
-      await game.phaseInterceptor.to(CommandPhase);
-
-      // Turn 3
-      (game.scene.phaseManager.getCurrentPhase() as CommandPhase).handleCommand(Command.FIGHT, 0, false);
->>>>>>> 1c4edabd
+      (game.scene.phaseManager.getCurrentPhase() as CommandPhase).handleCommand(Command.FIGHT, 0, MoveUseMode.NORMAL);
       await game.phaseInterceptor.to(SelectModifierPhase, false);
 
       // Rewards
@@ -194,11 +182,7 @@
 
       // Skip minigame
       scene.currentBattle.mysteryEncounter!.misc.turnsRemaining = 0;
-<<<<<<< HEAD
-      (game.scene.getCurrentPhase() as CommandPhase).handleCommand(Command.FIGHT, 0, MoveUseMode.NORMAL);
-=======
-      (game.scene.phaseManager.getCurrentPhase() as CommandPhase).handleCommand(Command.FIGHT, 0, false);
->>>>>>> 1c4edabd
+      (game.scene.phaseManager.getCurrentPhase() as CommandPhase).handleCommand(Command.FIGHT, 0, MoveUseMode.NORMAL);
       await game.phaseInterceptor.to(SelectModifierPhase, false);
 
       // Rewards
@@ -227,11 +211,7 @@
       const wobbuffet = scene.getEnemyPokemon()!;
       wobbuffet.hp = Math.floor(0.2 * wobbuffet.getMaxHp());
       scene.currentBattle.mysteryEncounter!.misc.turnsRemaining = 0;
-<<<<<<< HEAD
-      (game.scene.getCurrentPhase() as CommandPhase).handleCommand(Command.FIGHT, 0, MoveUseMode.NORMAL);
-=======
-      (game.scene.phaseManager.getCurrentPhase() as CommandPhase).handleCommand(Command.FIGHT, 0, false);
->>>>>>> 1c4edabd
+      (game.scene.phaseManager.getCurrentPhase() as CommandPhase).handleCommand(Command.FIGHT, 0, MoveUseMode.NORMAL);
       await game.phaseInterceptor.to(SelectModifierPhase, false);
 
       // Rewards
@@ -261,11 +241,7 @@
       const wobbuffet = scene.getEnemyPokemon()!;
       wobbuffet.hp = Math.floor(0.1 * wobbuffet.getMaxHp());
       scene.currentBattle.mysteryEncounter!.misc.turnsRemaining = 0;
-<<<<<<< HEAD
-      (game.scene.getCurrentPhase() as CommandPhase).handleCommand(Command.FIGHT, 0, MoveUseMode.NORMAL);
-=======
-      (game.scene.phaseManager.getCurrentPhase() as CommandPhase).handleCommand(Command.FIGHT, 0, false);
->>>>>>> 1c4edabd
+      (game.scene.phaseManager.getCurrentPhase() as CommandPhase).handleCommand(Command.FIGHT, 0, MoveUseMode.NORMAL);
       await game.phaseInterceptor.to(SelectModifierPhase, false);
 
       // Rewards
@@ -295,11 +271,7 @@
       const wobbuffet = scene.getEnemyPokemon()!;
       wobbuffet.hp = 1;
       scene.currentBattle.mysteryEncounter!.misc.turnsRemaining = 0;
-<<<<<<< HEAD
-      (game.scene.getCurrentPhase() as CommandPhase).handleCommand(Command.FIGHT, 0, MoveUseMode.NORMAL);
-=======
-      (game.scene.phaseManager.getCurrentPhase() as CommandPhase).handleCommand(Command.FIGHT, 0, false);
->>>>>>> 1c4edabd
+      (game.scene.phaseManager.getCurrentPhase() as CommandPhase).handleCommand(Command.FIGHT, 0, MoveUseMode.NORMAL);
       await game.phaseInterceptor.to(SelectModifierPhase, false);
 
       // Rewards
