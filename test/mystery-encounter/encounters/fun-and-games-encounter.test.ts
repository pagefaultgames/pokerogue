import type { BattleScene } from "#app/battle-scene";
import { BiomeId } from "#enums/biome-id";
import { Command } from "#enums/command";
import { MoveId } from "#enums/move-id";
import { MoveUseMode } from "#enums/move-use-mode";
import { MysteryEncounterOptionMode } from "#enums/mystery-encounter-option-mode";
import { MysteryEncounterTier } from "#enums/mystery-encounter-tier";
import { MysteryEncounterType } from "#enums/mystery-encounter-type";
import { Nature } from "#enums/nature";
import { SpeciesId } from "#enums/species-id";
import { UiMode } from "#enums/ui-mode";
import * as EncounterPhaseUtils from "#mystery-encounters/encounter-phase-utils";
import { FunAndGamesEncounter } from "#mystery-encounters/fun-and-games-encounter";
import { MysteryEncounter } from "#mystery-encounters/mystery-encounter";
import * as MysteryEncounters from "#mystery-encounters/mystery-encounters";
import { HUMAN_TRANSITABLE_BIOMES } from "#mystery-encounters/mystery-encounters";
import { CommandPhase } from "#phases/command-phase";
import { MysteryEncounterPhase } from "#phases/mystery-encounter-phases";
import { SelectRewardPhase } from "#phases/select-reward-phase";
import {
  runMysteryEncounterToEnd,
  runSelectMysteryEncounterOption,
} from "#test/mystery-encounter/encounter-test-utils";
import { GameManager } from "#test/test-utils/game-manager";
import { initSceneWithoutEncounterPhase } from "#test/test-utils/game-manager-utils";
import { RewardSelectUiHandler } from "#ui/reward-select-ui-handler";
import { afterEach, beforeAll, beforeEach, describe, expect, it, vi } from "vitest";

const namespace = "mysteryEncounters/funAndGames";
const defaultParty = [SpeciesId.LAPRAS, SpeciesId.GENGAR, SpeciesId.ABRA];
const defaultBiome = BiomeId.CAVE;
const defaultWave = 45;

describe("Fun And Games! - Mystery Encounter", () => {
  let phaserGame: Phaser.Game;
  let game: GameManager;
  let scene: BattleScene;

  beforeAll(() => {
    phaserGame = new Phaser.Game({ type: Phaser.HEADLESS });
  });

  beforeEach(async () => {
    game = new GameManager(phaserGame);
    scene = game.scene;
    game.override
      .mysteryEncounterChance(100)
      .startingWave(defaultWave)
      .startingBiome(defaultBiome)
      .disableTrainerWaves();

    const biomeMap = new Map<BiomeId, MysteryEncounterType[]>([
      [BiomeId.VOLCANO, [MysteryEncounterType.FIGHT_OR_FLIGHT]],
    ]);
    HUMAN_TRANSITABLE_BIOMES.forEach(biome => {
      biomeMap.set(biome, [MysteryEncounterType.FUN_AND_GAMES]);
    });
    vi.spyOn(MysteryEncounters, "mysteryEncountersByBiome", "get").mockReturnValue(biomeMap);
  });

  afterEach(() => {
    game.phaseInterceptor.restoreOg();
  });

  it("should have the correct properties", async () => {
    await game.runToMysteryEncounter(MysteryEncounterType.FUN_AND_GAMES, defaultParty);

    expect(FunAndGamesEncounter.encounterType).toBe(MysteryEncounterType.FUN_AND_GAMES);
    expect(FunAndGamesEncounter.encounterTier).toBe(MysteryEncounterTier.GREAT);
    expect(FunAndGamesEncounter.dialogue).toBeDefined();
    expect(FunAndGamesEncounter.dialogue.intro).toStrictEqual([
      {
        speaker: `${namespace}:speaker`,
        text: `${namespace}:introDialogue`,
      },
    ]);
    expect(FunAndGamesEncounter.dialogue.encounterOptionsDialogue?.title).toBe(`${namespace}:title`);
    expect(FunAndGamesEncounter.dialogue.encounterOptionsDialogue?.description).toBe(`${namespace}:description`);
    expect(FunAndGamesEncounter.dialogue.encounterOptionsDialogue?.query).toBe(`${namespace}:query`);
    expect(FunAndGamesEncounter.options.length).toBe(2);
  });

  it("should not spawn outside of CIVILIZATIONN biomes", async () => {
    game.override.mysteryEncounterTier(MysteryEncounterTier.GREAT).startingBiome(BiomeId.VOLCANO);
    await game.runToMysteryEncounter();

    expect(scene.currentBattle?.mysteryEncounter?.encounterType).not.toBe(MysteryEncounterType.FUN_AND_GAMES);
  });

  it("should initialize fully", async () => {
    initSceneWithoutEncounterPhase(scene, defaultParty);
    scene.currentBattle.mysteryEncounter = new MysteryEncounter(FunAndGamesEncounter);
    const encounter = scene.currentBattle.mysteryEncounter!;
    scene.currentBattle.waveIndex = defaultWave;

    const { onInit } = encounter;

    expect(encounter.onInit).toBeDefined();

    const onInitResult = onInit!();
    expect(onInitResult).toBe(true);
  });

  describe("Option 1 - Play the Wobbuffet game", () => {
    it("should have the correct properties", () => {
      const option = FunAndGamesEncounter.options[0];
      expect(option.optionMode).toBe(MysteryEncounterOptionMode.DISABLED_OR_DEFAULT);
      expect(option.dialogue).toBeDefined();
      expect(option.dialogue).toStrictEqual({
        buttonLabel: `${namespace}:option.1.label`,
        buttonTooltip: `${namespace}:option.1.tooltip`,
        selected: [
          {
            text: `${namespace}:option.1.selected`,
          },
        ],
      });
    });

    it("should NOT be selectable if the player doesn't have enough money", async () => {
      game.scene.money = 0;
      await game.runToMysteryEncounter(MysteryEncounterType.FUN_AND_GAMES, defaultParty);
      await game.phaseInterceptor.to("MysteryEncounterPhase", false);

      const encounterPhase = scene.phaseManager.getCurrentPhase();
      expect(encounterPhase?.constructor.name).toBe(MysteryEncounterPhase.name);
      const mysteryEncounterPhase = encounterPhase as MysteryEncounterPhase;
      vi.spyOn(mysteryEncounterPhase, "continueEncounter");
      vi.spyOn(mysteryEncounterPhase, "handleOptionSelect");
      vi.spyOn(scene.ui, "playError");

      await runSelectMysteryEncounterOption(game, 1);

      expect(scene.phaseManager.getCurrentPhase()?.constructor.name).toBe(MysteryEncounterPhase.name);
      expect(scene.ui.playError).not.toHaveBeenCalled(); // No error sfx, option is disabled
      expect(mysteryEncounterPhase.handleOptionSelect).not.toHaveBeenCalled();
      expect(mysteryEncounterPhase.continueEncounter).not.toHaveBeenCalled();
    });

    it("should get 3 turns to attack the Wobbuffet for a reward", async () => {
      scene.money = 20000;
      game.override.moveset([MoveId.TACKLE]);
      await game.runToMysteryEncounter(MysteryEncounterType.FUN_AND_GAMES, defaultParty);
      await runMysteryEncounterToEnd(game, 1, { pokemonNo: 1 }, true);

      expect(scene.phaseManager.getCurrentPhase()?.constructor.name).toBe(CommandPhase.name);
      expect(game.field.getEnemyPokemon().species.speciesId).toBe(SpeciesId.WOBBUFFET);
      expect(game.field.getEnemyPokemon().ivs).toEqual([0, 0, 0, 0, 0, 0]);
      expect(game.field.getEnemyPokemon().nature).toBe(Nature.MILD);

      game.onNextPrompt("MessagePhase", UiMode.MESSAGE, () => {
        game.endPhase();
      });

      // Turn 1
      (game.scene.phaseManager.getCurrentPhase() as CommandPhase).handleCommand(Command.FIGHT, 0, MoveUseMode.NORMAL);
      await game.toNextTurn();

      // Turn 2
      (game.scene.phaseManager.getCurrentPhase() as CommandPhase).handleCommand(Command.FIGHT, 0, MoveUseMode.NORMAL);
      await game.toNextTurn();

      // Turn 3
      (game.scene.phaseManager.getCurrentPhase() as CommandPhase).handleCommand(Command.FIGHT, 0, MoveUseMode.NORMAL);
<<<<<<< HEAD
      await game.phaseInterceptor.to(SelectRewardPhase, false);
=======
      await game.phaseInterceptor.to("SelectModifierPhase", false);
>>>>>>> f2ca7783

      // Rewards
      expect(scene.phaseManager.getCurrentPhase()?.constructor.name).toBe(SelectRewardPhase.name);
    });

    it("should have no items in allRewards if Wubboffet doesn't take enough damage", async () => {
      scene.money = 20000;
      await game.runToMysteryEncounter(MysteryEncounterType.FUN_AND_GAMES, defaultParty);
      await runMysteryEncounterToEnd(game, 1, { pokemonNo: 1 }, true);

      expect(scene.phaseManager.getCurrentPhase()?.constructor.name).toBe(CommandPhase.name);
      game.onNextPrompt("MessagePhase", UiMode.MESSAGE, () => {
        game.endPhase();
      });

      // Skip minigame
      scene.currentBattle.mysteryEncounter!.misc.turnsRemaining = 0;
      (game.scene.phaseManager.getCurrentPhase() as CommandPhase).handleCommand(Command.FIGHT, 0, MoveUseMode.NORMAL);
<<<<<<< HEAD
      await game.phaseInterceptor.to(SelectRewardPhase, false);

      // Rewards
      expect(scene.phaseManager.getCurrentPhase()?.constructor.name).toBe(SelectRewardPhase.name);
      await game.phaseInterceptor.run(SelectRewardPhase);

      expect(scene.ui.getMode()).to.equal(UiMode.REWARD_SELECT);
      const rewardSelectHandler = scene.ui.handlers.find(
        h => h instanceof RewardSelectUiHandler,
      ) as RewardSelectUiHandler;
      expect(rewardSelectHandler.options.length).toEqual(0);
=======
      await game.phaseInterceptor.to("SelectModifierPhase", false);

      // Rewards
      expect(scene.phaseManager.getCurrentPhase()?.constructor.name).toBe(SelectModifierPhase.name);
      await game.phaseInterceptor.to("SelectModifierPhase");

      expect(scene.ui.getMode()).to.equal(UiMode.MODIFIER_SELECT);
      const modifierSelectHandler = scene.ui.handlers.find(
        h => h instanceof ModifierSelectUiHandler,
      ) as ModifierSelectUiHandler;
      expect(modifierSelectHandler.options.length).toEqual(0);
>>>>>>> f2ca7783
    });

    it("should have Wide Lens item in allRewards if Wubboffet is at 15-33% HP remaining", async () => {
      scene.money = 20000;
      game.override.moveset([MoveId.SPLASH]);
      await game.runToMysteryEncounter(MysteryEncounterType.FUN_AND_GAMES, defaultParty);
      await runMysteryEncounterToEnd(game, 1, { pokemonNo: 1 }, true);

      expect(scene.phaseManager.getCurrentPhase()?.constructor.name).toBe(CommandPhase.name);
      game.onNextPrompt("MessagePhase", UiMode.MESSAGE, () => {
        game.endPhase();
      });

      // Skip minigame
      const wobbuffet = game.field.getEnemyPokemon();
      wobbuffet.hp = Math.floor(0.2 * wobbuffet.getMaxHp());
      scene.currentBattle.mysteryEncounter!.misc.turnsRemaining = 0;
      (game.scene.phaseManager.getCurrentPhase() as CommandPhase).handleCommand(Command.FIGHT, 0, MoveUseMode.NORMAL);
<<<<<<< HEAD
      await game.phaseInterceptor.to(SelectRewardPhase, false);

      // Rewards
      expect(scene.phaseManager.getCurrentPhase()?.constructor.name).toBe(SelectRewardPhase.name);
      await game.phaseInterceptor.run(SelectRewardPhase);

      expect(scene.ui.getMode()).to.equal(UiMode.REWARD_SELECT);
      const rewardSelectHandler = scene.ui.handlers.find(
        h => h instanceof RewardSelectUiHandler,
      ) as RewardSelectUiHandler;
      expect(rewardSelectHandler.options.length).toEqual(1);
      expect(rewardSelectHandler.options[0].rewardOption.type.id).toEqual("WIDE_LENS");
=======
      await game.phaseInterceptor.to("SelectModifierPhase", false);

      // Rewards
      expect(scene.phaseManager.getCurrentPhase()?.constructor.name).toBe(SelectModifierPhase.name);
      await game.phaseInterceptor.to("SelectModifierPhase");

      expect(scene.ui.getMode()).to.equal(UiMode.MODIFIER_SELECT);
      const modifierSelectHandler = scene.ui.handlers.find(
        h => h instanceof ModifierSelectUiHandler,
      ) as ModifierSelectUiHandler;
      expect(modifierSelectHandler.options.length).toEqual(1);
      expect(modifierSelectHandler.options[0].modifierTypeOption.type.id).toEqual("WIDE_LENS");
>>>>>>> f2ca7783
    });

    it("should have Scope Lens item in allRewards if Wubboffet is at 3-15% HP remaining", async () => {
      scene.money = 20000;
      game.override.moveset([MoveId.SPLASH]);
      await game.runToMysteryEncounter(MysteryEncounterType.FUN_AND_GAMES, defaultParty);
      await runMysteryEncounterToEnd(game, 1, { pokemonNo: 1 }, true);

      expect(scene.phaseManager.getCurrentPhase()?.constructor.name).toBe(CommandPhase.name);
      game.onNextPrompt("MessagePhase", UiMode.MESSAGE, () => {
        game.endPhase();
      });

      // Skip minigame
      const wobbuffet = game.field.getEnemyPokemon();
      wobbuffet.hp = Math.floor(0.1 * wobbuffet.getMaxHp());
      scene.currentBattle.mysteryEncounter!.misc.turnsRemaining = 0;
      (game.scene.phaseManager.getCurrentPhase() as CommandPhase).handleCommand(Command.FIGHT, 0, MoveUseMode.NORMAL);
<<<<<<< HEAD
      await game.phaseInterceptor.to(SelectRewardPhase, false);

      // Rewards
      expect(scene.phaseManager.getCurrentPhase()?.constructor.name).toBe(SelectRewardPhase.name);
      await game.phaseInterceptor.run(SelectRewardPhase);

      expect(scene.ui.getMode()).to.equal(UiMode.REWARD_SELECT);
      const rewardSelectHandler = scene.ui.handlers.find(
        h => h instanceof RewardSelectUiHandler,
      ) as RewardSelectUiHandler;
      expect(rewardSelectHandler.options.length).toEqual(1);
      expect(rewardSelectHandler.options[0].rewardOption.type.id).toEqual("SCOPE_LENS");
=======
      await game.phaseInterceptor.to("SelectModifierPhase", false);

      // Rewards
      expect(scene.phaseManager.getCurrentPhase()?.constructor.name).toBe(SelectModifierPhase.name);
      await game.phaseInterceptor.to("SelectModifierPhase");

      expect(scene.ui.getMode()).to.equal(UiMode.MODIFIER_SELECT);
      const modifierSelectHandler = scene.ui.handlers.find(
        h => h instanceof ModifierSelectUiHandler,
      ) as ModifierSelectUiHandler;
      expect(modifierSelectHandler.options.length).toEqual(1);
      expect(modifierSelectHandler.options[0].modifierTypeOption.type.id).toEqual("SCOPE_LENS");
>>>>>>> f2ca7783
    });

    it("should have Multi Lens item in allRewards if Wubboffet is at <3% HP remaining", async () => {
      scene.money = 20000;
      game.override.moveset([MoveId.SPLASH]);
      await game.runToMysteryEncounter(MysteryEncounterType.FUN_AND_GAMES, defaultParty);
      await runMysteryEncounterToEnd(game, 1, { pokemonNo: 1 }, true);

      expect(scene.phaseManager.getCurrentPhase()?.constructor.name).toBe(CommandPhase.name);
      game.onNextPrompt("MessagePhase", UiMode.MESSAGE, () => {
        game.endPhase();
      });

      // Skip minigame
      const wobbuffet = game.field.getEnemyPokemon();
      wobbuffet.hp = 1;
      scene.currentBattle.mysteryEncounter!.misc.turnsRemaining = 0;
      (game.scene.phaseManager.getCurrentPhase() as CommandPhase).handleCommand(Command.FIGHT, 0, MoveUseMode.NORMAL);
<<<<<<< HEAD
      await game.phaseInterceptor.to(SelectRewardPhase, false);

      // Rewards
      expect(scene.phaseManager.getCurrentPhase()?.constructor.name).toBe(SelectRewardPhase.name);
      await game.phaseInterceptor.run(SelectRewardPhase);

      expect(scene.ui.getMode()).to.equal(UiMode.REWARD_SELECT);
      const rewardSelectHandler = scene.ui.handlers.find(
        h => h instanceof RewardSelectUiHandler,
      ) as RewardSelectUiHandler;
      expect(rewardSelectHandler.options.length).toEqual(1);
      expect(rewardSelectHandler.options[0].rewardOption.type.id).toEqual("MULTI_LENS");
=======
      await game.phaseInterceptor.to("SelectModifierPhase", false);

      // Rewards
      expect(scene.phaseManager.getCurrentPhase()?.constructor.name).toBe(SelectModifierPhase.name);
      await game.phaseInterceptor.to("SelectModifierPhase");

      expect(scene.ui.getMode()).to.equal(UiMode.MODIFIER_SELECT);
      const modifierSelectHandler = scene.ui.handlers.find(
        h => h instanceof ModifierSelectUiHandler,
      ) as ModifierSelectUiHandler;
      expect(modifierSelectHandler.options.length).toEqual(1);
      expect(modifierSelectHandler.options[0].modifierTypeOption.type.id).toEqual("MULTI_LENS");
>>>>>>> f2ca7783
    });
  });

  describe("Option 2 - Leave", () => {
    it("should leave encounter without battle", async () => {
      const leaveEncounterWithoutBattleSpy = vi.spyOn(EncounterPhaseUtils, "leaveEncounterWithoutBattle");

      await game.runToMysteryEncounter(MysteryEncounterType.FUN_AND_GAMES, defaultParty);
      await runMysteryEncounterToEnd(game, 2);

      expect(leaveEncounterWithoutBattleSpy).toBeCalled();
    });
  });
});<|MERGE_RESOLUTION|>--- conflicted
+++ resolved
@@ -162,11 +162,7 @@
 
       // Turn 3
       (game.scene.phaseManager.getCurrentPhase() as CommandPhase).handleCommand(Command.FIGHT, 0, MoveUseMode.NORMAL);
-<<<<<<< HEAD
-      await game.phaseInterceptor.to(SelectRewardPhase, false);
-=======
-      await game.phaseInterceptor.to("SelectModifierPhase", false);
->>>>>>> f2ca7783
+      await game.phaseInterceptor.to("SelectRewardPhase", false);
 
       // Rewards
       expect(scene.phaseManager.getCurrentPhase()?.constructor.name).toBe(SelectRewardPhase.name);
@@ -185,31 +181,17 @@
       // Skip minigame
       scene.currentBattle.mysteryEncounter!.misc.turnsRemaining = 0;
       (game.scene.phaseManager.getCurrentPhase() as CommandPhase).handleCommand(Command.FIGHT, 0, MoveUseMode.NORMAL);
-<<<<<<< HEAD
-      await game.phaseInterceptor.to(SelectRewardPhase, false);
-
-      // Rewards
-      expect(scene.phaseManager.getCurrentPhase()?.constructor.name).toBe(SelectRewardPhase.name);
-      await game.phaseInterceptor.run(SelectRewardPhase);
+      await game.phaseInterceptor.to("SelectRewardPhase", false);
+
+      // Rewards
+      expect(scene.phaseManager.getCurrentPhase()?.constructor.name).toBe(SelectRewardPhase.name);
+      await game.phaseInterceptor.to("SelectRewardPhase");
 
       expect(scene.ui.getMode()).to.equal(UiMode.REWARD_SELECT);
       const rewardSelectHandler = scene.ui.handlers.find(
         h => h instanceof RewardSelectUiHandler,
       ) as RewardSelectUiHandler;
       expect(rewardSelectHandler.options.length).toEqual(0);
-=======
-      await game.phaseInterceptor.to("SelectModifierPhase", false);
-
-      // Rewards
-      expect(scene.phaseManager.getCurrentPhase()?.constructor.name).toBe(SelectModifierPhase.name);
-      await game.phaseInterceptor.to("SelectModifierPhase");
-
-      expect(scene.ui.getMode()).to.equal(UiMode.MODIFIER_SELECT);
-      const modifierSelectHandler = scene.ui.handlers.find(
-        h => h instanceof ModifierSelectUiHandler,
-      ) as ModifierSelectUiHandler;
-      expect(modifierSelectHandler.options.length).toEqual(0);
->>>>>>> f2ca7783
     });
 
     it("should have Wide Lens item in allRewards if Wubboffet is at 15-33% HP remaining", async () => {
@@ -228,12 +210,11 @@
       wobbuffet.hp = Math.floor(0.2 * wobbuffet.getMaxHp());
       scene.currentBattle.mysteryEncounter!.misc.turnsRemaining = 0;
       (game.scene.phaseManager.getCurrentPhase() as CommandPhase).handleCommand(Command.FIGHT, 0, MoveUseMode.NORMAL);
-<<<<<<< HEAD
-      await game.phaseInterceptor.to(SelectRewardPhase, false);
-
-      // Rewards
-      expect(scene.phaseManager.getCurrentPhase()?.constructor.name).toBe(SelectRewardPhase.name);
-      await game.phaseInterceptor.run(SelectRewardPhase);
+      await game.phaseInterceptor.to("SelectRewardPhase", false);
+
+      // Rewards
+      expect(scene.phaseManager.getCurrentPhase()?.constructor.name).toBe(SelectRewardPhase.name);
+      await game.phaseInterceptor.to("SelectRewardPhase");
 
       expect(scene.ui.getMode()).to.equal(UiMode.REWARD_SELECT);
       const rewardSelectHandler = scene.ui.handlers.find(
@@ -241,20 +222,6 @@
       ) as RewardSelectUiHandler;
       expect(rewardSelectHandler.options.length).toEqual(1);
       expect(rewardSelectHandler.options[0].rewardOption.type.id).toEqual("WIDE_LENS");
-=======
-      await game.phaseInterceptor.to("SelectModifierPhase", false);
-
-      // Rewards
-      expect(scene.phaseManager.getCurrentPhase()?.constructor.name).toBe(SelectModifierPhase.name);
-      await game.phaseInterceptor.to("SelectModifierPhase");
-
-      expect(scene.ui.getMode()).to.equal(UiMode.MODIFIER_SELECT);
-      const modifierSelectHandler = scene.ui.handlers.find(
-        h => h instanceof ModifierSelectUiHandler,
-      ) as ModifierSelectUiHandler;
-      expect(modifierSelectHandler.options.length).toEqual(1);
-      expect(modifierSelectHandler.options[0].modifierTypeOption.type.id).toEqual("WIDE_LENS");
->>>>>>> f2ca7783
     });
 
     it("should have Scope Lens item in allRewards if Wubboffet is at 3-15% HP remaining", async () => {
@@ -273,12 +240,11 @@
       wobbuffet.hp = Math.floor(0.1 * wobbuffet.getMaxHp());
       scene.currentBattle.mysteryEncounter!.misc.turnsRemaining = 0;
       (game.scene.phaseManager.getCurrentPhase() as CommandPhase).handleCommand(Command.FIGHT, 0, MoveUseMode.NORMAL);
-<<<<<<< HEAD
-      await game.phaseInterceptor.to(SelectRewardPhase, false);
-
-      // Rewards
-      expect(scene.phaseManager.getCurrentPhase()?.constructor.name).toBe(SelectRewardPhase.name);
-      await game.phaseInterceptor.run(SelectRewardPhase);
+      await game.phaseInterceptor.to("SelectRewardPhase", false);
+
+      // Rewards
+      expect(scene.phaseManager.getCurrentPhase()?.constructor.name).toBe(SelectRewardPhase.name);
+      await game.phaseInterceptor.to("SelectRewardPhase");
 
       expect(scene.ui.getMode()).to.equal(UiMode.REWARD_SELECT);
       const rewardSelectHandler = scene.ui.handlers.find(
@@ -286,20 +252,6 @@
       ) as RewardSelectUiHandler;
       expect(rewardSelectHandler.options.length).toEqual(1);
       expect(rewardSelectHandler.options[0].rewardOption.type.id).toEqual("SCOPE_LENS");
-=======
-      await game.phaseInterceptor.to("SelectModifierPhase", false);
-
-      // Rewards
-      expect(scene.phaseManager.getCurrentPhase()?.constructor.name).toBe(SelectModifierPhase.name);
-      await game.phaseInterceptor.to("SelectModifierPhase");
-
-      expect(scene.ui.getMode()).to.equal(UiMode.MODIFIER_SELECT);
-      const modifierSelectHandler = scene.ui.handlers.find(
-        h => h instanceof ModifierSelectUiHandler,
-      ) as ModifierSelectUiHandler;
-      expect(modifierSelectHandler.options.length).toEqual(1);
-      expect(modifierSelectHandler.options[0].modifierTypeOption.type.id).toEqual("SCOPE_LENS");
->>>>>>> f2ca7783
     });
 
     it("should have Multi Lens item in allRewards if Wubboffet is at <3% HP remaining", async () => {
@@ -318,12 +270,11 @@
       wobbuffet.hp = 1;
       scene.currentBattle.mysteryEncounter!.misc.turnsRemaining = 0;
       (game.scene.phaseManager.getCurrentPhase() as CommandPhase).handleCommand(Command.FIGHT, 0, MoveUseMode.NORMAL);
-<<<<<<< HEAD
-      await game.phaseInterceptor.to(SelectRewardPhase, false);
-
-      // Rewards
-      expect(scene.phaseManager.getCurrentPhase()?.constructor.name).toBe(SelectRewardPhase.name);
-      await game.phaseInterceptor.run(SelectRewardPhase);
+      await game.phaseInterceptor.to("SelectRewardPhase", false);
+
+      // Rewards
+      expect(scene.phaseManager.getCurrentPhase()?.constructor.name).toBe(SelectRewardPhase.name);
+      await game.phaseInterceptor.to("SelectRewardPhase");
 
       expect(scene.ui.getMode()).to.equal(UiMode.REWARD_SELECT);
       const rewardSelectHandler = scene.ui.handlers.find(
@@ -331,20 +282,6 @@
       ) as RewardSelectUiHandler;
       expect(rewardSelectHandler.options.length).toEqual(1);
       expect(rewardSelectHandler.options[0].rewardOption.type.id).toEqual("MULTI_LENS");
-=======
-      await game.phaseInterceptor.to("SelectModifierPhase", false);
-
-      // Rewards
-      expect(scene.phaseManager.getCurrentPhase()?.constructor.name).toBe(SelectModifierPhase.name);
-      await game.phaseInterceptor.to("SelectModifierPhase");
-
-      expect(scene.ui.getMode()).to.equal(UiMode.MODIFIER_SELECT);
-      const modifierSelectHandler = scene.ui.handlers.find(
-        h => h instanceof ModifierSelectUiHandler,
-      ) as ModifierSelectUiHandler;
-      expect(modifierSelectHandler.options.length).toEqual(1);
-      expect(modifierSelectHandler.options[0].modifierTypeOption.type.id).toEqual("MULTI_LENS");
->>>>>>> f2ca7783
     });
   });
 
