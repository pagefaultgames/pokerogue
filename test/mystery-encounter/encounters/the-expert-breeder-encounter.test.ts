--- conflicted
+++ resolved
@@ -12,11 +12,6 @@
 import * as MysteryEncounters from "#mystery-encounters/mystery-encounters";
 import { HUMAN_TRANSITABLE_BIOMES } from "#mystery-encounters/mystery-encounters";
 import { TheExpertPokemonBreederEncounter } from "#mystery-encounters/the-expert-pokemon-breeder-encounter";
-<<<<<<< HEAD
-import { CommandPhase } from "#phases/command-phase";
-import { SelectRewardPhase } from "#phases/select-reward-phase";
-=======
->>>>>>> ad61a28e
 import {
   runMysteryEncounterToEnd,
   skipBattleRunMysteryEncounterRewardsPhase,
@@ -178,13 +173,8 @@
 
       await runMysteryEncounterToEnd(game, 1, undefined, true);
       await skipBattleRunMysteryEncounterRewardsPhase(game);
-<<<<<<< HEAD
-      await game.phaseInterceptor.to("SelectRewardPhase", false);
-      expect(scene.phaseManager.getCurrentPhase()?.constructor.name).toBe(SelectRewardPhase.name);
-=======
-      expect(game).toBeAtPhase("SelectModifierPhase");
-      await game.phaseInterceptor.to("SelectModifierPhase");
->>>>>>> ad61a28e
+      expect(game).toBeAtPhase("SelectRewardPhase");
+      await game.phaseInterceptor.to("SelectRewardPhase");
 
       const eggsAfter = scene.gameData.eggs;
       const commonEggs = scene.currentBattle.mysteryEncounter!.misc.pokemon1CommonEggs;
@@ -268,13 +258,8 @@
 
       await runMysteryEncounterToEnd(game, 2, undefined, true);
       await skipBattleRunMysteryEncounterRewardsPhase(game);
-<<<<<<< HEAD
-      await game.phaseInterceptor.to("SelectRewardPhase", false);
-      expect(scene.phaseManager.getCurrentPhase()?.constructor.name).toBe(SelectRewardPhase.name);
-=======
-      expect(game).toBeAtPhase("SelectModifierPhase");
-      await game.phaseInterceptor.to("SelectModifierPhase");
->>>>>>> ad61a28e
+      expect(game).toBeAtPhase("SelectRewardPhase");
+      await game.phaseInterceptor.to("SelectRewardPhase");
 
       const eggsAfter = scene.gameData.eggs;
       const commonEggs = scene.currentBattle.mysteryEncounter!.misc.pokemon2CommonEggs;
@@ -355,13 +340,8 @@
 
       await runMysteryEncounterToEnd(game, 3, undefined, true);
       await skipBattleRunMysteryEncounterRewardsPhase(game);
-<<<<<<< HEAD
-      await game.phaseInterceptor.to("SelectRewardPhase", false);
-      expect(scene.phaseManager.getCurrentPhase()?.constructor.name).toBe(SelectRewardPhase.name);
-=======
-      expect(game).toBeAtPhase("SelectModifierPhase");
-      await game.phaseInterceptor.to("SelectModifierPhase");
->>>>>>> ad61a28e
+      expect(game).toBeAtPhase("SelectRewardPhase");
+      await game.phaseInterceptor.to("SelectRewardPhase");
 
       const eggsAfter = scene.gameData.eggs;
       const commonEggs = scene.currentBattle.mysteryEncounter!.misc.pokemon3CommonEggs;
