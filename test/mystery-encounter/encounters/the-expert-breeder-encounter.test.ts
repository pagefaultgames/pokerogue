--- conflicted
+++ resolved
@@ -13,12 +13,7 @@
 import { HUMAN_TRANSITABLE_BIOMES } from "#mystery-encounters/mystery-encounters";
 import { TheExpertPokemonBreederEncounter } from "#mystery-encounters/the-expert-pokemon-breeder-encounter";
 import { CommandPhase } from "#phases/command-phase";
-<<<<<<< HEAD
-import { PostMysteryEncounterPhase } from "#phases/mystery-encounter-phases";
 import { SelectRewardPhase } from "#phases/select-reward-phase";
-=======
-import { SelectModifierPhase } from "#phases/select-modifier-phase";
->>>>>>> f2ca7783
 import {
   runMysteryEncounterToEnd,
   skipBattleRunMysteryEncounterRewardsPhase,
@@ -180,13 +175,8 @@
 
       await runMysteryEncounterToEnd(game, 1, undefined, true);
       await skipBattleRunMysteryEncounterRewardsPhase(game);
-<<<<<<< HEAD
-      await game.phaseInterceptor.to(SelectRewardPhase, false);
+      await game.phaseInterceptor.to("SelectRewardPhase", false);
       expect(scene.phaseManager.getCurrentPhase()?.constructor.name).toBe(SelectRewardPhase.name);
-=======
-      await game.phaseInterceptor.to("SelectModifierPhase", false);
-      expect(scene.phaseManager.getCurrentPhase()?.constructor.name).toBe(SelectModifierPhase.name);
->>>>>>> f2ca7783
 
       const eggsAfter = scene.gameData.eggs;
       const commonEggs = scene.currentBattle.mysteryEncounter!.misc.pokemon1CommonEggs;
@@ -270,13 +260,8 @@
 
       await runMysteryEncounterToEnd(game, 2, undefined, true);
       await skipBattleRunMysteryEncounterRewardsPhase(game);
-<<<<<<< HEAD
-      await game.phaseInterceptor.to(SelectRewardPhase, false);
+      await game.phaseInterceptor.to("SelectRewardPhase", false);
       expect(scene.phaseManager.getCurrentPhase()?.constructor.name).toBe(SelectRewardPhase.name);
-=======
-      await game.phaseInterceptor.to("SelectModifierPhase", false);
-      expect(scene.phaseManager.getCurrentPhase()?.constructor.name).toBe(SelectModifierPhase.name);
->>>>>>> f2ca7783
 
       const eggsAfter = scene.gameData.eggs;
       const commonEggs = scene.currentBattle.mysteryEncounter!.misc.pokemon2CommonEggs;
@@ -357,13 +342,8 @@
 
       await runMysteryEncounterToEnd(game, 3, undefined, true);
       await skipBattleRunMysteryEncounterRewardsPhase(game);
-<<<<<<< HEAD
-      await game.phaseInterceptor.to(SelectRewardPhase, false);
+      await game.phaseInterceptor.to("SelectRewardPhase", false);
       expect(scene.phaseManager.getCurrentPhase()?.constructor.name).toBe(SelectRewardPhase.name);
-=======
-      await game.phaseInterceptor.to("SelectModifierPhase", false);
-      expect(scene.phaseManager.getCurrentPhase()?.constructor.name).toBe(SelectModifierPhase.name);
->>>>>>> f2ca7783
 
       const eggsAfter = scene.gameData.eggs;
       const commonEggs = scene.currentBattle.mysteryEncounter!.misc.pokemon3CommonEggs;
