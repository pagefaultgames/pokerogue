import type { BattleScene } from "#app/battle-scene";
import { BiomeId } from "#enums/biome-id";
import { MoveId } from "#enums/move-id";
import { MysteryEncounterOptionMode } from "#enums/mystery-encounter-option-mode";
import { MysteryEncounterTier } from "#enums/mystery-encounter-tier";
import { MysteryEncounterType } from "#enums/mystery-encounter-type";
import { SpeciesId } from "#enums/species-id";
import { TrainerType } from "#enums/trainer-type";
import { UiMode } from "#enums/ui-mode";
import { ContactHeldItemTransferChanceModifier } from "#modifiers/modifier";
import { PokemonMove } from "#moves/pokemon-move";
import { BugTypeSuperfanEncounter } from "#mystery-encounters/bug-type-superfan-encounter";
import * as encounterPhaseUtils from "#mystery-encounters/encounter-phase-utils";
import * as MysteryEncounters from "#mystery-encounters/mystery-encounters";
import { MysteryEncounterPhase, MysteryEncounterRewardsPhase } from "#phases/mystery-encounter-phases";
import { SelectModifierPhase } from "#phases/select-modifier-phase";
import {
  runMysteryEncounterToEnd,
  runSelectMysteryEncounterOption,
  skipBattleRunMysteryEncounterRewardsPhase,
} from "#test/mystery-encounter/encounter-test-utils";
import { GameManager } from "#test/test-utils/game-manager";
import { initSceneWithoutEncounterPhase } from "#test/test-utils/game-manager-utils";
import { ModifierSelectUiHandler } from "#ui/modifier-select-ui-handler";
import { afterEach, beforeAll, beforeEach, describe, expect, it, vi } from "vitest";

const namespace = "mysteryEncounters/bugTypeSuperfan";
const defaultParty = [SpeciesId.LAPRAS, SpeciesId.GENGAR, SpeciesId.WEEDLE];
const defaultBiome = BiomeId.CAVE;
const defaultWave = 24;

const POOL_1_POKEMON = [
  SpeciesId.PARASECT,
  SpeciesId.VENOMOTH,
  SpeciesId.LEDIAN,
  SpeciesId.ARIADOS,
  SpeciesId.YANMA,
  SpeciesId.BEAUTIFLY,
  SpeciesId.DUSTOX,
  SpeciesId.MASQUERAIN,
  SpeciesId.NINJASK,
  SpeciesId.VOLBEAT,
  SpeciesId.ILLUMISE,
  SpeciesId.ANORITH,
  SpeciesId.KRICKETUNE,
  SpeciesId.WORMADAM,
  SpeciesId.MOTHIM,
  SpeciesId.SKORUPI,
  SpeciesId.JOLTIK,
  SpeciesId.LARVESTA,
  SpeciesId.VIVILLON,
  SpeciesId.CHARJABUG,
  SpeciesId.RIBOMBEE,
  SpeciesId.SPIDOPS,
  SpeciesId.LOKIX,
];

const POOL_2_POKEMON = [
  SpeciesId.SCYTHER,
  SpeciesId.PINSIR,
  SpeciesId.HERACROSS,
  SpeciesId.FORRETRESS,
  SpeciesId.SCIZOR,
  SpeciesId.SHUCKLE,
  SpeciesId.SHEDINJA,
  SpeciesId.ARMALDO,
  SpeciesId.VESPIQUEN,
  SpeciesId.DRAPION,
  SpeciesId.YANMEGA,
  SpeciesId.LEAVANNY,
  SpeciesId.SCOLIPEDE,
  SpeciesId.CRUSTLE,
  SpeciesId.ESCAVALIER,
  SpeciesId.ACCELGOR,
  SpeciesId.GALVANTULA,
  SpeciesId.VIKAVOLT,
  SpeciesId.ARAQUANID,
  SpeciesId.ORBEETLE,
  SpeciesId.CENTISKORCH,
  SpeciesId.FROSMOTH,
  SpeciesId.KLEAVOR,
];

const POOL_3_POKEMON: { species: SpeciesId; formIndex?: number }[] = [
  {
    species: SpeciesId.PINSIR,
    formIndex: 1,
  },
  {
    species: SpeciesId.SCIZOR,
    formIndex: 1,
  },
  {
    species: SpeciesId.HERACROSS,
    formIndex: 1,
  },
  {
    species: SpeciesId.ORBEETLE,
    formIndex: 1,
  },
  {
    species: SpeciesId.CENTISKORCH,
    formIndex: 1,
  },
  {
    species: SpeciesId.DURANT,
  },
  {
    species: SpeciesId.VOLCARONA,
  },
  {
    species: SpeciesId.GOLISOPOD,
  },
];

const POOL_4_POKEMON = [SpeciesId.GENESECT, SpeciesId.SLITHER_WING, SpeciesId.BUZZWOLE, SpeciesId.PHEROMOSA];

const PHYSICAL_TUTOR_MOVES = [
  MoveId.MEGAHORN,
  MoveId.ATTACK_ORDER,
  MoveId.BUG_BITE,
  MoveId.FIRST_IMPRESSION,
  MoveId.LUNGE,
];

const SPECIAL_TUTOR_MOVES = [
  MoveId.SILVER_WIND,
  MoveId.SIGNAL_BEAM,
  MoveId.BUG_BUZZ,
  MoveId.POLLEN_PUFF,
  MoveId.STRUGGLE_BUG,
];

const STATUS_TUTOR_MOVES = [
  MoveId.STRING_SHOT,
  MoveId.DEFEND_ORDER,
  MoveId.RAGE_POWDER,
  MoveId.STICKY_WEB,
  MoveId.SILK_TRAP,
];

const MISC_TUTOR_MOVES = [MoveId.LEECH_LIFE, MoveId.U_TURN, MoveId.HEAL_ORDER, MoveId.QUIVER_DANCE, MoveId.INFESTATION];

describe("Bug-Type Superfan - Mystery Encounter", () => {
  let phaserGame: Phaser.Game;
  let game: GameManager;
  let scene: BattleScene;

  beforeAll(() => {
    phaserGame = new Phaser.Game({ type: Phaser.HEADLESS });
  });

  beforeEach(async () => {
    game = new GameManager(phaserGame);
    scene = game.scene;
    game.override
      .mysteryEncounterChance(100)
      .startingWave(defaultWave)
      .startingBiome(defaultBiome)
      .disableTrainerWaves();

    vi.spyOn(MysteryEncounters, "mysteryEncountersByBiome", "get").mockReturnValue(
      new Map<BiomeId, MysteryEncounterType[]>([[BiomeId.CAVE, [MysteryEncounterType.BUG_TYPE_SUPERFAN]]]),
    );
  });

  afterEach(() => {
    game.phaseInterceptor.restoreOg();
  });

  it("should have the correct properties", async () => {
    await game.runToMysteryEncounter(MysteryEncounterType.BUG_TYPE_SUPERFAN, defaultParty);

    expect(BugTypeSuperfanEncounter.encounterType).toBe(MysteryEncounterType.BUG_TYPE_SUPERFAN);
    expect(BugTypeSuperfanEncounter.encounterTier).toBe(MysteryEncounterTier.GREAT);
    expect(BugTypeSuperfanEncounter.dialogue).toBeDefined();
    expect(BugTypeSuperfanEncounter.dialogue.intro).toStrictEqual([
      {
        text: `${namespace}:intro`,
      },
      {
        speaker: `${namespace}:speaker`,
        text: `${namespace}:introDialogue`,
      },
    ]);
    expect(BugTypeSuperfanEncounter.dialogue.encounterOptionsDialogue?.title).toBe(`${namespace}:title`);
    expect(BugTypeSuperfanEncounter.dialogue.encounterOptionsDialogue?.description).toBe(`${namespace}:description`);
    expect(BugTypeSuperfanEncounter.dialogue.encounterOptionsDialogue?.query).toBe(`${namespace}:query`);
    expect(BugTypeSuperfanEncounter.options.length).toBe(3);
  });

  it("should initialize fully", async () => {
    initSceneWithoutEncounterPhase(scene, defaultParty);
    scene.currentBattle.mysteryEncounter = BugTypeSuperfanEncounter;

    const { onInit } = BugTypeSuperfanEncounter;

    expect(BugTypeSuperfanEncounter.onInit).toBeDefined();

    BugTypeSuperfanEncounter.populateDialogueTokensFromRequirements();
    const onInitResult = onInit!();
    const config = BugTypeSuperfanEncounter.enemyPartyConfigs[0];

    expect(config).toBeDefined();
    expect(config.trainerConfig?.trainerType).toBe(TrainerType.BUG_TYPE_SUPERFAN);
    expect(config.trainerConfig?.partyTemplates).toBeDefined();
    expect(config.female).toBe(true);
    expect(onInitResult).toBe(true);
  });

  describe("Option 1 - Battle the Bug-Type Superfan", () => {
    it("should have the correct properties", () => {
      const option = BugTypeSuperfanEncounter.options[0];
      expect(option.optionMode).toBe(MysteryEncounterOptionMode.DEFAULT);
      expect(option.dialogue).toBeDefined();
      expect(option.dialogue).toStrictEqual({
        buttonLabel: `${namespace}:option.1.label`,
        buttonTooltip: `${namespace}:option.1.tooltip`,
        selected: [
          {
            speaker: `${namespace}:speaker`,
            text: `${namespace}:option.1.selected`,
          },
        ],
      });
    });

    it("should start battle against the Bug-Type Superfan with wave 30 party template", async () => {
      await game.runToMysteryEncounter(MysteryEncounterType.BUG_TYPE_SUPERFAN, defaultParty);
      await runMysteryEncounterToEnd(game, 1, undefined, true);

      const enemyParty = scene.getEnemyParty();
      expect(game).toBeAtPhase("CommandPhase");
      expect(enemyParty.length).toBe(2);
      expect(scene.currentBattle.trainer?.config.trainerType).toBe(TrainerType.BUG_TYPE_SUPERFAN);
      expect(enemyParty[0].species.speciesId).toBe(SpeciesId.BEEDRILL);
      expect(enemyParty[1].species.speciesId).toBe(SpeciesId.BUTTERFREE);
    });

    it("should start battle against the Bug-Type Superfan with wave 50 party template", async () => {
      game.override.startingWave(43);
      await game.runToMysteryEncounter(MysteryEncounterType.BUG_TYPE_SUPERFAN, defaultParty);
      await runMysteryEncounterToEnd(game, 1, undefined, true);

      const enemyParty = scene.getEnemyParty();
      expect(game).toBeAtPhase("CommandPhase");
      expect(enemyParty.length).toBe(3);
      expect(scene.currentBattle.trainer?.config.trainerType).toBe(TrainerType.BUG_TYPE_SUPERFAN);
      expect(enemyParty[0].species.speciesId).toBe(SpeciesId.BEEDRILL);
      expect(enemyParty[1].species.speciesId).toBe(SpeciesId.BUTTERFREE);
      expect(POOL_1_POKEMON.includes(enemyParty[2].species.speciesId)).toBe(true);
    });

    it("should start battle against the Bug-Type Superfan with wave 70 party template", async () => {
      game.override.startingWave(63);
      await game.runToMysteryEncounter(MysteryEncounterType.BUG_TYPE_SUPERFAN, defaultParty);
      await runMysteryEncounterToEnd(game, 1, undefined, true);

      const enemyParty = scene.getEnemyParty();
      expect(game).toBeAtPhase("CommandPhase");
      expect(enemyParty.length).toBe(4);
      expect(scene.currentBattle.trainer?.config.trainerType).toBe(TrainerType.BUG_TYPE_SUPERFAN);
      expect(enemyParty[0].species.speciesId).toBe(SpeciesId.BEEDRILL);
      expect(enemyParty[1].species.speciesId).toBe(SpeciesId.BUTTERFREE);
      expect(POOL_1_POKEMON.includes(enemyParty[2].species.speciesId)).toBe(true);
      expect(POOL_2_POKEMON.includes(enemyParty[3].species.speciesId)).toBe(true);
    });

    it("should start battle against the Bug-Type Superfan with wave 100 party template", async () => {
      game.override.startingWave(83);
      await game.runToMysteryEncounter(MysteryEncounterType.BUG_TYPE_SUPERFAN, defaultParty);
      await runMysteryEncounterToEnd(game, 1, undefined, true);

      const enemyParty = scene.getEnemyParty();
      expect(game).toBeAtPhase("CommandPhase");
      expect(enemyParty.length).toBe(5);
      expect(scene.currentBattle.trainer?.config.trainerType).toBe(TrainerType.BUG_TYPE_SUPERFAN);
      expect(enemyParty[0].species.speciesId).toBe(SpeciesId.BEEDRILL);
      expect(enemyParty[1].species.speciesId).toBe(SpeciesId.BUTTERFREE);
      expect(POOL_1_POKEMON.includes(enemyParty[2].species.speciesId)).toBe(true);
      expect(POOL_2_POKEMON.includes(enemyParty[3].species.speciesId)).toBe(true);
      expect(POOL_2_POKEMON.includes(enemyParty[4].species.speciesId)).toBe(true);
    });

    it("should start battle against the Bug-Type Superfan with wave 120 party template", async () => {
      game.override.startingWave(113);
      await game.runToMysteryEncounter(MysteryEncounterType.BUG_TYPE_SUPERFAN, defaultParty);
      await runMysteryEncounterToEnd(game, 1, undefined, true);

      const enemyParty = scene.getEnemyParty();
      expect(game).toBeAtPhase("CommandPhase");
      expect(enemyParty.length).toBe(5);
      expect(scene.currentBattle.trainer?.config.trainerType).toBe(TrainerType.BUG_TYPE_SUPERFAN);
      expect(enemyParty[0].species.speciesId).toBe(SpeciesId.BEEDRILL);
      expect(enemyParty[0].formIndex).toBe(1);
      expect(enemyParty[1].species.speciesId).toBe(SpeciesId.BUTTERFREE);
      expect(enemyParty[1].formIndex).toBe(1);
      expect(POOL_2_POKEMON.includes(enemyParty[2].species.speciesId)).toBe(true);
      expect(POOL_2_POKEMON.includes(enemyParty[3].species.speciesId)).toBe(true);
      expect(POOL_3_POKEMON.some(config => enemyParty[4].species.speciesId === config.species)).toBe(true);
    });

    it("should start battle against the Bug-Type Superfan with wave 140 party template", async () => {
      game.override.startingWave(133);
      await game.runToMysteryEncounter(MysteryEncounterType.BUG_TYPE_SUPERFAN, defaultParty);
      await runMysteryEncounterToEnd(game, 1, undefined, true);

      const enemyParty = scene.getEnemyParty();
      expect(game).toBeAtPhase("CommandPhase");
      expect(enemyParty.length).toBe(5);
      expect(scene.currentBattle.trainer?.config.trainerType).toBe(TrainerType.BUG_TYPE_SUPERFAN);
      expect(enemyParty[0].species.speciesId).toBe(SpeciesId.BEEDRILL);
      expect(enemyParty[0].formIndex).toBe(1);
      expect(enemyParty[1].species.speciesId).toBe(SpeciesId.BUTTERFREE);
      expect(enemyParty[1].formIndex).toBe(1);
      expect(POOL_2_POKEMON.includes(enemyParty[2].species.speciesId)).toBe(true);
      expect(POOL_3_POKEMON.some(config => enemyParty[3].species.speciesId === config.species)).toBe(true);
      expect(POOL_3_POKEMON.some(config => enemyParty[4].species.speciesId === config.species)).toBe(true);
    });

    it("should start battle against the Bug-Type Superfan with wave 160 party template", async () => {
      game.override.startingWave(153);
      await game.runToMysteryEncounter(MysteryEncounterType.BUG_TYPE_SUPERFAN, defaultParty);
      await runMysteryEncounterToEnd(game, 1, undefined, true);

      const enemyParty = scene.getEnemyParty();
      expect(game).toBeAtPhase("CommandPhase");
      expect(enemyParty.length).toBe(5);
      expect(scene.currentBattle.trainer?.config.trainerType).toBe(TrainerType.BUG_TYPE_SUPERFAN);
      expect(enemyParty[0].species.speciesId).toBe(SpeciesId.BEEDRILL);
      expect(enemyParty[0].formIndex).toBe(1);
      expect(enemyParty[1].species.speciesId).toBe(SpeciesId.BUTTERFREE);
      expect(enemyParty[1].formIndex).toBe(1);
      expect(POOL_2_POKEMON.includes(enemyParty[2].species.speciesId)).toBe(true);
      expect(POOL_3_POKEMON.some(config => enemyParty[3].species.speciesId === config.species)).toBe(true);
      expect(POOL_4_POKEMON.includes(enemyParty[4].species.speciesId)).toBe(true);
    });

    it("should start battle against the Bug-Type Superfan with wave 180 party template", async () => {
      game.override.startingWave(173);
      await game.runToMysteryEncounter(MysteryEncounterType.BUG_TYPE_SUPERFAN, defaultParty);
      await runMysteryEncounterToEnd(game, 1, undefined, true);

      const enemyParty = scene.getEnemyParty();
      expect(game).toBeAtPhase("CommandPhase");
      expect(enemyParty.length).toBe(5);
      expect(scene.currentBattle.trainer?.config.trainerType).toBe(TrainerType.BUG_TYPE_SUPERFAN);
      expect(enemyParty[0].species.speciesId).toBe(SpeciesId.BEEDRILL);
      expect(enemyParty[0].formIndex).toBe(1);
      expect(enemyParty[0].isBoss()).toBe(true);
      expect(enemyParty[0].bossSegments).toBe(2);
      expect(enemyParty[1].species.speciesId).toBe(SpeciesId.BUTTERFREE);
      expect(enemyParty[1].formIndex).toBe(1);
      expect(enemyParty[1].isBoss()).toBe(true);
      expect(enemyParty[1].bossSegments).toBe(2);
      expect(POOL_3_POKEMON.some(config => enemyParty[2].species.speciesId === config.species)).toBe(true);
      expect(POOL_3_POKEMON.some(config => enemyParty[3].species.speciesId === config.species)).toBe(true);
      expect(POOL_4_POKEMON.includes(enemyParty[4].species.speciesId)).toBe(true);
    });

    it("should let the player learn a Bug move after battle ends", async () => {
      const selectOptionSpy = vi.spyOn(encounterPhaseUtils, "selectOptionThenPokemon");
      await game.runToMysteryEncounter(MysteryEncounterType.BUG_TYPE_SUPERFAN, defaultParty);
      await runMysteryEncounterToEnd(game, 1, undefined, true);
      await skipBattleRunMysteryEncounterRewardsPhase(game, false);

      expect(game).toBeAtPhase("MysteryEncounterRewardsPhase");
      game.phaseInterceptor["prompts"] = []; // Clear out prompt handlers
      game.onNextPrompt("MysteryEncounterRewardsPhase", UiMode.OPTION_SELECT, () => {
        game.endPhase();
      });
      await game.phaseInterceptor.to("MysteryEncounterRewardsPhase");

      expect(selectOptionSpy).toHaveBeenCalledTimes(1);
      const optionData = selectOptionSpy.mock.calls[0][0];
      expect(PHYSICAL_TUTOR_MOVES.some(move => new PokemonMove(move).getName() === optionData[0].label)).toBe(true);
      expect(SPECIAL_TUTOR_MOVES.some(move => new PokemonMove(move).getName() === optionData[1].label)).toBe(true);
      expect(STATUS_TUTOR_MOVES.some(move => new PokemonMove(move).getName() === optionData[2].label)).toBe(true);
      expect(MISC_TUTOR_MOVES.some(move => new PokemonMove(move).getName() === optionData[3].label)).toBe(true);
    });
  });

  describe("Option 2 - Show off Bug Types", () => {
    it("should have the correct properties", () => {
      const option = BugTypeSuperfanEncounter.options[1];
      expect(option.optionMode).toBe(MysteryEncounterOptionMode.DISABLED_OR_DEFAULT);
      expect(option.dialogue).toBeDefined();
      expect(option.dialogue).toStrictEqual({
        buttonLabel: `${namespace}:option.2.label`,
        buttonTooltip: `${namespace}:option.2.tooltip`,
        disabledButtonTooltip: `${namespace}:option.2.disabledTooltip`,
      });
    });

    it("should NOT be selectable if the player doesn't have any Bug types", async () => {
      await game.runToMysteryEncounter(MysteryEncounterType.BUG_TYPE_SUPERFAN, [SpeciesId.ABRA]);
      await game.phaseInterceptor.to("MysteryEncounterPhase", false);

      const encounterPhase = scene.phaseManager.getCurrentPhase();
      expect(encounterPhase?.constructor.name).toBe(MysteryEncounterPhase.name);
      const mysteryEncounterPhase = encounterPhase as MysteryEncounterPhase;
      vi.spyOn(mysteryEncounterPhase, "continueEncounter");
      vi.spyOn(mysteryEncounterPhase, "handleOptionSelect");
      vi.spyOn(scene.ui, "playError");

      await runSelectMysteryEncounterOption(game, 2);

      expect(game).toBeAtPhase("MysteryEncounterPhase");
      expect(scene.ui.playError).not.toHaveBeenCalled(); // No error sfx, option is disabled
      expect(mysteryEncounterPhase.handleOptionSelect).not.toHaveBeenCalled();
      expect(mysteryEncounterPhase.continueEncounter).not.toHaveBeenCalled();
    });

    it("should proceed to rewards screen with 0-1 Bug Types reward options", async () => {
      await game.runToMysteryEncounter(MysteryEncounterType.BUG_TYPE_SUPERFAN, defaultParty);
      await runMysteryEncounterToEnd(game, 2);

<<<<<<< HEAD
      expect(game).toBeAtPhase("SelectModifierPhase");
      await game.phaseInterceptor.run(SelectModifierPhase);
=======
      expect(scene.phaseManager.getCurrentPhase()?.constructor.name).toBe(SelectModifierPhase.name);
      await game.phaseInterceptor.to("SelectModifierPhase");
>>>>>>> cf537890

      expect(scene.ui.getMode()).to.equal(UiMode.MODIFIER_SELECT);
      const modifierSelectHandler = scene.ui.handlers.find(
        h => h instanceof ModifierSelectUiHandler,
      ) as ModifierSelectUiHandler;
      expect(modifierSelectHandler.options.length).toEqual(2);
      expect(modifierSelectHandler.options[0].modifierTypeOption.type.id).toBe("SUPER_LURE");
      expect(modifierSelectHandler.options[1].modifierTypeOption.type.id).toBe("GREAT_BALL");
    });

    it("should proceed to rewards screen with 2-3 Bug Types reward options", async () => {
      await game.runToMysteryEncounter(MysteryEncounterType.BUG_TYPE_SUPERFAN, [
        SpeciesId.BUTTERFREE,
        SpeciesId.BEEDRILL,
      ]);
      await runMysteryEncounterToEnd(game, 2);

<<<<<<< HEAD
      expect(game).toBeAtPhase("SelectModifierPhase");
      await game.phaseInterceptor.run(SelectModifierPhase);
=======
      expect(scene.phaseManager.getCurrentPhase()?.constructor.name).toBe(SelectModifierPhase.name);
      await game.phaseInterceptor.to("SelectModifierPhase");
>>>>>>> cf537890

      expect(scene.ui.getMode()).to.equal(UiMode.MODIFIER_SELECT);
      const modifierSelectHandler = scene.ui.handlers.find(
        h => h instanceof ModifierSelectUiHandler,
      ) as ModifierSelectUiHandler;
      expect(modifierSelectHandler.options.length).toEqual(3);
      expect(modifierSelectHandler.options[0].modifierTypeOption.type.id).toBe("QUICK_CLAW");
      expect(modifierSelectHandler.options[1].modifierTypeOption.type.id).toBe("MAX_LURE");
      expect(modifierSelectHandler.options[2].modifierTypeOption.type.id).toBe("ULTRA_BALL");
    });

    it("should proceed to rewards screen with 4-5 Bug Types reward options", async () => {
      await game.runToMysteryEncounter(MysteryEncounterType.BUG_TYPE_SUPERFAN, [
        SpeciesId.BUTTERFREE,
        SpeciesId.BEEDRILL,
        SpeciesId.GALVANTULA,
        SpeciesId.VOLCARONA,
      ]);
      await runMysteryEncounterToEnd(game, 2);

<<<<<<< HEAD
      expect(game).toBeAtPhase("SelectModifierPhase");
      await game.phaseInterceptor.run(SelectModifierPhase);
=======
      expect(scene.phaseManager.getCurrentPhase()?.constructor.name).toBe(SelectModifierPhase.name);
      await game.phaseInterceptor.to("SelectModifierPhase");
>>>>>>> cf537890

      expect(scene.ui.getMode()).to.equal(UiMode.MODIFIER_SELECT);
      const modifierSelectHandler = scene.ui.handlers.find(
        h => h instanceof ModifierSelectUiHandler,
      ) as ModifierSelectUiHandler;
      expect(modifierSelectHandler.options.length).toEqual(3);
      expect(modifierSelectHandler.options[0].modifierTypeOption.type.id).toBe("GRIP_CLAW");
      expect(modifierSelectHandler.options[1].modifierTypeOption.type.id).toBe("MAX_LURE");
      expect(modifierSelectHandler.options[2].modifierTypeOption.type.id).toBe("ROGUE_BALL");
    });

    it("should proceed to rewards screen with 6 Bug Types reward options (including form change item)", async () => {
      await game.runToMysteryEncounter(MysteryEncounterType.BUG_TYPE_SUPERFAN, [
        SpeciesId.BUTTERFREE,
        SpeciesId.BEEDRILL,
        SpeciesId.GALVANTULA,
        SpeciesId.VOLCARONA,
        SpeciesId.ANORITH,
        SpeciesId.GENESECT,
      ]);
      await runMysteryEncounterToEnd(game, 2);

<<<<<<< HEAD
      expect(game).toBeAtPhase("SelectModifierPhase");
      await game.phaseInterceptor.run(SelectModifierPhase);
=======
      expect(scene.phaseManager.getCurrentPhase()?.constructor.name).toBe(SelectModifierPhase.name);
      await game.phaseInterceptor.to("SelectModifierPhase");
>>>>>>> cf537890

      expect(scene.ui.getMode()).to.equal(UiMode.MODIFIER_SELECT);
      const modifierSelectHandler = scene.ui.handlers.find(
        h => h instanceof ModifierSelectUiHandler,
      ) as ModifierSelectUiHandler;
      expect(modifierSelectHandler.options.length).toEqual(4);
      expect(modifierSelectHandler.options[0].modifierTypeOption.type.id).toBe("MASTER_BALL");
      expect(modifierSelectHandler.options[1].modifierTypeOption.type.id).toBe("MEGA_BRACELET");
      expect(modifierSelectHandler.options[2].modifierTypeOption.type.id).toBe("DYNAMAX_BAND");
      expect(modifierSelectHandler.options[3].modifierTypeOption.type.id).toBe("FORM_CHANGE_ITEM");
    });

    it("should leave encounter without battle", async () => {
      const leaveEncounterWithoutBattleSpy = vi.spyOn(encounterPhaseUtils, "leaveEncounterWithoutBattle");

      await game.runToMysteryEncounter(MysteryEncounterType.BUG_TYPE_SUPERFAN, defaultParty);
      await runMysteryEncounterToEnd(game, 2);

      expect(leaveEncounterWithoutBattleSpy).toBeCalled();
    });
  });

  describe("Option 3 - Give a Bug Item", () => {
    it("should have the correct properties", () => {
      const option = BugTypeSuperfanEncounter.options[2];
      expect(option.optionMode).toBe(MysteryEncounterOptionMode.DISABLED_OR_DEFAULT);
      expect(option.dialogue).toBeDefined();
      expect(option.dialogue).toStrictEqual({
        buttonLabel: `${namespace}:option.3.label`,
        buttonTooltip: `${namespace}:option.3.tooltip`,
        disabledButtonTooltip: `${namespace}:option.3.disabledTooltip`,
        selected: [
          {
            text: `${namespace}:option.3.selected`,
          },
          {
            speaker: `${namespace}:speaker`,
            text: `${namespace}:option.3.selectedDialogue`,
          },
        ],
        secondOptionPrompt: `${namespace}:option.3.selectPrompt`,
      });
    });

    it("should NOT be selectable if the player doesn't have any Bug items", async () => {
      game.scene.modifiers = [];
      await game.runToMysteryEncounter(MysteryEncounterType.BUG_TYPE_SUPERFAN, defaultParty);
      await game.phaseInterceptor.to("MysteryEncounterPhase", false);

      game.scene.modifiers = [];
      const encounterPhase = scene.phaseManager.getCurrentPhase();
      expect(encounterPhase?.constructor.name).toBe(MysteryEncounterPhase.name);
      const mysteryEncounterPhase = encounterPhase as MysteryEncounterPhase;
      vi.spyOn(mysteryEncounterPhase, "continueEncounter");
      vi.spyOn(mysteryEncounterPhase, "handleOptionSelect");
      vi.spyOn(scene.ui, "playError");

      await runSelectMysteryEncounterOption(game, 3);

      expect(game).toBeAtPhase("MysteryEncounterPhase");
      expect(scene.ui.playError).not.toHaveBeenCalled(); // No error sfx, option is disabled
      expect(mysteryEncounterPhase.handleOptionSelect).not.toHaveBeenCalled();
      expect(mysteryEncounterPhase.continueEncounter).not.toHaveBeenCalled();
    });

    it("should remove the gifted item and proceed to rewards screen", async () => {
      game.override.startingHeldItems([{ name: "GRIP_CLAW", count: 1 }]);
      await game.runToMysteryEncounter(MysteryEncounterType.BUG_TYPE_SUPERFAN, [SpeciesId.BUTTERFREE]);

      const gripClawCountBefore =
        scene.findModifier(m => m instanceof ContactHeldItemTransferChanceModifier)?.stackCount ?? 0;

      await runMysteryEncounterToEnd(game, 3, { pokemonNo: 1, optionNo: 1 });

<<<<<<< HEAD
      expect(game).toBeAtPhase("SelectModifierPhase");
      await game.phaseInterceptor.run(SelectModifierPhase);
=======
      expect(scene.phaseManager.getCurrentPhase()?.constructor.name).toBe(SelectModifierPhase.name);
      await game.phaseInterceptor.to("SelectModifierPhase");
>>>>>>> cf537890

      expect(scene.ui.getMode()).to.equal(UiMode.MODIFIER_SELECT);
      const modifierSelectHandler = scene.ui.handlers.find(
        h => h instanceof ModifierSelectUiHandler,
      ) as ModifierSelectUiHandler;
      expect(modifierSelectHandler.options.length).toEqual(2);
      expect(modifierSelectHandler.options[0].modifierTypeOption.type.id).toBe("MYSTERY_ENCOUNTER_GOLDEN_BUG_NET");
      expect(modifierSelectHandler.options[1].modifierTypeOption.type.id).toBe("REVIVER_SEED");

      const gripClawCountAfter =
        scene.findModifier(m => m instanceof ContactHeldItemTransferChanceModifier)?.stackCount ?? 0;
      expect(gripClawCountBefore - 1).toBe(gripClawCountAfter);
    });

    it("should leave encounter without battle", async () => {
      game.override.startingHeldItems([{ name: "GRIP_CLAW", count: 1 }]);
      const leaveEncounterWithoutBattleSpy = vi.spyOn(encounterPhaseUtils, "leaveEncounterWithoutBattle");

      await game.runToMysteryEncounter(MysteryEncounterType.BUG_TYPE_SUPERFAN, [SpeciesId.BUTTERFREE]);
      await runMysteryEncounterToEnd(game, 3, { pokemonNo: 1, optionNo: 1 });

      expect(leaveEncounterWithoutBattleSpy).toBeCalled();
    });
  });
});<|MERGE_RESOLUTION|>--- conflicted
+++ resolved
@@ -415,13 +415,8 @@
       await game.runToMysteryEncounter(MysteryEncounterType.BUG_TYPE_SUPERFAN, defaultParty);
       await runMysteryEncounterToEnd(game, 2);
 
-<<<<<<< HEAD
       expect(game).toBeAtPhase("SelectModifierPhase");
-      await game.phaseInterceptor.run(SelectModifierPhase);
-=======
-      expect(scene.phaseManager.getCurrentPhase()?.constructor.name).toBe(SelectModifierPhase.name);
       await game.phaseInterceptor.to("SelectModifierPhase");
->>>>>>> cf537890
 
       expect(scene.ui.getMode()).to.equal(UiMode.MODIFIER_SELECT);
       const modifierSelectHandler = scene.ui.handlers.find(
@@ -439,13 +434,8 @@
       ]);
       await runMysteryEncounterToEnd(game, 2);
 
-<<<<<<< HEAD
       expect(game).toBeAtPhase("SelectModifierPhase");
-      await game.phaseInterceptor.run(SelectModifierPhase);
-=======
-      expect(scene.phaseManager.getCurrentPhase()?.constructor.name).toBe(SelectModifierPhase.name);
       await game.phaseInterceptor.to("SelectModifierPhase");
->>>>>>> cf537890
 
       expect(scene.ui.getMode()).to.equal(UiMode.MODIFIER_SELECT);
       const modifierSelectHandler = scene.ui.handlers.find(
@@ -466,13 +456,8 @@
       ]);
       await runMysteryEncounterToEnd(game, 2);
 
-<<<<<<< HEAD
       expect(game).toBeAtPhase("SelectModifierPhase");
-      await game.phaseInterceptor.run(SelectModifierPhase);
-=======
-      expect(scene.phaseManager.getCurrentPhase()?.constructor.name).toBe(SelectModifierPhase.name);
       await game.phaseInterceptor.to("SelectModifierPhase");
->>>>>>> cf537890
 
       expect(scene.ui.getMode()).to.equal(UiMode.MODIFIER_SELECT);
       const modifierSelectHandler = scene.ui.handlers.find(
@@ -495,13 +480,8 @@
       ]);
       await runMysteryEncounterToEnd(game, 2);
 
-<<<<<<< HEAD
       expect(game).toBeAtPhase("SelectModifierPhase");
-      await game.phaseInterceptor.run(SelectModifierPhase);
-=======
-      expect(scene.phaseManager.getCurrentPhase()?.constructor.name).toBe(SelectModifierPhase.name);
       await game.phaseInterceptor.to("SelectModifierPhase");
->>>>>>> cf537890
 
       expect(scene.ui.getMode()).to.equal(UiMode.MODIFIER_SELECT);
       const modifierSelectHandler = scene.ui.handlers.find(
@@ -576,13 +556,8 @@
 
       await runMysteryEncounterToEnd(game, 3, { pokemonNo: 1, optionNo: 1 });
 
-<<<<<<< HEAD
       expect(game).toBeAtPhase("SelectModifierPhase");
-      await game.phaseInterceptor.run(SelectModifierPhase);
-=======
-      expect(scene.phaseManager.getCurrentPhase()?.constructor.name).toBe(SelectModifierPhase.name);
       await game.phaseInterceptor.to("SelectModifierPhase");
->>>>>>> cf537890
 
       expect(scene.ui.getMode()).to.equal(UiMode.MODIFIER_SELECT);
       const modifierSelectHandler = scene.ui.handlers.find(
