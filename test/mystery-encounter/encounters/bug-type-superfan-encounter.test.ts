import type { BattleScene } from "#app/battle-scene";
import { BiomeId } from "#enums/biome-id";
import { HeldItemId } from "#enums/held-item-id";
import { MoveId } from "#enums/move-id";
import { MysteryEncounterOptionMode } from "#enums/mystery-encounter-option-mode";
import { MysteryEncounterTier } from "#enums/mystery-encounter-tier";
import { MysteryEncounterType } from "#enums/mystery-encounter-type";
import { SpeciesId } from "#enums/species-id";
import { TrainerType } from "#enums/trainer-type";
import { UiMode } from "#enums/ui-mode";
import { PokemonMove } from "#moves/pokemon-move";
import { BugTypeSuperfanEncounter } from "#mystery-encounters/bug-type-superfan-encounter";
import * as encounterPhaseUtils from "#mystery-encounters/encounter-phase-utils";
import * as MysteryEncounters from "#mystery-encounters/mystery-encounters";
import { CommandPhase } from "#phases/command-phase";
import { MysteryEncounterPhase, MysteryEncounterRewardsPhase } from "#phases/mystery-encounter-phases";
import { SelectRewardPhase } from "#phases/select-reward-phase";
import {
  runMysteryEncounterToEnd,
  runSelectMysteryEncounterOption,
  skipBattleRunMysteryEncounterRewardsPhase,
} from "#test/mystery-encounter/encounter-test-utils";
import { GameManager } from "#test/test-utils/game-manager";
import { initSceneWithoutEncounterPhase } from "#test/test-utils/game-manager-utils";
import { RewardSelectUiHandler } from "#ui/reward-select-ui-handler";
import { afterEach, beforeAll, beforeEach, describe, expect, it, vi } from "vitest";

const namespace = "mysteryEncounters/bugTypeSuperfan";
const defaultParty = [SpeciesId.LAPRAS, SpeciesId.GENGAR, SpeciesId.WEEDLE];
const defaultBiome = BiomeId.CAVE;
const defaultWave = 24;

const POOL_1_POKEMON = [
  SpeciesId.PARASECT,
  SpeciesId.VENOMOTH,
  SpeciesId.LEDIAN,
  SpeciesId.ARIADOS,
  SpeciesId.YANMA,
  SpeciesId.BEAUTIFLY,
  SpeciesId.DUSTOX,
  SpeciesId.MASQUERAIN,
  SpeciesId.NINJASK,
  SpeciesId.VOLBEAT,
  SpeciesId.ILLUMISE,
  SpeciesId.ANORITH,
  SpeciesId.KRICKETUNE,
  SpeciesId.WORMADAM,
  SpeciesId.MOTHIM,
  SpeciesId.SKORUPI,
  SpeciesId.JOLTIK,
  SpeciesId.LARVESTA,
  SpeciesId.VIVILLON,
  SpeciesId.CHARJABUG,
  SpeciesId.RIBOMBEE,
  SpeciesId.SPIDOPS,
  SpeciesId.LOKIX,
];

const POOL_2_POKEMON = [
  SpeciesId.SCYTHER,
  SpeciesId.PINSIR,
  SpeciesId.HERACROSS,
  SpeciesId.FORRETRESS,
  SpeciesId.SCIZOR,
  SpeciesId.SHUCKLE,
  SpeciesId.SHEDINJA,
  SpeciesId.ARMALDO,
  SpeciesId.VESPIQUEN,
  SpeciesId.DRAPION,
  SpeciesId.YANMEGA,
  SpeciesId.LEAVANNY,
  SpeciesId.SCOLIPEDE,
  SpeciesId.CRUSTLE,
  SpeciesId.ESCAVALIER,
  SpeciesId.ACCELGOR,
  SpeciesId.GALVANTULA,
  SpeciesId.VIKAVOLT,
  SpeciesId.ARAQUANID,
  SpeciesId.ORBEETLE,
  SpeciesId.CENTISKORCH,
  SpeciesId.FROSMOTH,
  SpeciesId.KLEAVOR,
];

const POOL_3_POKEMON: { species: SpeciesId; formIndex?: number }[] = [
  {
    species: SpeciesId.PINSIR,
    formIndex: 1,
  },
  {
    species: SpeciesId.SCIZOR,
    formIndex: 1,
  },
  {
    species: SpeciesId.HERACROSS,
    formIndex: 1,
  },
  {
    species: SpeciesId.ORBEETLE,
    formIndex: 1,
  },
  {
    species: SpeciesId.CENTISKORCH,
    formIndex: 1,
  },
  {
    species: SpeciesId.DURANT,
  },
  {
    species: SpeciesId.VOLCARONA,
  },
  {
    species: SpeciesId.GOLISOPOD,
  },
];

const POOL_4_POKEMON = [SpeciesId.GENESECT, SpeciesId.SLITHER_WING, SpeciesId.BUZZWOLE, SpeciesId.PHEROMOSA];

const PHYSICAL_TUTOR_MOVES = [
  MoveId.MEGAHORN,
  MoveId.ATTACK_ORDER,
  MoveId.BUG_BITE,
  MoveId.FIRST_IMPRESSION,
  MoveId.LUNGE,
];

const SPECIAL_TUTOR_MOVES = [
  MoveId.SILVER_WIND,
  MoveId.SIGNAL_BEAM,
  MoveId.BUG_BUZZ,
  MoveId.POLLEN_PUFF,
  MoveId.STRUGGLE_BUG,
];

const STATUS_TUTOR_MOVES = [
  MoveId.STRING_SHOT,
  MoveId.DEFEND_ORDER,
  MoveId.RAGE_POWDER,
  MoveId.STICKY_WEB,
  MoveId.SILK_TRAP,
];

const MISC_TUTOR_MOVES = [MoveId.LEECH_LIFE, MoveId.U_TURN, MoveId.HEAL_ORDER, MoveId.QUIVER_DANCE, MoveId.INFESTATION];

describe("Bug-Type Superfan - Mystery Encounter", () => {
  let phaserGame: Phaser.Game;
  let game: GameManager;
  let scene: BattleScene;

  beforeAll(() => {
    phaserGame = new Phaser.Game({ type: Phaser.HEADLESS });
  });

  beforeEach(async () => {
    game = new GameManager(phaserGame);
    scene = game.scene;
    game.override
      .mysteryEncounterChance(100)
      .startingWave(defaultWave)
      .startingBiome(defaultBiome)
      .disableTrainerWaves();

    vi.spyOn(MysteryEncounters, "mysteryEncountersByBiome", "get").mockReturnValue(
      new Map<BiomeId, MysteryEncounterType[]>([[BiomeId.CAVE, [MysteryEncounterType.BUG_TYPE_SUPERFAN]]]),
    );
  });

  afterEach(() => {
    game.phaseInterceptor.restoreOg();
  });

  it("should have the correct properties", async () => {
    await game.runToMysteryEncounter(MysteryEncounterType.BUG_TYPE_SUPERFAN, defaultParty);

    expect(BugTypeSuperfanEncounter.encounterType).toBe(MysteryEncounterType.BUG_TYPE_SUPERFAN);
    expect(BugTypeSuperfanEncounter.encounterTier).toBe(MysteryEncounterTier.GREAT);
    expect(BugTypeSuperfanEncounter.dialogue).toBeDefined();
    expect(BugTypeSuperfanEncounter.dialogue.intro).toStrictEqual([
      {
        text: `${namespace}:intro`,
      },
      {
        speaker: `${namespace}:speaker`,
        text: `${namespace}:introDialogue`,
      },
    ]);
    expect(BugTypeSuperfanEncounter.dialogue.encounterOptionsDialogue?.title).toBe(`${namespace}:title`);
    expect(BugTypeSuperfanEncounter.dialogue.encounterOptionsDialogue?.description).toBe(`${namespace}:description`);
    expect(BugTypeSuperfanEncounter.dialogue.encounterOptionsDialogue?.query).toBe(`${namespace}:query`);
    expect(BugTypeSuperfanEncounter.options.length).toBe(3);
  });

  it("should initialize fully", async () => {
    initSceneWithoutEncounterPhase(scene, defaultParty);
    scene.currentBattle.mysteryEncounter = BugTypeSuperfanEncounter;

    const { onInit } = BugTypeSuperfanEncounter;

    expect(BugTypeSuperfanEncounter.onInit).toBeDefined();

    BugTypeSuperfanEncounter.populateDialogueTokensFromRequirements();
    const onInitResult = onInit!();
    const config = BugTypeSuperfanEncounter.enemyPartyConfigs[0];

    expect(config).toBeDefined();
    expect(config.trainerConfig?.trainerType).toBe(TrainerType.BUG_TYPE_SUPERFAN);
    expect(config.trainerConfig?.partyTemplates).toBeDefined();
    expect(config.female).toBe(true);
    expect(onInitResult).toBe(true);
  });

  describe("Option 1 - Battle the Bug-Type Superfan", () => {
    it("should have the correct properties", () => {
      const option = BugTypeSuperfanEncounter.options[0];
      expect(option.optionMode).toBe(MysteryEncounterOptionMode.DEFAULT);
      expect(option.dialogue).toBeDefined();
      expect(option.dialogue).toStrictEqual({
        buttonLabel: `${namespace}:option.1.label`,
        buttonTooltip: `${namespace}:option.1.tooltip`,
        selected: [
          {
            speaker: `${namespace}:speaker`,
            text: `${namespace}:option.1.selected`,
          },
        ],
      });
    });

    it("should start battle against the Bug-Type Superfan with wave 30 party template", async () => {
      await game.runToMysteryEncounter(MysteryEncounterType.BUG_TYPE_SUPERFAN, defaultParty);
      await runMysteryEncounterToEnd(game, 1, undefined, true);

      const enemyParty = scene.getEnemyParty();
      expect(scene.phaseManager.getCurrentPhase()?.constructor.name).toBe(CommandPhase.name);
      expect(enemyParty.length).toBe(2);
      expect(scene.currentBattle.trainer?.config.trainerType).toBe(TrainerType.BUG_TYPE_SUPERFAN);
      expect(enemyParty[0].species.speciesId).toBe(SpeciesId.BEEDRILL);
      expect(enemyParty[1].species.speciesId).toBe(SpeciesId.BUTTERFREE);
    });

    it("should start battle against the Bug-Type Superfan with wave 50 party template", async () => {
      game.override.startingWave(43);
      await game.runToMysteryEncounter(MysteryEncounterType.BUG_TYPE_SUPERFAN, defaultParty);
      await runMysteryEncounterToEnd(game, 1, undefined, true);

      const enemyParty = scene.getEnemyParty();
      expect(scene.phaseManager.getCurrentPhase()?.constructor.name).toBe(CommandPhase.name);
      expect(enemyParty.length).toBe(3);
      expect(scene.currentBattle.trainer?.config.trainerType).toBe(TrainerType.BUG_TYPE_SUPERFAN);
      expect(enemyParty[0].species.speciesId).toBe(SpeciesId.BEEDRILL);
      expect(enemyParty[1].species.speciesId).toBe(SpeciesId.BUTTERFREE);
      expect(POOL_1_POKEMON.includes(enemyParty[2].species.speciesId)).toBe(true);
    });

    it("should start battle against the Bug-Type Superfan with wave 70 party template", async () => {
      game.override.startingWave(63);
      await game.runToMysteryEncounter(MysteryEncounterType.BUG_TYPE_SUPERFAN, defaultParty);
      await runMysteryEncounterToEnd(game, 1, undefined, true);

      const enemyParty = scene.getEnemyParty();
      expect(scene.phaseManager.getCurrentPhase()?.constructor.name).toBe(CommandPhase.name);
      expect(enemyParty.length).toBe(4);
      expect(scene.currentBattle.trainer?.config.trainerType).toBe(TrainerType.BUG_TYPE_SUPERFAN);
      expect(enemyParty[0].species.speciesId).toBe(SpeciesId.BEEDRILL);
      expect(enemyParty[1].species.speciesId).toBe(SpeciesId.BUTTERFREE);
      expect(POOL_1_POKEMON.includes(enemyParty[2].species.speciesId)).toBe(true);
      expect(POOL_2_POKEMON.includes(enemyParty[3].species.speciesId)).toBe(true);
    });

    it("should start battle against the Bug-Type Superfan with wave 100 party template", async () => {
      game.override.startingWave(83);
      await game.runToMysteryEncounter(MysteryEncounterType.BUG_TYPE_SUPERFAN, defaultParty);
      await runMysteryEncounterToEnd(game, 1, undefined, true);

      const enemyParty = scene.getEnemyParty();
      expect(scene.phaseManager.getCurrentPhase()?.constructor.name).toBe(CommandPhase.name);
      expect(enemyParty.length).toBe(5);
      expect(scene.currentBattle.trainer?.config.trainerType).toBe(TrainerType.BUG_TYPE_SUPERFAN);
      expect(enemyParty[0].species.speciesId).toBe(SpeciesId.BEEDRILL);
      expect(enemyParty[1].species.speciesId).toBe(SpeciesId.BUTTERFREE);
      expect(POOL_1_POKEMON.includes(enemyParty[2].species.speciesId)).toBe(true);
      expect(POOL_2_POKEMON.includes(enemyParty[3].species.speciesId)).toBe(true);
      expect(POOL_2_POKEMON.includes(enemyParty[4].species.speciesId)).toBe(true);
    });

    it("should start battle against the Bug-Type Superfan with wave 120 party template", async () => {
      game.override.startingWave(113);
      await game.runToMysteryEncounter(MysteryEncounterType.BUG_TYPE_SUPERFAN, defaultParty);
      await runMysteryEncounterToEnd(game, 1, undefined, true);

      const enemyParty = scene.getEnemyParty();
      expect(scene.phaseManager.getCurrentPhase()?.constructor.name).toBe(CommandPhase.name);
      expect(enemyParty.length).toBe(5);
      expect(scene.currentBattle.trainer?.config.trainerType).toBe(TrainerType.BUG_TYPE_SUPERFAN);
      expect(enemyParty[0].species.speciesId).toBe(SpeciesId.BEEDRILL);
      expect(enemyParty[0].formIndex).toBe(1);
      expect(enemyParty[1].species.speciesId).toBe(SpeciesId.BUTTERFREE);
      expect(enemyParty[1].formIndex).toBe(1);
      expect(POOL_2_POKEMON.includes(enemyParty[2].species.speciesId)).toBe(true);
      expect(POOL_2_POKEMON.includes(enemyParty[3].species.speciesId)).toBe(true);
      expect(POOL_3_POKEMON.some(config => enemyParty[4].species.speciesId === config.species)).toBe(true);
    });

    it("should start battle against the Bug-Type Superfan with wave 140 party template", async () => {
      game.override.startingWave(133);
      await game.runToMysteryEncounter(MysteryEncounterType.BUG_TYPE_SUPERFAN, defaultParty);
      await runMysteryEncounterToEnd(game, 1, undefined, true);

      const enemyParty = scene.getEnemyParty();
      expect(scene.phaseManager.getCurrentPhase()?.constructor.name).toBe(CommandPhase.name);
      expect(enemyParty.length).toBe(5);
      expect(scene.currentBattle.trainer?.config.trainerType).toBe(TrainerType.BUG_TYPE_SUPERFAN);
      expect(enemyParty[0].species.speciesId).toBe(SpeciesId.BEEDRILL);
      expect(enemyParty[0].formIndex).toBe(1);
      expect(enemyParty[1].species.speciesId).toBe(SpeciesId.BUTTERFREE);
      expect(enemyParty[1].formIndex).toBe(1);
      expect(POOL_2_POKEMON.includes(enemyParty[2].species.speciesId)).toBe(true);
      expect(POOL_3_POKEMON.some(config => enemyParty[3].species.speciesId === config.species)).toBe(true);
      expect(POOL_3_POKEMON.some(config => enemyParty[4].species.speciesId === config.species)).toBe(true);
    });

    it("should start battle against the Bug-Type Superfan with wave 160 party template", async () => {
      game.override.startingWave(153);
      await game.runToMysteryEncounter(MysteryEncounterType.BUG_TYPE_SUPERFAN, defaultParty);
      await runMysteryEncounterToEnd(game, 1, undefined, true);

      const enemyParty = scene.getEnemyParty();
      expect(scene.phaseManager.getCurrentPhase()?.constructor.name).toBe(CommandPhase.name);
      expect(enemyParty.length).toBe(5);
      expect(scene.currentBattle.trainer?.config.trainerType).toBe(TrainerType.BUG_TYPE_SUPERFAN);
      expect(enemyParty[0].species.speciesId).toBe(SpeciesId.BEEDRILL);
      expect(enemyParty[0].formIndex).toBe(1);
      expect(enemyParty[1].species.speciesId).toBe(SpeciesId.BUTTERFREE);
      expect(enemyParty[1].formIndex).toBe(1);
      expect(POOL_2_POKEMON.includes(enemyParty[2].species.speciesId)).toBe(true);
      expect(POOL_3_POKEMON.some(config => enemyParty[3].species.speciesId === config.species)).toBe(true);
      expect(POOL_4_POKEMON.includes(enemyParty[4].species.speciesId)).toBe(true);
    });

    it("should start battle against the Bug-Type Superfan with wave 180 party template", async () => {
      game.override.startingWave(173);
      await game.runToMysteryEncounter(MysteryEncounterType.BUG_TYPE_SUPERFAN, defaultParty);
      await runMysteryEncounterToEnd(game, 1, undefined, true);

      const enemyParty = scene.getEnemyParty();
      expect(scene.phaseManager.getCurrentPhase()?.constructor.name).toBe(CommandPhase.name);
      expect(enemyParty.length).toBe(5);
      expect(scene.currentBattle.trainer?.config.trainerType).toBe(TrainerType.BUG_TYPE_SUPERFAN);
      expect(enemyParty[0].species.speciesId).toBe(SpeciesId.BEEDRILL);
      expect(enemyParty[0].formIndex).toBe(1);
      expect(enemyParty[0].isBoss()).toBe(true);
      expect(enemyParty[0].bossSegments).toBe(2);
      expect(enemyParty[1].species.speciesId).toBe(SpeciesId.BUTTERFREE);
      expect(enemyParty[1].formIndex).toBe(1);
      expect(enemyParty[1].isBoss()).toBe(true);
      expect(enemyParty[1].bossSegments).toBe(2);
      expect(POOL_3_POKEMON.some(config => enemyParty[2].species.speciesId === config.species)).toBe(true);
      expect(POOL_3_POKEMON.some(config => enemyParty[3].species.speciesId === config.species)).toBe(true);
      expect(POOL_4_POKEMON.includes(enemyParty[4].species.speciesId)).toBe(true);
    });

    it("should let the player learn a Bug move after battle ends", async () => {
      const selectOptionSpy = vi.spyOn(encounterPhaseUtils, "selectOptionThenPokemon");
      await game.runToMysteryEncounter(MysteryEncounterType.BUG_TYPE_SUPERFAN, defaultParty);
      await runMysteryEncounterToEnd(game, 1, undefined, true);
      await skipBattleRunMysteryEncounterRewardsPhase(game, false);

      expect(scene.phaseManager.getCurrentPhase()?.constructor.name).toBe(MysteryEncounterRewardsPhase.name);
      game.phaseInterceptor["prompts"] = []; // Clear out prompt handlers
      game.onNextPrompt("MysteryEncounterRewardsPhase", UiMode.OPTION_SELECT, () => {
        game.endPhase();
      });
      await game.phaseInterceptor.to("MysteryEncounterRewardsPhase");

      expect(selectOptionSpy).toHaveBeenCalledTimes(1);
      const optionData = selectOptionSpy.mock.calls[0][0];
      expect(PHYSICAL_TUTOR_MOVES.some(move => new PokemonMove(move).getName() === optionData[0].label)).toBe(true);
      expect(SPECIAL_TUTOR_MOVES.some(move => new PokemonMove(move).getName() === optionData[1].label)).toBe(true);
      expect(STATUS_TUTOR_MOVES.some(move => new PokemonMove(move).getName() === optionData[2].label)).toBe(true);
      expect(MISC_TUTOR_MOVES.some(move => new PokemonMove(move).getName() === optionData[3].label)).toBe(true);
    });
  });

  describe("Option 2 - Show off Bug Types", () => {
    it("should have the correct properties", () => {
      const option = BugTypeSuperfanEncounter.options[1];
      expect(option.optionMode).toBe(MysteryEncounterOptionMode.DISABLED_OR_DEFAULT);
      expect(option.dialogue).toBeDefined();
      expect(option.dialogue).toStrictEqual({
        buttonLabel: `${namespace}:option.2.label`,
        buttonTooltip: `${namespace}:option.2.tooltip`,
        disabledButtonTooltip: `${namespace}:option.2.disabledTooltip`,
      });
    });

    it("should NOT be selectable if the player doesn't have any Bug types", async () => {
      await game.runToMysteryEncounter(MysteryEncounterType.BUG_TYPE_SUPERFAN, [SpeciesId.ABRA]);
      await game.phaseInterceptor.to("MysteryEncounterPhase", false);

      const encounterPhase = scene.phaseManager.getCurrentPhase();
      expect(encounterPhase?.constructor.name).toBe(MysteryEncounterPhase.name);
      const mysteryEncounterPhase = encounterPhase as MysteryEncounterPhase;
      vi.spyOn(mysteryEncounterPhase, "continueEncounter");
      vi.spyOn(mysteryEncounterPhase, "handleOptionSelect");
      vi.spyOn(scene.ui, "playError");

      await runSelectMysteryEncounterOption(game, 2);

      expect(scene.phaseManager.getCurrentPhase()?.constructor.name).toBe(MysteryEncounterPhase.name);
      expect(scene.ui.playError).not.toHaveBeenCalled(); // No error sfx, option is disabled
      expect(mysteryEncounterPhase.handleOptionSelect).not.toHaveBeenCalled();
      expect(mysteryEncounterPhase.continueEncounter).not.toHaveBeenCalled();
    });

    it("should proceed to allRewards screen with 0-1 Bug Types reward options", async () => {
      await game.runToMysteryEncounter(MysteryEncounterType.BUG_TYPE_SUPERFAN, defaultParty);
      await runMysteryEncounterToEnd(game, 2);

<<<<<<< HEAD
      expect(scene.phaseManager.getCurrentPhase()?.constructor.name).toBe(SelectRewardPhase.name);
      await game.phaseInterceptor.run(SelectRewardPhase);
=======
      expect(scene.phaseManager.getCurrentPhase()?.constructor.name).toBe(SelectModifierPhase.name);
      await game.phaseInterceptor.to("SelectModifierPhase");
>>>>>>> f2ca7783

      expect(scene.ui.getMode()).to.equal(UiMode.REWARD_SELECT);
      const rewardSelectHandler = scene.ui.handlers.find(
        h => h instanceof RewardSelectUiHandler,
      ) as RewardSelectUiHandler;
      expect(rewardSelectHandler.options.length).toEqual(2);
      expect(rewardSelectHandler.options[0].rewardOption.type.id).toBe("SUPER_LURE");
      expect(rewardSelectHandler.options[1].rewardOption.type.id).toBe("GREAT_BALL");
    });

    it("should proceed to allRewards screen with 2-3 Bug Types reward options", async () => {
      await game.runToMysteryEncounter(MysteryEncounterType.BUG_TYPE_SUPERFAN, [
        SpeciesId.BUTTERFREE,
        SpeciesId.BEEDRILL,
      ]);
      await runMysteryEncounterToEnd(game, 2);

<<<<<<< HEAD
      expect(scene.phaseManager.getCurrentPhase()?.constructor.name).toBe(SelectRewardPhase.name);
      await game.phaseInterceptor.run(SelectRewardPhase);

      expect(scene.ui.getMode()).to.equal(UiMode.REWARD_SELECT);
      const rewardSelectHandler = scene.ui.handlers.find(
        h => h instanceof RewardSelectUiHandler,
      ) as RewardSelectUiHandler;
      expect(rewardSelectHandler.options.length).toEqual(3);
      expect(rewardSelectHandler.options[0].rewardOption.type.id).toBe("QUICK_CLAW");
      expect(rewardSelectHandler.options[1].rewardOption.type.id).toBe("MAX_LURE");
      expect(rewardSelectHandler.options[2].rewardOption.type.id).toBe("ULTRA_BALL");
=======
      expect(scene.phaseManager.getCurrentPhase()?.constructor.name).toBe(SelectModifierPhase.name);
      await game.phaseInterceptor.to("SelectModifierPhase");

      expect(scene.ui.getMode()).to.equal(UiMode.MODIFIER_SELECT);
      const modifierSelectHandler = scene.ui.handlers.find(
        h => h instanceof ModifierSelectUiHandler,
      ) as ModifierSelectUiHandler;
      expect(modifierSelectHandler.options.length).toEqual(3);
      expect(modifierSelectHandler.options[0].modifierTypeOption.type.id).toBe("QUICK_CLAW");
      expect(modifierSelectHandler.options[1].modifierTypeOption.type.id).toBe("MAX_LURE");
      expect(modifierSelectHandler.options[2].modifierTypeOption.type.id).toBe("ULTRA_BALL");
>>>>>>> f2ca7783
    });

    it("should proceed to allRewards screen with 4-5 Bug Types reward options", async () => {
      await game.runToMysteryEncounter(MysteryEncounterType.BUG_TYPE_SUPERFAN, [
        SpeciesId.BUTTERFREE,
        SpeciesId.BEEDRILL,
        SpeciesId.GALVANTULA,
        SpeciesId.VOLCARONA,
      ]);
      await runMysteryEncounterToEnd(game, 2);

<<<<<<< HEAD
      expect(scene.phaseManager.getCurrentPhase()?.constructor.name).toBe(SelectRewardPhase.name);
      await game.phaseInterceptor.run(SelectRewardPhase);

      expect(scene.ui.getMode()).to.equal(UiMode.REWARD_SELECT);
      const rewardSelectHandler = scene.ui.handlers.find(
        h => h instanceof RewardSelectUiHandler,
      ) as RewardSelectUiHandler;
      expect(rewardSelectHandler.options.length).toEqual(3);
      expect(rewardSelectHandler.options[0].rewardOption.type.id).toBe("GRIP_CLAW");
      expect(rewardSelectHandler.options[1].rewardOption.type.id).toBe("MAX_LURE");
      expect(rewardSelectHandler.options[2].rewardOption.type.id).toBe("ROGUE_BALL");
=======
      expect(scene.phaseManager.getCurrentPhase()?.constructor.name).toBe(SelectModifierPhase.name);
      await game.phaseInterceptor.to("SelectModifierPhase");

      expect(scene.ui.getMode()).to.equal(UiMode.MODIFIER_SELECT);
      const modifierSelectHandler = scene.ui.handlers.find(
        h => h instanceof ModifierSelectUiHandler,
      ) as ModifierSelectUiHandler;
      expect(modifierSelectHandler.options.length).toEqual(3);
      expect(modifierSelectHandler.options[0].modifierTypeOption.type.id).toBe("GRIP_CLAW");
      expect(modifierSelectHandler.options[1].modifierTypeOption.type.id).toBe("MAX_LURE");
      expect(modifierSelectHandler.options[2].modifierTypeOption.type.id).toBe("ROGUE_BALL");
>>>>>>> f2ca7783
    });

    it("should proceed to allRewards screen with 6 Bug Types reward options (including form change item)", async () => {
      await game.runToMysteryEncounter(MysteryEncounterType.BUG_TYPE_SUPERFAN, [
        SpeciesId.BUTTERFREE,
        SpeciesId.BEEDRILL,
        SpeciesId.GALVANTULA,
        SpeciesId.VOLCARONA,
        SpeciesId.ANORITH,
        SpeciesId.GENESECT,
      ]);
      await runMysteryEncounterToEnd(game, 2);

<<<<<<< HEAD
      expect(scene.phaseManager.getCurrentPhase()?.constructor.name).toBe(SelectRewardPhase.name);
      await game.phaseInterceptor.run(SelectRewardPhase);

      expect(scene.ui.getMode()).to.equal(UiMode.REWARD_SELECT);
      const rewardSelectHandler = scene.ui.handlers.find(
        h => h instanceof RewardSelectUiHandler,
      ) as RewardSelectUiHandler;
      expect(rewardSelectHandler.options.length).toEqual(4);
      expect(rewardSelectHandler.options[0].rewardOption.type.id).toBe("MASTER_BALL");
      expect(rewardSelectHandler.options[1].rewardOption.type.id).toBe("MEGA_BRACELET");
      expect(rewardSelectHandler.options[2].rewardOption.type.id).toBe("DYNAMAX_BAND");
      expect(rewardSelectHandler.options[3].rewardOption.type.id).toBe("FORM_CHANGE_ITEM");
=======
      expect(scene.phaseManager.getCurrentPhase()?.constructor.name).toBe(SelectModifierPhase.name);
      await game.phaseInterceptor.to("SelectModifierPhase");

      expect(scene.ui.getMode()).to.equal(UiMode.MODIFIER_SELECT);
      const modifierSelectHandler = scene.ui.handlers.find(
        h => h instanceof ModifierSelectUiHandler,
      ) as ModifierSelectUiHandler;
      expect(modifierSelectHandler.options.length).toEqual(4);
      expect(modifierSelectHandler.options[0].modifierTypeOption.type.id).toBe("MASTER_BALL");
      expect(modifierSelectHandler.options[1].modifierTypeOption.type.id).toBe("MEGA_BRACELET");
      expect(modifierSelectHandler.options[2].modifierTypeOption.type.id).toBe("DYNAMAX_BAND");
      expect(modifierSelectHandler.options[3].modifierTypeOption.type.id).toBe("FORM_CHANGE_ITEM");
>>>>>>> f2ca7783
    });

    it("should leave encounter without battle", async () => {
      const leaveEncounterWithoutBattleSpy = vi.spyOn(encounterPhaseUtils, "leaveEncounterWithoutBattle");

      await game.runToMysteryEncounter(MysteryEncounterType.BUG_TYPE_SUPERFAN, defaultParty);
      await runMysteryEncounterToEnd(game, 2);

      expect(leaveEncounterWithoutBattleSpy).toBeCalled();
    });
  });

  describe("Option 3 - Give a Bug Item", () => {
    it("should have the correct properties", () => {
      const option = BugTypeSuperfanEncounter.options[2];
      expect(option.optionMode).toBe(MysteryEncounterOptionMode.DISABLED_OR_DEFAULT);
      expect(option.dialogue).toBeDefined();
      expect(option.dialogue).toStrictEqual({
        buttonLabel: `${namespace}:option.3.label`,
        buttonTooltip: `${namespace}:option.3.tooltip`,
        disabledButtonTooltip: `${namespace}:option.3.disabledTooltip`,
        selected: [
          {
            text: `${namespace}:option.3.selected`,
          },
          {
            speaker: `${namespace}:speaker`,
            text: `${namespace}:option.3.selectedDialogue`,
          },
        ],
        secondOptionPrompt: `${namespace}:option.3.selectPrompt`,
      });
    });

    it("should NOT be selectable if the player doesn't have any Bug items", async () => {
      game.scene.trainerItems.clearItems();
      await game.runToMysteryEncounter(MysteryEncounterType.BUG_TYPE_SUPERFAN, defaultParty);
      await game.phaseInterceptor.to("MysteryEncounterPhase", false);

      game.scene.trainerItems.clearItems();
      const encounterPhase = scene.phaseManager.getCurrentPhase();
      expect(encounterPhase?.constructor.name).toBe(MysteryEncounterPhase.name);
      const mysteryEncounterPhase = encounterPhase as MysteryEncounterPhase;
      vi.spyOn(mysteryEncounterPhase, "continueEncounter");
      vi.spyOn(mysteryEncounterPhase, "handleOptionSelect");
      vi.spyOn(scene.ui, "playError");

      await runSelectMysteryEncounterOption(game, 3);

      expect(scene.phaseManager.getCurrentPhase()?.constructor.name).toBe(MysteryEncounterPhase.name);
      expect(scene.ui.playError).not.toHaveBeenCalled(); // No error sfx, option is disabled
      expect(mysteryEncounterPhase.handleOptionSelect).not.toHaveBeenCalled();
      expect(mysteryEncounterPhase.continueEncounter).not.toHaveBeenCalled();
    });

    it("should remove the gifted item and proceed to allRewards screen", async () => {
      game.override.startingHeldItems([{ entry: HeldItemId.GRIP_CLAW, count: 1 }]);
      await game.runToMysteryEncounter(MysteryEncounterType.BUG_TYPE_SUPERFAN, [SpeciesId.BUTTERFREE]);

      const gripClawCountBefore = scene.getPlayerParty()[0].heldItemManager.getStack(HeldItemId.GRIP_CLAW);

      await runMysteryEncounterToEnd(game, 3, { pokemonNo: 1, optionNo: 1 });

<<<<<<< HEAD
      expect(scene.phaseManager.getCurrentPhase()?.constructor.name).toBe(SelectRewardPhase.name);
      await game.phaseInterceptor.run(SelectRewardPhase);
=======
      expect(scene.phaseManager.getCurrentPhase()?.constructor.name).toBe(SelectModifierPhase.name);
      await game.phaseInterceptor.to("SelectModifierPhase");
>>>>>>> f2ca7783

      expect(scene.ui.getMode()).to.equal(UiMode.REWARD_SELECT);
      const rewardSelectHandler = scene.ui.handlers.find(
        h => h instanceof RewardSelectUiHandler,
      ) as RewardSelectUiHandler;
      expect(rewardSelectHandler.options.length).toEqual(2);
      expect(rewardSelectHandler.options[0].rewardOption.type.id).toBe("MYSTERY_ENCOUNTER_GOLDEN_BUG_NET");
      expect(rewardSelectHandler.options[1].rewardOption.type.id).toBe("REVIVER_SEED");

      const gripClawCountAfter = scene.getPlayerParty()[0].heldItemManager.getStack(HeldItemId.GRIP_CLAW);
      expect(gripClawCountBefore - 1).toBe(gripClawCountAfter);
    });

    it("should leave encounter without battle", async () => {
      game.override.startingHeldItems([{ entry: HeldItemId.GRIP_CLAW, count: 1 }]);
      const leaveEncounterWithoutBattleSpy = vi.spyOn(encounterPhaseUtils, "leaveEncounterWithoutBattle");

      await game.runToMysteryEncounter(MysteryEncounterType.BUG_TYPE_SUPERFAN, [SpeciesId.BUTTERFREE]);
      await runMysteryEncounterToEnd(game, 3, { pokemonNo: 1, optionNo: 1 });

      expect(leaveEncounterWithoutBattleSpy).toBeCalled();
    });
  });
});<|MERGE_RESOLUTION|>--- conflicted
+++ resolved
@@ -416,13 +416,8 @@
       await game.runToMysteryEncounter(MysteryEncounterType.BUG_TYPE_SUPERFAN, defaultParty);
       await runMysteryEncounterToEnd(game, 2);
 
-<<<<<<< HEAD
       expect(scene.phaseManager.getCurrentPhase()?.constructor.name).toBe(SelectRewardPhase.name);
-      await game.phaseInterceptor.run(SelectRewardPhase);
-=======
-      expect(scene.phaseManager.getCurrentPhase()?.constructor.name).toBe(SelectModifierPhase.name);
-      await game.phaseInterceptor.to("SelectModifierPhase");
->>>>>>> f2ca7783
+      await game.phaseInterceptor.to("SelectRewardPhase");
 
       expect(scene.ui.getMode()).to.equal(UiMode.REWARD_SELECT);
       const rewardSelectHandler = scene.ui.handlers.find(
@@ -440,9 +435,8 @@
       ]);
       await runMysteryEncounterToEnd(game, 2);
 
-<<<<<<< HEAD
       expect(scene.phaseManager.getCurrentPhase()?.constructor.name).toBe(SelectRewardPhase.name);
-      await game.phaseInterceptor.run(SelectRewardPhase);
+      await game.phaseInterceptor.to("SelectRewardPhase");
 
       expect(scene.ui.getMode()).to.equal(UiMode.REWARD_SELECT);
       const rewardSelectHandler = scene.ui.handlers.find(
@@ -452,19 +446,6 @@
       expect(rewardSelectHandler.options[0].rewardOption.type.id).toBe("QUICK_CLAW");
       expect(rewardSelectHandler.options[1].rewardOption.type.id).toBe("MAX_LURE");
       expect(rewardSelectHandler.options[2].rewardOption.type.id).toBe("ULTRA_BALL");
-=======
-      expect(scene.phaseManager.getCurrentPhase()?.constructor.name).toBe(SelectModifierPhase.name);
-      await game.phaseInterceptor.to("SelectModifierPhase");
-
-      expect(scene.ui.getMode()).to.equal(UiMode.MODIFIER_SELECT);
-      const modifierSelectHandler = scene.ui.handlers.find(
-        h => h instanceof ModifierSelectUiHandler,
-      ) as ModifierSelectUiHandler;
-      expect(modifierSelectHandler.options.length).toEqual(3);
-      expect(modifierSelectHandler.options[0].modifierTypeOption.type.id).toBe("QUICK_CLAW");
-      expect(modifierSelectHandler.options[1].modifierTypeOption.type.id).toBe("MAX_LURE");
-      expect(modifierSelectHandler.options[2].modifierTypeOption.type.id).toBe("ULTRA_BALL");
->>>>>>> f2ca7783
     });
 
     it("should proceed to allRewards screen with 4-5 Bug Types reward options", async () => {
@@ -476,9 +457,8 @@
       ]);
       await runMysteryEncounterToEnd(game, 2);
 
-<<<<<<< HEAD
       expect(scene.phaseManager.getCurrentPhase()?.constructor.name).toBe(SelectRewardPhase.name);
-      await game.phaseInterceptor.run(SelectRewardPhase);
+      await game.phaseInterceptor.to("SelectRewardPhase");
 
       expect(scene.ui.getMode()).to.equal(UiMode.REWARD_SELECT);
       const rewardSelectHandler = scene.ui.handlers.find(
@@ -488,19 +468,6 @@
       expect(rewardSelectHandler.options[0].rewardOption.type.id).toBe("GRIP_CLAW");
       expect(rewardSelectHandler.options[1].rewardOption.type.id).toBe("MAX_LURE");
       expect(rewardSelectHandler.options[2].rewardOption.type.id).toBe("ROGUE_BALL");
-=======
-      expect(scene.phaseManager.getCurrentPhase()?.constructor.name).toBe(SelectModifierPhase.name);
-      await game.phaseInterceptor.to("SelectModifierPhase");
-
-      expect(scene.ui.getMode()).to.equal(UiMode.MODIFIER_SELECT);
-      const modifierSelectHandler = scene.ui.handlers.find(
-        h => h instanceof ModifierSelectUiHandler,
-      ) as ModifierSelectUiHandler;
-      expect(modifierSelectHandler.options.length).toEqual(3);
-      expect(modifierSelectHandler.options[0].modifierTypeOption.type.id).toBe("GRIP_CLAW");
-      expect(modifierSelectHandler.options[1].modifierTypeOption.type.id).toBe("MAX_LURE");
-      expect(modifierSelectHandler.options[2].modifierTypeOption.type.id).toBe("ROGUE_BALL");
->>>>>>> f2ca7783
     });
 
     it("should proceed to allRewards screen with 6 Bug Types reward options (including form change item)", async () => {
@@ -514,9 +481,8 @@
       ]);
       await runMysteryEncounterToEnd(game, 2);
 
-<<<<<<< HEAD
       expect(scene.phaseManager.getCurrentPhase()?.constructor.name).toBe(SelectRewardPhase.name);
-      await game.phaseInterceptor.run(SelectRewardPhase);
+      await game.phaseInterceptor.to("SelectRewardPhase");
 
       expect(scene.ui.getMode()).to.equal(UiMode.REWARD_SELECT);
       const rewardSelectHandler = scene.ui.handlers.find(
@@ -527,20 +493,6 @@
       expect(rewardSelectHandler.options[1].rewardOption.type.id).toBe("MEGA_BRACELET");
       expect(rewardSelectHandler.options[2].rewardOption.type.id).toBe("DYNAMAX_BAND");
       expect(rewardSelectHandler.options[3].rewardOption.type.id).toBe("FORM_CHANGE_ITEM");
-=======
-      expect(scene.phaseManager.getCurrentPhase()?.constructor.name).toBe(SelectModifierPhase.name);
-      await game.phaseInterceptor.to("SelectModifierPhase");
-
-      expect(scene.ui.getMode()).to.equal(UiMode.MODIFIER_SELECT);
-      const modifierSelectHandler = scene.ui.handlers.find(
-        h => h instanceof ModifierSelectUiHandler,
-      ) as ModifierSelectUiHandler;
-      expect(modifierSelectHandler.options.length).toEqual(4);
-      expect(modifierSelectHandler.options[0].modifierTypeOption.type.id).toBe("MASTER_BALL");
-      expect(modifierSelectHandler.options[1].modifierTypeOption.type.id).toBe("MEGA_BRACELET");
-      expect(modifierSelectHandler.options[2].modifierTypeOption.type.id).toBe("DYNAMAX_BAND");
-      expect(modifierSelectHandler.options[3].modifierTypeOption.type.id).toBe("FORM_CHANGE_ITEM");
->>>>>>> f2ca7783
     });
 
     it("should leave encounter without battle", async () => {
@@ -604,13 +556,8 @@
 
       await runMysteryEncounterToEnd(game, 3, { pokemonNo: 1, optionNo: 1 });
 
-<<<<<<< HEAD
       expect(scene.phaseManager.getCurrentPhase()?.constructor.name).toBe(SelectRewardPhase.name);
-      await game.phaseInterceptor.run(SelectRewardPhase);
-=======
-      expect(scene.phaseManager.getCurrentPhase()?.constructor.name).toBe(SelectModifierPhase.name);
-      await game.phaseInterceptor.to("SelectModifierPhase");
->>>>>>> f2ca7783
+      await game.phaseInterceptor.to("SelectRewardPhase");
 
       expect(scene.ui.getMode()).to.equal(UiMode.REWARD_SELECT);
       const rewardSelectHandler = scene.ui.handlers.find(
