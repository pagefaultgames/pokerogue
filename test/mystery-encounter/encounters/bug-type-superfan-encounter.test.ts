--- conflicted
+++ resolved
@@ -12,13 +12,7 @@
 import { BugTypeSuperfanEncounter } from "#mystery-encounters/bug-type-superfan-encounter";
 import * as encounterPhaseUtils from "#mystery-encounters/encounter-phase-utils";
 import * as MysteryEncounters from "#mystery-encounters/mystery-encounters";
-<<<<<<< HEAD
-import { CommandPhase } from "#phases/command-phase";
-import { MysteryEncounterPhase, MysteryEncounterRewardsPhase } from "#phases/mystery-encounter-phases";
-import { SelectRewardPhase } from "#phases/select-reward-phase";
-=======
 import { MysteryEncounterPhase } from "#phases/mystery-encounter-phases";
->>>>>>> ad61a28e
 import {
   runMysteryEncounterToEnd,
   runSelectMysteryEncounterOption,
@@ -420,13 +414,8 @@
       await game.runToMysteryEncounter(MysteryEncounterType.BUG_TYPE_SUPERFAN, defaultParty);
       await runMysteryEncounterToEnd(game, 2);
 
-<<<<<<< HEAD
-      expect(scene.phaseManager.getCurrentPhase()?.constructor.name).toBe(SelectRewardPhase.name);
+      expect(game).toBeAtPhase("SelectRewardPhase");
       await game.phaseInterceptor.to("SelectRewardPhase");
-=======
-      expect(game).toBeAtPhase("SelectModifierPhase");
-      await game.phaseInterceptor.to("SelectModifierPhase");
->>>>>>> ad61a28e
 
       expect(scene.ui.getMode()).to.equal(UiMode.REWARD_SELECT);
       const rewardSelectHandler = scene.ui.handlers.find(
@@ -444,8 +433,7 @@
       ]);
       await runMysteryEncounterToEnd(game, 2);
 
-<<<<<<< HEAD
-      expect(scene.phaseManager.getCurrentPhase()?.constructor.name).toBe(SelectRewardPhase.name);
+      expect(game).toBeAtPhase("SelectRewardPhase");
       await game.phaseInterceptor.to("SelectRewardPhase");
 
       expect(scene.ui.getMode()).to.equal(UiMode.REWARD_SELECT);
@@ -456,19 +444,6 @@
       expect(rewardSelectHandler.options[0].rewardOption.type.id).toBe("QUICK_CLAW");
       expect(rewardSelectHandler.options[1].rewardOption.type.id).toBe("MAX_LURE");
       expect(rewardSelectHandler.options[2].rewardOption.type.id).toBe("ULTRA_BALL");
-=======
-      expect(game).toBeAtPhase("SelectModifierPhase");
-      await game.phaseInterceptor.to("SelectModifierPhase");
-
-      expect(scene.ui.getMode()).to.equal(UiMode.MODIFIER_SELECT);
-      const modifierSelectHandler = scene.ui.handlers.find(
-        h => h instanceof ModifierSelectUiHandler,
-      ) as ModifierSelectUiHandler;
-      expect(modifierSelectHandler.options.length).toEqual(3);
-      expect(modifierSelectHandler.options[0].modifierTypeOption.type.id).toBe("QUICK_CLAW");
-      expect(modifierSelectHandler.options[1].modifierTypeOption.type.id).toBe("MAX_LURE");
-      expect(modifierSelectHandler.options[2].modifierTypeOption.type.id).toBe("ULTRA_BALL");
->>>>>>> ad61a28e
     });
 
     it("should proceed to allRewards screen with 4-5 Bug Types reward options", async () => {
@@ -480,8 +455,7 @@
       ]);
       await runMysteryEncounterToEnd(game, 2);
 
-<<<<<<< HEAD
-      expect(scene.phaseManager.getCurrentPhase()?.constructor.name).toBe(SelectRewardPhase.name);
+      expect(game).toBeAtPhase("SelectRewardPhase");
       await game.phaseInterceptor.to("SelectRewardPhase");
 
       expect(scene.ui.getMode()).to.equal(UiMode.REWARD_SELECT);
@@ -492,19 +466,6 @@
       expect(rewardSelectHandler.options[0].rewardOption.type.id).toBe("GRIP_CLAW");
       expect(rewardSelectHandler.options[1].rewardOption.type.id).toBe("MAX_LURE");
       expect(rewardSelectHandler.options[2].rewardOption.type.id).toBe("ROGUE_BALL");
-=======
-      expect(game).toBeAtPhase("SelectModifierPhase");
-      await game.phaseInterceptor.to("SelectModifierPhase");
-
-      expect(scene.ui.getMode()).to.equal(UiMode.MODIFIER_SELECT);
-      const modifierSelectHandler = scene.ui.handlers.find(
-        h => h instanceof ModifierSelectUiHandler,
-      ) as ModifierSelectUiHandler;
-      expect(modifierSelectHandler.options.length).toEqual(3);
-      expect(modifierSelectHandler.options[0].modifierTypeOption.type.id).toBe("GRIP_CLAW");
-      expect(modifierSelectHandler.options[1].modifierTypeOption.type.id).toBe("MAX_LURE");
-      expect(modifierSelectHandler.options[2].modifierTypeOption.type.id).toBe("ROGUE_BALL");
->>>>>>> ad61a28e
     });
 
     it("should proceed to allRewards screen with 6 Bug Types reward options (including form change item)", async () => {
@@ -518,8 +479,7 @@
       ]);
       await runMysteryEncounterToEnd(game, 2);
 
-<<<<<<< HEAD
-      expect(scene.phaseManager.getCurrentPhase()?.constructor.name).toBe(SelectRewardPhase.name);
+      expect(game).toBeAtPhase("SelectRewardPhase");
       await game.phaseInterceptor.to("SelectRewardPhase");
 
       expect(scene.ui.getMode()).to.equal(UiMode.REWARD_SELECT);
@@ -531,20 +491,6 @@
       expect(rewardSelectHandler.options[1].rewardOption.type.id).toBe("MEGA_BRACELET");
       expect(rewardSelectHandler.options[2].rewardOption.type.id).toBe("DYNAMAX_BAND");
       expect(rewardSelectHandler.options[3].rewardOption.type.id).toBe("FORM_CHANGE_ITEM");
-=======
-      expect(game).toBeAtPhase("SelectModifierPhase");
-      await game.phaseInterceptor.to("SelectModifierPhase");
-
-      expect(scene.ui.getMode()).to.equal(UiMode.MODIFIER_SELECT);
-      const modifierSelectHandler = scene.ui.handlers.find(
-        h => h instanceof ModifierSelectUiHandler,
-      ) as ModifierSelectUiHandler;
-      expect(modifierSelectHandler.options.length).toEqual(4);
-      expect(modifierSelectHandler.options[0].modifierTypeOption.type.id).toBe("MASTER_BALL");
-      expect(modifierSelectHandler.options[1].modifierTypeOption.type.id).toBe("MEGA_BRACELET");
-      expect(modifierSelectHandler.options[2].modifierTypeOption.type.id).toBe("DYNAMAX_BAND");
-      expect(modifierSelectHandler.options[3].modifierTypeOption.type.id).toBe("FORM_CHANGE_ITEM");
->>>>>>> ad61a28e
     });
 
     it("should leave encounter without battle", async () => {
@@ -608,13 +554,8 @@
 
       await runMysteryEncounterToEnd(game, 3, { pokemonNo: 1, optionNo: 1 });
 
-<<<<<<< HEAD
-      expect(scene.phaseManager.getCurrentPhase()?.constructor.name).toBe(SelectRewardPhase.name);
+      expect(game).toBeAtPhase("SelectRewardPhase");
       await game.phaseInterceptor.to("SelectRewardPhase");
-=======
-      expect(game).toBeAtPhase("SelectModifierPhase");
-      await game.phaseInterceptor.to("SelectModifierPhase");
->>>>>>> ad61a28e
 
       expect(scene.ui.getMode()).to.equal(UiMode.REWARD_SELECT);
       const rewardSelectHandler = scene.ui.handlers.find(
