--- conflicted
+++ resolved
@@ -115,13 +115,8 @@
       const bstsPrior = pokemonPrior.map(species => species.getSpeciesForm().getBaseStatTotal());
 
       await runMysteryEncounterToEnd(game, 1);
-<<<<<<< HEAD
-      await game.phaseInterceptor.to(SelectModifierPhase, false);
       expect(game).toBeAtPhase("SelectModifierPhase");
-=======
-      await game.phaseInterceptor.to("SelectModifierPhase", false);
-      expect(scene.phaseManager.getCurrentPhase()?.constructor.name).toBe(SelectModifierPhase.name);
->>>>>>> cf537890
+      await game.phaseInterceptor.to("SelectModifierPhase");
 
       const pokemonAfter = scene.getPlayerParty();
       const bstsAfter = pokemonAfter.map(pokemon => pokemon.getSpeciesForm().getBaseStatTotal());
@@ -143,15 +138,9 @@
     it("should have 1 Memory Mushroom, 5 Rogue Balls, and 3 Mints in rewards", async () => {
       await game.runToMysteryEncounter(MysteryEncounterType.WEIRD_DREAM, defaultParty);
       await runMysteryEncounterToEnd(game, 1);
-<<<<<<< HEAD
-      await game.phaseInterceptor.to(SelectModifierPhase, false);
+      await game.phaseInterceptor.to("SelectModifierPhase", false);
       expect(game).toBeAtPhase("SelectModifierPhase");
-      await game.phaseInterceptor.run(SelectModifierPhase);
-=======
-      await game.phaseInterceptor.to("SelectModifierPhase", false);
-      expect(scene.phaseManager.getCurrentPhase()?.constructor.name).toBe(SelectModifierPhase.name);
       await game.phaseInterceptor.to("SelectModifierPhase");
->>>>>>> cf537890
 
       expect(scene.ui.getMode()).to.equal(UiMode.MODIFIER_SELECT);
       const modifierSelectHandler = scene.ui.handlers.find(
@@ -206,15 +195,9 @@
       await game.runToMysteryEncounter(MysteryEncounterType.WEIRD_DREAM, defaultParty);
       await runMysteryEncounterToEnd(game, 2, undefined, true);
       await skipBattleRunMysteryEncounterRewardsPhase(game);
-<<<<<<< HEAD
-      await game.phaseInterceptor.to(SelectModifierPhase, false);
+      await game.phaseInterceptor.to("SelectModifierPhase", false);
       expect(game).toBeAtPhase("SelectModifierPhase");
-      await game.phaseInterceptor.run(SelectModifierPhase);
-=======
-      await game.phaseInterceptor.to("SelectModifierPhase", false);
-      expect(scene.phaseManager.getCurrentPhase()?.constructor.name).toBe(SelectModifierPhase.name);
       await game.phaseInterceptor.to("SelectModifierPhase");
->>>>>>> cf537890
 
       expect(scene.ui.getMode()).to.equal(UiMode.MODIFIER_SELECT);
       const modifierSelectHandler = scene.ui.handlers.find(
