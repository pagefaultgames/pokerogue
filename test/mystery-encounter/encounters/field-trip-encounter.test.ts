import { BiomeId } from "#enums/biome-id";
import { MysteryEncounterType } from "#app/enums/mystery-encounter-type";
import { SpeciesId } from "#enums/species-id";
import GameManager from "#test/testUtils/gameManager";
import { afterEach, beforeAll, beforeEach, describe, expect, it, vi } from "vitest";
import * as EncounterPhaseUtils from "#app/data/mystery-encounters/utils/encounter-phase-utils";
import { runMysteryEncounterToEnd } from "#test/mystery-encounter/encounter-test-utils";
import type BattleScene from "#app/battle-scene";
import { MysteryEncounterOptionMode } from "#enums/mystery-encounter-option-mode";
import { MysteryEncounterTier } from "#enums/mystery-encounter-tier";
import * as MysteryEncounters from "#app/data/mystery-encounters/mystery-encounters";
import { FieldTripEncounter } from "#app/data/mystery-encounters/encounters/field-trip-encounter";
import { MoveId } from "#enums/move-id";
import { SelectModifierPhase } from "#app/phases/select-modifier-phase";
import { UiMode } from "#enums/ui-mode";
import ModifierSelectUiHandler from "#app/ui/modifier-select-ui-handler";
import i18next from "i18next";

const namespace = "mysteryEncounters/fieldTrip";
const defaultParty = [SpeciesId.LAPRAS, SpeciesId.GENGAR, SpeciesId.ABRA];
const defaultBiome = BiomeId.CAVE;
const defaultWave = 45;

describe("Field Trip - Mystery Encounter", () => {
  let phaserGame: Phaser.Game;
  let game: GameManager;
  let scene: BattleScene;

  beforeAll(() => {
    phaserGame = new Phaser.Game({ type: Phaser.HEADLESS });
  });

  beforeEach(async () => {
    game = new GameManager(phaserGame);
    scene = game.scene;
<<<<<<< HEAD
    game.override
      .mysteryEncounterChance(100)
      .startingWave(defaultWave)
      .startingBiome(defaultBiome)
      .disableTrainerWaves()
      .moveset([Moves.TACKLE, Moves.UPROAR, Moves.SWORDS_DANCE]);
=======
    game.override.mysteryEncounterChance(100);
    game.override.startingWave(defaultWave);
    game.override.startingBiome(defaultBiome);
    game.override.disableTrainerWaves();
    game.override.moveset([MoveId.TACKLE, MoveId.UPROAR, MoveId.SWORDS_DANCE]);
>>>>>>> fb6d6f5b

    vi.spyOn(MysteryEncounters, "mysteryEncountersByBiome", "get").mockReturnValue(
      new Map<BiomeId, MysteryEncounterType[]>([[BiomeId.CAVE, [MysteryEncounterType.FIELD_TRIP]]]),
    );
  });

  afterEach(() => {
    game.phaseInterceptor.restoreOg();
    vi.clearAllMocks();
    vi.resetAllMocks();
  });

  it("should have the correct properties", async () => {
    await game.runToMysteryEncounter(MysteryEncounterType.FIELD_TRIP, defaultParty);

    expect(FieldTripEncounter.encounterType).toBe(MysteryEncounterType.FIELD_TRIP);
    expect(FieldTripEncounter.encounterTier).toBe(MysteryEncounterTier.COMMON);
    expect(FieldTripEncounter.dialogue).toBeDefined();
    expect(FieldTripEncounter.dialogue.intro).toStrictEqual([
      {
        text: `${namespace}:intro`,
      },
      {
        speaker: `${namespace}:speaker`,
        text: `${namespace}:intro_dialogue`,
      },
    ]);
    expect(FieldTripEncounter.dialogue.encounterOptionsDialogue?.title).toBe(`${namespace}:title`);
    expect(FieldTripEncounter.dialogue.encounterOptionsDialogue?.description).toBe(`${namespace}:description`);
    expect(FieldTripEncounter.dialogue.encounterOptionsDialogue?.query).toBe(`${namespace}:query`);
    expect(FieldTripEncounter.options.length).toBe(3);
  });

  describe("Option 1 - Show off a physical move", () => {
    it("should have the correct properties", () => {
      const option = FieldTripEncounter.options[0];
      expect(option.optionMode).toBe(MysteryEncounterOptionMode.DEFAULT);
      expect(option.dialogue).toBeDefined();
      expect(option.dialogue).toStrictEqual({
        buttonLabel: `${namespace}:option.1.label`,
        buttonTooltip: `${namespace}:option.1.tooltip`,
        secondOptionPrompt: `${namespace}:second_option_prompt`,
      });
    });

    it("Should give no reward on incorrect option", async () => {
      await game.runToMysteryEncounter(MysteryEncounterType.FIELD_TRIP, defaultParty);
      await runMysteryEncounterToEnd(game, 1, { pokemonNo: 1, optionNo: 2 });
      await game.phaseInterceptor.to(SelectModifierPhase);

      expect(scene.ui.getMode()).to.equal(UiMode.MODIFIER_SELECT);
      const modifierSelectHandler = scene.ui.handlers.find(
        h => h instanceof ModifierSelectUiHandler,
      ) as ModifierSelectUiHandler;
      expect(modifierSelectHandler.options.length).toEqual(0);
    });

    it("Should give proper rewards on correct Physical move option", async () => {
      await game.runToMysteryEncounter(MysteryEncounterType.FIELD_TRIP, defaultParty);
      await runMysteryEncounterToEnd(game, 1, { pokemonNo: 1, optionNo: 1 });
      await game.phaseInterceptor.to(SelectModifierPhase);

      expect(scene.ui.getMode()).to.equal(UiMode.MODIFIER_SELECT);
      const modifierSelectHandler = scene.ui.handlers.find(
        h => h instanceof ModifierSelectUiHandler,
      ) as ModifierSelectUiHandler;
      expect(modifierSelectHandler.options.length).toEqual(5);
      expect(modifierSelectHandler.options[0].modifierTypeOption.type.name).toBe(
        i18next.t("modifierType:TempStatStageBoosterItem.x_attack"),
      );
      expect(modifierSelectHandler.options[1].modifierTypeOption.type.name).toBe(
        i18next.t("modifierType:TempStatStageBoosterItem.x_defense"),
      );
      expect(modifierSelectHandler.options[2].modifierTypeOption.type.name).toBe(
        i18next.t("modifierType:TempStatStageBoosterItem.x_speed"),
      );
      expect(modifierSelectHandler.options[3].modifierTypeOption.type.name).toBe(
        i18next.t("modifierType:ModifierType.DIRE_HIT.name"),
      );
      expect(modifierSelectHandler.options[4].modifierTypeOption.type.name).toBe(
        i18next.t("modifierType:ModifierType.RARER_CANDY.name"),
      );
    });

    it("should leave encounter without battle", async () => {
      const leaveEncounterWithoutBattleSpy = vi.spyOn(EncounterPhaseUtils, "leaveEncounterWithoutBattle");

      await game.runToMysteryEncounter(MysteryEncounterType.FIELD_TRIP, defaultParty);
      await runMysteryEncounterToEnd(game, 1, { pokemonNo: 1, optionNo: 1 });

      expect(leaveEncounterWithoutBattleSpy).toBeCalled();
    });
  });

  describe("Option 2 - Give Food", () => {
    it("should have the correct properties", () => {
      const option = FieldTripEncounter.options[1];
      expect(option.optionMode).toBe(MysteryEncounterOptionMode.DEFAULT);
      expect(option.dialogue).toBeDefined();
      expect(option.dialogue).toStrictEqual({
        buttonLabel: `${namespace}:option.2.label`,
        buttonTooltip: `${namespace}:option.2.tooltip`,
        secondOptionPrompt: `${namespace}:second_option_prompt`,
      });
    });

    it("Should give no reward on incorrect option", async () => {
      await game.runToMysteryEncounter(MysteryEncounterType.FIELD_TRIP, defaultParty);
      await runMysteryEncounterToEnd(game, 2, { pokemonNo: 1, optionNo: 1 });
      await game.phaseInterceptor.to(SelectModifierPhase);

      expect(scene.ui.getMode()).to.equal(UiMode.MODIFIER_SELECT);
      const modifierSelectHandler = scene.ui.handlers.find(
        h => h instanceof ModifierSelectUiHandler,
      ) as ModifierSelectUiHandler;
      expect(modifierSelectHandler.options.length).toEqual(0);
    });

    it("Should give proper rewards on correct Special move option", async () => {
      await game.runToMysteryEncounter(MysteryEncounterType.FIELD_TRIP, defaultParty);
      await runMysteryEncounterToEnd(game, 2, { pokemonNo: 1, optionNo: 2 });
      await game.phaseInterceptor.to(SelectModifierPhase);

      expect(scene.ui.getMode()).to.equal(UiMode.MODIFIER_SELECT);
      const modifierSelectHandler = scene.ui.handlers.find(
        h => h instanceof ModifierSelectUiHandler,
      ) as ModifierSelectUiHandler;
      expect(modifierSelectHandler.options.length).toEqual(5);
      expect(modifierSelectHandler.options[0].modifierTypeOption.type.name).toBe(
        i18next.t("modifierType:TempStatStageBoosterItem.x_sp_atk"),
      );
      expect(modifierSelectHandler.options[1].modifierTypeOption.type.name).toBe(
        i18next.t("modifierType:TempStatStageBoosterItem.x_sp_def"),
      );
      expect(modifierSelectHandler.options[2].modifierTypeOption.type.name).toBe(
        i18next.t("modifierType:TempStatStageBoosterItem.x_speed"),
      );
      expect(modifierSelectHandler.options[3].modifierTypeOption.type.name).toBe(
        i18next.t("modifierType:ModifierType.DIRE_HIT.name"),
      );
      expect(modifierSelectHandler.options[4].modifierTypeOption.type.name).toBe(
        i18next.t("modifierType:ModifierType.RARER_CANDY.name"),
      );
    });

    it("should leave encounter without battle", async () => {
      const leaveEncounterWithoutBattleSpy = vi.spyOn(EncounterPhaseUtils, "leaveEncounterWithoutBattle");

      await game.runToMysteryEncounter(MysteryEncounterType.FIELD_TRIP, defaultParty);
      await runMysteryEncounterToEnd(game, 2, { pokemonNo: 1, optionNo: 2 });

      expect(leaveEncounterWithoutBattleSpy).toBeCalled();
    });
  });

  describe("Option 3 - Give Item", () => {
    it("should have the correct properties", () => {
      const option = FieldTripEncounter.options[2];
      expect(option.optionMode).toBe(MysteryEncounterOptionMode.DEFAULT);
      expect(option.dialogue).toBeDefined();
      expect(option.dialogue).toStrictEqual({
        buttonLabel: `${namespace}:option.3.label`,
        buttonTooltip: `${namespace}:option.3.tooltip`,
        secondOptionPrompt: `${namespace}:second_option_prompt`,
      });
    });

    it("Should give no reward on incorrect option", async () => {
      await game.runToMysteryEncounter(MysteryEncounterType.FIELD_TRIP, defaultParty);
      await runMysteryEncounterToEnd(game, 3, { pokemonNo: 1, optionNo: 1 });
      await game.phaseInterceptor.to(SelectModifierPhase);

      expect(scene.ui.getMode()).to.equal(UiMode.MODIFIER_SELECT);
      const modifierSelectHandler = scene.ui.handlers.find(
        h => h instanceof ModifierSelectUiHandler,
      ) as ModifierSelectUiHandler;
      expect(modifierSelectHandler.options.length).toEqual(0);
    });

    it("Should give proper rewards on correct Special move option", async () => {
      vi.spyOn(i18next, "t");
      await game.runToMysteryEncounter(MysteryEncounterType.FIELD_TRIP, defaultParty);
      await runMysteryEncounterToEnd(game, 3, { pokemonNo: 1, optionNo: 3 });
      await game.phaseInterceptor.to(SelectModifierPhase);

      expect(scene.ui.getMode()).to.equal(UiMode.MODIFIER_SELECT);
      const modifierSelectHandler = scene.ui.handlers.find(
        h => h instanceof ModifierSelectUiHandler,
      ) as ModifierSelectUiHandler;
      expect(modifierSelectHandler.options.length).toEqual(5);
      expect(modifierSelectHandler.options[0].modifierTypeOption.type.name).toBe(
        i18next.t("modifierType:TempStatStageBoosterItem.x_accuracy"),
      );
      expect(modifierSelectHandler.options[1].modifierTypeOption.type.name).toBe(
        i18next.t("modifierType:TempStatStageBoosterItem.x_speed"),
      );
      expect(modifierSelectHandler.options[2].modifierTypeOption.type.name).toBe(
        i18next.t("modifierType:ModifierType.AddPokeballModifierType.name", {
          modifierCount: 5,
          pokeballName: i18next.t("pokeball:greatBall"),
        }),
      );
      expect(i18next.t).toHaveBeenCalledWith(
        "modifierType:ModifierType.AddPokeballModifierType.name",
        expect.objectContaining({ modifierCount: 5 }),
      );
      expect(modifierSelectHandler.options[3].modifierTypeOption.type.name).toBe(
        i18next.t("modifierType:ModifierType.IV_SCANNER.name"),
      );
      expect(modifierSelectHandler.options[4].modifierTypeOption.type.name).toBe(
        i18next.t("modifierType:ModifierType.RARER_CANDY.name"),
      );
    });

    it("should leave encounter without battle", async () => {
      const leaveEncounterWithoutBattleSpy = vi.spyOn(EncounterPhaseUtils, "leaveEncounterWithoutBattle");

      await game.runToMysteryEncounter(MysteryEncounterType.FIELD_TRIP, defaultParty);
      await runMysteryEncounterToEnd(game, 2, { pokemonNo: 1, optionNo: 3 });

      expect(leaveEncounterWithoutBattleSpy).toBeCalled();
    });
  });
});<|MERGE_RESOLUTION|>--- conflicted
+++ resolved
@@ -33,20 +33,12 @@
   beforeEach(async () => {
     game = new GameManager(phaserGame);
     scene = game.scene;
-<<<<<<< HEAD
     game.override
       .mysteryEncounterChance(100)
       .startingWave(defaultWave)
       .startingBiome(defaultBiome)
       .disableTrainerWaves()
       .moveset([Moves.TACKLE, Moves.UPROAR, Moves.SWORDS_DANCE]);
-=======
-    game.override.mysteryEncounterChance(100);
-    game.override.startingWave(defaultWave);
-    game.override.startingBiome(defaultBiome);
-    game.override.disableTrainerWaves();
-    game.override.moveset([MoveId.TACKLE, MoveId.UPROAR, MoveId.SWORDS_DANCE]);
->>>>>>> fb6d6f5b
 
     vi.spyOn(MysteryEncounters, "mysteryEncountersByBiome", "get").mockReturnValue(
       new Map<BiomeId, MysteryEncounterType[]>([[BiomeId.CAVE, [MysteryEncounterType.FIELD_TRIP]]]),
