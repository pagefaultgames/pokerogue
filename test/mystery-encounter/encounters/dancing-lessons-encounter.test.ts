--- conflicted
+++ resolved
@@ -75,12 +75,7 @@
   });
 
   it("should not spawn outside of proper biomes", async () => {
-<<<<<<< HEAD
     game.override.mysteryEncounterTier(MysteryEncounterTier.GREAT).startingBiome(Biome.SPACE);
-=======
-    game.override.mysteryEncounterTier(MysteryEncounterTier.GREAT);
-    game.override.startingBiome(BiomeId.SPACE);
->>>>>>> fb6d6f5b
     await game.runToMysteryEncounter();
 
     expect(game.scene.currentBattle.mysteryEncounter?.encounterType).not.toBe(MysteryEncounterType.DANCING_LESSONS);
