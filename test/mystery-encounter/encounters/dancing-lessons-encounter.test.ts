import type { BattleScene } from "#app/battle-scene";
import { BiomeId } from "#enums/biome-id";
import { MoveId } from "#enums/move-id";
import { MysteryEncounterOptionMode } from "#enums/mystery-encounter-option-mode";
import { MysteryEncounterTier } from "#enums/mystery-encounter-tier";
import { MysteryEncounterType } from "#enums/mystery-encounter-type";
import { SpeciesId } from "#enums/species-id";
import { UiMode } from "#enums/ui-mode";
import { DancingLessonsEncounter } from "#mystery-encounters/dancing-lessons-encounter";
import * as EncounterPhaseUtils from "#mystery-encounters/encounter-phase-utils";
import * as MysteryEncounters from "#mystery-encounters/mystery-encounters";
import { LearnMovePhase } from "#phases/learn-move-phase";
import { MovePhase } from "#phases/move-phase";
import { MysteryEncounterPhase } from "#phases/mystery-encounter-phases";
import { SelectModifierPhase } from "#phases/select-modifier-phase";
import {
  runMysteryEncounterToEnd,
  runSelectMysteryEncounterOption,
  skipBattleRunMysteryEncounterRewardsPhase,
} from "#test/mystery-encounter/encounter-test-utils";
import { GameManager } from "#test/test-utils/game-manager";
import { ModifierSelectUiHandler } from "#ui/modifier-select-ui-handler";
import { afterEach, beforeAll, beforeEach, describe, expect, it, vi } from "vitest";

const namespace = "mysteryEncounters/dancingLessons";
const defaultParty = [SpeciesId.LAPRAS, SpeciesId.GENGAR, SpeciesId.ABRA];
const defaultBiome = BiomeId.PLAINS;
const defaultWave = 45;

describe("Dancing Lessons - Mystery Encounter", () => {
  let phaserGame: Phaser.Game;
  let game: GameManager;
  let scene: BattleScene;

  beforeAll(() => {
    phaserGame = new Phaser.Game({ type: Phaser.HEADLESS });
  });

  beforeEach(async () => {
    game = new GameManager(phaserGame);
    scene = game.scene;
    game.override
      .mysteryEncounterChance(100)
      .startingWave(defaultWave)
      .startingBiome(defaultBiome)
      .disableTrainerWaves();

    vi.spyOn(MysteryEncounters, "mysteryEncountersByBiome", "get").mockReturnValue(
      new Map<BiomeId, MysteryEncounterType[]>([
        [BiomeId.PLAINS, [MysteryEncounterType.DANCING_LESSONS]],
        [BiomeId.SPACE, [MysteryEncounterType.MYSTERIOUS_CHALLENGERS]],
      ]),
    );
  });

  afterEach(() => {
    game.phaseInterceptor.restoreOg();
  });

  it("should have the correct properties", async () => {
    await game.runToMysteryEncounter(MysteryEncounterType.DANCING_LESSONS, defaultParty);

    expect(DancingLessonsEncounter.encounterType).toBe(MysteryEncounterType.DANCING_LESSONS);
    expect(DancingLessonsEncounter.encounterTier).toBe(MysteryEncounterTier.GREAT);
    expect(DancingLessonsEncounter.dialogue).toBeDefined();
    expect(DancingLessonsEncounter.dialogue.intro).toStrictEqual([{ text: `${namespace}:intro` }]);
    expect(DancingLessonsEncounter.dialogue.encounterOptionsDialogue?.title).toBe(`${namespace}:title`);
    expect(DancingLessonsEncounter.dialogue.encounterOptionsDialogue?.description).toBe(`${namespace}:description`);
    expect(DancingLessonsEncounter.dialogue.encounterOptionsDialogue?.query).toBe(`${namespace}:query`);
    expect(DancingLessonsEncounter.options.length).toBe(3);
  });

  it("should not spawn outside of proper biomes", async () => {
    game.override.mysteryEncounterTier(MysteryEncounterTier.GREAT).startingBiome(BiomeId.SPACE);
    await game.runToMysteryEncounter();

    expect(game.scene.currentBattle.mysteryEncounter?.encounterType).not.toBe(MysteryEncounterType.DANCING_LESSONS);
  });

  describe("Option 1 - Fight the Oricorio", () => {
    it("should have the correct properties", () => {
      const option1 = DancingLessonsEncounter.options[0];
      expect(option1.optionMode).toBe(MysteryEncounterOptionMode.DEFAULT);
      expect(option1.dialogue).toBeDefined();
      expect(option1.dialogue).toStrictEqual({
        buttonLabel: `${namespace}:option.1.label`,
        buttonTooltip: `${namespace}:option.1.tooltip`,
        selected: [
          {
            text: `${namespace}:option.1.selected`,
          },
        ],
      });
    });

    it("should start battle against Oricorio", async () => {
      const phaseSpy = vi.spyOn(scene.phaseManager, "pushPhase");

      await game.runToMysteryEncounter(MysteryEncounterType.DANCING_LESSONS, defaultParty);
      // Make party lead's level arbitrarily high to not get KOed by move
      const partyLead = game.field.getPlayerPokemon();
      partyLead.level = 1000;
      partyLead.calculateStats();
      await runMysteryEncounterToEnd(game, 1, undefined, true);

      const enemyField = scene.getEnemyField();
      expect(game).toBeAtPhase("CommandPhase");
      expect(enemyField.length).toBe(1);
      expect(enemyField[0].species.speciesId).toBe(SpeciesId.ORICORIO);
      expect(enemyField[0].summonData.statStages).toEqual([1, 1, 1, 1, 0, 0, 0]);
      const moveset = enemyField[0].moveset.map(m => m.moveId);
      expect(moveset.some(m => m === MoveId.REVELATION_DANCE)).toBeTruthy();

      const movePhases = phaseSpy.mock.calls.filter(p => p[0] instanceof MovePhase).map(p => p[0]);
      expect(movePhases.length).toBe(1);
      expect(movePhases.filter(p => (p as MovePhase).move.moveId === MoveId.REVELATION_DANCE).length).toBe(1); // Revelation Dance used before battle
    });

    it("should have a Baton in the rewards after battle", async () => {
      await game.runToMysteryEncounter(MysteryEncounterType.DANCING_LESSONS, defaultParty);
      // Make party lead's level arbitrarily high to not get KOed by move
      const partyLead = game.field.getPlayerPokemon();
      partyLead.level = 1000;
      partyLead.calculateStats();
      await runMysteryEncounterToEnd(game, 1, undefined, true);
      await skipBattleRunMysteryEncounterRewardsPhase(game);
<<<<<<< HEAD
      await game.phaseInterceptor.to(SelectModifierPhase, false);
      expect(game).toBeAtPhase("SelectModifierPhase");
      await game.phaseInterceptor.run(SelectModifierPhase);
=======
      await game.phaseInterceptor.to("SelectModifierPhase", false);
      expect(scene.phaseManager.getCurrentPhase()?.constructor.name).toBe(SelectModifierPhase.name);
      await game.phaseInterceptor.to("SelectModifierPhase");
>>>>>>> cf537890

      expect(scene.ui.getMode()).to.equal(UiMode.MODIFIER_SELECT);
      const modifierSelectHandler = scene.ui.handlers.find(
        h => h instanceof ModifierSelectUiHandler,
      ) as ModifierSelectUiHandler;
      expect(modifierSelectHandler.options.length).toEqual(3); // Should fill remaining
      expect(modifierSelectHandler.options[0].modifierTypeOption.type.id).toContain("BATON");
    });
  });

  describe("Option 2 - Learn its Dance", () => {
    it("should have the correct properties", () => {
      const option = DancingLessonsEncounter.options[1];
      expect(option.optionMode).toBe(MysteryEncounterOptionMode.DEFAULT);
      expect(option.dialogue).toBeDefined();
      expect(option.dialogue).toStrictEqual({
        buttonLabel: `${namespace}:option.2.label`,
        buttonTooltip: `${namespace}:option.2.tooltip`,
        selected: [
          {
            text: `${namespace}:option.2.selected`,
          },
        ],
      });
    });

    it("Should select a pokemon to learn Revelation Dance", async () => {
      const phaseSpy = vi.spyOn(scene.phaseManager, "unshiftPhase");

      await game.runToMysteryEncounter(MysteryEncounterType.DANCING_LESSONS, defaultParty);
      game.field.getPlayerPokemon().moveset = [];
      await runMysteryEncounterToEnd(game, 2, { pokemonNo: 1 });

      const movePhases = phaseSpy.mock.calls.filter(p => p[0] instanceof LearnMovePhase).map(p => p[0]);
      expect(movePhases.length).toBe(1);
      expect(movePhases.filter(p => (p as LearnMovePhase)["moveId"] === MoveId.REVELATION_DANCE).length).toBe(1); // Revelation Dance taught to pokemon
    });

    it("should leave encounter without battle", async () => {
      const leaveEncounterWithoutBattleSpy = vi.spyOn(EncounterPhaseUtils, "leaveEncounterWithoutBattle");

      await game.runToMysteryEncounter(MysteryEncounterType.DANCING_LESSONS, defaultParty);
      game.field.getPlayerPokemon().moveset = [];
      await runMysteryEncounterToEnd(game, 2, { pokemonNo: 1 });

      expect(leaveEncounterWithoutBattleSpy).toBeCalled();
    });
  });

  describe("Option 3 - Teach it a Dance", () => {
    it("should have the correct properties", () => {
      const option = DancingLessonsEncounter.options[2];
      expect(option.optionMode).toBe(MysteryEncounterOptionMode.DISABLED_OR_SPECIAL);
      expect(option.dialogue).toBeDefined();
      expect(option.dialogue).toStrictEqual({
        buttonLabel: `${namespace}:option.3.label`,
        buttonTooltip: `${namespace}:option.3.tooltip`,
        disabledButtonTooltip: `${namespace}:option.3.disabledTooltip`,
        secondOptionPrompt: `${namespace}:option.3.selectPrompt`,
        selected: [
          {
            text: `${namespace}:option.3.selected`,
          },
        ],
      });
    });

    it("should add Oricorio to the party", async () => {
      await game.runToMysteryEncounter(MysteryEncounterType.DANCING_LESSONS, defaultParty);
      const partyCountBefore = scene.getPlayerParty().length;
      game.move.changeMoveset(game.field.getPlayerPokemon(), MoveId.DRAGON_DANCE);
      await runMysteryEncounterToEnd(game, 3, { pokemonNo: 1, optionNo: 1 });
      const partyCountAfter = scene.getPlayerParty().length;

      expect(partyCountBefore + 1).toBe(partyCountAfter);
      const oricorio = scene.getPlayerParty()[scene.getPlayerParty().length - 1];
      expect(oricorio.species.speciesId).toBe(SpeciesId.ORICORIO);
      const moveset = oricorio.moveset.map(m => m.moveId);
      expect(moveset?.some(m => m === MoveId.REVELATION_DANCE)).toBeTruthy();
      expect(moveset?.some(m => m === MoveId.DRAGON_DANCE)).toBeTruthy();
    });

    it("should NOT be selectable if the player doesn't have a Dance type move", async () => {
      await game.runToMysteryEncounter(MysteryEncounterType.DANCING_LESSONS, defaultParty);
      const partyCountBefore = scene.getPlayerParty().length;
      scene.getPlayerParty().forEach(p => (p.moveset = []));
      await game.phaseInterceptor.to("MysteryEncounterPhase", false);

      const encounterPhase = scene.phaseManager.getCurrentPhase();
      expect(encounterPhase?.constructor.name).toBe(MysteryEncounterPhase.name);
      const mysteryEncounterPhase = encounterPhase as MysteryEncounterPhase;
      vi.spyOn(mysteryEncounterPhase, "continueEncounter");
      vi.spyOn(mysteryEncounterPhase, "handleOptionSelect");
      vi.spyOn(scene.ui, "playError");

      await runSelectMysteryEncounterOption(game, 3);
      const partyCountAfter = scene.getPlayerParty().length;

      expect(game).toBeAtPhase("MysteryEncounterPhase");
      expect(scene.ui.playError).not.toHaveBeenCalled(); // No error sfx, option is disabled
      expect(mysteryEncounterPhase.handleOptionSelect).not.toHaveBeenCalled();
      expect(mysteryEncounterPhase.continueEncounter).not.toHaveBeenCalled();
      expect(partyCountBefore).toBe(partyCountAfter);
    });

    it("should leave encounter without battle", async () => {
      const leaveEncounterWithoutBattleSpy = vi.spyOn(EncounterPhaseUtils, "leaveEncounterWithoutBattle");

      await game.runToMysteryEncounter(MysteryEncounterType.DANCING_LESSONS, defaultParty);
      game.move.changeMoveset(game.field.getPlayerPokemon(), MoveId.DRAGON_DANCE);
      await runMysteryEncounterToEnd(game, 3, { pokemonNo: 1, optionNo: 1 });

      expect(leaveEncounterWithoutBattleSpy).toBeCalled();
    });
  });
});<|MERGE_RESOLUTION|>--- conflicted
+++ resolved
@@ -124,15 +124,9 @@
       partyLead.calculateStats();
       await runMysteryEncounterToEnd(game, 1, undefined, true);
       await skipBattleRunMysteryEncounterRewardsPhase(game);
-<<<<<<< HEAD
-      await game.phaseInterceptor.to(SelectModifierPhase, false);
+      await game.phaseInterceptor.to("SelectModifierPhase", false);
       expect(game).toBeAtPhase("SelectModifierPhase");
-      await game.phaseInterceptor.run(SelectModifierPhase);
-=======
-      await game.phaseInterceptor.to("SelectModifierPhase", false);
-      expect(scene.phaseManager.getCurrentPhase()?.constructor.name).toBe(SelectModifierPhase.name);
       await game.phaseInterceptor.to("SelectModifierPhase");
->>>>>>> cf537890
 
       expect(scene.ui.getMode()).to.equal(UiMode.MODIFIER_SELECT);
       const modifierSelectHandler = scene.ui.handlers.find(
