--- conflicted
+++ resolved
@@ -226,13 +226,8 @@
       await scene.updateModifiers(true);
 
       await runMysteryEncounterToEnd(game, 3, { pokemonNo: 1, optionNo: 1 });
-<<<<<<< HEAD
       expect(game).toBeAtPhase("SelectModifierPhase");
-      await game.phaseInterceptor.run(SelectModifierPhase);
-=======
-      expect(scene.phaseManager.getCurrentPhase()?.constructor.name).toBe(SelectModifierPhase.name);
       await game.phaseInterceptor.to("SelectModifierPhase");
->>>>>>> cf537890
 
       expect(scene.ui.getMode()).to.equal(UiMode.MODIFIER_SELECT);
       const modifierSelectHandler = scene.ui.handlers.find(
