import type { BattleScene } from "#app/battle-scene";
import { BiomeId } from "#enums/biome-id";
import { EggTier } from "#enums/egg-type";
import { MysteryEncounterOptionMode } from "#enums/mystery-encounter-option-mode";
import { MysteryEncounterTier } from "#enums/mystery-encounter-tier";
import { MysteryEncounterType } from "#enums/mystery-encounter-type";
import { SpeciesId } from "#enums/species-id";
import { ATrainersTestEncounter } from "#mystery-encounters/a-trainers-test-encounter";
import * as EncounterPhaseUtils from "#mystery-encounters/encounter-phase-utils";
import * as MysteryEncounters from "#mystery-encounters/mystery-encounters";
import { HUMAN_TRANSITABLE_BIOMES } from "#mystery-encounters/mystery-encounters";
import { PartyHealPhase } from "#phases/party-heal-phase";
import { SelectRewardPhase } from "#phases/select-reward-phase";
import {
  runMysteryEncounterToEnd,
  skipBattleRunMysteryEncounterRewardsPhase,
} from "#test/mystery-encounter/encounter-test-utils";
import { GameManager } from "#test/test-utils/game-manager";
import { initSceneWithoutEncounterPhase } from "#test/test-utils/game-manager-utils";
import i18next from "i18next";
import { afterEach, beforeAll, beforeEach, describe, expect, it, vi } from "vitest";

const namespace = "mysteryEncounters/aTrainersTest";
const defaultParty = [SpeciesId.LAPRAS, SpeciesId.GENGAR, SpeciesId.ABRA];
const defaultBiome = BiomeId.CAVE;
const defaultWave = 45;

describe("A Trainer's Test - Mystery Encounter", () => {
  let phaserGame: Phaser.Game;
  let game: GameManager;
  let scene: BattleScene;

  beforeAll(() => {
    phaserGame = new Phaser.Game({ type: Phaser.HEADLESS });
  });

  beforeEach(async () => {
    game = new GameManager(phaserGame);
    scene = game.scene;
    game.override
      .mysteryEncounterChance(100)
      .startingWave(defaultWave)
      .startingBiome(defaultBiome)
      .disableTrainerWaves();

    const biomeMap = new Map<BiomeId, MysteryEncounterType[]>([
      [BiomeId.VOLCANO, [MysteryEncounterType.MYSTERIOUS_CHALLENGERS]],
    ]);
    HUMAN_TRANSITABLE_BIOMES.forEach(biome => {
      biomeMap.set(biome, [MysteryEncounterType.A_TRAINERS_TEST]);
    });
    vi.spyOn(MysteryEncounters, "mysteryEncountersByBiome", "get").mockReturnValue(biomeMap);
  });

  afterEach(() => {
    game.phaseInterceptor.restoreOg();
  });

  it("should have the correct properties", async () => {
    await game.runToMysteryEncounter(MysteryEncounterType.A_TRAINERS_TEST, defaultParty);

    expect(ATrainersTestEncounter.encounterType).toBe(MysteryEncounterType.A_TRAINERS_TEST);
    expect(ATrainersTestEncounter.encounterTier).toBe(MysteryEncounterTier.ROGUE);
    expect(ATrainersTestEncounter.dialogue).toBeDefined();
    expect(ATrainersTestEncounter.dialogue.intro).toBeDefined();
    expect(ATrainersTestEncounter.dialogue.intro?.[0].speaker).toBeDefined();
    expect(ATrainersTestEncounter.dialogue.intro?.[0].text).toBeDefined();
    expect(ATrainersTestEncounter.dialogue.encounterOptionsDialogue?.title).toBe(`${namespace}:title`);
    expect(ATrainersTestEncounter.dialogue.encounterOptionsDialogue?.description).toBe(`${namespace}:description`);
    expect(ATrainersTestEncounter.dialogue.encounterOptionsDialogue?.query).toBe(`${namespace}:query`);
    expect(ATrainersTestEncounter.options.length).toBe(2);
  });

  it("should initialize fully ", async () => {
    initSceneWithoutEncounterPhase(scene, defaultParty);
    scene.currentBattle.mysteryEncounter = ATrainersTestEncounter;

    const { onInit } = ATrainersTestEncounter;

    expect(ATrainersTestEncounter.onInit).toBeDefined();

    ATrainersTestEncounter.populateDialogueTokensFromRequirements();
    const onInitResult = onInit!();

    expect(ATrainersTestEncounter.dialogueTokens?.statTrainerName).toBeDefined();
    expect(ATrainersTestEncounter.misc.trainerType).toBeDefined();
    expect(ATrainersTestEncounter.misc.trainerNameKey).toBeDefined();
    expect(ATrainersTestEncounter.misc.trainerEggDescription).toBeDefined();
    expect(ATrainersTestEncounter.dialogue.intro).toBeDefined();
    expect(ATrainersTestEncounter.options[1].dialogue?.selected).toBeDefined();
    expect(onInitResult).toBe(true);
  });

  describe("Option 1 - Accept the Challenge", () => {
    it("should have the correct properties", () => {
      const option = ATrainersTestEncounter.options[0];
      expect(option.optionMode).toBe(MysteryEncounterOptionMode.DEFAULT);
      expect(option.dialogue).toBeDefined();
      expect(option.dialogue!.buttonLabel).toStrictEqual(`${namespace}:option.1.label`);
      expect(option.dialogue!.buttonTooltip).toStrictEqual(`${namespace}:option.1.tooltip`);
    });

    it("Should start battle against the trainer", async () => {
      await game.runToMysteryEncounter(MysteryEncounterType.A_TRAINERS_TEST, defaultParty);
      await runMysteryEncounterToEnd(game, 1, undefined, true);

      const enemyField = scene.getEnemyField();
      expect(game).toBeAtPhase("CommandPhase");
      expect(enemyField.length).toBe(1);
      expect(scene.currentBattle.trainer).toBeDefined();
      expect(
        [
          i18next.t("trainerNames:buck"),
          i18next.t("trainerNames:cheryl"),
          i18next.t("trainerNames:marley"),
          i18next.t("trainerNames:mira"),
          i18next.t("trainerNames:riley"),
        ].map(name => name.toLowerCase()),
      ).toContain(scene.currentBattle.trainer!.config.name.toLowerCase());
      expect(enemyField[0]).toBeDefined();
    });

    it("Should reward the player with an Epic or Legendary egg", async () => {
      await game.runToMysteryEncounter(MysteryEncounterType.A_TRAINERS_TEST, defaultParty);

      const eggsBefore = scene.gameData.eggs;
      expect(eggsBefore).toBeDefined();
      const eggsBeforeLength = eggsBefore.length;

      await runMysteryEncounterToEnd(game, 1, undefined, true);
      await skipBattleRunMysteryEncounterRewardsPhase(game);
<<<<<<< HEAD
      await game.phaseInterceptor.to(SelectRewardPhase, false);
      expect(scene.phaseManager.getCurrentPhase()?.constructor.name).toBe(SelectRewardPhase.name);
=======
      await game.phaseInterceptor.to(SelectModifierPhase, false);
      expect(game).toBeAtPhase("SelectModifierPhase");
>>>>>>> ad61a28e

      const eggsAfter = scene.gameData.eggs;
      expect(eggsAfter).toBeDefined();
      expect(eggsBeforeLength + 1).toBe(eggsAfter.length);
      const eggTier = eggsAfter[eggsAfter.length - 1].tier;
      expect(eggTier === EggTier.EPIC || eggTier === EggTier.LEGENDARY).toBeTruthy();
    });
  });

  describe("Option 2 - Decline the Challenge", () => {
    beforeEach(() => {
      // Mock sound object
      vi.spyOn(scene, "playSoundWithoutBgm").mockImplementation(() => {
        return {
          totalDuration: 1,
          destroy: () => null,
        } as any;
      });
    });

    it("should have the correct properties", () => {
      const option = ATrainersTestEncounter.options[1];
      expect(option.optionMode).toBe(MysteryEncounterOptionMode.DEFAULT);
      expect(option.dialogue).toBeDefined();
      expect(option.dialogue?.buttonLabel).toStrictEqual(`${namespace}:option.2.label`);
      expect(option.dialogue?.buttonTooltip).toStrictEqual(`${namespace}:option.2.tooltip`);
    });

    it("Should fully heal the party", async () => {
      const phaseSpy = vi.spyOn(scene.phaseManager, "unshiftPhase");

      await game.runToMysteryEncounter(MysteryEncounterType.A_TRAINERS_TEST, defaultParty);
      await runMysteryEncounterToEnd(game, 2);

      const partyHealPhases = phaseSpy.mock.calls.filter(p => p[0] instanceof PartyHealPhase).map(p => p[0]);
      expect(partyHealPhases.length).toBe(1);
    });

    it("Should reward the player with a Rare egg", async () => {
      await game.runToMysteryEncounter(MysteryEncounterType.A_TRAINERS_TEST, defaultParty);

      const eggsBefore = scene.gameData.eggs;
      expect(eggsBefore).toBeDefined();
      const eggsBeforeLength = eggsBefore.length;

      await runMysteryEncounterToEnd(game, 2);
<<<<<<< HEAD
      await game.phaseInterceptor.to(SelectRewardPhase, false);
      expect(scene.phaseManager.getCurrentPhase()?.constructor.name).toBe(SelectRewardPhase.name);
=======
      await game.phaseInterceptor.to(SelectModifierPhase, false);
      expect(game).toBeAtPhase("SelectModifierPhase");
>>>>>>> ad61a28e

      const eggsAfter = scene.gameData.eggs;
      expect(eggsAfter).toBeDefined();
      expect(eggsBeforeLength + 1).toBe(eggsAfter.length);
      const eggTier = eggsAfter[eggsAfter.length - 1].tier;
      expect(eggTier).toBe(EggTier.RARE);
    });

    it("should leave encounter without battle", async () => {
      const leaveEncounterWithoutBattleSpy = vi.spyOn(EncounterPhaseUtils, "leaveEncounterWithoutBattle");

      await game.runToMysteryEncounter(MysteryEncounterType.A_TRAINERS_TEST, defaultParty);
      await runMysteryEncounterToEnd(game, 2);

      expect(leaveEncounterWithoutBattleSpy).toBeCalled();
    });
  });
});<|MERGE_RESOLUTION|>--- conflicted
+++ resolved
@@ -129,13 +129,8 @@
 
       await runMysteryEncounterToEnd(game, 1, undefined, true);
       await skipBattleRunMysteryEncounterRewardsPhase(game);
-<<<<<<< HEAD
       await game.phaseInterceptor.to(SelectRewardPhase, false);
-      expect(scene.phaseManager.getCurrentPhase()?.constructor.name).toBe(SelectRewardPhase.name);
-=======
-      await game.phaseInterceptor.to(SelectModifierPhase, false);
-      expect(game).toBeAtPhase("SelectModifierPhase");
->>>>>>> ad61a28e
+      expect(game).toBeAtPhase("SelectRewardPhase");
 
       const eggsAfter = scene.gameData.eggs;
       expect(eggsAfter).toBeDefined();
@@ -182,13 +177,8 @@
       const eggsBeforeLength = eggsBefore.length;
 
       await runMysteryEncounterToEnd(game, 2);
-<<<<<<< HEAD
       await game.phaseInterceptor.to(SelectRewardPhase, false);
-      expect(scene.phaseManager.getCurrentPhase()?.constructor.name).toBe(SelectRewardPhase.name);
-=======
-      await game.phaseInterceptor.to(SelectModifierPhase, false);
-      expect(game).toBeAtPhase("SelectModifierPhase");
->>>>>>> ad61a28e
+      expect(game).toBeAtPhase("SelectRewardPhase");
 
       const eggsAfter = scene.gameData.eggs;
       expect(eggsAfter).toBeDefined();
