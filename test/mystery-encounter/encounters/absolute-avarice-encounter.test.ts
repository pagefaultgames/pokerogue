--- conflicted
+++ resolved
@@ -16,12 +16,7 @@
   runMysteryEncounterToEnd,
   skipBattleRunMysteryEncounterRewardsPhase,
 } from "#test/mystery-encounter/encounter-test-utils";
-<<<<<<< HEAD
-import { GameManager } from "#test/testUtils/gameManager";
-=======
 import { GameManager } from "#test/test-utils/game-manager";
-import i18next from "i18next";
->>>>>>> 51d4c33d
 import { afterEach, beforeAll, beforeEach, describe, expect, it, vi } from "vitest";
 
 const namespace = "mysteryEncounters/absoluteAvarice";
