--- conflicted
+++ resolved
@@ -72,12 +72,7 @@
   });
 
   it("should not spawn outside of proper biomes", async () => {
-<<<<<<< HEAD
     game.override.mysteryEncounterTier(MysteryEncounterTier.GREAT).startingBiome(Biome.VOLCANO);
-=======
-    game.override.mysteryEncounterTier(MysteryEncounterTier.GREAT);
-    game.override.startingBiome(BiomeId.VOLCANO);
->>>>>>> fb6d6f5b
     await game.runToMysteryEncounter();
 
     expect(game.scene.currentBattle.mysteryEncounter?.encounterType).not.toBe(MysteryEncounterType.ABSOLUTE_AVARICE);
@@ -143,12 +138,7 @@
       expect(enemyField.length).toBe(1);
       expect(enemyField[0].species.speciesId).toBe(SpeciesId.GREEDENT);
       const moveset = enemyField[0].moveset.map(m => m.moveId);
-<<<<<<< HEAD
       expect(moveset).toEqual([Moves.THRASH, Moves.CRUNCH, Moves.BODY_PRESS, Moves.SLACK_OFF]);
-=======
-      expect(moveset?.length).toBe(4);
-      expect(moveset).toEqual([MoveId.THRASH, MoveId.CRUNCH, MoveId.BODY_PRESS, MoveId.SLACK_OFF]);
->>>>>>> fb6d6f5b
 
       const movePhases = phaseSpy.mock.calls.filter(p => p[0] instanceof MovePhase).map(p => p[0]);
       expect(movePhases.length).toBe(1);
