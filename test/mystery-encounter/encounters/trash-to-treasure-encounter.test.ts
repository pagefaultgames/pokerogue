import type { BattleScene } from "#app/battle-scene";
import * as BattleAnims from "#data/battle-anims";
import { BiomeId } from "#enums/biome-id";
import { HeldItemCategoryId, HeldItemId } from "#enums/held-item-id";
import { MoveId } from "#enums/move-id";
import { MysteryEncounterOptionMode } from "#enums/mystery-encounter-option-mode";
import { MysteryEncounterTier } from "#enums/mystery-encounter-tier";
import { MysteryEncounterType } from "#enums/mystery-encounter-type";
import { RarityTier } from "#enums/reward-tier";
import { SpeciesId } from "#enums/species-id";
import { TrainerItemId } from "#enums/trainer-item-id";
import { UiMode } from "#enums/ui-mode";
import { PokemonMove } from "#moves/pokemon-move";
import type { EnemyPartyConfig, EnemyPokemonConfig } from "#mystery-encounters/encounter-phase-utils";
import * as EncounterPhaseUtils from "#mystery-encounters/encounter-phase-utils";
import * as MysteryEncounters from "#mystery-encounters/mystery-encounters";
import { TrashToTreasureEncounter } from "#mystery-encounters/trash-to-treasure-encounter";
import { MovePhase } from "#phases/move-phase";
import {
  runMysteryEncounterToEnd,
  skipBattleRunMysteryEncounterRewardsPhase,
} from "#test/mystery-encounter/encounter-test-utils";
import { GameManager } from "#test/test-utils/game-manager";
import { initSceneWithoutEncounterPhase } from "#test/test-utils/game-manager-utils";
<<<<<<< HEAD
import { RewardSelectUiHandler } from "#ui/reward-select-ui-handler";
=======
import { ModifierSelectUiHandler } from "#ui/handlers/modifier-select-ui-handler";
>>>>>>> d3462a14
import * as Utils from "#utils/common";
import { randSeedInt } from "#utils/common";
import { getPokemonSpecies } from "#utils/pokemon-utils";
import { afterEach, beforeAll, beforeEach, describe, expect, it, vi } from "vitest";

const namespace = "mysteryEncounters/trashToTreasure";
const defaultParty = [SpeciesId.LAPRAS, SpeciesId.GENGAR, SpeciesId.ABRA];
const defaultBiome = BiomeId.CAVE;
const defaultWave = 45;

describe("Trash to Treasure - Mystery Encounter", () => {
  let phaserGame: Phaser.Game;
  let game: GameManager;
  let scene: BattleScene;

  beforeAll(() => {
    phaserGame = new Phaser.Game({ type: Phaser.HEADLESS });
  });

  beforeEach(async () => {
    game = new GameManager(phaserGame);
    scene = game.scene;
    game.override
      .mysteryEncounterChance(100)
      .startingWave(defaultWave)
      .startingBiome(defaultBiome)
      .disableTrainerWaves();

    vi.spyOn(MysteryEncounters, "mysteryEncountersByBiome", "get").mockReturnValue(
      new Map<BiomeId, MysteryEncounterType[]>([[BiomeId.CAVE, [MysteryEncounterType.TRASH_TO_TREASURE]]]),
    );
  });

  afterEach(() => {
    game.phaseInterceptor.restoreOg();
  });

  it("should have the correct properties", async () => {
    await game.runToMysteryEncounter(MysteryEncounterType.TRASH_TO_TREASURE, defaultParty);

    expect(TrashToTreasureEncounter.encounterType).toBe(MysteryEncounterType.TRASH_TO_TREASURE);
    expect(TrashToTreasureEncounter.encounterTier).toBe(MysteryEncounterTier.ULTRA);
    expect(TrashToTreasureEncounter.dialogue).toBeDefined();
    expect(TrashToTreasureEncounter.dialogue.intro).toStrictEqual([{ text: `${namespace}:intro` }]);
    expect(TrashToTreasureEncounter.dialogue.encounterOptionsDialogue?.title).toBe(`${namespace}:title`);
    expect(TrashToTreasureEncounter.dialogue.encounterOptionsDialogue?.description).toBe(`${namespace}:description`);
    expect(TrashToTreasureEncounter.dialogue.encounterOptionsDialogue?.query).toBe(`${namespace}:query`);
    expect(TrashToTreasureEncounter.options.length).toBe(2);
  });

  it("should initialize fully", async () => {
    vi.spyOn(Utils, "randSeedInt").mockImplementation((range, min = 0) => min + range - 1);
    initSceneWithoutEncounterPhase(scene, defaultParty);
    scene.currentBattle.mysteryEncounter = TrashToTreasureEncounter;
    const moveInitSpy = vi.spyOn(BattleAnims, "initMoveAnim");
    const moveLoadSpy = vi.spyOn(BattleAnims, "loadMoveAnimAssets");

    const { onInit } = TrashToTreasureEncounter;

    expect(TrashToTreasureEncounter.onInit).toBeDefined();

    TrashToTreasureEncounter.populateDialogueTokensFromRequirements();
    const onInitResult = onInit!();

    const bossSpecies = getPokemonSpecies(SpeciesId.GARBODOR);
    const pokemonConfig: EnemyPokemonConfig = {
      species: bossSpecies,
      isBoss: true,
      shiny: false, // Shiny lock because of custom intro sprite
      formIndex: 1, // Gmax
      bossSegmentModifier: 1, // +1 Segment from normal
      moveSet: [MoveId.GUNK_SHOT, MoveId.STOMPING_TANTRUM, MoveId.HAMMER_ARM, MoveId.PAYBACK],
      heldItemConfig: [
        { entry: HeldItemCategoryId.BERRY, count: 4 },
        { entry: HeldItemCategoryId.BASE_STAT_BOOST, count: 2 },
        { entry: HeldItemId.TOXIC_ORB, count: randSeedInt(2, 0) },
        { entry: HeldItemId.SOOTHE_BELL, count: randSeedInt(2, 1) },
        { entry: HeldItemId.LUCKY_EGG, count: randSeedInt(3, 1) },
        { entry: HeldItemId.GOLDEN_EGG, count: randSeedInt(2, 0) },
      ],
    };
    const config: EnemyPartyConfig = {
      levelAdditiveModifier: 0.5,
      pokemonConfigs: [pokemonConfig],
      disableSwitch: true,
    };
    const enemyPartyConfigs = [config];

    expect(JSON.stringify(TrashToTreasureEncounter.enemyPartyConfigs, undefined, 2)).toEqual(
      JSON.stringify(enemyPartyConfigs, undefined, 2),
    );
    await vi.waitFor(() => expect(moveInitSpy).toHaveBeenCalled());
    await vi.waitFor(() => expect(moveLoadSpy).toHaveBeenCalled());
    expect(onInitResult).toBe(true);
  });

  describe("Option 1 - Dig for Valuables", () => {
    it("should have the correct properties", () => {
      const option1 = TrashToTreasureEncounter.options[0];
      expect(option1.optionMode).toBe(MysteryEncounterOptionMode.DEFAULT);
      expect(option1.dialogue).toBeDefined();
      expect(option1.dialogue).toStrictEqual({
        buttonLabel: `${namespace}:option.1.label`,
        buttonTooltip: `${namespace}:option.1.tooltip`,
        selected: [
          {
            text: `${namespace}:option.1.selected`,
          },
        ],
      });
    });

    it("should give 1 Leftovers, 1 Shell Bell, and Black Sludge", async () => {
      await game.runToMysteryEncounter(MysteryEncounterType.TRASH_TO_TREASURE, defaultParty);
      await runMysteryEncounterToEnd(game, 1);
      expect(game).toBeAtPhase("SelectRewardPhase");
      await game.phaseInterceptor.to("SelectRewardPhase");

      expect(scene.getPlayerParty()[0].heldItemManager.getStack(HeldItemId.LEFTOVERS)).toBe(1);

      expect(scene.getPlayerParty()[0].heldItemManager.getStack(HeldItemId.SHELL_BELL)).toBe(1);

      expect(scene.trainerItems.getStack(TrainerItemId.BLACK_SLUDGE)).toBe(1);
    });

    it("should leave encounter without battle", async () => {
      const leaveEncounterWithoutBattleSpy = vi.spyOn(EncounterPhaseUtils, "leaveEncounterWithoutBattle");

      await game.runToMysteryEncounter(MysteryEncounterType.TRASH_TO_TREASURE, defaultParty);
      await runMysteryEncounterToEnd(game, 1);

      expect(leaveEncounterWithoutBattleSpy).toBeCalled();
    });
  });

  describe("Option 2 - Battle Garbodor", () => {
    it("should have the correct properties", () => {
      const option1 = TrashToTreasureEncounter.options[1];
      expect(option1.optionMode).toBe(MysteryEncounterOptionMode.DEFAULT);
      expect(option1.dialogue).toBeDefined();
      expect(option1.dialogue).toStrictEqual({
        buttonLabel: `${namespace}:option.2.label`,
        buttonTooltip: `${namespace}:option.2.tooltip`,
        selected: [
          {
            text: `${namespace}:option.2.selected`,
          },
        ],
      });
    });

    it("should start battle against Garbodor", async () => {
      const phaseSpy = vi.spyOn(scene.phaseManager, "pushPhase");

      await game.runToMysteryEncounter(MysteryEncounterType.TRASH_TO_TREASURE, defaultParty);
      await runMysteryEncounterToEnd(game, 2, undefined, true);

      const enemyField = scene.getEnemyField();
      expect(game).toBeAtPhase("CommandPhase");
      expect(enemyField.length).toBe(1);
      expect(enemyField[0].species.speciesId).toBe(SpeciesId.GARBODOR);
      expect(enemyField[0].moveset).toEqual([
        new PokemonMove(MoveId.GUNK_SHOT),
        new PokemonMove(MoveId.STOMPING_TANTRUM),
        new PokemonMove(MoveId.HAMMER_ARM),
        new PokemonMove(MoveId.PAYBACK),
      ]);

      // Should have used moves pre-battle
      const movePhases = phaseSpy.mock.calls.filter(p => p[0] instanceof MovePhase).map(p => p[0]);
      expect(movePhases.length).toBe(2);
      expect(movePhases.filter(p => (p as MovePhase).move.moveId === MoveId.TOXIC).length).toBe(1);
      expect(movePhases.filter(p => (p as MovePhase).move.moveId === MoveId.STOCKPILE).length).toBe(1);
    });

    it("should have 2 Rogue, 1 Ultra, 1 Great in allRewards", async () => {
      await game.runToMysteryEncounter(MysteryEncounterType.TRASH_TO_TREASURE, defaultParty);
      await runMysteryEncounterToEnd(game, 2, undefined, true);
      await skipBattleRunMysteryEncounterRewardsPhase(game);
      await game.phaseInterceptor.to("SelectRewardPhase", false);
      expect(game).toBeAtPhase("SelectRewardPhase");
      await game.phaseInterceptor.to("SelectRewardPhase");

      expect(scene.ui.getMode()).to.equal(UiMode.REWARD_SELECT);
      const rewardSelectHandler = scene.ui.handlers.find(
        h => h instanceof RewardSelectUiHandler,
      ) as RewardSelectUiHandler;
      expect(rewardSelectHandler.options.length).toEqual(4);
      expect(
<<<<<<< HEAD
        rewardSelectHandler.options[0].rewardOption.type.tier -
          rewardSelectHandler.options[0].rewardOption.upgradeCount,
      ).toEqual(RarityTier.ROGUE);
      expect(
        rewardSelectHandler.options[1].rewardOption.type.tier -
          rewardSelectHandler.options[1].rewardOption.upgradeCount,
      ).toEqual(RarityTier.ROGUE);
      expect(
        rewardSelectHandler.options[2].rewardOption.type.tier -
          rewardSelectHandler.options[2].rewardOption.upgradeCount,
      ).toEqual(RarityTier.ULTRA);
      expect(
        rewardSelectHandler.options[3].rewardOption.type.tier -
          rewardSelectHandler.options[3].rewardOption.upgradeCount,
      ).toEqual(RarityTier.GREAT);
=======
        modifierSelectHandler.options[0].modifierTypeOption.type.tier
          - modifierSelectHandler.options[0].modifierTypeOption.upgradeCount,
      ).toEqual(ModifierTier.ROGUE);
      expect(
        modifierSelectHandler.options[1].modifierTypeOption.type.tier
          - modifierSelectHandler.options[1].modifierTypeOption.upgradeCount,
      ).toEqual(ModifierTier.ROGUE);
      expect(
        modifierSelectHandler.options[2].modifierTypeOption.type.tier
          - modifierSelectHandler.options[2].modifierTypeOption.upgradeCount,
      ).toEqual(ModifierTier.ULTRA);
      expect(
        modifierSelectHandler.options[3].modifierTypeOption.type.tier
          - modifierSelectHandler.options[3].modifierTypeOption.upgradeCount,
      ).toEqual(ModifierTier.GREAT);
>>>>>>> d3462a14
    });
  });
});<|MERGE_RESOLUTION|>--- conflicted
+++ resolved
@@ -22,11 +22,7 @@
 } from "#test/mystery-encounter/encounter-test-utils";
 import { GameManager } from "#test/test-utils/game-manager";
 import { initSceneWithoutEncounterPhase } from "#test/test-utils/game-manager-utils";
-<<<<<<< HEAD
-import { RewardSelectUiHandler } from "#ui/reward-select-ui-handler";
-=======
-import { ModifierSelectUiHandler } from "#ui/handlers/modifier-select-ui-handler";
->>>>>>> d3462a14
+import { RewardSelectUiHandler } from "#ui/handlers/reward-select-ui-handler";
 import * as Utils from "#utils/common";
 import { randSeedInt } from "#utils/common";
 import { getPokemonSpecies } from "#utils/pokemon-utils";
@@ -216,7 +212,6 @@
       ) as RewardSelectUiHandler;
       expect(rewardSelectHandler.options.length).toEqual(4);
       expect(
-<<<<<<< HEAD
         rewardSelectHandler.options[0].rewardOption.type.tier -
           rewardSelectHandler.options[0].rewardOption.upgradeCount,
       ).toEqual(RarityTier.ROGUE);
@@ -232,23 +227,6 @@
         rewardSelectHandler.options[3].rewardOption.type.tier -
           rewardSelectHandler.options[3].rewardOption.upgradeCount,
       ).toEqual(RarityTier.GREAT);
-=======
-        modifierSelectHandler.options[0].modifierTypeOption.type.tier
-          - modifierSelectHandler.options[0].modifierTypeOption.upgradeCount,
-      ).toEqual(ModifierTier.ROGUE);
-      expect(
-        modifierSelectHandler.options[1].modifierTypeOption.type.tier
-          - modifierSelectHandler.options[1].modifierTypeOption.upgradeCount,
-      ).toEqual(ModifierTier.ROGUE);
-      expect(
-        modifierSelectHandler.options[2].modifierTypeOption.type.tier
-          - modifierSelectHandler.options[2].modifierTypeOption.upgradeCount,
-      ).toEqual(ModifierTier.ULTRA);
-      expect(
-        modifierSelectHandler.options[3].modifierTypeOption.type.tier
-          - modifierSelectHandler.options[3].modifierTypeOption.upgradeCount,
-      ).toEqual(ModifierTier.GREAT);
->>>>>>> d3462a14
     });
   });
 });