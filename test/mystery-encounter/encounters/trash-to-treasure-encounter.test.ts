import type { BattleScene } from "#app/battle-scene";
import * as BattleAnims from "#data/battle-anims";
import { BiomeId } from "#enums/biome-id";
import { HeldItemCategoryId, HeldItemId } from "#enums/held-item-id";
import { MoveId } from "#enums/move-id";
import { MysteryEncounterOptionMode } from "#enums/mystery-encounter-option-mode";
import { MysteryEncounterTier } from "#enums/mystery-encounter-tier";
import { MysteryEncounterType } from "#enums/mystery-encounter-type";
import { RarityTier } from "#enums/reward-tier";
import { SpeciesId } from "#enums/species-id";
import { TrainerItemId } from "#enums/trainer-item-id";
import { UiMode } from "#enums/ui-mode";
import { PokemonMove } from "#moves/pokemon-move";
import type { EnemyPartyConfig, EnemyPokemonConfig } from "#mystery-encounters/encounter-phase-utils";
import * as EncounterPhaseUtils from "#mystery-encounters/encounter-phase-utils";
import * as MysteryEncounters from "#mystery-encounters/mystery-encounters";
import { TrashToTreasureEncounter } from "#mystery-encounters/trash-to-treasure-encounter";
import { CommandPhase } from "#phases/command-phase";
import { MovePhase } from "#phases/move-phase";
import { SelectRewardPhase } from "#phases/select-reward-phase";
import {
  runMysteryEncounterToEnd,
  skipBattleRunMysteryEncounterRewardsPhase,
} from "#test/mystery-encounter/encounter-test-utils";
import { GameManager } from "#test/test-utils/game-manager";
import { initSceneWithoutEncounterPhase } from "#test/test-utils/game-manager-utils";
import { RewardSelectUiHandler } from "#ui/reward-select-ui-handler";
import * as Utils from "#utils/common";
import { randSeedInt } from "#utils/common";
import { getPokemonSpecies } from "#utils/pokemon-utils";
import { afterEach, beforeAll, beforeEach, describe, expect, it, vi } from "vitest";

const namespace = "mysteryEncounters/trashToTreasure";
const defaultParty = [SpeciesId.LAPRAS, SpeciesId.GENGAR, SpeciesId.ABRA];
const defaultBiome = BiomeId.CAVE;
const defaultWave = 45;

describe("Trash to Treasure - Mystery Encounter", () => {
  let phaserGame: Phaser.Game;
  let game: GameManager;
  let scene: BattleScene;

  beforeAll(() => {
    phaserGame = new Phaser.Game({ type: Phaser.HEADLESS });
  });

  beforeEach(async () => {
    game = new GameManager(phaserGame);
    scene = game.scene;
    game.override
      .mysteryEncounterChance(100)
      .startingWave(defaultWave)
      .startingBiome(defaultBiome)
      .disableTrainerWaves();

    vi.spyOn(MysteryEncounters, "mysteryEncountersByBiome", "get").mockReturnValue(
      new Map<BiomeId, MysteryEncounterType[]>([[BiomeId.CAVE, [MysteryEncounterType.TRASH_TO_TREASURE]]]),
    );
  });

  afterEach(() => {
    game.phaseInterceptor.restoreOg();
  });

  it("should have the correct properties", async () => {
    await game.runToMysteryEncounter(MysteryEncounterType.TRASH_TO_TREASURE, defaultParty);

    expect(TrashToTreasureEncounter.encounterType).toBe(MysteryEncounterType.TRASH_TO_TREASURE);
    expect(TrashToTreasureEncounter.encounterTier).toBe(MysteryEncounterTier.ULTRA);
    expect(TrashToTreasureEncounter.dialogue).toBeDefined();
    expect(TrashToTreasureEncounter.dialogue.intro).toStrictEqual([{ text: `${namespace}:intro` }]);
    expect(TrashToTreasureEncounter.dialogue.encounterOptionsDialogue?.title).toBe(`${namespace}:title`);
    expect(TrashToTreasureEncounter.dialogue.encounterOptionsDialogue?.description).toBe(`${namespace}:description`);
    expect(TrashToTreasureEncounter.dialogue.encounterOptionsDialogue?.query).toBe(`${namespace}:query`);
    expect(TrashToTreasureEncounter.options.length).toBe(2);
  });

  it("should initialize fully", async () => {
    vi.spyOn(Utils, "randSeedInt").mockImplementation((range, min = 0) => min + range - 1);
    initSceneWithoutEncounterPhase(scene, defaultParty);
    scene.currentBattle.mysteryEncounter = TrashToTreasureEncounter;
    const moveInitSpy = vi.spyOn(BattleAnims, "initMoveAnim");
    const moveLoadSpy = vi.spyOn(BattleAnims, "loadMoveAnimAssets");

    const { onInit } = TrashToTreasureEncounter;

    expect(TrashToTreasureEncounter.onInit).toBeDefined();

    TrashToTreasureEncounter.populateDialogueTokensFromRequirements();
    const onInitResult = onInit!();

    const bossSpecies = getPokemonSpecies(SpeciesId.GARBODOR);
    const pokemonConfig: EnemyPokemonConfig = {
      species: bossSpecies,
      isBoss: true,
      shiny: false, // Shiny lock because of custom intro sprite
      formIndex: 1, // Gmax
      bossSegmentModifier: 1, // +1 Segment from normal
      moveSet: [MoveId.GUNK_SHOT, MoveId.STOMPING_TANTRUM, MoveId.HAMMER_ARM, MoveId.PAYBACK],
      heldItemConfig: [
        { entry: HeldItemCategoryId.BERRY, count: 4 },
        { entry: HeldItemCategoryId.BASE_STAT_BOOST, count: 2 },
        { entry: HeldItemId.TOXIC_ORB, count: randSeedInt(2, 0) },
        { entry: HeldItemId.SOOTHE_BELL, count: randSeedInt(2, 1) },
        { entry: HeldItemId.LUCKY_EGG, count: randSeedInt(3, 1) },
        { entry: HeldItemId.GOLDEN_EGG, count: randSeedInt(2, 0) },
      ],
    };
    const config: EnemyPartyConfig = {
      levelAdditiveModifier: 0.5,
      pokemonConfigs: [pokemonConfig],
      disableSwitch: true,
    };
    const enemyPartyConfigs = [config];

    expect(JSON.stringify(TrashToTreasureEncounter.enemyPartyConfigs, undefined, 2)).toEqual(
      JSON.stringify(enemyPartyConfigs, undefined, 2),
    );
    await vi.waitFor(() => expect(moveInitSpy).toHaveBeenCalled());
    await vi.waitFor(() => expect(moveLoadSpy).toHaveBeenCalled());
    expect(onInitResult).toBe(true);
  });

  describe("Option 1 - Dig for Valuables", () => {
    it("should have the correct properties", () => {
      const option1 = TrashToTreasureEncounter.options[0];
      expect(option1.optionMode).toBe(MysteryEncounterOptionMode.DEFAULT);
      expect(option1.dialogue).toBeDefined();
      expect(option1.dialogue).toStrictEqual({
        buttonLabel: `${namespace}:option.1.label`,
        buttonTooltip: `${namespace}:option.1.tooltip`,
        selected: [
          {
            text: `${namespace}:option.1.selected`,
          },
        ],
      });
    });

    it("should give 2 Leftovers, 1 Shell Bell, and Black Sludge", async () => {
      await game.runToMysteryEncounter(MysteryEncounterType.TRASH_TO_TREASURE, defaultParty);
      await runMysteryEncounterToEnd(game, 1);
<<<<<<< HEAD
      await game.phaseInterceptor.to(SelectRewardPhase, false);
      expect(scene.phaseManager.getCurrentPhase()?.constructor.name).toBe(SelectRewardPhase.name);
=======
      await game.phaseInterceptor.to("SelectModifierPhase", false);
      expect(scene.phaseManager.getCurrentPhase()?.constructor.name).toBe(SelectModifierPhase.name);
>>>>>>> f2ca7783

      expect(scene.getPlayerParty()[0].heldItemManager.getStack(HeldItemId.LEFTOVERS)).toBe(2);

      expect(scene.getPlayerParty()[0].heldItemManager.getStack(HeldItemId.SHELL_BELL)).toBe(1);

      expect(scene.trainerItems.getStack(TrainerItemId.BLACK_SLUDGE)).toBe(1);
    });

    it("should leave encounter without battle", async () => {
      const leaveEncounterWithoutBattleSpy = vi.spyOn(EncounterPhaseUtils, "leaveEncounterWithoutBattle");

      await game.runToMysteryEncounter(MysteryEncounterType.TRASH_TO_TREASURE, defaultParty);
      await runMysteryEncounterToEnd(game, 1);

      expect(leaveEncounterWithoutBattleSpy).toBeCalled();
    });
  });

  describe("Option 2 - Battle Garbodor", () => {
    it("should have the correct properties", () => {
      const option1 = TrashToTreasureEncounter.options[1];
      expect(option1.optionMode).toBe(MysteryEncounterOptionMode.DEFAULT);
      expect(option1.dialogue).toBeDefined();
      expect(option1.dialogue).toStrictEqual({
        buttonLabel: `${namespace}:option.2.label`,
        buttonTooltip: `${namespace}:option.2.tooltip`,
        selected: [
          {
            text: `${namespace}:option.2.selected`,
          },
        ],
      });
    });

    it("should start battle against Garbodor", async () => {
      const phaseSpy = vi.spyOn(scene.phaseManager, "pushPhase");

      await game.runToMysteryEncounter(MysteryEncounterType.TRASH_TO_TREASURE, defaultParty);
      await runMysteryEncounterToEnd(game, 2, undefined, true);

      const enemyField = scene.getEnemyField();
      expect(scene.phaseManager.getCurrentPhase()?.constructor.name).toBe(CommandPhase.name);
      expect(enemyField.length).toBe(1);
      expect(enemyField[0].species.speciesId).toBe(SpeciesId.GARBODOR);
      expect(enemyField[0].moveset).toEqual([
        new PokemonMove(MoveId.GUNK_SHOT),
        new PokemonMove(MoveId.STOMPING_TANTRUM),
        new PokemonMove(MoveId.HAMMER_ARM),
        new PokemonMove(MoveId.PAYBACK),
      ]);

      // Should have used moves pre-battle
      const movePhases = phaseSpy.mock.calls.filter(p => p[0] instanceof MovePhase).map(p => p[0]);
      expect(movePhases.length).toBe(2);
      expect(movePhases.filter(p => (p as MovePhase).move.moveId === MoveId.TOXIC).length).toBe(1);
      expect(movePhases.filter(p => (p as MovePhase).move.moveId === MoveId.STOCKPILE).length).toBe(1);
    });

    it("should have 2 Rogue, 1 Ultra, 1 Great in allRewards", async () => {
      await game.runToMysteryEncounter(MysteryEncounterType.TRASH_TO_TREASURE, defaultParty);
      await runMysteryEncounterToEnd(game, 2, undefined, true);
      await skipBattleRunMysteryEncounterRewardsPhase(game);
<<<<<<< HEAD
      await game.phaseInterceptor.to(SelectRewardPhase, false);
      expect(scene.phaseManager.getCurrentPhase()?.constructor.name).toBe(SelectRewardPhase.name);
      await game.phaseInterceptor.run(SelectRewardPhase);

      expect(scene.ui.getMode()).to.equal(UiMode.REWARD_SELECT);
      const rewardSelectHandler = scene.ui.handlers.find(
        h => h instanceof RewardSelectUiHandler,
      ) as RewardSelectUiHandler;
      expect(rewardSelectHandler.options.length).toEqual(4);
=======
      await game.phaseInterceptor.to("SelectModifierPhase", false);
      expect(scene.phaseManager.getCurrentPhase()?.constructor.name).toBe(SelectModifierPhase.name);
      await game.phaseInterceptor.to("SelectModifierPhase");

      expect(scene.ui.getMode()).to.equal(UiMode.MODIFIER_SELECT);
      const modifierSelectHandler = scene.ui.handlers.find(
        h => h instanceof ModifierSelectUiHandler,
      ) as ModifierSelectUiHandler;
      expect(modifierSelectHandler.options.length).toEqual(4);
>>>>>>> f2ca7783
      expect(
        rewardSelectHandler.options[0].rewardOption.type.tier -
          rewardSelectHandler.options[0].rewardOption.upgradeCount,
      ).toEqual(RarityTier.ROGUE);
      expect(
        rewardSelectHandler.options[1].rewardOption.type.tier -
          rewardSelectHandler.options[1].rewardOption.upgradeCount,
      ).toEqual(RarityTier.ROGUE);
      expect(
        rewardSelectHandler.options[2].rewardOption.type.tier -
          rewardSelectHandler.options[2].rewardOption.upgradeCount,
      ).toEqual(RarityTier.ULTRA);
      expect(
        rewardSelectHandler.options[3].rewardOption.type.tier -
          rewardSelectHandler.options[3].rewardOption.upgradeCount,
      ).toEqual(RarityTier.GREAT);
    });
  });
});<|MERGE_RESOLUTION|>--- conflicted
+++ resolved
@@ -140,13 +140,8 @@
     it("should give 2 Leftovers, 1 Shell Bell, and Black Sludge", async () => {
       await game.runToMysteryEncounter(MysteryEncounterType.TRASH_TO_TREASURE, defaultParty);
       await runMysteryEncounterToEnd(game, 1);
-<<<<<<< HEAD
-      await game.phaseInterceptor.to(SelectRewardPhase, false);
+      await game.phaseInterceptor.to("SelectRewardPhase", false);
       expect(scene.phaseManager.getCurrentPhase()?.constructor.name).toBe(SelectRewardPhase.name);
-=======
-      await game.phaseInterceptor.to("SelectModifierPhase", false);
-      expect(scene.phaseManager.getCurrentPhase()?.constructor.name).toBe(SelectModifierPhase.name);
->>>>>>> f2ca7783
 
       expect(scene.getPlayerParty()[0].heldItemManager.getStack(HeldItemId.LEFTOVERS)).toBe(2);
 
@@ -209,27 +204,15 @@
       await game.runToMysteryEncounter(MysteryEncounterType.TRASH_TO_TREASURE, defaultParty);
       await runMysteryEncounterToEnd(game, 2, undefined, true);
       await skipBattleRunMysteryEncounterRewardsPhase(game);
-<<<<<<< HEAD
-      await game.phaseInterceptor.to(SelectRewardPhase, false);
+      await game.phaseInterceptor.to("SelectRewardPhase", false);
       expect(scene.phaseManager.getCurrentPhase()?.constructor.name).toBe(SelectRewardPhase.name);
-      await game.phaseInterceptor.run(SelectRewardPhase);
+      await game.phaseInterceptor.to("SelectRewardPhase");
 
       expect(scene.ui.getMode()).to.equal(UiMode.REWARD_SELECT);
       const rewardSelectHandler = scene.ui.handlers.find(
         h => h instanceof RewardSelectUiHandler,
       ) as RewardSelectUiHandler;
       expect(rewardSelectHandler.options.length).toEqual(4);
-=======
-      await game.phaseInterceptor.to("SelectModifierPhase", false);
-      expect(scene.phaseManager.getCurrentPhase()?.constructor.name).toBe(SelectModifierPhase.name);
-      await game.phaseInterceptor.to("SelectModifierPhase");
-
-      expect(scene.ui.getMode()).to.equal(UiMode.MODIFIER_SELECT);
-      const modifierSelectHandler = scene.ui.handlers.find(
-        h => h instanceof ModifierSelectUiHandler,
-      ) as ModifierSelectUiHandler;
-      expect(modifierSelectHandler.options.length).toEqual(4);
->>>>>>> f2ca7783
       expect(
         rewardSelectHandler.options[0].rewardOption.type.tier -
           rewardSelectHandler.options[0].rewardOption.upgradeCount,
