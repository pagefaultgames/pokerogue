import type { BattleScene } from "#app/battle-scene";
import { BiomeId } from "#enums/biome-id";
import { MysteryEncounterMode } from "#enums/mystery-encounter-mode";
import { MysteryEncounterOptionMode } from "#enums/mystery-encounter-option-mode";
import { MysteryEncounterTier } from "#enums/mystery-encounter-tier";
import { MysteryEncounterType } from "#enums/mystery-encounter-type";
import { PartyMemberStrength } from "#enums/party-member-strength";
import { RarityTier } from "#enums/reward-tier";
import { SpeciesId } from "#enums/species-id";
import { UiMode } from "#enums/ui-mode";
import { MysteriousChallengersEncounter } from "#mystery-encounters/mysterious-challengers-encounter";
import { MysteryEncounter } from "#mystery-encounters/mystery-encounter";
import * as MysteryEncounters from "#mystery-encounters/mystery-encounters";
import { HUMAN_TRANSITABLE_BIOMES } from "#mystery-encounters/mystery-encounters";
<<<<<<< HEAD
import { CommandPhase } from "#phases/command-phase";
import { SelectRewardPhase } from "#phases/select-reward-phase";
=======
>>>>>>> ad61a28e
import {
  runMysteryEncounterToEnd,
  skipBattleRunMysteryEncounterRewardsPhase,
} from "#test/mystery-encounter/encounter-test-utils";
import { GameManager } from "#test/test-utils/game-manager";
import { initSceneWithoutEncounterPhase } from "#test/test-utils/game-manager-utils";
import { TrainerConfig } from "#trainers/trainer-config";
import { TrainerPartyCompoundTemplate, TrainerPartyTemplate } from "#trainers/trainer-party-template";
import { RewardSelectUiHandler } from "#ui/reward-select-ui-handler";
import { afterEach, beforeAll, beforeEach, describe, expect, it, vi } from "vitest";

const namespace = "mysteryEncounters/mysteriousChallengers";
const defaultParty = [SpeciesId.LAPRAS, SpeciesId.GENGAR, SpeciesId.ABRA];
const defaultBiome = BiomeId.CAVE;
const defaultWave = 45;

describe("Mysterious Challengers - Mystery Encounter", () => {
  let phaserGame: Phaser.Game;
  let game: GameManager;
  let scene: BattleScene;

  beforeAll(() => {
    phaserGame = new Phaser.Game({ type: Phaser.HEADLESS });
  });

  beforeEach(async () => {
    game = new GameManager(phaserGame);
    scene = game.scene;
    game.override
      .mysteryEncounterChance(100)
      .startingWave(defaultWave)
      .startingBiome(defaultBiome)
      .disableTrainerWaves();

    const biomeMap = new Map<BiomeId, MysteryEncounterType[]>([
      [BiomeId.VOLCANO, [MysteryEncounterType.FIGHT_OR_FLIGHT]],
    ]);
    HUMAN_TRANSITABLE_BIOMES.forEach(biome => {
      biomeMap.set(biome, [MysteryEncounterType.MYSTERIOUS_CHALLENGERS]);
    });
    vi.spyOn(MysteryEncounters, "mysteryEncountersByBiome", "get").mockReturnValue(biomeMap);
  });

  afterEach(() => {
    game.phaseInterceptor.restoreOg();
  });

  it("should have the correct properties", async () => {
    await game.runToMysteryEncounter(MysteryEncounterType.MYSTERIOUS_CHALLENGERS, defaultParty);

    expect(MysteriousChallengersEncounter.encounterType).toBe(MysteryEncounterType.MYSTERIOUS_CHALLENGERS);
    expect(MysteriousChallengersEncounter.encounterTier).toBe(MysteryEncounterTier.GREAT);
    expect(MysteriousChallengersEncounter.dialogue).toBeDefined();
    expect(MysteriousChallengersEncounter.dialogue.intro).toStrictEqual([{ text: `${namespace}:intro` }]);
    expect(MysteriousChallengersEncounter.dialogue.encounterOptionsDialogue?.title).toBe(`${namespace}:title`);
    expect(MysteriousChallengersEncounter.dialogue.encounterOptionsDialogue?.description).toBe(
      `${namespace}:description`,
    );
    expect(MysteriousChallengersEncounter.dialogue.encounterOptionsDialogue?.query).toBe(`${namespace}:query`);
    expect(MysteriousChallengersEncounter.options.length).toBe(3);
  });

  it("should not spawn outside of HUMAN_TRANSITABLE_BIOMES", async () => {
    game.override.mysteryEncounterTier(MysteryEncounterTier.GREAT).startingBiome(BiomeId.VOLCANO);
    await game.runToMysteryEncounter();

    expect(scene.currentBattle?.mysteryEncounter?.encounterType).not.toBe(MysteryEncounterType.MYSTERIOUS_CHALLENGERS);
  });

  it("should initialize fully", async () => {
    initSceneWithoutEncounterPhase(scene, defaultParty);
    scene.currentBattle.mysteryEncounter = new MysteryEncounter(MysteriousChallengersEncounter);
    const encounter = scene.currentBattle.mysteryEncounter!;
    scene.currentBattle.waveIndex = defaultWave;

    const { onInit } = encounter;

    expect(encounter.onInit).toBeDefined();

    encounter.populateDialogueTokensFromRequirements();
    const onInitResult = onInit!();

    expect(encounter.enemyPartyConfigs).toBeDefined();
    expect(encounter.enemyPartyConfigs.length).toBe(3);
    expect(encounter.enemyPartyConfigs).toEqual([
      {
        trainerConfig: expect.any(TrainerConfig),
        female: expect.any(Boolean),
      },
      {
        trainerConfig: expect.any(TrainerConfig),
        levelAdditiveModifier: 1,
        female: expect.any(Boolean),
      },
      {
        trainerConfig: expect.any(TrainerConfig),
        levelAdditiveModifier: 1.5,
        female: expect.any(Boolean),
      },
    ]);
    expect(encounter.enemyPartyConfigs[1].trainerConfig?.partyTemplates[0]).toEqual(
      new TrainerPartyCompoundTemplate(
        new TrainerPartyTemplate(1, PartyMemberStrength.STRONGER, false, true),
        new TrainerPartyTemplate(3, PartyMemberStrength.AVERAGE, false, true),
      ),
    );
    expect(encounter.enemyPartyConfigs[2].trainerConfig?.partyTemplates[0]).toEqual(
      new TrainerPartyCompoundTemplate(
        new TrainerPartyTemplate(2, PartyMemberStrength.AVERAGE),
        new TrainerPartyTemplate(3, PartyMemberStrength.STRONG),
        new TrainerPartyTemplate(1, PartyMemberStrength.STRONGER),
      ),
    );
    expect(encounter.spriteConfigs).toBeDefined();
    expect(encounter.spriteConfigs.length).toBe(3);
    expect(onInitResult).toBe(true);
  });

  describe("Option 1 - Normal Battle", () => {
    it("should have the correct properties", () => {
      const option = MysteriousChallengersEncounter.options[0];
      expect(option.optionMode).toBe(MysteryEncounterOptionMode.DEFAULT);
      expect(option.dialogue).toBeDefined();
      expect(option.dialogue).toStrictEqual({
        buttonLabel: `${namespace}:option.1.label`,
        buttonTooltip: `${namespace}:option.1.tooltip`,
        selected: [
          {
            text: `${namespace}:option.selected`,
          },
        ],
      });
    });

    it("should start battle against the trainer", async () => {
      await game.runToMysteryEncounter(MysteryEncounterType.MYSTERIOUS_CHALLENGERS, defaultParty);
      await runMysteryEncounterToEnd(game, 1, undefined, true);

      expect(game).toBeAtPhase("CommandPhase");
      expect(scene.currentBattle.trainer).toBeDefined();
      expect(scene.currentBattle.mysteryEncounter?.encounterMode).toBe(MysteryEncounterMode.TRAINER_BATTLE);
    });

    it("should have normal trainer allRewards after battle", async () => {
      await game.runToMysteryEncounter(MysteryEncounterType.MYSTERIOUS_CHALLENGERS, defaultParty);
      await runMysteryEncounterToEnd(game, 1, undefined, true);
      await skipBattleRunMysteryEncounterRewardsPhase(game);
<<<<<<< HEAD
      await game.phaseInterceptor.to("SelectRewardPhase", false);
      expect(scene.phaseManager.getCurrentPhase()?.constructor.name).toBe(SelectRewardPhase.name);
      await game.phaseInterceptor.to("SelectRewardPhase");
=======
      await game.phaseInterceptor.to("SelectModifierPhase", false);
      expect(game).toBeAtPhase("SelectModifierPhase");
      await game.phaseInterceptor.to("SelectModifierPhase");
>>>>>>> ad61a28e

      expect(scene.ui.getMode()).to.equal(UiMode.REWARD_SELECT);
      const rewardSelectHandler = scene.ui.handlers.find(
        h => h instanceof RewardSelectUiHandler,
      ) as RewardSelectUiHandler;
      expect(rewardSelectHandler.options.length).toEqual(3);
      expect(rewardSelectHandler.options[0].rewardOption.type.id).toContain("TM_COMMON");
      expect(rewardSelectHandler.options[1].rewardOption.type.id).toContain("TM_GREAT");
      expect(rewardSelectHandler.options[2].rewardOption.type.id).toContain("MEMORY_MUSHROOM");
    });
  });

  describe("Option 2 - Hard Battle", () => {
    it("should have the correct properties", () => {
      const option = MysteriousChallengersEncounter.options[1];
      expect(option.optionMode).toBe(MysteryEncounterOptionMode.DEFAULT);
      expect(option.dialogue).toBeDefined();
      expect(option.dialogue).toStrictEqual({
        buttonLabel: `${namespace}:option.2.label`,
        buttonTooltip: `${namespace}:option.2.tooltip`,
        selected: [
          {
            text: `${namespace}:option.selected`,
          },
        ],
      });
    });

    it("should start battle against the trainer", async () => {
      await game.runToMysteryEncounter(MysteryEncounterType.MYSTERIOUS_CHALLENGERS, defaultParty);
      await runMysteryEncounterToEnd(game, 2, undefined, true);

      expect(game).toBeAtPhase("CommandPhase");
      expect(scene.currentBattle.trainer).toBeDefined();
      expect(scene.currentBattle.mysteryEncounter?.encounterMode).toBe(MysteryEncounterMode.TRAINER_BATTLE);
    });

    it("should have hard trainer allRewards after battle", async () => {
      await game.runToMysteryEncounter(MysteryEncounterType.MYSTERIOUS_CHALLENGERS, defaultParty);
      await runMysteryEncounterToEnd(game, 2, undefined, true);
      await skipBattleRunMysteryEncounterRewardsPhase(game);
<<<<<<< HEAD
      await game.phaseInterceptor.to("SelectRewardPhase", false);
      expect(scene.phaseManager.getCurrentPhase()?.constructor.name).toBe(SelectRewardPhase.name);
      await game.phaseInterceptor.to("SelectRewardPhase");
=======
      await game.phaseInterceptor.to("SelectModifierPhase", false);
      expect(game).toBeAtPhase("SelectModifierPhase");
      await game.phaseInterceptor.to("SelectModifierPhase");
>>>>>>> ad61a28e

      expect(scene.ui.getMode()).to.equal(UiMode.REWARD_SELECT);
      const rewardSelectHandler = scene.ui.handlers.find(
        h => h instanceof RewardSelectUiHandler,
      ) as RewardSelectUiHandler;
      expect(rewardSelectHandler.options.length).toEqual(4);
      expect(
        rewardSelectHandler.options[0].rewardOption.type.tier -
          rewardSelectHandler.options[0].rewardOption.upgradeCount,
      ).toBe(RarityTier.ULTRA);
      expect(
        rewardSelectHandler.options[1].rewardOption.type.tier -
          rewardSelectHandler.options[1].rewardOption.upgradeCount,
      ).toBe(RarityTier.ULTRA);
      expect(
        rewardSelectHandler.options[2].rewardOption.type.tier -
          rewardSelectHandler.options[2].rewardOption.upgradeCount,
      ).toBe(RarityTier.GREAT);
      expect(
        rewardSelectHandler.options[3].rewardOption.type.tier -
          rewardSelectHandler.options[3].rewardOption.upgradeCount,
      ).toBe(RarityTier.GREAT);
    });
  });

  describe("Option 3 - Brutal Battle", () => {
    it("should have the correct properties", () => {
      const option = MysteriousChallengersEncounter.options[2];
      expect(option.optionMode).toBe(MysteryEncounterOptionMode.DEFAULT);
      expect(option.dialogue).toBeDefined();
      expect(option.dialogue).toStrictEqual({
        buttonLabel: `${namespace}:option.3.label`,
        buttonTooltip: `${namespace}:option.3.tooltip`,
        selected: [
          {
            text: `${namespace}:option.selected`,
          },
        ],
      });
    });

    it("should start battle against the trainer", async () => {
      await game.runToMysteryEncounter(MysteryEncounterType.MYSTERIOUS_CHALLENGERS, defaultParty);
      await runMysteryEncounterToEnd(game, 3, undefined, true);

      expect(game).toBeAtPhase("CommandPhase");
      expect(scene.currentBattle.trainer).toBeDefined();
      expect(scene.currentBattle.mysteryEncounter?.encounterMode).toBe(MysteryEncounterMode.TRAINER_BATTLE);
    });

    it("should have brutal trainer allRewards after battle", async () => {
      await game.runToMysteryEncounter(MysteryEncounterType.MYSTERIOUS_CHALLENGERS, defaultParty);
      await runMysteryEncounterToEnd(game, 3, undefined, true);
      await skipBattleRunMysteryEncounterRewardsPhase(game);
<<<<<<< HEAD
      await game.phaseInterceptor.to("SelectRewardPhase", false);
      expect(scene.phaseManager.getCurrentPhase()?.constructor.name).toBe(SelectRewardPhase.name);
      await game.phaseInterceptor.to("SelectRewardPhase");
=======
      expect(game).toBeAtPhase("SelectModifierPhase");
      await game.phaseInterceptor.to("SelectModifierPhase");
>>>>>>> ad61a28e

      expect(scene.ui.getMode()).to.equal(UiMode.REWARD_SELECT);
      const rewardSelectHandler = scene.ui.handlers.find(
        h => h instanceof RewardSelectUiHandler,
      ) as RewardSelectUiHandler;
      expect(rewardSelectHandler.options.length).toEqual(4);
      expect(
        rewardSelectHandler.options[0].rewardOption.type.tier -
          rewardSelectHandler.options[0].rewardOption.upgradeCount,
      ).toBe(RarityTier.ROGUE);
      expect(
        rewardSelectHandler.options[1].rewardOption.type.tier -
          rewardSelectHandler.options[1].rewardOption.upgradeCount,
      ).toBe(RarityTier.ROGUE);
      expect(
        rewardSelectHandler.options[2].rewardOption.type.tier -
          rewardSelectHandler.options[2].rewardOption.upgradeCount,
      ).toBe(RarityTier.ULTRA);
      expect(
        rewardSelectHandler.options[3].rewardOption.type.tier -
          rewardSelectHandler.options[3].rewardOption.upgradeCount,
      ).toBe(RarityTier.GREAT);
    });
  });
});<|MERGE_RESOLUTION|>--- conflicted
+++ resolved
@@ -12,11 +12,6 @@
 import { MysteryEncounter } from "#mystery-encounters/mystery-encounter";
 import * as MysteryEncounters from "#mystery-encounters/mystery-encounters";
 import { HUMAN_TRANSITABLE_BIOMES } from "#mystery-encounters/mystery-encounters";
-<<<<<<< HEAD
-import { CommandPhase } from "#phases/command-phase";
-import { SelectRewardPhase } from "#phases/select-reward-phase";
-=======
->>>>>>> ad61a28e
 import {
   runMysteryEncounterToEnd,
   skipBattleRunMysteryEncounterRewardsPhase,
@@ -164,15 +159,9 @@
       await game.runToMysteryEncounter(MysteryEncounterType.MYSTERIOUS_CHALLENGERS, defaultParty);
       await runMysteryEncounterToEnd(game, 1, undefined, true);
       await skipBattleRunMysteryEncounterRewardsPhase(game);
-<<<<<<< HEAD
       await game.phaseInterceptor.to("SelectRewardPhase", false);
-      expect(scene.phaseManager.getCurrentPhase()?.constructor.name).toBe(SelectRewardPhase.name);
+      expect(game).toBeAtPhase("SelectRewardPhase");
       await game.phaseInterceptor.to("SelectRewardPhase");
-=======
-      await game.phaseInterceptor.to("SelectModifierPhase", false);
-      expect(game).toBeAtPhase("SelectModifierPhase");
-      await game.phaseInterceptor.to("SelectModifierPhase");
->>>>>>> ad61a28e
 
       expect(scene.ui.getMode()).to.equal(UiMode.REWARD_SELECT);
       const rewardSelectHandler = scene.ui.handlers.find(
@@ -214,15 +203,9 @@
       await game.runToMysteryEncounter(MysteryEncounterType.MYSTERIOUS_CHALLENGERS, defaultParty);
       await runMysteryEncounterToEnd(game, 2, undefined, true);
       await skipBattleRunMysteryEncounterRewardsPhase(game);
-<<<<<<< HEAD
       await game.phaseInterceptor.to("SelectRewardPhase", false);
-      expect(scene.phaseManager.getCurrentPhase()?.constructor.name).toBe(SelectRewardPhase.name);
+      expect(game).toBeAtPhase("SelectRewardPhase");
       await game.phaseInterceptor.to("SelectRewardPhase");
-=======
-      await game.phaseInterceptor.to("SelectModifierPhase", false);
-      expect(game).toBeAtPhase("SelectModifierPhase");
-      await game.phaseInterceptor.to("SelectModifierPhase");
->>>>>>> ad61a28e
 
       expect(scene.ui.getMode()).to.equal(UiMode.REWARD_SELECT);
       const rewardSelectHandler = scene.ui.handlers.find(
@@ -277,14 +260,8 @@
       await game.runToMysteryEncounter(MysteryEncounterType.MYSTERIOUS_CHALLENGERS, defaultParty);
       await runMysteryEncounterToEnd(game, 3, undefined, true);
       await skipBattleRunMysteryEncounterRewardsPhase(game);
-<<<<<<< HEAD
-      await game.phaseInterceptor.to("SelectRewardPhase", false);
-      expect(scene.phaseManager.getCurrentPhase()?.constructor.name).toBe(SelectRewardPhase.name);
+      expect(game).toBeAtPhase("SelectRewardPhase");
       await game.phaseInterceptor.to("SelectRewardPhase");
-=======
-      expect(game).toBeAtPhase("SelectModifierPhase");
-      await game.phaseInterceptor.to("SelectModifierPhase");
->>>>>>> ad61a28e
 
       expect(scene.ui.getMode()).to.equal(UiMode.REWARD_SELECT);
       const rewardSelectHandler = scene.ui.handlers.find(
