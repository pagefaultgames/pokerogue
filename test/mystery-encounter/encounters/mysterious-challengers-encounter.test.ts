import type { BattleScene } from "#app/battle-scene";
import { BiomeId } from "#enums/biome-id";
import { MysteryEncounterMode } from "#enums/mystery-encounter-mode";
import { MysteryEncounterOptionMode } from "#enums/mystery-encounter-option-mode";
import { MysteryEncounterTier } from "#enums/mystery-encounter-tier";
import { MysteryEncounterType } from "#enums/mystery-encounter-type";
import { PartyMemberStrength } from "#enums/party-member-strength";
import { RarityTier } from "#enums/reward-tier";
import { SpeciesId } from "#enums/species-id";
import { UiMode } from "#enums/ui-mode";
import { MysteriousChallengersEncounter } from "#mystery-encounters/mysterious-challengers-encounter";
import { MysteryEncounter } from "#mystery-encounters/mystery-encounter";
import * as MysteryEncounters from "#mystery-encounters/mystery-encounters";
import { HUMAN_TRANSITABLE_BIOMES } from "#mystery-encounters/mystery-encounters";
import { CommandPhase } from "#phases/command-phase";
import { SelectRewardPhase } from "#phases/select-reward-phase";
import {
  runMysteryEncounterToEnd,
  skipBattleRunMysteryEncounterRewardsPhase,
} from "#test/mystery-encounter/encounter-test-utils";
import { GameManager } from "#test/test-utils/game-manager";
import { initSceneWithoutEncounterPhase } from "#test/test-utils/game-manager-utils";
import { TrainerConfig } from "#trainers/trainer-config";
import { TrainerPartyCompoundTemplate, TrainerPartyTemplate } from "#trainers/trainer-party-template";
import { RewardSelectUiHandler } from "#ui/reward-select-ui-handler";
import { afterEach, beforeAll, beforeEach, describe, expect, it, vi } from "vitest";

const namespace = "mysteryEncounters/mysteriousChallengers";
const defaultParty = [SpeciesId.LAPRAS, SpeciesId.GENGAR, SpeciesId.ABRA];
const defaultBiome = BiomeId.CAVE;
const defaultWave = 45;

describe("Mysterious Challengers - Mystery Encounter", () => {
  let phaserGame: Phaser.Game;
  let game: GameManager;
  let scene: BattleScene;

  beforeAll(() => {
    phaserGame = new Phaser.Game({ type: Phaser.HEADLESS });
  });

  beforeEach(async () => {
    game = new GameManager(phaserGame);
    scene = game.scene;
    game.override
      .mysteryEncounterChance(100)
      .startingWave(defaultWave)
      .startingBiome(defaultBiome)
      .disableTrainerWaves();

    const biomeMap = new Map<BiomeId, MysteryEncounterType[]>([
      [BiomeId.VOLCANO, [MysteryEncounterType.FIGHT_OR_FLIGHT]],
    ]);
    HUMAN_TRANSITABLE_BIOMES.forEach(biome => {
      biomeMap.set(biome, [MysteryEncounterType.MYSTERIOUS_CHALLENGERS]);
    });
    vi.spyOn(MysteryEncounters, "mysteryEncountersByBiome", "get").mockReturnValue(biomeMap);
  });

  afterEach(() => {
    game.phaseInterceptor.restoreOg();
  });

  it("should have the correct properties", async () => {
    await game.runToMysteryEncounter(MysteryEncounterType.MYSTERIOUS_CHALLENGERS, defaultParty);

    expect(MysteriousChallengersEncounter.encounterType).toBe(MysteryEncounterType.MYSTERIOUS_CHALLENGERS);
    expect(MysteriousChallengersEncounter.encounterTier).toBe(MysteryEncounterTier.GREAT);
    expect(MysteriousChallengersEncounter.dialogue).toBeDefined();
    expect(MysteriousChallengersEncounter.dialogue.intro).toStrictEqual([{ text: `${namespace}:intro` }]);
    expect(MysteriousChallengersEncounter.dialogue.encounterOptionsDialogue?.title).toBe(`${namespace}:title`);
    expect(MysteriousChallengersEncounter.dialogue.encounterOptionsDialogue?.description).toBe(
      `${namespace}:description`,
    );
    expect(MysteriousChallengersEncounter.dialogue.encounterOptionsDialogue?.query).toBe(`${namespace}:query`);
    expect(MysteriousChallengersEncounter.options.length).toBe(3);
  });

  it("should not spawn outside of HUMAN_TRANSITABLE_BIOMES", async () => {
    game.override.mysteryEncounterTier(MysteryEncounterTier.GREAT).startingBiome(BiomeId.VOLCANO);
    await game.runToMysteryEncounter();

    expect(scene.currentBattle?.mysteryEncounter?.encounterType).not.toBe(MysteryEncounterType.MYSTERIOUS_CHALLENGERS);
  });

  it("should initialize fully", async () => {
    initSceneWithoutEncounterPhase(scene, defaultParty);
    scene.currentBattle.mysteryEncounter = new MysteryEncounter(MysteriousChallengersEncounter);
    const encounter = scene.currentBattle.mysteryEncounter!;
    scene.currentBattle.waveIndex = defaultWave;

    const { onInit } = encounter;

    expect(encounter.onInit).toBeDefined();

    encounter.populateDialogueTokensFromRequirements();
    const onInitResult = onInit!();

    expect(encounter.enemyPartyConfigs).toBeDefined();
    expect(encounter.enemyPartyConfigs.length).toBe(3);
    expect(encounter.enemyPartyConfigs).toEqual([
      {
        trainerConfig: expect.any(TrainerConfig),
        female: expect.any(Boolean),
      },
      {
        trainerConfig: expect.any(TrainerConfig),
        levelAdditiveModifier: 1,
        female: expect.any(Boolean),
      },
      {
        trainerConfig: expect.any(TrainerConfig),
        levelAdditiveModifier: 1.5,
        female: expect.any(Boolean),
      },
    ]);
    expect(encounter.enemyPartyConfigs[1].trainerConfig?.partyTemplates[0]).toEqual(
      new TrainerPartyCompoundTemplate(
        new TrainerPartyTemplate(1, PartyMemberStrength.STRONGER, false, true),
        new TrainerPartyTemplate(3, PartyMemberStrength.AVERAGE, false, true),
      ),
    );
    expect(encounter.enemyPartyConfigs[2].trainerConfig?.partyTemplates[0]).toEqual(
      new TrainerPartyCompoundTemplate(
        new TrainerPartyTemplate(2, PartyMemberStrength.AVERAGE),
        new TrainerPartyTemplate(3, PartyMemberStrength.STRONG),
        new TrainerPartyTemplate(1, PartyMemberStrength.STRONGER),
      ),
    );
    expect(encounter.spriteConfigs).toBeDefined();
    expect(encounter.spriteConfigs.length).toBe(3);
    expect(onInitResult).toBe(true);
  });

  describe("Option 1 - Normal Battle", () => {
    it("should have the correct properties", () => {
      const option = MysteriousChallengersEncounter.options[0];
      expect(option.optionMode).toBe(MysteryEncounterOptionMode.DEFAULT);
      expect(option.dialogue).toBeDefined();
      expect(option.dialogue).toStrictEqual({
        buttonLabel: `${namespace}:option.1.label`,
        buttonTooltip: `${namespace}:option.1.tooltip`,
        selected: [
          {
            text: `${namespace}:option.selected`,
          },
        ],
      });
    });

    it("should start battle against the trainer", async () => {
      await game.runToMysteryEncounter(MysteryEncounterType.MYSTERIOUS_CHALLENGERS, defaultParty);
      await runMysteryEncounterToEnd(game, 1, undefined, true);

      expect(scene.phaseManager.getCurrentPhase()?.constructor.name).toBe(CommandPhase.name);
      expect(scene.currentBattle.trainer).toBeDefined();
      expect(scene.currentBattle.mysteryEncounter?.encounterMode).toBe(MysteryEncounterMode.TRAINER_BATTLE);
    });

    it("should have normal trainer allRewards after battle", async () => {
      await game.runToMysteryEncounter(MysteryEncounterType.MYSTERIOUS_CHALLENGERS, defaultParty);
      await runMysteryEncounterToEnd(game, 1, undefined, true);
      await skipBattleRunMysteryEncounterRewardsPhase(game);
<<<<<<< HEAD
      await game.phaseInterceptor.to(SelectRewardPhase, false);
      expect(scene.phaseManager.getCurrentPhase()?.constructor.name).toBe(SelectRewardPhase.name);
      await game.phaseInterceptor.run(SelectRewardPhase);
=======
      await game.phaseInterceptor.to("SelectModifierPhase", false);
      expect(scene.phaseManager.getCurrentPhase()?.constructor.name).toBe(SelectModifierPhase.name);
      await game.phaseInterceptor.to("SelectModifierPhase");
>>>>>>> f2ca7783

      expect(scene.ui.getMode()).to.equal(UiMode.REWARD_SELECT);
      const rewardSelectHandler = scene.ui.handlers.find(
        h => h instanceof RewardSelectUiHandler,
      ) as RewardSelectUiHandler;
      expect(rewardSelectHandler.options.length).toEqual(3);
      expect(rewardSelectHandler.options[0].rewardOption.type.id).toContain("TM_COMMON");
      expect(rewardSelectHandler.options[1].rewardOption.type.id).toContain("TM_GREAT");
      expect(rewardSelectHandler.options[2].rewardOption.type.id).toContain("MEMORY_MUSHROOM");
    });
  });

  describe("Option 2 - Hard Battle", () => {
    it("should have the correct properties", () => {
      const option = MysteriousChallengersEncounter.options[1];
      expect(option.optionMode).toBe(MysteryEncounterOptionMode.DEFAULT);
      expect(option.dialogue).toBeDefined();
      expect(option.dialogue).toStrictEqual({
        buttonLabel: `${namespace}:option.2.label`,
        buttonTooltip: `${namespace}:option.2.tooltip`,
        selected: [
          {
            text: `${namespace}:option.selected`,
          },
        ],
      });
    });

    it("should start battle against the trainer", async () => {
      await game.runToMysteryEncounter(MysteryEncounterType.MYSTERIOUS_CHALLENGERS, defaultParty);
      await runMysteryEncounterToEnd(game, 2, undefined, true);

      expect(scene.phaseManager.getCurrentPhase()?.constructor.name).toBe(CommandPhase.name);
      expect(scene.currentBattle.trainer).toBeDefined();
      expect(scene.currentBattle.mysteryEncounter?.encounterMode).toBe(MysteryEncounterMode.TRAINER_BATTLE);
    });

    it("should have hard trainer allRewards after battle", async () => {
      await game.runToMysteryEncounter(MysteryEncounterType.MYSTERIOUS_CHALLENGERS, defaultParty);
      await runMysteryEncounterToEnd(game, 2, undefined, true);
      await skipBattleRunMysteryEncounterRewardsPhase(game);
<<<<<<< HEAD
      await game.phaseInterceptor.to(SelectRewardPhase, false);
      expect(scene.phaseManager.getCurrentPhase()?.constructor.name).toBe(SelectRewardPhase.name);
      await game.phaseInterceptor.run(SelectRewardPhase);
=======
      await game.phaseInterceptor.to("SelectModifierPhase", false);
      expect(scene.phaseManager.getCurrentPhase()?.constructor.name).toBe(SelectModifierPhase.name);
      await game.phaseInterceptor.to("SelectModifierPhase");
>>>>>>> f2ca7783

      expect(scene.ui.getMode()).to.equal(UiMode.REWARD_SELECT);
      const rewardSelectHandler = scene.ui.handlers.find(
        h => h instanceof RewardSelectUiHandler,
      ) as RewardSelectUiHandler;
      expect(rewardSelectHandler.options.length).toEqual(4);
      expect(
        rewardSelectHandler.options[0].rewardOption.type.tier -
          rewardSelectHandler.options[0].rewardOption.upgradeCount,
      ).toBe(RarityTier.ULTRA);
      expect(
        rewardSelectHandler.options[1].rewardOption.type.tier -
          rewardSelectHandler.options[1].rewardOption.upgradeCount,
      ).toBe(RarityTier.ULTRA);
      expect(
        rewardSelectHandler.options[2].rewardOption.type.tier -
          rewardSelectHandler.options[2].rewardOption.upgradeCount,
      ).toBe(RarityTier.GREAT);
      expect(
        rewardSelectHandler.options[3].rewardOption.type.tier -
          rewardSelectHandler.options[3].rewardOption.upgradeCount,
      ).toBe(RarityTier.GREAT);
    });
  });

  describe("Option 3 - Brutal Battle", () => {
    it("should have the correct properties", () => {
      const option = MysteriousChallengersEncounter.options[2];
      expect(option.optionMode).toBe(MysteryEncounterOptionMode.DEFAULT);
      expect(option.dialogue).toBeDefined();
      expect(option.dialogue).toStrictEqual({
        buttonLabel: `${namespace}:option.3.label`,
        buttonTooltip: `${namespace}:option.3.tooltip`,
        selected: [
          {
            text: `${namespace}:option.selected`,
          },
        ],
      });
    });

    it("should start battle against the trainer", async () => {
      await game.runToMysteryEncounter(MysteryEncounterType.MYSTERIOUS_CHALLENGERS, defaultParty);
      await runMysteryEncounterToEnd(game, 3, undefined, true);

      expect(scene.phaseManager.getCurrentPhase()?.constructor.name).toBe(CommandPhase.name);
      expect(scene.currentBattle.trainer).toBeDefined();
      expect(scene.currentBattle.mysteryEncounter?.encounterMode).toBe(MysteryEncounterMode.TRAINER_BATTLE);
    });

    it("should have brutal trainer allRewards after battle", async () => {
      await game.runToMysteryEncounter(MysteryEncounterType.MYSTERIOUS_CHALLENGERS, defaultParty);
      await runMysteryEncounterToEnd(game, 3, undefined, true);
      await skipBattleRunMysteryEncounterRewardsPhase(game);
<<<<<<< HEAD
      await game.phaseInterceptor.to(SelectRewardPhase, false);
      expect(scene.phaseManager.getCurrentPhase()?.constructor.name).toBe(SelectRewardPhase.name);
      await game.phaseInterceptor.run(SelectRewardPhase);
=======
      await game.phaseInterceptor.to("SelectModifierPhase", false);
      expect(scene.phaseManager.getCurrentPhase()?.constructor.name).toBe(SelectModifierPhase.name);
      await game.phaseInterceptor.to("SelectModifierPhase");
>>>>>>> f2ca7783

      expect(scene.ui.getMode()).to.equal(UiMode.REWARD_SELECT);
      const rewardSelectHandler = scene.ui.handlers.find(
        h => h instanceof RewardSelectUiHandler,
      ) as RewardSelectUiHandler;
      expect(rewardSelectHandler.options.length).toEqual(4);
      expect(
        rewardSelectHandler.options[0].rewardOption.type.tier -
          rewardSelectHandler.options[0].rewardOption.upgradeCount,
      ).toBe(RarityTier.ROGUE);
      expect(
        rewardSelectHandler.options[1].rewardOption.type.tier -
          rewardSelectHandler.options[1].rewardOption.upgradeCount,
      ).toBe(RarityTier.ROGUE);
      expect(
        rewardSelectHandler.options[2].rewardOption.type.tier -
          rewardSelectHandler.options[2].rewardOption.upgradeCount,
      ).toBe(RarityTier.ULTRA);
      expect(
        rewardSelectHandler.options[3].rewardOption.type.tier -
          rewardSelectHandler.options[3].rewardOption.upgradeCount,
      ).toBe(RarityTier.GREAT);
    });
  });
});<|MERGE_RESOLUTION|>--- conflicted
+++ resolved
@@ -161,15 +161,9 @@
       await game.runToMysteryEncounter(MysteryEncounterType.MYSTERIOUS_CHALLENGERS, defaultParty);
       await runMysteryEncounterToEnd(game, 1, undefined, true);
       await skipBattleRunMysteryEncounterRewardsPhase(game);
-<<<<<<< HEAD
-      await game.phaseInterceptor.to(SelectRewardPhase, false);
+      await game.phaseInterceptor.to("SelectRewardPhase", false);
       expect(scene.phaseManager.getCurrentPhase()?.constructor.name).toBe(SelectRewardPhase.name);
-      await game.phaseInterceptor.run(SelectRewardPhase);
-=======
-      await game.phaseInterceptor.to("SelectModifierPhase", false);
-      expect(scene.phaseManager.getCurrentPhase()?.constructor.name).toBe(SelectModifierPhase.name);
-      await game.phaseInterceptor.to("SelectModifierPhase");
->>>>>>> f2ca7783
+      await game.phaseInterceptor.to("SelectRewardPhase");
 
       expect(scene.ui.getMode()).to.equal(UiMode.REWARD_SELECT);
       const rewardSelectHandler = scene.ui.handlers.find(
@@ -211,15 +205,9 @@
       await game.runToMysteryEncounter(MysteryEncounterType.MYSTERIOUS_CHALLENGERS, defaultParty);
       await runMysteryEncounterToEnd(game, 2, undefined, true);
       await skipBattleRunMysteryEncounterRewardsPhase(game);
-<<<<<<< HEAD
-      await game.phaseInterceptor.to(SelectRewardPhase, false);
+      await game.phaseInterceptor.to("SelectRewardPhase", false);
       expect(scene.phaseManager.getCurrentPhase()?.constructor.name).toBe(SelectRewardPhase.name);
-      await game.phaseInterceptor.run(SelectRewardPhase);
-=======
-      await game.phaseInterceptor.to("SelectModifierPhase", false);
-      expect(scene.phaseManager.getCurrentPhase()?.constructor.name).toBe(SelectModifierPhase.name);
-      await game.phaseInterceptor.to("SelectModifierPhase");
->>>>>>> f2ca7783
+      await game.phaseInterceptor.to("SelectRewardPhase");
 
       expect(scene.ui.getMode()).to.equal(UiMode.REWARD_SELECT);
       const rewardSelectHandler = scene.ui.handlers.find(
@@ -274,15 +262,9 @@
       await game.runToMysteryEncounter(MysteryEncounterType.MYSTERIOUS_CHALLENGERS, defaultParty);
       await runMysteryEncounterToEnd(game, 3, undefined, true);
       await skipBattleRunMysteryEncounterRewardsPhase(game);
-<<<<<<< HEAD
-      await game.phaseInterceptor.to(SelectRewardPhase, false);
+      await game.phaseInterceptor.to("SelectRewardPhase", false);
       expect(scene.phaseManager.getCurrentPhase()?.constructor.name).toBe(SelectRewardPhase.name);
-      await game.phaseInterceptor.run(SelectRewardPhase);
-=======
-      await game.phaseInterceptor.to("SelectModifierPhase", false);
-      expect(scene.phaseManager.getCurrentPhase()?.constructor.name).toBe(SelectModifierPhase.name);
-      await game.phaseInterceptor.to("SelectModifierPhase");
->>>>>>> f2ca7783
+      await game.phaseInterceptor.to("SelectRewardPhase");
 
       expect(scene.ui.getMode()).to.equal(UiMode.REWARD_SELECT);
       const rewardSelectHandler = scene.ui.handlers.find(
