import { Status } from "#data/status-effect";
import { BattleStyle } from "#enums/battle-style";
import { Button } from "#enums/buttons";
import { StatusEffect } from "#enums/status-effect";
import { UiMode } from "#enums/ui-mode";
// biome-ignore lint/performance/noNamespaceImport: Necessary for mocks
import * as EncounterPhaseUtils from "#mystery-encounters/encounter-phase-utils";
import { MysteryEncounterBattlePhase, MysteryEncounterRewardsPhase } from "#phases/mystery-encounter-phases";
import { VictoryPhase } from "#phases/victory-phase";
import type { GameManager } from "#test/test-utils/game-manager";
import type { MessageUiHandler } from "#ui/message-ui-handler";
import type { MysteryEncounterUiHandler } from "#ui/mystery-encounter-ui-handler";
import type { OptionSelectUiHandler } from "#ui/option-select-ui-handler";
import type { PartyUiHandler } from "#ui/party-ui-handler";
import { expect, vi } from "vitest";

/**
 * Runs a {@linkcode MysteryEncounter} to either the start of a battle, or to the {@linkcode MysteryEncounterRewardsPhase}, depending on the option selected
 * @param game
 * @param optionNo Human number, not index
 * @param secondaryOptionSelect
 * @param isBattle If selecting option should lead to battle, set to `true`
 */
export async function runMysteryEncounterToEnd(
  game: GameManager,
  optionNo: number,
  secondaryOptionSelect?: { pokemonNo: number; optionNo?: number },
  isBattle = false,
) {
  vi.spyOn(EncounterPhaseUtils, "selectPokemonForOption");
  await runSelectMysteryEncounterOption(game, optionNo, secondaryOptionSelect);

  // run the selected options phase
  game.onNextPrompt(
    "MysteryEncounterOptionSelectedPhase",
    UiMode.MESSAGE,
    () => {
      const uiHandler = game.scene.ui.getHandler<MysteryEncounterUiHandler>();
      uiHandler.processInput(Button.ACTION);
    },
    () => game.isCurrentPhase(MysteryEncounterBattlePhase) || game.isCurrentPhase(MysteryEncounterRewardsPhase),
  );

<<<<<<< HEAD
  if (!isBattle) {
    return await game.phaseInterceptor.to("MysteryEncounterRewardsPhase");
  }
  if (game.scene.battleStyle === BattleStyle.SWITCH) {
    console.warn("BattleStyle.SWITCH was used during ME battle, swapping to set mode...");
    game.settings.battleStyle(BattleStyle.SET);
=======
  if (isBattle) {
    game.onNextPrompt(
      "CheckSwitchPhase",
      UiMode.CONFIRM,
      () => {
        game.setMode(UiMode.MESSAGE);
        game.endPhase();
      },
      () => game.isCurrentPhase(CommandPhase),
    );

    game.onNextPrompt(
      "CheckSwitchPhase",
      UiMode.MESSAGE,
      () => {
        game.setMode(UiMode.MESSAGE);
        game.endPhase();
      },
      () => game.isCurrentPhase(CommandPhase),
    );

    // If a battle is started, fast forward to end of the battle
    game.onNextPrompt("CommandPhase", UiMode.COMMAND, () => {
      game.scene.phaseManager.clearPhaseQueue();
      game.scene.phaseManager.unshiftPhase(new VictoryPhase(0));
      game.endPhase();
    });

    // Handle end of battle trainer messages
    game.onNextPrompt("TrainerVictoryPhase", UiMode.MESSAGE, () => {
      const uiHandler = game.scene.ui.getHandler<MessageUiHandler>();
      uiHandler.processInput(Button.ACTION);
    });

    // Handle egg hatch dialogue
    game.onNextPrompt("EggLapsePhase", UiMode.MESSAGE, () => {
      const uiHandler = game.scene.ui.getHandler<MessageUiHandler>();
      uiHandler.processInput(Button.ACTION);
    });

    await game.toNextTurn();
  } else {
    await game.phaseInterceptor.to("MysteryEncounterRewardsPhase");
>>>>>>> 1c984361
  }
  await game.toNextTurn();
}

export async function runSelectMysteryEncounterOption(
  game: GameManager,
  optionNo: number,
  secondaryOptionSelect?: { pokemonNo: number; optionNo?: number },
) {
  // Handle any eventual queued messages (e.g. weather phase, etc.)
  game.onNextPrompt(
    "MessagePhase",
    UiMode.MESSAGE,
    () => {
      const uiHandler = game.scene.ui.getHandler<MessageUiHandler>();
      uiHandler.processInput(Button.ACTION);
    },
    () => game.isCurrentPhase("MysteryEncounterOptionSelectedPhase", "CommandPhase", "TurnInitPhase"),
  );

  if (game.isCurrentPhase("MessagePhase")) {
    await game.phaseInterceptor.to("MessagePhase");
  }

  // dispose of intro messages
  game.onNextPrompt(
    "MysteryEncounterPhase",
    UiMode.MESSAGE,
    () => {
      const uiHandler = game.scene.ui.getHandler<MysteryEncounterUiHandler>();
      uiHandler.processInput(Button.ACTION);
    },
    () => game.isCurrentPhase("MysteryEncounterOptionSelectedPhase", "CommandPhase", "TurnInitPhase"),
  );

  await game.phaseInterceptor.to("MysteryEncounterPhase");

  // select the desired option
  const uiHandler = game.scene.ui.getHandler<MysteryEncounterUiHandler>();
  uiHandler.unblockInput(); // input are blocked by 1s to prevent accidental input. Tests need to handle that

  switch (optionNo) {
    case 2:
      uiHandler.processInput(Button.RIGHT);
      break;
    case 3:
      uiHandler.processInput(Button.DOWN);
      break;
    case 4:
      uiHandler.processInput(Button.RIGHT);
      uiHandler.processInput(Button.DOWN);
      break;
    default:
      // no movement needed. Default cursor position
      break;
  }

  if (secondaryOptionSelect?.pokemonNo != null) {
    await handleSecondaryOptionSelect(game, secondaryOptionSelect.pokemonNo, secondaryOptionSelect.optionNo);
  } else {
    uiHandler.processInput(Button.ACTION);
  }
}

async function handleSecondaryOptionSelect(game: GameManager, pokemonNo: number, optionNo?: number) {
  // Handle secondary option selections
  const partyUiHandler = game.scene.ui.handlers[UiMode.PARTY] as PartyUiHandler;
  vi.spyOn(partyUiHandler, "show");

  const encounterUiHandler = game.scene.ui.getHandler<MysteryEncounterUiHandler>();
  encounterUiHandler.processInput(Button.ACTION);

  await vi.waitFor(() => expect(partyUiHandler.show).toHaveBeenCalled());

  for (let i = 1; i < pokemonNo; i++) {
    partyUiHandler.processInput(Button.DOWN);
  }

  // Open options on Pokemon
  partyUiHandler.processInput(Button.ACTION);
  // Click "Select" on Pokemon options
  partyUiHandler.processInput(Button.ACTION);

  // If there is a second choice to make after selecting a Pokemon
  if (optionNo != null) {
    // Wait for Summary menu to close and second options to spawn
    const secondOptionUiHandler = game.scene.ui.handlers[UiMode.OPTION_SELECT] as OptionSelectUiHandler;
    vi.spyOn(secondOptionUiHandler, "show");
    await vi.waitFor(() => expect(secondOptionUiHandler.show).toHaveBeenCalled());

    // Navigate down to the correct option
    for (let i = 1; i < optionNo!; i++) {
      secondOptionUiHandler.processInput(Button.DOWN);
    }

    // Select the option
    secondOptionUiHandler.processInput(Button.ACTION);
  }
}

/**
 * For any {@linkcode MysteryEncounter} that has a battle, can call this to skip battle and proceed to {@linkcode MysteryEncounterRewardsPhase}
 * @param game
 * @param runRewardsPhase
 */
export async function skipBattleRunMysteryEncounterRewardsPhase(
  game: GameManager,
  runRewardsPhase?: false | undefined,
) {
  game.scene.phaseManager.clearPhaseQueue();
  game.scene.getEnemyParty().forEach(p => {
    p.hp = 0;
    p.status = new Status(StatusEffect.FAINT);
    game.scene.field.remove(p);
  });
  game.scene.phaseManager.pushPhase(new VictoryPhase(0));
  game.endPhase();
  game.setMode(UiMode.MESSAGE);
  await game.phaseInterceptor.to("MysteryEncounterRewardsPhase", runRewardsPhase);
}<|MERGE_RESOLUTION|>--- conflicted
+++ resolved
@@ -41,58 +41,12 @@
     () => game.isCurrentPhase(MysteryEncounterBattlePhase) || game.isCurrentPhase(MysteryEncounterRewardsPhase),
   );
 
-<<<<<<< HEAD
   if (!isBattle) {
     return await game.phaseInterceptor.to("MysteryEncounterRewardsPhase");
   }
   if (game.scene.battleStyle === BattleStyle.SWITCH) {
     console.warn("BattleStyle.SWITCH was used during ME battle, swapping to set mode...");
     game.settings.battleStyle(BattleStyle.SET);
-=======
-  if (isBattle) {
-    game.onNextPrompt(
-      "CheckSwitchPhase",
-      UiMode.CONFIRM,
-      () => {
-        game.setMode(UiMode.MESSAGE);
-        game.endPhase();
-      },
-      () => game.isCurrentPhase(CommandPhase),
-    );
-
-    game.onNextPrompt(
-      "CheckSwitchPhase",
-      UiMode.MESSAGE,
-      () => {
-        game.setMode(UiMode.MESSAGE);
-        game.endPhase();
-      },
-      () => game.isCurrentPhase(CommandPhase),
-    );
-
-    // If a battle is started, fast forward to end of the battle
-    game.onNextPrompt("CommandPhase", UiMode.COMMAND, () => {
-      game.scene.phaseManager.clearPhaseQueue();
-      game.scene.phaseManager.unshiftPhase(new VictoryPhase(0));
-      game.endPhase();
-    });
-
-    // Handle end of battle trainer messages
-    game.onNextPrompt("TrainerVictoryPhase", UiMode.MESSAGE, () => {
-      const uiHandler = game.scene.ui.getHandler<MessageUiHandler>();
-      uiHandler.processInput(Button.ACTION);
-    });
-
-    // Handle egg hatch dialogue
-    game.onNextPrompt("EggLapsePhase", UiMode.MESSAGE, () => {
-      const uiHandler = game.scene.ui.getHandler<MessageUiHandler>();
-      uiHandler.processInput(Button.ACTION);
-    });
-
-    await game.toNextTurn();
-  } else {
-    await game.phaseInterceptor.to("MysteryEncounterRewardsPhase");
->>>>>>> 1c984361
   }
   await game.toNextTurn();
 }
