import { Status } from "#data/status-effect";
import { Button } from "#enums/buttons";
import { StatusEffect } from "#enums/status-effect";
import { UiMode } from "#enums/ui-mode";
// biome-ignore lint/performance/noNamespaceImport: Necessary for mocks
import * as EncounterPhaseUtils from "#mystery-encounters/encounter-phase-utils";
import { MessagePhase } from "#phases/message-phase";
import { MysteryEncounterBattlePhase, MysteryEncounterRewardsPhase } from "#phases/mystery-encounter-phases";
import { VictoryPhase } from "#phases/victory-phase";
import type { GameManager } from "#test/test-utils/game-manager";
import type { MessageUiHandler } from "#ui/message-ui-handler";
import type { MysteryEncounterUiHandler } from "#ui/mystery-encounter-ui-handler";
import type { OptionSelectUiHandler } from "#ui/option-select-ui-handler";
import type { PartyUiHandler } from "#ui/party-ui-handler";
import { expect, vi } from "vitest";

/**
 * Runs a {@linkcode MysteryEncounter} to either the start of a battle, or to the {@linkcode MysteryEncounterRewardsPhase}, depending on the option selected
 * @param game
 * @param optionNo Human number, not index
 * @param secondaryOptionSelect
 * @param isBattle If selecting option should lead to battle, set to `true`
 */
export async function runMysteryEncounterToEnd(
  game: GameManager,
  optionNo: number,
  secondaryOptionSelect?: { pokemonNo: number; optionNo?: number },
  isBattle = false,
) {
  vi.spyOn(EncounterPhaseUtils, "selectPokemonForOption");
  await runSelectMysteryEncounterOption(game, optionNo, secondaryOptionSelect);

  // run the selected options phase
  game.onNextPrompt(
    "MysteryEncounterOptionSelectedPhase",
    UiMode.MESSAGE,
    () => {
      const uiHandler = game.scene.ui.getHandler<MysteryEncounterUiHandler>();
      uiHandler.processInput(Button.ACTION);
    },
    () => game.isCurrentPhase(MysteryEncounterBattlePhase) || game.isCurrentPhase(MysteryEncounterRewardsPhase),
  );

  if (!isBattle) {
    return await game.phaseInterceptor.to("MysteryEncounterRewardsPhase");
  }
  game.onNextPrompt(
    "CheckSwitchPhase",
    UiMode.CONFIRM,
    () => {
      game.setMode(UiMode.MESSAGE);
      game.endPhase();
    },
    () => game.isCurrentPhase("CommandPhase") || game.isCurrentPhase("TurnInitPhase"),
  );
  await game.toNextTurn();
}

export async function runSelectMysteryEncounterOption(
  game: GameManager,
  optionNo: number,
  secondaryOptionSelect?: { pokemonNo: number; optionNo?: number },
) {
  // Handle any eventual queued messages (e.g. weather phase, etc.)
  game.onNextPrompt(
    "MessagePhase",
    UiMode.MESSAGE,
    () => {
      const uiHandler = game.scene.ui.getHandler<MessageUiHandler>();
      uiHandler.processInput(Button.ACTION);
    },
    () => game.isCurrentPhase("MysteryEncounterOptionSelectedPhase", "CommandPhase", "TurnInitPhase"),
  );

  if (game.isCurrentPhase(MessagePhase)) {
    await game.phaseInterceptor.to("MessagePhase");
  }

  // dispose of intro messages
  game.onNextPrompt(
    "MysteryEncounterPhase",
    UiMode.MESSAGE,
    () => {
      const uiHandler = game.scene.ui.getHandler<MysteryEncounterUiHandler>();
      uiHandler.processInput(Button.ACTION);
    },
    () => game.isCurrentPhase("MysteryEncounterOptionSelectedPhase", "CommandPhase", "TurnInitPhase"),
  );

  await game.phaseInterceptor.to("MysteryEncounterPhase", true);

  // select the desired option
  const uiHandler = game.scene.ui.getHandler<MysteryEncounterUiHandler>();
  uiHandler.unblockInput(); // input are blocked by 1s to prevent accidental input. Tests need to handle that

  switch (optionNo) {
    case 2:
      uiHandler.processInput(Button.RIGHT);
      break;
    case 3:
      uiHandler.processInput(Button.DOWN);
      break;
    case 4:
      uiHandler.processInput(Button.RIGHT);
      uiHandler.processInput(Button.DOWN);
      break;
    default:
      // no movement needed. Default cursor position
      break;
  }

<<<<<<< HEAD
  if (secondaryOptionSelect?.pokemonNo == null) {
=======
  if (secondaryOptionSelect?.pokemonNo != null) {
    await handleSecondaryOptionSelect(game, secondaryOptionSelect.pokemonNo, secondaryOptionSelect.optionNo);
  } else {
>>>>>>> 80130935
    uiHandler.processInput(Button.ACTION);
  } else {
    await handleSecondaryOptionSelect(game, secondaryOptionSelect.pokemonNo, secondaryOptionSelect.optionNo);
  }
}

async function handleSecondaryOptionSelect(game: GameManager, pokemonNo: number, optionNo?: number) {
  // Handle secondary option selections
  const partyUiHandler = game.scene.ui.handlers[UiMode.PARTY] as PartyUiHandler;
  vi.spyOn(partyUiHandler, "show");

  const encounterUiHandler = game.scene.ui.getHandler<MysteryEncounterUiHandler>();
  encounterUiHandler.processInput(Button.ACTION);

  await vi.waitFor(() => expect(partyUiHandler.show).toHaveBeenCalled());

  for (let i = 1; i < pokemonNo; i++) {
    partyUiHandler.processInput(Button.DOWN);
  }

  // Open options on Pokemon
  partyUiHandler.processInput(Button.ACTION);
  // Click "Select" on Pokemon options
  partyUiHandler.processInput(Button.ACTION);

  // If there is a second choice to make after selecting a Pokemon
  if (optionNo != null) {
    // Wait for Summary menu to close and second options to spawn
    const secondOptionUiHandler = game.scene.ui.handlers[UiMode.OPTION_SELECT] as OptionSelectUiHandler;
    vi.spyOn(secondOptionUiHandler, "show");
    await vi.waitFor(() => expect(secondOptionUiHandler.show).toHaveBeenCalled());

    // Navigate down to the correct option
    for (let i = 1; i < optionNo!; i++) {
      secondOptionUiHandler.processInput(Button.DOWN);
    }

    // Select the option
    secondOptionUiHandler.processInput(Button.ACTION);
  }
}

/**
 * For any {@linkcode MysteryEncounter} that has a battle, can call this to skip battle and proceed to {@linkcode MysteryEncounterRewardsPhase}
 * @param game
 * @param runRewardsPhase
 */
export async function skipBattleRunMysteryEncounterRewardsPhase(game: GameManager, runRewardsPhase = true) {
  game.scene.phaseManager.clearPhaseQueue();
  game.scene.phaseManager.clearPhaseQueueSplice();
  game.scene.getEnemyParty().forEach(p => {
    p.hp = 0;
    p.status = new Status(StatusEffect.FAINT);
    game.scene.field.remove(p);
  });
  game.scene.phaseManager.pushPhase(new VictoryPhase(0));
  game.endPhase();
  game.setMode(UiMode.MESSAGE);
  await game.phaseInterceptor.to("MysteryEncounterRewardsPhase", runRewardsPhase);
}<|MERGE_RESOLUTION|>--- conflicted
+++ resolved
@@ -109,18 +109,11 @@
       break;
   }
 
-<<<<<<< HEAD
-  if (secondaryOptionSelect?.pokemonNo == null) {
-=======
   if (secondaryOptionSelect?.pokemonNo != null) {
     await handleSecondaryOptionSelect(game, secondaryOptionSelect.pokemonNo, secondaryOptionSelect.optionNo);
   } else {
->>>>>>> 80130935
     uiHandler.processInput(Button.ACTION);
-  } else {
-    await handleSecondaryOptionSelect(game, secondaryOptionSelect.pokemonNo, secondaryOptionSelect.optionNo);
   }
-}
 
 async function handleSecondaryOptionSelect(game: GameManager, pokemonNo: number, optionNo?: number) {
   // Handle secondary option selections
