--- conflicted
+++ resolved
@@ -24,7 +24,6 @@
 
   beforeEach(() => {
     game = new GameManager(phaserGame);
-<<<<<<< HEAD
     game.override
       .weather(WeatherType.FOG)
       .battleStyle("single")
@@ -33,14 +32,6 @@
       .enemyAbility(Abilities.BALL_FETCH)
       .enemySpecies(Species.MAGIKARP)
       .enemyMoveset([Moves.SPLASH]);
-=======
-    game.override.weather(WeatherType.FOG).battleStyle("single");
-    game.override.moveset([MoveId.TACKLE]);
-    game.override.ability(AbilityId.BALL_FETCH);
-    game.override.enemyAbility(AbilityId.BALL_FETCH);
-    game.override.enemySpecies(SpeciesId.MAGIKARP);
-    game.override.enemyMoveset([MoveId.SPLASH]);
->>>>>>> fb6d6f5b
   });
 
   it("move accuracy is multiplied by 90%", async () => {
