import { HeldItemId } from "#enums/held-item-id";
import { SpeciesId } from "#enums/species-id";
import { Stat } from "#enums/stat";
<<<<<<< HEAD
import { applyHeldItems } from "#items/all-held-items";
import { HeldItemEffect } from "#items/held-item";
import { GameManager } from "#test/testUtils/gameManager";
=======
import { StatBoosterModifier } from "#modifiers/modifier";
import { GameManager } from "#test/test-utils/game-manager";
>>>>>>> 51d4c33d
import { NumberHolder, randItem } from "#utils/common";
import Phaser from "phaser";
import { afterEach, beforeAll, beforeEach, describe, expect, it, vi } from "vitest";

describe("Items - Eviolite", () => {
  let phaserGame: Phaser.Game;
  let game: GameManager;
  beforeAll(() => {
    phaserGame = new Phaser.Game({
      type: Phaser.HEADLESS,
    });
  });

  afterEach(() => {
    game.phaseInterceptor.restoreOg();
  });

  beforeEach(() => {
    game = new GameManager(phaserGame);

    game.override.battleStyle("single").startingHeldItems([{ entry: HeldItemId.EVIOLITE }]);
  });

  it("should provide 50% boost to DEF and SPDEF for unevolved, unfused pokemon", async () => {
    await game.classicMode.startBattle([SpeciesId.PICHU]);

    const partyMember = game.scene.getPlayerPokemon()!;

    vi.spyOn(partyMember, "getEffectiveStat").mockImplementation((stat, _opponent?, _move?, _isCritical?) => {
      const statValue = new NumberHolder(partyMember.getStat(stat, false));
      applyHeldItems(HeldItemEffect.STAT_BOOST, { pokemon: partyMember, stat: stat, statValue: statValue });

      return Math.floor(statValue.value);
    });

    const defStat = partyMember.getStat(Stat.DEF, false);
    const spDefStat = partyMember.getStat(Stat.SPDEF, false);

    expect(partyMember.getEffectiveStat(Stat.DEF)).toBe(Math.floor(defStat * 1.5));
    expect(partyMember.getEffectiveStat(Stat.SPDEF)).toBe(Math.floor(spDefStat * 1.5));
  });

  it("should not provide a boost for fully evolved, unfused pokemon", async () => {
    await game.classicMode.startBattle([SpeciesId.RAICHU]);

    const partyMember = game.scene.getPlayerPokemon()!;

    vi.spyOn(partyMember, "getEffectiveStat").mockImplementation((stat, _opponent?, _move?, _isCritical?) => {
      const statValue = new NumberHolder(partyMember.getStat(stat, false));
      applyHeldItems(HeldItemEffect.STAT_BOOST, { pokemon: partyMember, stat: stat, statValue: statValue });

      // Ignore other calculations for simplicity

      return Math.floor(statValue.value);
    });

    const defStat = partyMember.getStat(Stat.DEF, false);
    const spDefStat = partyMember.getStat(Stat.SPDEF, false);

    expect(partyMember.getEffectiveStat(Stat.DEF)).toBe(defStat);
    expect(partyMember.getEffectiveStat(Stat.SPDEF)).toBe(spDefStat);
  });

  it("should provide 50% boost to DEF and SPDEF for completely unevolved, fused pokemon", async () => {
    await game.classicMode.startBattle([SpeciesId.PICHU, SpeciesId.CLEFFA]);

    const [partyMember, ally] = game.scene.getPlayerParty();

    // Fuse party members (taken from PlayerPokemon.fuse(...) function)
    partyMember.fusionSpecies = ally.species;
    partyMember.fusionFormIndex = ally.formIndex;
    partyMember.fusionAbilityIndex = ally.abilityIndex;
    partyMember.fusionShiny = ally.shiny;
    partyMember.fusionVariant = ally.variant;
    partyMember.fusionGender = ally.gender;
    partyMember.fusionLuck = ally.luck;

    vi.spyOn(partyMember, "getEffectiveStat").mockImplementation((stat, _opponent?, _move?, _isCritical?) => {
      const statValue = new NumberHolder(partyMember.getStat(stat, false));
      applyHeldItems(HeldItemEffect.STAT_BOOST, { pokemon: partyMember, stat: stat, statValue: statValue });

      // Ignore other calculations for simplicity

      return Math.floor(statValue.value);
    });

    const defStat = partyMember.getStat(Stat.DEF, false);
    const spDefStat = partyMember.getStat(Stat.SPDEF, false);

    expect(partyMember.getEffectiveStat(Stat.DEF)).toBe(Math.floor(defStat * 1.5));
    expect(partyMember.getEffectiveStat(Stat.SPDEF)).toBe(Math.floor(spDefStat * 1.5));
  });

  it("should provide 25% boost to DEF and SPDEF for partially unevolved (base), fused pokemon", async () => {
    await game.classicMode.startBattle([SpeciesId.PICHU, SpeciesId.CLEFABLE]);

    const [partyMember, ally] = game.scene.getPlayerParty();

    // Fuse party members (taken from PlayerPokemon.fuse(...) function)
    partyMember.fusionSpecies = ally.species;
    partyMember.fusionFormIndex = ally.formIndex;
    partyMember.fusionAbilityIndex = ally.abilityIndex;
    partyMember.fusionShiny = ally.shiny;
    partyMember.fusionVariant = ally.variant;
    partyMember.fusionGender = ally.gender;
    partyMember.fusionLuck = ally.luck;

    vi.spyOn(partyMember, "getEffectiveStat").mockImplementation((stat, _opponent?, _move?, _isCritical?) => {
      const statValue = new NumberHolder(partyMember.getStat(stat, false));
      applyHeldItems(HeldItemEffect.STAT_BOOST, { pokemon: partyMember, stat: stat, statValue: statValue });

      // Ignore other calculations for simplicity

      return Math.floor(statValue.value);
    });

    const defStat = partyMember.getStat(Stat.DEF, false);
    const spDefStat = partyMember.getStat(Stat.SPDEF, false);

    expect(partyMember.getEffectiveStat(Stat.DEF)).toBe(Math.floor(defStat * 1.25));
    expect(partyMember.getEffectiveStat(Stat.SPDEF)).toBe(Math.floor(spDefStat * 1.25));
  });

  it("should provide 25% boost to DEF and SPDEF for partially unevolved (fusion), fused pokemon", async () => {
    await game.classicMode.startBattle([SpeciesId.RAICHU, SpeciesId.CLEFFA]);

    const [partyMember, ally] = game.scene.getPlayerParty();

    // Fuse party members (taken from PlayerPokemon.fuse(...) function)
    partyMember.fusionSpecies = ally.species;
    partyMember.fusionFormIndex = ally.formIndex;
    partyMember.fusionAbilityIndex = ally.abilityIndex;
    partyMember.fusionShiny = ally.shiny;
    partyMember.fusionVariant = ally.variant;
    partyMember.fusionGender = ally.gender;
    partyMember.fusionLuck = ally.luck;

    vi.spyOn(partyMember, "getEffectiveStat").mockImplementation((stat, _opponent?, _move?, _isCritical?) => {
      const statValue = new NumberHolder(partyMember.getStat(stat, false));
      applyHeldItems(HeldItemEffect.STAT_BOOST, { pokemon: partyMember, stat: stat, statValue: statValue });

      // Ignore other calculations for simplicity

      return Math.floor(statValue.value);
    });

    const defStat = partyMember.getStat(Stat.DEF, false);
    const spDefStat = partyMember.getStat(Stat.SPDEF, false);

    expect(partyMember.getEffectiveStat(Stat.DEF)).toBe(Math.floor(defStat * 1.25));
    expect(partyMember.getEffectiveStat(Stat.SPDEF)).toBe(Math.floor(spDefStat * 1.25));
  });

  it("should not provide a boost for fully evolved, fused pokemon", async () => {
    await game.classicMode.startBattle([SpeciesId.RAICHU, SpeciesId.CLEFABLE]);

    const [partyMember, ally] = game.scene.getPlayerParty();

    // Fuse party members (taken from PlayerPokemon.fuse(...) function)
    partyMember.fusionSpecies = ally.species;
    partyMember.fusionFormIndex = ally.formIndex;
    partyMember.fusionAbilityIndex = ally.abilityIndex;
    partyMember.fusionShiny = ally.shiny;
    partyMember.fusionVariant = ally.variant;
    partyMember.fusionGender = ally.gender;
    partyMember.fusionLuck = ally.luck;

    vi.spyOn(partyMember, "getEffectiveStat").mockImplementation((stat, _opponent?, _move?, _isCritical?) => {
      const statValue = new NumberHolder(partyMember.getStat(stat, false));
      applyHeldItems(HeldItemEffect.STAT_BOOST, { pokemon: partyMember, stat: stat, statValue: statValue });

      // Ignore other calculations for simplicity

      return Math.floor(statValue.value);
    });

    const defStat = partyMember.getStat(Stat.DEF, false);
    const spDefStat = partyMember.getStat(Stat.SPDEF, false);

    expect(partyMember.getEffectiveStat(Stat.DEF)).toBe(defStat);
    expect(partyMember.getEffectiveStat(Stat.SPDEF)).toBe(spDefStat);
  });

  it("should not provide a boost for Gigantamax Pokémon", async () => {
    game.override.starterForms({
      [SpeciesId.PIKACHU]: 8,
      [SpeciesId.EEVEE]: 2,
      [SpeciesId.DURALUDON]: 1,
      [SpeciesId.MEOWTH]: 1,
    });

    const gMaxablePokemon = [SpeciesId.PIKACHU, SpeciesId.EEVEE, SpeciesId.DURALUDON, SpeciesId.MEOWTH];

    await game.classicMode.startBattle([randItem(gMaxablePokemon)]);

    const partyMember = game.scene.getPlayerPokemon()!;

    vi.spyOn(partyMember, "getEffectiveStat").mockImplementation((stat, _opponent?, _move?, _isCritical?) => {
      const statValue = new NumberHolder(partyMember.getStat(stat, false));
      applyHeldItems(HeldItemEffect.STAT_BOOST, { pokemon: partyMember, stat: stat, statValue: statValue });

      // Ignore other calculations for simplicity

      return Math.floor(statValue.value);
    });

    const defStat = partyMember.getStat(Stat.DEF, false);
    const spDefStat = partyMember.getStat(Stat.SPDEF, false);

    expect(partyMember.getEffectiveStat(Stat.DEF)).toBe(defStat);
    expect(partyMember.getEffectiveStat(Stat.SPDEF)).toBe(spDefStat);
  });
});<|MERGE_RESOLUTION|>--- conflicted
+++ resolved
@@ -1,14 +1,9 @@
 import { HeldItemId } from "#enums/held-item-id";
 import { SpeciesId } from "#enums/species-id";
 import { Stat } from "#enums/stat";
-<<<<<<< HEAD
 import { applyHeldItems } from "#items/all-held-items";
 import { HeldItemEffect } from "#items/held-item";
-import { GameManager } from "#test/testUtils/gameManager";
-=======
-import { StatBoosterModifier } from "#modifiers/modifier";
 import { GameManager } from "#test/test-utils/game-manager";
->>>>>>> 51d4c33d
 import { NumberHolder, randItem } from "#utils/common";
 import Phaser from "phaser";
 import { afterEach, beforeAll, beforeEach, describe, expect, it, vi } from "vitest";
