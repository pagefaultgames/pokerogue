import { HeldItemEffect } from "#enums/held-item-effect";
import { HeldItemId } from "#enums/held-item-id";
import { SpeciesId } from "#enums/species-id";
import { Stat } from "#enums/stat";
<<<<<<< HEAD
import { applyHeldItems } from "#items/all-held-items";
=======
>>>>>>> 53ae8900
import { GameManager } from "#test/test-utils/game-manager";
import { NumberHolder, randItem } from "#utils/common";
import { applyHeldItems } from "#utils/items";
import Phaser from "phaser";
import { afterEach, beforeAll, beforeEach, describe, expect, it, vi } from "vitest";

describe("Items - Eviolite", () => {
  let phaserGame: Phaser.Game;
  let game: GameManager;
  beforeAll(() => {
    phaserGame = new Phaser.Game({
      type: Phaser.HEADLESS,
    });
  });

  afterEach(() => {
    game.phaseInterceptor.restoreOg();
  });

  beforeEach(() => {
    game = new GameManager(phaserGame);

    game.override.battleStyle("single").startingHeldItems([{ entry: HeldItemId.EVIOLITE }]);
  });

  it("should provide 50% boost to DEF and SPDEF for unevolved, unfused pokemon", async () => {
    await game.classicMode.startBattle([SpeciesId.PICHU]);

    const partyMember = game.field.getPlayerPokemon();

    vi.spyOn(partyMember, "getEffectiveStat").mockImplementation((stat, _opponent?, _move?, _isCritical?) => {
      const statValue = new NumberHolder(partyMember.getStat(stat, false));
      applyHeldItems(HeldItemEffect.STAT_BOOST, { pokemon: partyMember, stat, statValue });

      return Math.floor(statValue.value);
    });

    const defStat = partyMember.getStat(Stat.DEF, false);
    const spDefStat = partyMember.getStat(Stat.SPDEF, false);

    expect(partyMember.getEffectiveStat(Stat.DEF)).toBe(Math.floor(defStat * 1.5));
    expect(partyMember.getEffectiveStat(Stat.SPDEF)).toBe(Math.floor(spDefStat * 1.5));
  });

  it("should not provide a boost for fully evolved, unfused pokemon", async () => {
    await game.classicMode.startBattle([SpeciesId.RAICHU]);

    const partyMember = game.field.getPlayerPokemon();

    vi.spyOn(partyMember, "getEffectiveStat").mockImplementation((stat, _opponent?, _move?, _isCritical?) => {
      const statValue = new NumberHolder(partyMember.getStat(stat, false));
      applyHeldItems(HeldItemEffect.STAT_BOOST, { pokemon: partyMember, stat, statValue });

      // Ignore other calculations for simplicity

      return Math.floor(statValue.value);
    });

    const defStat = partyMember.getStat(Stat.DEF, false);
    const spDefStat = partyMember.getStat(Stat.SPDEF, false);

    expect(partyMember.getEffectiveStat(Stat.DEF)).toBe(defStat);
    expect(partyMember.getEffectiveStat(Stat.SPDEF)).toBe(spDefStat);
  });

  it("should provide 50% boost to DEF and SPDEF for completely unevolved, fused pokemon", async () => {
    await game.classicMode.startBattle([SpeciesId.PICHU, SpeciesId.CLEFFA]);

    const [partyMember, ally] = game.scene.getPlayerParty();

    // Fuse party members (taken from PlayerPokemon.fuse(...) function)
    partyMember.fusionSpecies = ally.species;
    partyMember.fusionFormIndex = ally.formIndex;
    partyMember.fusionAbilityIndex = ally.abilityIndex;
    partyMember.fusionShiny = ally.shiny;
    partyMember.fusionVariant = ally.variant;
    partyMember.fusionGender = ally.gender;
    partyMember.fusionLuck = ally.luck;

    vi.spyOn(partyMember, "getEffectiveStat").mockImplementation((stat, _opponent?, _move?, _isCritical?) => {
      const statValue = new NumberHolder(partyMember.getStat(stat, false));
      applyHeldItems(HeldItemEffect.STAT_BOOST, { pokemon: partyMember, stat, statValue });

      // Ignore other calculations for simplicity

      return Math.floor(statValue.value);
    });

    const defStat = partyMember.getStat(Stat.DEF, false);
    const spDefStat = partyMember.getStat(Stat.SPDEF, false);

    expect(partyMember.getEffectiveStat(Stat.DEF)).toBe(Math.floor(defStat * 1.5));
    expect(partyMember.getEffectiveStat(Stat.SPDEF)).toBe(Math.floor(spDefStat * 1.5));
  });

  it("should provide 25% boost to DEF and SPDEF for partially unevolved (base), fused pokemon", async () => {
    await game.classicMode.startBattle([SpeciesId.PICHU, SpeciesId.CLEFABLE]);

    const [partyMember, ally] = game.scene.getPlayerParty();

    // Fuse party members (taken from PlayerPokemon.fuse(...) function)
    partyMember.fusionSpecies = ally.species;
    partyMember.fusionFormIndex = ally.formIndex;
    partyMember.fusionAbilityIndex = ally.abilityIndex;
    partyMember.fusionShiny = ally.shiny;
    partyMember.fusionVariant = ally.variant;
    partyMember.fusionGender = ally.gender;
    partyMember.fusionLuck = ally.luck;

    vi.spyOn(partyMember, "getEffectiveStat").mockImplementation((stat, _opponent?, _move?, _isCritical?) => {
      const statValue = new NumberHolder(partyMember.getStat(stat, false));
      applyHeldItems(HeldItemEffect.STAT_BOOST, { pokemon: partyMember, stat, statValue });

      // Ignore other calculations for simplicity

      return Math.floor(statValue.value);
    });

    const defStat = partyMember.getStat(Stat.DEF, false);
    const spDefStat = partyMember.getStat(Stat.SPDEF, false);

    expect(partyMember.getEffectiveStat(Stat.DEF)).toBe(Math.floor(defStat * 1.25));
    expect(partyMember.getEffectiveStat(Stat.SPDEF)).toBe(Math.floor(spDefStat * 1.25));
  });

  it("should provide 25% boost to DEF and SPDEF for partially unevolved (fusion), fused pokemon", async () => {
    await game.classicMode.startBattle([SpeciesId.RAICHU, SpeciesId.CLEFFA]);

    const [partyMember, ally] = game.scene.getPlayerParty();

    // Fuse party members (taken from PlayerPokemon.fuse(...) function)
    partyMember.fusionSpecies = ally.species;
    partyMember.fusionFormIndex = ally.formIndex;
    partyMember.fusionAbilityIndex = ally.abilityIndex;
    partyMember.fusionShiny = ally.shiny;
    partyMember.fusionVariant = ally.variant;
    partyMember.fusionGender = ally.gender;
    partyMember.fusionLuck = ally.luck;

    vi.spyOn(partyMember, "getEffectiveStat").mockImplementation((stat, _opponent?, _move?, _isCritical?) => {
      const statValue = new NumberHolder(partyMember.getStat(stat, false));
      applyHeldItems(HeldItemEffect.STAT_BOOST, { pokemon: partyMember, stat, statValue });

      // Ignore other calculations for simplicity

      return Math.floor(statValue.value);
    });

    const defStat = partyMember.getStat(Stat.DEF, false);
    const spDefStat = partyMember.getStat(Stat.SPDEF, false);

    expect(partyMember.getEffectiveStat(Stat.DEF)).toBe(Math.floor(defStat * 1.25));
    expect(partyMember.getEffectiveStat(Stat.SPDEF)).toBe(Math.floor(spDefStat * 1.25));
  });

  it("should not provide a boost for fully evolved, fused pokemon", async () => {
    await game.classicMode.startBattle([SpeciesId.RAICHU, SpeciesId.CLEFABLE]);

    const [partyMember, ally] = game.scene.getPlayerParty();

    // Fuse party members (taken from PlayerPokemon.fuse(...) function)
    partyMember.fusionSpecies = ally.species;
    partyMember.fusionFormIndex = ally.formIndex;
    partyMember.fusionAbilityIndex = ally.abilityIndex;
    partyMember.fusionShiny = ally.shiny;
    partyMember.fusionVariant = ally.variant;
    partyMember.fusionGender = ally.gender;
    partyMember.fusionLuck = ally.luck;

    vi.spyOn(partyMember, "getEffectiveStat").mockImplementation((stat, _opponent?, _move?, _isCritical?) => {
      const statValue = new NumberHolder(partyMember.getStat(stat, false));
      applyHeldItems(HeldItemEffect.STAT_BOOST, { pokemon: partyMember, stat, statValue });

      // Ignore other calculations for simplicity

      return Math.floor(statValue.value);
    });

    const defStat = partyMember.getStat(Stat.DEF, false);
    const spDefStat = partyMember.getStat(Stat.SPDEF, false);

    expect(partyMember.getEffectiveStat(Stat.DEF)).toBe(defStat);
    expect(partyMember.getEffectiveStat(Stat.SPDEF)).toBe(spDefStat);
  });

  it("should not provide a boost for Gigantamax Pokémon", async () => {
    game.override.starterForms({
      [SpeciesId.PIKACHU]: 8,
      [SpeciesId.EEVEE]: 2,
      [SpeciesId.DURALUDON]: 1,
      [SpeciesId.MEOWTH]: 1,
    });

    const gMaxablePokemon = [SpeciesId.PIKACHU, SpeciesId.EEVEE, SpeciesId.DURALUDON, SpeciesId.MEOWTH];

    await game.classicMode.startBattle([randItem(gMaxablePokemon)]);

    const partyMember = game.field.getPlayerPokemon();

    vi.spyOn(partyMember, "getEffectiveStat").mockImplementation((stat, _opponent?, _move?, _isCritical?) => {
      const statValue = new NumberHolder(partyMember.getStat(stat, false));
      applyHeldItems(HeldItemEffect.STAT_BOOST, { pokemon: partyMember, stat, statValue });

      // Ignore other calculations for simplicity

      return Math.floor(statValue.value);
    });

    const defStat = partyMember.getStat(Stat.DEF, false);
    const spDefStat = partyMember.getStat(Stat.SPDEF, false);

    expect(partyMember.getEffectiveStat(Stat.DEF)).toBe(defStat);
    expect(partyMember.getEffectiveStat(Stat.SPDEF)).toBe(spDefStat);
  });
});<|MERGE_RESOLUTION|>--- conflicted
+++ resolved
@@ -2,10 +2,6 @@
 import { HeldItemId } from "#enums/held-item-id";
 import { SpeciesId } from "#enums/species-id";
 import { Stat } from "#enums/stat";
-<<<<<<< HEAD
-import { applyHeldItems } from "#items/all-held-items";
-=======
->>>>>>> 53ae8900
 import { GameManager } from "#test/test-utils/game-manager";
 import { NumberHolder, randItem } from "#utils/common";
 import { applyHeldItems } from "#utils/items";
