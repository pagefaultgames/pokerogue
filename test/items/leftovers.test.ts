import { AbilityId } from "#enums/ability-id";
import { MoveId } from "#enums/move-id";
import { SpeciesId } from "#enums/species-id";
import { DamageAnimPhase } from "#phases/damage-anim-phase";
import { GameManager } from "#test/test-utils/game-manager";
import Phaser from "phaser";
import { afterEach, beforeAll, beforeEach, describe, expect, it } from "vitest";

describe("Items - Leftovers", () => {
  let phaserGame: Phaser.Game;
  let game: GameManager;

  beforeAll(() => {
    phaserGame = new Phaser.Game({
      type: Phaser.HEADLESS,
    });
  });

  afterEach(() => {
    game.phaseInterceptor.restoreOg();
  });

  beforeEach(() => {
    game = new GameManager(phaserGame);
    game.override
      .battleStyle("single")
      .startingLevel(2000)
      .ability(AbilityId.UNNERVE)
      .moveset([MoveId.SPLASH])
      .enemySpecies(SpeciesId.SHUCKLE)
      .enemyAbility(AbilityId.UNNERVE)
      .enemyMoveset(MoveId.TACKLE)
      .startingHeldItems([{ name: "LEFTOVERS", count: 1 }]);
  });

  it("leftovers works", async () => {
    await game.classicMode.startBattle([SpeciesId.ARCANINE]);

    // Make sure leftovers are there
    expect(game.scene.modifiers[0].type.id).toBe("LEFTOVERS");

    const leadPokemon = game.field.getPlayerPokemon();

    // We should have full hp
    expect(leadPokemon.isFullHp()).toBe(true);

    game.move.select(MoveId.SPLASH);

    // We should have less hp after the attack
    await game.phaseInterceptor.to(DamageAnimPhase, false);
    expect(leadPokemon.hp).toBeLessThan(leadPokemon.getMaxHp());

    const leadHpAfterDamage = leadPokemon.hp;

    // Check if leftovers heal us
<<<<<<< HEAD
    await game.toNextTurn();
=======
    await game.phaseInterceptor.to("PokemonHealPhase");
>>>>>>> acb15221
    expect(leadPokemon.hp).toBeGreaterThan(leadHpAfterDamage);
  });
});<|MERGE_RESOLUTION|>--- conflicted
+++ resolved
@@ -53,11 +53,7 @@
     const leadHpAfterDamage = leadPokemon.hp;
 
     // Check if leftovers heal us
-<<<<<<< HEAD
-    await game.toNextTurn();
-=======
     await game.phaseInterceptor.to("PokemonHealPhase");
->>>>>>> acb15221
     expect(leadPokemon.hp).toBeGreaterThan(leadHpAfterDamage);
   });
 });