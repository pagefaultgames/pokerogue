import { AbilityId } from "#enums/ability-id";
import { HeldItemId } from "#enums/held-item-id";
import { MoveId } from "#enums/move-id";
import { SpeciesId } from "#enums/species-id";
import { DamageAnimPhase } from "#phases/damage-anim-phase";
import { TurnEndPhase } from "#phases/turn-end-phase";
import { GameManager } from "#test/test-utils/game-manager";
import Phaser from "phaser";
import { afterEach, beforeAll, beforeEach, describe, expect, it } from "vitest";

describe("Items - Leftovers", () => {
  let phaserGame: Phaser.Game;
  let game: GameManager;

  beforeAll(() => {
    phaserGame = new Phaser.Game({
      type: Phaser.HEADLESS,
    });
  });

  afterEach(() => {
    game.phaseInterceptor.restoreOg();
  });

  beforeEach(() => {
    game = new GameManager(phaserGame);
    game.override
      .battleStyle("single")
      .startingLevel(2000)
      .ability(AbilityId.UNNERVE)
      .moveset([MoveId.SPLASH])
      .enemySpecies(SpeciesId.SHUCKLE)
      .enemyAbility(AbilityId.UNNERVE)
      .enemyMoveset(MoveId.TACKLE)
      .startingHeldItems([{ entry: HeldItemId.LEFTOVERS }]);
  });

  it("leftovers works", async () => {
    await game.classicMode.startBattle([SpeciesId.ARCANINE]);

<<<<<<< HEAD
    const leadPokemon = game.scene.getPlayerPokemon()!;
=======
    // Make sure leftovers are there
    expect(game.scene.modifiers[0].type.id).toBe("LEFTOVERS");

    const leadPokemon = game.field.getPlayerPokemon();
>>>>>>> 167e3ae3

    // Make sure leftovers are there
    expect(leadPokemon.heldItemManager.hasItem(HeldItemId.LEFTOVERS)).toBe(true);

    // We should have full hp
    expect(leadPokemon.isFullHp()).toBe(true);

    game.move.select(MoveId.SPLASH);

    // We should have less hp after the attack
    await game.phaseInterceptor.to(DamageAnimPhase, false);
    expect(leadPokemon.hp).toBeLessThan(leadPokemon.getMaxHp());

    const leadHpAfterDamage = leadPokemon.hp;

    // Check if leftovers heal us
    await game.phaseInterceptor.to(TurnEndPhase);
    expect(leadPokemon.hp).toBeGreaterThan(leadHpAfterDamage);
  });
});<|MERGE_RESOLUTION|>--- conflicted
+++ resolved
@@ -38,14 +38,7 @@
   it("leftovers works", async () => {
     await game.classicMode.startBattle([SpeciesId.ARCANINE]);
 
-<<<<<<< HEAD
-    const leadPokemon = game.scene.getPlayerPokemon()!;
-=======
-    // Make sure leftovers are there
-    expect(game.scene.modifiers[0].type.id).toBe("LEFTOVERS");
-
     const leadPokemon = game.field.getPlayerPokemon();
->>>>>>> 167e3ae3
 
     // Make sure leftovers are there
     expect(leadPokemon.heldItemManager.hasItem(HeldItemId.LEFTOVERS)).toBe(true);
