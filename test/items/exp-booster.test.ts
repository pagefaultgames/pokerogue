import { AbilityId } from "#enums/ability-id";
import { HeldItemEffect } from "#enums/held-item-effect";
import { HeldItemId } from "#enums/held-item-id";
<<<<<<< HEAD
import { applyHeldItems } from "#items/all-held-items";
=======
>>>>>>> 53ae8900
import { GameManager } from "#test/test-utils/game-manager";
import { NumberHolder } from "#utils/common";
import { applyHeldItems } from "#utils/items";
import Phaser from "phaser";
import { afterEach, beforeAll, beforeEach, describe, expect, it } from "vitest";

describe("EXP Modifier Items", () => {
  let phaserGame: Phaser.Game;
  let game: GameManager;

  beforeAll(() => {
    phaserGame = new Phaser.Game({
      type: Phaser.HEADLESS,
    });
  });

  afterEach(() => {
    game.phaseInterceptor.restoreOg();
  });

  beforeEach(() => {
    game = new GameManager(phaserGame);

    game.override.enemyAbility(AbilityId.BALL_FETCH).ability(AbilityId.BALL_FETCH).battleStyle("single");
  });

  it("EXP booster items stack multiplicatively", async () => {
    game.override.startingHeldItems([{ entry: HeldItemId.LUCKY_EGG, count: 3 }, { entry: HeldItemId.GOLDEN_EGG }]);
    await game.classicMode.startBattle();

    const partyMember = game.field.getPlayerPokemon();
    partyMember.exp = 100;
    const expHolder = new NumberHolder(partyMember.exp);
    applyHeldItems(HeldItemEffect.EXP_BOOSTER, { pokemon: partyMember, expAmount: expHolder });
    expect(expHolder.value).toBe(440);
  });
});<|MERGE_RESOLUTION|>--- conflicted
+++ resolved
@@ -1,10 +1,6 @@
 import { AbilityId } from "#enums/ability-id";
 import { HeldItemEffect } from "#enums/held-item-effect";
 import { HeldItemId } from "#enums/held-item-id";
-<<<<<<< HEAD
-import { applyHeldItems } from "#items/all-held-items";
-=======
->>>>>>> 53ae8900
 import { GameManager } from "#test/test-utils/game-manager";
 import { NumberHolder } from "#utils/common";
 import { applyHeldItems } from "#utils/items";
