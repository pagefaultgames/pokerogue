--- conflicted
+++ resolved
@@ -1,24 +1,11 @@
-<<<<<<< HEAD
+import { AbilityId } from "#enums/ability-id";
 import { BattlerIndex } from "#enums/battler-index";
-import { AbilityId } from "#enums/ability-id";
+import { HeldItemId } from "#enums/held-item-id";
 import { MoveId } from "#enums/move-id";
 import { SpeciesId } from "#enums/species-id";
-import GameManager from "#test/testUtils/gameManager";
-import Phase from "phaser";
-import { afterEach, beforeAll, beforeEach, describe, expect, it } from "vitest";
-import { HeldItemId } from "#enums/held-item-id";
-=======
-import { AbilityId } from "#enums/ability-id";
-import { BattlerIndex } from "#enums/battler-index";
-import { BerryType } from "#enums/berry-type";
-import { MoveId } from "#enums/move-id";
-import { SpeciesId } from "#enums/species-id";
-import type { Pokemon } from "#field/pokemon";
-import type { ContactHeldItemTransferChanceModifier } from "#modifiers/modifier";
 import { GameManager } from "#test/testUtils/gameManager";
 import Phaser from "phaser";
-import { afterEach, beforeAll, beforeEach, describe, expect, it, vi } from "vitest";
->>>>>>> 8cf1b9f7
+import { afterEach, beforeAll, beforeEach, describe, expect, it } from "vitest";
 
 describe("Items - Grip Claw", () => {
   let phaserGame: Phaser.Game;
