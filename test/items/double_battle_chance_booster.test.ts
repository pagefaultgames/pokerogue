import { Button } from "#enums/buttons";
import { MoveId } from "#enums/move-id";
import { ShopCursorTarget } from "#enums/shop-cursor-target";
import { SpeciesId } from "#enums/species-id";
<<<<<<< HEAD
import GameManager from "#test/testUtils/gameManager";
import Phaser from "phaser";
import { afterEach, beforeAll, beforeEach, describe, expect, it } from "vitest";
import { ShopCursorTarget } from "#app/enums/shop-cursor-target";
import { UiMode } from "#enums/ui-mode";
import type RewardSelectUiHandler from "#app/ui/reward-select-ui-handler";
import { Button } from "#app/enums/buttons";
import { TrainerItemId } from "#enums/trainer-item-id";
=======
import { UiMode } from "#enums/ui-mode";
import { DoubleBattleChanceBoosterModifier } from "#modifiers/modifier";
import { GameManager } from "#test/testUtils/gameManager";
import type { ModifierSelectUiHandler } from "#ui/modifier-select-ui-handler";
import Phaser from "phaser";
import { afterEach, beforeAll, beforeEach, describe, expect, it } from "vitest";
>>>>>>> 8cf1b9f7

describe("Items - Double Battle Chance Boosters", () => {
  let phaserGame: Phaser.Game;
  let game: GameManager;
  beforeAll(() => {
    phaserGame = new Phaser.Game({
      type: Phaser.HEADLESS,
    });
  });

  afterEach(() => {
    game.phaseInterceptor.restoreOg();
  });

  beforeEach(() => {
    game = new GameManager(phaserGame);
  });

  it("should guarantee double battle with 2 unique tiers", async () => {
    game.override
      .startingTrainerItems([{ entry: TrainerItemId.LURE }, { entry: TrainerItemId.SUPER_LURE }])
      .startingWave(2);

    await game.classicMode.startBattle();

    expect(game.scene.getEnemyField().length).toBe(2);
  });

  it("should guarantee double boss battle with 3 unique tiers", async () => {
    game.override
      .startingTrainerItems([
        { entry: TrainerItemId.LURE },
        { entry: TrainerItemId.SUPER_LURE },
        { entry: TrainerItemId.MAX_LURE },
      ])
      .startingWave(10);

    await game.classicMode.startBattle();

    const enemyField = game.scene.getEnemyField();

    expect(enemyField.length).toBe(2);
    expect(enemyField[0].isBoss()).toBe(true);
    expect(enemyField[1].isBoss()).toBe(true);
  });

  it("should renew how many battles are left of existing booster when picking up new booster of same tier", async () => {
    game.override
      .startingTrainerItems([{ entry: TrainerItemId.LURE }])
      .itemRewards([{ name: "LURE" }])
      .moveset(MoveId.SPLASH)
      .startingLevel(200);

    await game.classicMode.startBattle([SpeciesId.PIKACHU]);

    game.move.select(MoveId.SPLASH);

    await game.doKillOpponents();

    await game.phaseInterceptor.to("BattleEndPhase");

    const stack = game.scene.trainerItems.getStack(TrainerItemId.LURE);
    expect(stack).toBe(9);

    // Forced LURE to spawn in the first slot with override
    game.onNextPrompt(
      "SelectRewardPhase",
      UiMode.MODIFIER_SELECT,
      () => {
        const handler = game.scene.ui.getHandler() as RewardSelectUiHandler;
        // Traverse to first modifier slot
        handler.setCursor(0);
        handler.setRowCursor(ShopCursorTarget.REWARDS);
        handler.processInput(Button.ACTION);
      },
      () => game.isCurrentPhase("CommandPhase") || game.isCurrentPhase("NewBattlePhase"),
      true,
    );

    await game.phaseInterceptor.to("TurnInitPhase");

    // Making sure only one booster is in the modifier list even after picking up another
    const newStack = game.scene.trainerItems.getStack(TrainerItemId.LURE);
    expect(newStack).toBe(10);
  });
});<|MERGE_RESOLUTION|>--- conflicted
+++ resolved
@@ -2,23 +2,12 @@
 import { MoveId } from "#enums/move-id";
 import { ShopCursorTarget } from "#enums/shop-cursor-target";
 import { SpeciesId } from "#enums/species-id";
-<<<<<<< HEAD
-import GameManager from "#test/testUtils/gameManager";
+import { TrainerItemId } from "#enums/trainer-item-id";
+import { UiMode } from "#enums/ui-mode";
+import { GameManager } from "#test/testUtils/gameManager";
+import type { RewardSelectUiHandler } from "#ui/reward-select-ui-handler";
 import Phaser from "phaser";
 import { afterEach, beforeAll, beforeEach, describe, expect, it } from "vitest";
-import { ShopCursorTarget } from "#app/enums/shop-cursor-target";
-import { UiMode } from "#enums/ui-mode";
-import type RewardSelectUiHandler from "#app/ui/reward-select-ui-handler";
-import { Button } from "#app/enums/buttons";
-import { TrainerItemId } from "#enums/trainer-item-id";
-=======
-import { UiMode } from "#enums/ui-mode";
-import { DoubleBattleChanceBoosterModifier } from "#modifiers/modifier";
-import { GameManager } from "#test/testUtils/gameManager";
-import type { ModifierSelectUiHandler } from "#ui/modifier-select-ui-handler";
-import Phaser from "phaser";
-import { afterEach, beforeAll, beforeEach, describe, expect, it } from "vitest";
->>>>>>> 8cf1b9f7
 
 describe("Items - Double Battle Chance Boosters", () => {
   let phaserGame: Phaser.Game;
