import { Button } from "#enums/buttons";
import { MoveId } from "#enums/move-id";
import { ShopCursorTarget } from "#enums/shop-cursor-target";
import { SpeciesId } from "#enums/species-id";
import { TrainerItemId } from "#enums/trainer-item-id";
import { UiMode } from "#enums/ui-mode";
import { GameManager } from "#test/test-utils/game-manager";
<<<<<<< HEAD
import type { RewardSelectUiHandler } from "#ui/reward-select-ui-handler";
=======
import type { ModifierSelectUiHandler } from "#ui/handlers/modifier-select-ui-handler";
>>>>>>> d3462a14
import Phaser from "phaser";
import { afterEach, beforeAll, beforeEach, describe, expect, it } from "vitest";

describe("Items - Double Battle Chance Boosters", () => {
  let phaserGame: Phaser.Game;
  let game: GameManager;
  beforeAll(() => {
    phaserGame = new Phaser.Game({
      type: Phaser.HEADLESS,
    });
  });

  afterEach(() => {
    game.phaseInterceptor.restoreOg();
  });

  beforeEach(() => {
    game = new GameManager(phaserGame);
  });

  it("should guarantee double battle with 2 unique tiers", async () => {
    game.override
      .startingTrainerItems([{ entry: TrainerItemId.LURE }, { entry: TrainerItemId.SUPER_LURE }])
      .startingWave(2);

    await game.classicMode.startBattle();

    expect(game.scene.getEnemyField().length).toBe(2);
  });

  it("should guarantee double boss battle with 3 unique tiers", async () => {
    game.override
      .startingTrainerItems([
        { entry: TrainerItemId.LURE },
        { entry: TrainerItemId.SUPER_LURE },
        { entry: TrainerItemId.MAX_LURE },
      ])
      .startingWave(10);

    await game.classicMode.startBattle();

    const enemyField = game.scene.getEnemyField();

    expect(enemyField.length).toBe(2);
    expect(enemyField[0].isBoss()).toBe(true);
    expect(enemyField[1].isBoss()).toBe(true);
  });

  it("should renew how many battles are left of existing booster when picking up new booster of same tier", async () => {
    game.override
      .startingTrainerItems([{ entry: TrainerItemId.LURE }])
      .itemRewards([{ name: "LURE" }])
      .moveset(MoveId.SPLASH)
      .startingLevel(200);

    await game.classicMode.startBattle([SpeciesId.PIKACHU]);

    game.move.select(MoveId.SPLASH);

    await game.doKillOpponents();

    await game.phaseInterceptor.to("BattleEndPhase");

    const stack = game.scene.trainerItems.getStack(TrainerItemId.LURE);
    expect(stack).toBe(9);

    // Forced LURE to spawn in the first slot with override
    game.onNextPrompt(
      "SelectRewardPhase",
      UiMode.REWARD_SELECT,
      () => {
        const handler = game.scene.ui.getHandler() as RewardSelectUiHandler;
        // Traverse to first modifier slot
        handler.setCursor(0);
        handler.setRowCursor(ShopCursorTarget.REWARDS);
        handler.processInput(Button.ACTION);
      },
      () => game.isCurrentPhase("CommandPhase") || game.isCurrentPhase("NewBattlePhase"),
      true,
    );

    await game.phaseInterceptor.to("TurnInitPhase");

    // Making sure only one booster is in the modifier list even after picking up another
    const newStack = game.scene.trainerItems.getStack(TrainerItemId.LURE);
    expect(newStack).toBe(10);
  });
});<|MERGE_RESOLUTION|>--- conflicted
+++ resolved
@@ -5,11 +5,7 @@
 import { TrainerItemId } from "#enums/trainer-item-id";
 import { UiMode } from "#enums/ui-mode";
 import { GameManager } from "#test/test-utils/game-manager";
-<<<<<<< HEAD
-import type { RewardSelectUiHandler } from "#ui/reward-select-ui-handler";
-=======
-import type { ModifierSelectUiHandler } from "#ui/handlers/modifier-select-ui-handler";
->>>>>>> d3462a14
+import type { RewardSelectUiHandler } from "#ui/handlers/reward-select-ui-handler";
 import Phaser from "phaser";
 import { afterEach, beforeAll, beforeEach, describe, expect, it } from "vitest";
 
