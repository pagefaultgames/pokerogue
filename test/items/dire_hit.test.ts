import { Button } from "#enums/buttons";
import { MoveId } from "#enums/move-id";
import { ShopCursorTarget } from "#enums/shop-cursor-target";
import { SpeciesId } from "#enums/species-id";
<<<<<<< HEAD
import GameManager from "#test/testUtils/gameManager";
import Phase from "phaser";
import { afterEach, beforeAll, beforeEach, describe, expect, it, vi } from "vitest";
import { BattleEndPhase } from "#app/phases/battle-end-phase";
import { UiMode } from "#enums/ui-mode";
import type RewardSelectUiHandler from "#app/ui/reward-select-ui-handler";
import { Button } from "#app/enums/buttons";
import { CommandPhase } from "#app/phases/command-phase";
import { NewBattlePhase } from "#app/phases/new-battle-phase";
import { TurnInitPhase } from "#app/phases/turn-init-phase";
import { ShopCursorTarget } from "#app/enums/shop-cursor-target";
import { TrainerItemId } from "#enums/trainer-item-id";
=======
import { UiMode } from "#enums/ui-mode";
import { TempCritBoosterModifier } from "#modifiers/modifier";
import { BattleEndPhase } from "#phases/battle-end-phase";
import { CommandPhase } from "#phases/command-phase";
import { NewBattlePhase } from "#phases/new-battle-phase";
import { TurnEndPhase } from "#phases/turn-end-phase";
import { TurnInitPhase } from "#phases/turn-init-phase";
import { GameManager } from "#test/testUtils/gameManager";
import type { ModifierSelectUiHandler } from "#ui/modifier-select-ui-handler";
import Phaser from "phaser";
import { afterEach, beforeAll, beforeEach, describe, expect, it, vi } from "vitest";
>>>>>>> 8cf1b9f7

describe("Items - Dire Hit", () => {
  let phaserGame: Phaser.Game;
  let game: GameManager;

  beforeAll(() => {
    phaserGame = new Phaser.Game({
      type: Phaser.HEADLESS,
    });
  });

  afterEach(() => {
    game.phaseInterceptor.restoreOg();
  });

  beforeEach(() => {
    game = new GameManager(phaserGame);

    game.override
      .enemySpecies(SpeciesId.MAGIKARP)
      .enemyMoveset(MoveId.SPLASH)
      .moveset([MoveId.POUND])
      .startingTrainerItems([{ entry: TrainerItemId.DIRE_HIT }])
      .battleStyle("single");
  });

  it("should raise CRIT stage by 1", async () => {
    await game.classicMode.startBattle([SpeciesId.GASTLY]);

    const enemyPokemon = game.scene.getEnemyPokemon()!;

    vi.spyOn(enemyPokemon, "getCritStage");

    game.move.select(MoveId.POUND);

    await game.phaseInterceptor.to(TurnEndPhase);

    expect(enemyPokemon.getCritStage).toHaveReturnedWith(1);
  });

  it("should renew how many battles are left of existing DIRE_HIT when picking up new DIRE_HIT", async () => {
    game.override.itemRewards([{ name: "DIRE_HIT" }]);

    await game.classicMode.startBattle([SpeciesId.PIKACHU]);

    game.move.use(MoveId.SPLASH);
    await game.doKillOpponents();

    await game.phaseInterceptor.to(BattleEndPhase);

    const stack = game.scene.trainerItems.getStack(TrainerItemId.DIRE_HIT);
    expect(stack).toBe(4);

    // Forced DIRE_HIT to spawn in the first slot with override
    game.onNextPrompt(
      "SelectRewardPhase",
      UiMode.MODIFIER_SELECT,
      () => {
        const handler = game.scene.ui.getHandler() as RewardSelectUiHandler;
        // Traverse to first modifier slot
        handler.setCursor(0);
        handler.setRowCursor(ShopCursorTarget.REWARDS);
        handler.processInput(Button.ACTION);
      },
      () => game.isCurrentPhase(CommandPhase) || game.isCurrentPhase(NewBattlePhase),
      true,
    );

    await game.phaseInterceptor.to(TurnInitPhase);

    const newStack = game.scene.trainerItems.getStack(TrainerItemId.DIRE_HIT);
    expect(newStack).toBe(5);
  });
});<|MERGE_RESOLUTION|>--- conflicted
+++ resolved
@@ -2,32 +2,17 @@
 import { MoveId } from "#enums/move-id";
 import { ShopCursorTarget } from "#enums/shop-cursor-target";
 import { SpeciesId } from "#enums/species-id";
-<<<<<<< HEAD
-import GameManager from "#test/testUtils/gameManager";
-import Phase from "phaser";
-import { afterEach, beforeAll, beforeEach, describe, expect, it, vi } from "vitest";
-import { BattleEndPhase } from "#app/phases/battle-end-phase";
+import { TrainerItemId } from "#enums/trainer-item-id";
 import { UiMode } from "#enums/ui-mode";
-import type RewardSelectUiHandler from "#app/ui/reward-select-ui-handler";
-import { Button } from "#app/enums/buttons";
-import { CommandPhase } from "#app/phases/command-phase";
-import { NewBattlePhase } from "#app/phases/new-battle-phase";
-import { TurnInitPhase } from "#app/phases/turn-init-phase";
-import { ShopCursorTarget } from "#app/enums/shop-cursor-target";
-import { TrainerItemId } from "#enums/trainer-item-id";
-=======
-import { UiMode } from "#enums/ui-mode";
-import { TempCritBoosterModifier } from "#modifiers/modifier";
 import { BattleEndPhase } from "#phases/battle-end-phase";
 import { CommandPhase } from "#phases/command-phase";
 import { NewBattlePhase } from "#phases/new-battle-phase";
 import { TurnEndPhase } from "#phases/turn-end-phase";
 import { TurnInitPhase } from "#phases/turn-init-phase";
 import { GameManager } from "#test/testUtils/gameManager";
-import type { ModifierSelectUiHandler } from "#ui/modifier-select-ui-handler";
+import type { RewardSelectUiHandler } from "#ui/reward-select-ui-handler";
 import Phaser from "phaser";
 import { afterEach, beforeAll, beforeEach, describe, expect, it, vi } from "vitest";
->>>>>>> 8cf1b9f7
 
 describe("Items - Dire Hit", () => {
   let phaserGame: Phaser.Game;
