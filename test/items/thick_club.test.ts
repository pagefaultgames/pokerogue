--- conflicted
+++ resolved
@@ -1,20 +1,12 @@
-<<<<<<< HEAD
-import { Stat } from "#enums/stat";
-import { modifierTypes } from "#app/data/data-lists";
-import i18next from "#app/plugins/i18n";
-import { NumberHolder, randInt } from "#app/utils/common";
-=======
 import { modifierTypes } from "#data/data-lists";
->>>>>>> 8cf1b9f7
+import { HeldItemId } from "#enums/held-item-id";
 import { SpeciesId } from "#enums/species-id";
 import { Stat } from "#enums/stat";
-import { SpeciesStatBoosterModifier } from "#modifiers/modifier";
 import i18next from "#plugins/i18n";
 import { GameManager } from "#test/testUtils/gameManager";
 import { NumberHolder, randInt } from "#utils/common";
 import Phaser from "phaser";
 import { afterEach, beforeAll, beforeEach, describe, expect, it, vi } from "vitest";
-import { HeldItemId } from "#enums/held-item-id";
 
 describe("Items - Thick Club", () => {
   let phaserGame: Phaser.Game;
