import { HeldItemEffect } from "#enums/held-item-effect";
import { HeldItemId } from "#enums/held-item-id";
import { SpeciesId } from "#enums/species-id";
import { Stat } from "#enums/stat";
<<<<<<< HEAD
import { applyHeldItems } from "#items/all-held-items";
=======
>>>>>>> 53ae8900
import i18next from "#plugins/i18n";
import { GameManager } from "#test/test-utils/game-manager";
import { NumberHolder, randInt } from "#utils/common";
import { applyHeldItems } from "#utils/items";
import Phaser from "phaser";
import { afterEach, beforeAll, beforeEach, describe, expect, it, vi } from "vitest";

describe("Items - Thick Club", () => {
  let phaserGame: Phaser.Game;
  let game: GameManager;

  beforeAll(() => {
    phaserGame = new Phaser.Game({
      type: Phaser.HEADLESS,
    });
  });

  afterEach(() => {
    game.phaseInterceptor.restoreOg();
  });

  beforeEach(() => {
    game = new GameManager(phaserGame);

    game.override.battleStyle("single");
  });

  it("THICK_CLUB activates in battle correctly", async () => {
    game.override.startingHeldItems([{ entry: HeldItemId.THICK_CLUB }]);
    const consoleSpy = vi.spyOn(console, "log");
    await game.classicMode.startBattle([SpeciesId.CUBONE]);

    const partyMember = game.field.getPlayerPokemon();

    // Checking console log to make sure Thick Club is applied when getEffectiveStat (with the appropriate stat) is called
    partyMember.getEffectiveStat(Stat.DEF);
    expect(consoleSpy).not.toHaveBeenLastCalledWith(
      "Applied",
      i18next.t("modifierType:SpeciesBoosterItem.THICK_CLUB.name"),
      "",
    );

    // Printing dummy console messages along the way so subsequent checks don't pass because of the first
    console.log("");

    partyMember.getEffectiveStat(Stat.SPDEF);
    expect(consoleSpy).not.toHaveBeenLastCalledWith(
      "Applied",
      i18next.t("modifierType:SpeciesBoosterItem.THICK_CLUB.name"),
      "",
    );

    console.log("");

    partyMember.getEffectiveStat(Stat.ATK);
    expect(consoleSpy).toHaveBeenLastCalledWith(
      "Applied",
      i18next.t("modifierType:SpeciesBoosterItem.THICK_CLUB.name"),
      "",
    );

    console.log("");

    partyMember.getEffectiveStat(Stat.SPATK);
    expect(consoleSpy).not.toHaveBeenLastCalledWith(
      "Applied",
      i18next.t("modifierType:SpeciesBoosterItem.THICK_CLUB.name"),
      "",
    );

    console.log("");

    partyMember.getEffectiveStat(Stat.SPD);
    expect(consoleSpy).not.toHaveBeenLastCalledWith(
      "Applied",
      i18next.t("modifierType:SpeciesBoosterItem.THICK_CLUB.name"),
      "",
    );
  });

  it("THICK_CLUB held by CUBONE", async () => {
    await game.classicMode.startBattle([SpeciesId.CUBONE]);

    const partyMember = game.field.getPlayerPokemon();

    const atkStat = partyMember.getStat(Stat.ATK);

    // Making sure modifier is not applied without holding item
    const atkValue = new NumberHolder(atkStat);
    applyHeldItems(HeldItemEffect.STAT_BOOST, { pokemon: partyMember, stat: Stat.ATK, statValue: atkValue });

    expect(atkValue.value / atkStat).toBe(1);

    // Giving Eviolite to party member and testing if it applies
    partyMember.heldItemManager.add(HeldItemId.THICK_CLUB);
    applyHeldItems(HeldItemEffect.STAT_BOOST, { pokemon: partyMember, stat: Stat.ATK, statValue: atkValue });

    expect(atkValue.value / atkStat).toBe(2);
  });

  it("THICK_CLUB held by MAROWAK", async () => {
    await game.classicMode.startBattle([SpeciesId.MAROWAK]);

    const partyMember = game.field.getPlayerPokemon();

    const atkStat = partyMember.getStat(Stat.ATK);

    // Making sure modifier is not applied without holding item
    const atkValue = new NumberHolder(atkStat);
    applyHeldItems(HeldItemEffect.STAT_BOOST, { pokemon: partyMember, stat: Stat.ATK, statValue: atkValue });

    expect(atkValue.value / atkStat).toBe(1);

    // Giving Eviolite to party member and testing if it applies
    partyMember.heldItemManager.add(HeldItemId.THICK_CLUB);
    applyHeldItems(HeldItemEffect.STAT_BOOST, { pokemon: partyMember, stat: Stat.ATK, statValue: atkValue });

    expect(atkValue.value / atkStat).toBe(2);
  });

  it("THICK_CLUB held by ALOLA_MAROWAK", async () => {
    await game.classicMode.startBattle([SpeciesId.ALOLA_MAROWAK]);

    const partyMember = game.field.getPlayerPokemon();

    const atkStat = partyMember.getStat(Stat.ATK);

    // Making sure modifier is not applied without holding item
    const atkValue = new NumberHolder(atkStat);
    applyHeldItems(HeldItemEffect.STAT_BOOST, { pokemon: partyMember, stat: Stat.ATK, statValue: atkValue });

    expect(atkValue.value / atkStat).toBe(1);

    // Giving Eviolite to party member and testing if it applies
    partyMember.heldItemManager.add(HeldItemId.THICK_CLUB);
    applyHeldItems(HeldItemEffect.STAT_BOOST, { pokemon: partyMember, stat: Stat.ATK, statValue: atkValue });

    expect(atkValue.value / atkStat).toBe(2);
  });

  it("THICK_CLUB held by fused CUBONE line (base)", async () => {
    // Randomly choose from the Cubone line
    const species = [SpeciesId.CUBONE, SpeciesId.MAROWAK, SpeciesId.ALOLA_MAROWAK];
    const randSpecies = randInt(species.length);

    await game.classicMode.startBattle([species[randSpecies], SpeciesId.PIKACHU]);

    const [partyMember, ally] = game.scene.getPlayerParty();

    // Fuse party members (taken from PlayerPokemon.fuse(...) function)
    partyMember.fusionSpecies = ally.species;
    partyMember.fusionFormIndex = ally.formIndex;
    partyMember.fusionAbilityIndex = ally.abilityIndex;
    partyMember.fusionShiny = ally.shiny;
    partyMember.fusionVariant = ally.variant;
    partyMember.fusionGender = ally.gender;
    partyMember.fusionLuck = ally.luck;

    const atkStat = partyMember.getStat(Stat.ATK);

    // Making sure modifier is not applied without holding item
    const atkValue = new NumberHolder(atkStat);
    applyHeldItems(HeldItemEffect.STAT_BOOST, { pokemon: partyMember, stat: Stat.ATK, statValue: atkValue });

    expect(atkValue.value / atkStat).toBe(1);

    // Giving Eviolite to party member and testing if it applies
    partyMember.heldItemManager.add(HeldItemId.THICK_CLUB);
    applyHeldItems(HeldItemEffect.STAT_BOOST, { pokemon: partyMember, stat: Stat.ATK, statValue: atkValue });

    expect(atkValue.value / atkStat).toBe(2);
  });

  it("THICK_CLUB held by fused CUBONE line (part)", async () => {
    // Randomly choose from the Cubone line
    const species = [SpeciesId.CUBONE, SpeciesId.MAROWAK, SpeciesId.ALOLA_MAROWAK];
    const randSpecies = randInt(species.length);

    await game.classicMode.startBattle([SpeciesId.PIKACHU, species[randSpecies]]);

    const [partyMember, ally] = game.scene.getPlayerParty();

    // Fuse party members (taken from PlayerPokemon.fuse(...) function)
    partyMember.fusionSpecies = ally.species;
    partyMember.fusionFormIndex = ally.formIndex;
    partyMember.fusionAbilityIndex = ally.abilityIndex;
    partyMember.fusionShiny = ally.shiny;
    partyMember.fusionVariant = ally.variant;
    partyMember.fusionGender = ally.gender;
    partyMember.fusionLuck = ally.luck;

    const atkStat = partyMember.getStat(Stat.ATK);

    // Making sure modifier is not applied without holding item
    const atkValue = new NumberHolder(atkStat);
    applyHeldItems(HeldItemEffect.STAT_BOOST, { pokemon: partyMember, stat: Stat.ATK, statValue: atkValue });

    expect(atkValue.value / atkStat).toBe(1);

    // Giving Eviolite to party member and testing if it applies
    partyMember.heldItemManager.add(HeldItemId.THICK_CLUB);
    applyHeldItems(HeldItemEffect.STAT_BOOST, { pokemon: partyMember, stat: Stat.ATK, statValue: atkValue });

    expect(atkValue.value / atkStat).toBe(2);
  });

  it("THICK_CLUB not held by CUBONE", async () => {
    await game.classicMode.startBattle([SpeciesId.PIKACHU]);

    const partyMember = game.field.getPlayerPokemon();

    const atkStat = partyMember.getStat(Stat.ATK);

    // Making sure modifier is not applied without holding item
    const atkValue = new NumberHolder(atkStat);
    applyHeldItems(HeldItemEffect.STAT_BOOST, { pokemon: partyMember, stat: Stat.ATK, statValue: atkValue });

    expect(atkValue.value / atkStat).toBe(1);

    // Giving Eviolite to party member and testing if it applies
    partyMember.heldItemManager.add(HeldItemId.THICK_CLUB);
    applyHeldItems(HeldItemEffect.STAT_BOOST, { pokemon: partyMember, stat: Stat.ATK, statValue: atkValue });

    expect(atkValue.value / atkStat).toBe(1);
  });
});<|MERGE_RESOLUTION|>--- conflicted
+++ resolved
@@ -2,10 +2,6 @@
 import { HeldItemId } from "#enums/held-item-id";
 import { SpeciesId } from "#enums/species-id";
 import { Stat } from "#enums/stat";
-<<<<<<< HEAD
-import { applyHeldItems } from "#items/all-held-items";
-=======
->>>>>>> 53ae8900
 import i18next from "#plugins/i18n";
 import { GameManager } from "#test/test-utils/game-manager";
 import { NumberHolder, randInt } from "#utils/common";
