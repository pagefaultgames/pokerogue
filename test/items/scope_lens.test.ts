--- conflicted
+++ resolved
@@ -1,8 +1,4 @@
-<<<<<<< HEAD
-import { TurnEndPhase } from "#app/phases/turn-end-phase";
 import { HeldItemId } from "#enums/held-item-id";
-=======
->>>>>>> 8cf1b9f7
 import { MoveId } from "#enums/move-id";
 import { SpeciesId } from "#enums/species-id";
 import { TurnEndPhase } from "#phases/turn-end-phase";
