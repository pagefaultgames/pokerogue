--- conflicted
+++ resolved
@@ -161,18 +161,12 @@
     toHaveFullHp(): void;
     /**
      * Check whether a {@linkcode Pokemon} has consumed the given amount of PP for one of its moves.
-     * @param moveId - The `MoveId` corresponding to the {@linkcode PokemonMove} that should have consumed PP
+     * @param moveId - The {@linkcode MoveId} corresponding to the {@linkcode PokemonMove} that should have consumed PP
      * @param ppUsed - The numerical amount of PP that should have been consumed,
      * or `all` to indicate the move should be _out_ of PP
      * @remarks
-<<<<<<< HEAD
      * If the Pokemon's moveset has been set via {@linkcode Overrides.MOVESET_OVERRIDE}/{@linkcode Overrides.OPP_MOVESET_OVERRIDE}
-     * or does not contain exactly one copy of {@linkcode moveId}, this will fail the test.
-=======
-     * If the Pokemon's moveset has been set via {@linkcode Overrides.MOVESET_OVERRIDE}/{@linkcode Overrides.ENEMY_MOVESET_OVERRIDE},
-     * does not contain {@linkcode expectedMove}
-     * or contains the desired move more than once, this will fail the test.
->>>>>>> 30058ed7
+     * or does not contain exactly one copy of `moveId`, this will fail the test.
      */
     toHaveUsedPP(moveId: MoveId, ppUsed: number | "all"): void;
 
