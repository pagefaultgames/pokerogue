import "vitest";

import type { TerrainType } from "#app/data/terrain";
import type Overrides from "#app/overrides";
<<<<<<< HEAD
import type { ArenaTag, ArenaTagTypeMap } from "#data/arena-tag";
=======
import type { ArenaTag } from "#data/arena-tag";
import type { PositionalTag } from "#data/positional-tags/positional-tag";
>>>>>>> f6b99780
import type { AbilityId } from "#enums/ability-id";
import type { ArenaTagSide } from "#enums/arena-tag-side";
import type { ArenaTagType } from "#enums/arena-tag-type";
import type { BattlerTagType } from "#enums/battler-tag-type";
import type { MoveId } from "#enums/move-id";
import type { PokemonType } from "#enums/pokemon-type";
import type { PositionalTagType } from "#enums/positional-tag-type";
import type { BattleStat, EffectiveStat, Stat } from "#enums/stat";
import type { StatusEffect } from "#enums/status-effect";
import type { WeatherType } from "#enums/weather-type";
import type { Arena } from "#field/arena";
import type { Pokemon } from "#field/pokemon";
import type { PokemonMove } from "#moves/pokemon-move";
<<<<<<< HEAD
import type { OneOther } from "#test/@types/test-helpers";
import type { ToHaveEffectiveStatMatcherOptions } from "#test/test-utils/matchers/to-have-effective-stat";
=======
import type { toHaveArenaTagOptions } from "#test/test-utils/matchers/to-have-arena-tag";
import type { toHaveEffectiveStatOptions } from "#test/test-utils/matchers/to-have-effective-stat";
import type { toHavePositionalTagOptions } from "#test/test-utils/matchers/to-have-positional-tag";
>>>>>>> f6b99780
import type { expectedStatusType } from "#test/test-utils/matchers/to-have-status-effect";
import type { toHaveTypesOptions } from "#test/test-utils/matchers/to-have-types";
import type { TurnMove } from "#types/turn-move";
import type { AtLeastOne } from "#types/type-helpers";
import type { toDmgValue } from "utils/common";
import type { expect } from "vitest";

declare module "vitest" {
  interface Assertion<T> {
    /**
     * Check whether an array contains EXACTLY the given items (in any order).
     *
     * Different from {@linkcode expect.arrayContaining} as the latter only checks for subset equality
     * (as opposed to full equality).
     *
     * @param expected - The expected contents of the array, in any order
     * @see {@linkcode expect.arrayContaining}
     */
    toEqualArrayUnsorted(expected: T[]): void;

    // #region Arena Matchers

    /**
     * Check whether the current {@linkcode WeatherType} is as expected.
     * @param expectedWeatherType - The expected {@linkcode WeatherType}
     */
<<<<<<< HEAD
    toHaveTypes(expected: PokemonType[], options?: toHaveTypesOptions): void;
    toHaveTypes(expected: [PokemonType, ...PokemonType[]], options?: toHaveTypesOptions): void;
=======
    toHaveWeather(expectedWeatherType: WeatherType): void;
>>>>>>> f6b99780

    /**
     * Check whether the current {@linkcode TerrainType} is as expected.
     * @param expectedTerrainType - The expected {@linkcode TerrainType}
     */
    toHaveTerrain(expectedTerrainType: TerrainType): void;

    /**
     * Check whether the current {@linkcode Arena} contains the given {@linkcode ArenaTag}.
     * @param expectedTag - A partially-filled {@linkcode ArenaTag} containing the desired properties
     */
    toHaveArenaTag<A extends ArenaTagType>(expectedTag: toHaveArenaTagOptions<A>): void;
    /**
     * Check whether the current {@linkcode Arena} contains the given {@linkcode ArenaTag}.
     * @param expectedType - The {@linkcode ArenaTagType} of the desired tag
     * @param side - The {@linkcode ArenaTagSide | side(s) of the field} the tag should affect; default {@linkcode ArenaTagSide.BOTH}
     */
    toHaveArenaTag(expectedType: ArenaTagType, side?: ArenaTagSide): void;

    /**
     * Check whether the current {@linkcode Arena} contains the given {@linkcode PositionalTag}.
     * @param expectedTag - A partially-filled `PositionalTag` containing the desired properties
     */
    toHavePositionalTag<P extends PositionalTagType>(expectedTag: toHavePositionalTagOptions<P>): void;
    /**
     * Check whether the current {@linkcode Arena} contains the given number of {@linkcode PositionalTag}s.
     * @param expectedType - The {@linkcode PositionalTagType} of the desired tag
     * @param count - The number of instances of {@linkcode expectedType} that should be active;
     * defaults to `1` and must be within the range `[0, 4]`
     */
    toHavePositionalTag(expectedType: PositionalTagType, count?: number): void;

    // #endregion Arena Matchers

    // #region Pokemon Matchers

    /**
     * Check whether a {@linkcode Pokemon}'s current typing includes the given types.
     * @param expectedTypes - The expected {@linkcode PokemonType}s to check against; must have length `>0`
     * @param options - The {@linkcode toHaveTypesOptions | options} passed to the matcher
     */
    toHaveTypes(expectedTypes: PokemonType[], options?: toHaveTypesOptions): void;

    /**
     * Check whether a {@linkcode Pokemon} has used a move matching the given criteria.
     * @param expectedMove - The {@linkcode MoveId} the Pokemon is expected to have used,
     * or a partially filled {@linkcode TurnMove} containing the desired properties to check
     * @param index - The index of the move history entry to check, in order from most recent to least recent; default `0`
     * @see {@linkcode Pokemon.getLastXMoves}
     */
    toHaveUsedMove(expectedMove: MoveId | AtLeastOne<TurnMove>, index?: number): void;

    /**
<<<<<<< HEAD
     * Check whether the current {@linkcode Arena} contains the given {@linkcode ArenaTag}.
     *
     * @param expectedType - A partially-filled {@linkcode ArenaTag} containing the desired properties
     */
    toHaveArenaTag<T extends ArenaTagType>(
      expectedType: OneOther<ArenaTagTypeMap[T], "tagType" | "side"> & { tagType: T }, // intersection required bc this doesn't preserve T
    ): void;
    /**
     * Check whether the current {@linkcode Arena} contains the given {@linkcode ArenaTag}.
     *
     * @param expectedType - The {@linkcode ArenaTagType} of the desired tag
     * @param side - The {@linkcode ArenaTagSide | side of the field} the tag should affect, or
     * {@linkcode ArenaTagSide.BOTH} to check both sides;
     * default `ArenaTagSide.BOTH`
     */
    toHaveArenaTag(expectedType: ArenaTagType, side?: ArenaTagSide): void;

    /**
     * Check whether a {@linkcode Pokemon} is at full HP.
=======
     * Check whether a {@linkcode Pokemon}'s effective stat is as expected
     * (checked after all stat value modifications).
     * @param stat - The {@linkcode EffectiveStat} to check
     * @param expectedValue - The expected value of {@linkcode stat}
     * @param options - The {@linkcode toHaveEffectiveStatOptions | options} passed to the matcher
     * @remarks
     * If you want to check the stat **before** modifiers are applied, use {@linkcode Pokemon.getStat} instead.
>>>>>>> f6b99780
     */
    toHaveEffectiveStat(stat: EffectiveStat, expectedValue: number, options?: toHaveEffectiveStatOptions): void;

    /**
     * Check whether a {@linkcode Pokemon} has a specific {@linkcode StatusEffect | non-volatile status effect}.
     * @param expectedStatusEffect - The {@linkcode StatusEffect} the Pokemon is expected to have,
     * or a partially filled {@linkcode Status} containing the desired properties
     */
    toHaveStatusEffect(expectedStatusEffect: expectedStatusType): void;

    /**
     * Check whether a {@linkcode Pokemon} has a specific {@linkcode Stat} stage.
     * @param stat - The {@linkcode BattleStat} to check
     * @param expectedStage - The expected stat stage value of {@linkcode stat}
     */
    toHaveStatStage(stat: BattleStat, expectedStage: number): void;

    /**
     * Check whether a {@linkcode Pokemon} has a specific {@linkcode BattlerTagType}.
     * @param expectedBattlerTagType - The expected {@linkcode BattlerTagType}
     */
    toHaveBattlerTag(expectedBattlerTagType: BattlerTagType): void;

    /**
     * Check whether a {@linkcode Pokemon} has applied a specific {@linkcode AbilityId}.
     * @param expectedAbilityId - The `AbilityId` to check for
     */
    toHaveAbilityApplied(expectedAbilityId: AbilityId): void;

    /**
     * Check whether a {@linkcode Pokemon} has a specific amount of {@linkcode Stat.HP | HP}.
     * @param expectedHp - The expected amount of {@linkcode Stat.HP | HP} to have
     */
    toHaveHp(expectedHp: number): void;

    /**
     * Check whether a {@linkcode Pokemon} has taken a specific amount of damage.
     * @param expectedDamageTaken - The expected amount of damage taken
     * @param roundDown - Whether to round down `expectedDamageTaken` with {@linkcode toDmgValue}; default `true`
     */
    toHaveTakenDamage(expectedDamageTaken: number, roundDown?: boolean): void;

    /**
     * Check whether a {@linkcode Pokemon} is currently fainted (as determined by {@linkcode Pokemon.isFainted}).
     * @remarks
     * When checking whether an enemy wild Pokemon is fainted, one must store a reference to it in a variable _before_ the fainting effect occurs.
     * Otherwise, the Pokemon will be removed from the field and garbage collected.
     */
    toHaveFainted(): void;

    /**
     * Check whether a {@linkcode Pokemon} is at full HP.
     */
    toHaveFullHp(): void;
    /**
     * Check whether a {@linkcode Pokemon} has consumed the given amount of PP for one of its moves.
     * @param moveId - The {@linkcode MoveId} corresponding to the {@linkcode PokemonMove} that should have consumed PP
     * @param ppUsed - The numerical amount of PP that should have been consumed,
     * or `all` to indicate the move should be _out_ of PP
     * @remarks
     * If the Pokemon's moveset has been set via {@linkcode Overrides.MOVESET_OVERRIDE}/{@linkcode Overrides.ENEMY_MOVESET_OVERRIDE}
     * or does not contain exactly one copy of `moveId`, this will fail the test.
     */
    toHaveUsedPP(moveId: MoveId, ppUsed: number | "all"): void;

    // #endregion Pokemon Matchers
  }
}<|MERGE_RESOLUTION|>--- conflicted
+++ resolved
@@ -2,12 +2,8 @@
 
 import type { TerrainType } from "#app/data/terrain";
 import type Overrides from "#app/overrides";
-<<<<<<< HEAD
-import type { ArenaTag, ArenaTagTypeMap } from "#data/arena-tag";
-=======
 import type { ArenaTag } from "#data/arena-tag";
 import type { PositionalTag } from "#data/positional-tags/positional-tag";
->>>>>>> f6b99780
 import type { AbilityId } from "#enums/ability-id";
 import type { ArenaTagSide } from "#enums/arena-tag-side";
 import type { ArenaTagType } from "#enums/arena-tag-type";
@@ -21,14 +17,9 @@
 import type { Arena } from "#field/arena";
 import type { Pokemon } from "#field/pokemon";
 import type { PokemonMove } from "#moves/pokemon-move";
-<<<<<<< HEAD
-import type { OneOther } from "#test/@types/test-helpers";
-import type { ToHaveEffectiveStatMatcherOptions } from "#test/test-utils/matchers/to-have-effective-stat";
-=======
 import type { toHaveArenaTagOptions } from "#test/test-utils/matchers/to-have-arena-tag";
 import type { toHaveEffectiveStatOptions } from "#test/test-utils/matchers/to-have-effective-stat";
 import type { toHavePositionalTagOptions } from "#test/test-utils/matchers/to-have-positional-tag";
->>>>>>> f6b99780
 import type { expectedStatusType } from "#test/test-utils/matchers/to-have-status-effect";
 import type { toHaveTypesOptions } from "#test/test-utils/matchers/to-have-types";
 import type { TurnMove } from "#types/turn-move";
@@ -55,12 +46,7 @@
      * Check whether the current {@linkcode WeatherType} is as expected.
      * @param expectedWeatherType - The expected {@linkcode WeatherType}
      */
-<<<<<<< HEAD
-    toHaveTypes(expected: PokemonType[], options?: toHaveTypesOptions): void;
-    toHaveTypes(expected: [PokemonType, ...PokemonType[]], options?: toHaveTypesOptions): void;
-=======
     toHaveWeather(expectedWeatherType: WeatherType): void;
->>>>>>> f6b99780
 
     /**
      * Check whether the current {@linkcode TerrainType} is as expected.
@@ -114,27 +100,6 @@
     toHaveUsedMove(expectedMove: MoveId | AtLeastOne<TurnMove>, index?: number): void;
 
     /**
-<<<<<<< HEAD
-     * Check whether the current {@linkcode Arena} contains the given {@linkcode ArenaTag}.
-     *
-     * @param expectedType - A partially-filled {@linkcode ArenaTag} containing the desired properties
-     */
-    toHaveArenaTag<T extends ArenaTagType>(
-      expectedType: OneOther<ArenaTagTypeMap[T], "tagType" | "side"> & { tagType: T }, // intersection required bc this doesn't preserve T
-    ): void;
-    /**
-     * Check whether the current {@linkcode Arena} contains the given {@linkcode ArenaTag}.
-     *
-     * @param expectedType - The {@linkcode ArenaTagType} of the desired tag
-     * @param side - The {@linkcode ArenaTagSide | side of the field} the tag should affect, or
-     * {@linkcode ArenaTagSide.BOTH} to check both sides;
-     * default `ArenaTagSide.BOTH`
-     */
-    toHaveArenaTag(expectedType: ArenaTagType, side?: ArenaTagSide): void;
-
-    /**
-     * Check whether a {@linkcode Pokemon} is at full HP.
-=======
      * Check whether a {@linkcode Pokemon}'s effective stat is as expected
      * (checked after all stat value modifications).
      * @param stat - The {@linkcode EffectiveStat} to check
@@ -142,7 +107,6 @@
      * @param options - The {@linkcode toHaveEffectiveStatOptions | options} passed to the matcher
      * @remarks
      * If you want to check the stat **before** modifiers are applied, use {@linkcode Pokemon.getStat} instead.
->>>>>>> f6b99780
      */
     toHaveEffectiveStat(stat: EffectiveStat, expectedValue: number, options?: toHaveEffectiveStatOptions): void;
 
