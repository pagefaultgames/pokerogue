--- conflicted
+++ resolved
@@ -16,11 +16,7 @@
 import type { BattleStat, EffectiveStat } from "#enums/stat";
 import type { WeatherType } from "#enums/weather-type";
 import type { Pokemon } from "#field/pokemon";
-<<<<<<< HEAD
-import { PokemonMove } from "#moves/pokemon-move";
-=======
 import type { PokemonMove } from "#moves/pokemon-move";
->>>>>>> 7376bd5a
 import type { OneOther } from "#test/@types/test-helpers";
 import type { GameManager } from "#test/test-utils/game-manager";
 import type { toHaveArenaTagOptions } from "#test/test-utils/matchers/to-have-arena-tag";
