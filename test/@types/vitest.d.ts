import type { TerrainType } from "#app/data/terrain";
import type { AbilityId } from "#enums/ability-id";
import type { BattlerTagType } from "#enums/battler-tag-type";
import type { MoveId } from "#enums/move-id";
import type { PokemonType } from "#enums/pokemon-type";
<<<<<<< HEAD
import type { expect } from "vitest";
import type { Arena } from "#field/arena";
import type { ArenaTag } from "#data/arena-tag";
import type { toHaveTypesOptions } from "#test/test-utils/matchers/to-have-types";
import { ArenaTagType } from "#enums/arena-tag-type";
import { toHaveArenaTagOptions } from "#test/test-utils/matchers/to-have-arena-tag";
=======
import type { BattleStat, EffectiveStat, Stat } from "#enums/stat";
import type { StatusEffect } from "#enums/status-effect";
import type { WeatherType } from "#enums/weather-type";
import type { Pokemon } from "#field/pokemon";
import type { ToHaveEffectiveStatMatcherOptions } from "#test/test-utils/matchers/to-have-effective-stat";
import type { expectedStatusType } from "#test/test-utils/matchers/to-have-status-effect";
import type { toHaveTypesOptions } from "#test/test-utils/matchers/to-have-types";
import type { TurnMove } from "#types/turn-move";
import type { AtLeastOne } from "#types/type-helpers";
import type { expect } from "vitest";
import type Overrides from "#app/overrides";
import type { PokemonMove } from "#moves/pokemon-move";
>>>>>>> 5ed9e152

declare module "vitest" {
  interface Assertion {
    /**
     * Check whether an array contains EXACTLY the given items (in any order).
     *
     * Different from {@linkcode expect.arrayContaining} as the latter only checks for subset equality
     * (as opposed to full equality).
     *
     * @param expected - The expected contents of the array, in any order
     * @see {@linkcode expect.arrayContaining}
     */
    toEqualArrayUnsorted<E>(expected: E[]): void;

    /**
     * Check whether a {@linkcode Pokemon}'s current typing includes the given types.
     *
     * @param expected - The expected types (in any order)
     * @param options - The options passed to the matcher
     */
    toHaveTypes(expected: [PokemonType, ...PokemonType[]], options?: toHaveTypesOptions): void;

    /**
     * Matcher to check the contents of a {@linkcode Pokemon}'s move history.
     *
     * @param expectedValue - The expected value; can be a {@linkcode MoveId} or a partially filled {@linkcode TurnMove}
     * containing the desired properties to check
     * @param index - The index of the move history entry to check, in order from most recent to least recent.
     * Default `0` (last used move)
     * @see {@linkcode Pokemon.getLastXMoves}
     */
    toHaveUsedMove(expected: MoveId | AtLeastOne<TurnMove>, index?: number): void;

    /**
     * Check whether a {@linkcode Pokemon}'s effective stat is as expected
     * (checked after all stat value modifications).
     *
     * @param stat - The {@linkcode EffectiveStat} to check
     * @param expectedValue - The expected value of {@linkcode stat}
     * @param options - (Optional) The {@linkcode ToHaveEffectiveStatMatcherOptions}
     * @remarks
     * If you want to check the stat **before** modifiers are applied, use {@linkcode Pokemon.getStat} instead.
     */
    toHaveEffectiveStat(stat: EffectiveStat, expectedValue: number, options?: ToHaveEffectiveStatMatcherOptions): void;

    /**
     * Check whether a {@linkcode Pokemon} has taken a specific amount of damage.
     * @param expectedDamageTaken - The expected amount of damage taken
     * @param roundDown - Whether to round down {@linkcode expectedDamageTaken} with {@linkcode toDmgValue}; default `true`
     */
    toHaveTakenDamage(expectedDamageTaken: number, roundDown?: boolean): void;

    /**
     * Check whether the current {@linkcode WeatherType} is as expected.
     * @param expectedWeatherType - The expected {@linkcode WeatherType}
     */
    toHaveWeather(expectedWeatherType: WeatherType): void;

    /**
     * Check whether the current {@linkcode TerrainType} is as expected.
     * @param expectedTerrainType - The expected {@linkcode TerrainType}
     */
    toHaveTerrain(expectedTerrainType: TerrainType): void;

    /**
     * Check whether a {@linkcode Pokemon} is at full HP.
     */
    toHaveFullHp(): void;

    /**
     * Check whether a {@linkcode Pokemon} has a specific {@linkcode StatusEffect | non-volatile status effect}.
     * @param expectedStatusEffect - The {@linkcode StatusEffect} the Pokemon is expected to have,
     * or a partially filled {@linkcode Status} containing the desired properties
     */
    toHaveStatusEffect(expectedStatusEffect: expectedStatusType): void;

    /**
     * Check whether a {@linkcode Pokemon} has a specific {@linkcode Stat} stage.
     * @param stat - The {@linkcode BattleStat} to check
     * @param expectedStage - The expected stat stage value of {@linkcode stat}
     */
    toHaveStatStage(stat: BattleStat, expectedStage: number): void;

    /**
     * Check whether a {@linkcode Pokemon} has a specific {@linkcode BattlerTagType}.
     * @param expectedBattlerTagType - The expected {@linkcode BattlerTagType}
     */
    toHaveBattlerTag(expectedBattlerTagType: BattlerTagType): void;

    /**
     * Check whether a {@linkcode Pokemon} has applied a specific {@linkcode AbilityId}.
     * @param expectedAbilityId - The expected {@linkcode AbilityId}
     */
    toHaveAbilityApplied(expectedAbilityId: AbilityId): void;

    /**
     * Check whether a {@linkcode Pokemon} has a specific amount of {@linkcode Stat.HP | HP}.
     * @param expectedHp - The expected amount of {@linkcode Stat.HP | HP} to have
     */
    toHaveHp(expectedHp: number): void;

    /**
     * Check whether a {@linkcode Pokemon} is currently fainted (as determined by {@linkcode Pokemon.isFainted}).
     * @remarks
     * When checking whether an enemy wild Pokemon is fainted, one must reference it in a variable _before_ the fainting effect occurs
     * as otherwise the Pokemon will be GC'ed and rendered `undefined`.
     */
    toHaveFainted(): void;

    /**
     * Check whether a {@linkcode Pokemon} has consumed the given amount of PP for one of its moves.
     * @param expectedValue - The {@linkcode MoveId} of the {@linkcode PokemonMove} that should have consumed PP
     * @param ppUsed - The numerical amount of PP that should have been consumed,
     * or `all` to indicate the move should be _out_ of PP
     * @remarks
     * If the Pokemon's moveset has been set via {@linkcode Overrides.MOVESET_OVERRIDE}/{@linkcode Overrides.OPP_MOVESET_OVERRIDE},
     * does not contain {@linkcode expectedMove}
     * or contains the desired move more than once, this will fail the test.
     */
<<<<<<< HEAD
    toHaveTypes(expected: PokemonType[], options?: toHaveTypesOptions): void;
    /**
     * Matcher to check if the current {@linkcode Arena} contains the given {@linkcode ArenaTag}.
     *
     * @param expected - The expected {@linkcode ArenaTagType}
     * @param options - The options passed to the matcher
     */
    toHaveArenaTag<T extends ArenaTagType>(expected: T, options?: toHaveArenaTagOptions<T>): void;

=======
    toHaveUsedPP(expectedMove: MoveId, ppUsed: number | "all"): void;
>>>>>>> 5ed9e152
  }
}<|MERGE_RESOLUTION|>--- conflicted
+++ resolved
@@ -3,14 +3,12 @@
 import type { BattlerTagType } from "#enums/battler-tag-type";
 import type { MoveId } from "#enums/move-id";
 import type { PokemonType } from "#enums/pokemon-type";
-<<<<<<< HEAD
 import type { expect } from "vitest";
 import type { Arena } from "#field/arena";
 import type { ArenaTag } from "#data/arena-tag";
 import type { toHaveTypesOptions } from "#test/test-utils/matchers/to-have-types";
 import { ArenaTagType } from "#enums/arena-tag-type";
 import { toHaveArenaTagOptions } from "#test/test-utils/matchers/to-have-arena-tag";
-=======
 import type { BattleStat, EffectiveStat, Stat } from "#enums/stat";
 import type { StatusEffect } from "#enums/status-effect";
 import type { WeatherType } from "#enums/weather-type";
@@ -23,7 +21,6 @@
 import type { expect } from "vitest";
 import type Overrides from "#app/overrides";
 import type { PokemonMove } from "#moves/pokemon-move";
->>>>>>> 5ed9e152
 
 declare module "vitest" {
   interface Assertion {
@@ -44,6 +41,7 @@
      * @param expected - The expected types (in any order)
      * @param options - The options passed to the matcher
      */
+    toHaveTypes(expected: PokemonType[], options?: toHaveTypesOptions): void;
     toHaveTypes(expected: [PokemonType, ...PokemonType[]], options?: toHaveTypesOptions): void;
 
     /**
@@ -87,6 +85,14 @@
      * @param expectedTerrainType - The expected {@linkcode TerrainType}
      */
     toHaveTerrain(expectedTerrainType: TerrainType): void;
+
+    /**
+     * Matcher to check if the current {@linkcode Arena} contains the given {@linkcode ArenaTag}.
+     *
+     * @param expected - The expected {@linkcode ArenaTagType}
+     * @param options - The options passed to the matcher
+     */
+    toHaveArenaTag<T extends ArenaTagType>(expected: T, options?: toHaveArenaTagOptions<T>): void;v
 
     /**
      * Check whether a {@linkcode Pokemon} is at full HP.
@@ -143,18 +149,6 @@
      * does not contain {@linkcode expectedMove}
      * or contains the desired move more than once, this will fail the test.
      */
-<<<<<<< HEAD
-    toHaveTypes(expected: PokemonType[], options?: toHaveTypesOptions): void;
-    /**
-     * Matcher to check if the current {@linkcode Arena} contains the given {@linkcode ArenaTag}.
-     *
-     * @param expected - The expected {@linkcode ArenaTagType}
-     * @param options - The options passed to the matcher
-     */
-    toHaveArenaTag<T extends ArenaTagType>(expected: T, options?: toHaveArenaTagOptions<T>): void;
-
-=======
     toHaveUsedPP(expectedMove: MoveId, ppUsed: number | "all"): void;
->>>>>>> 5ed9e152
   }
 }