--- conflicted
+++ resolved
@@ -34,6 +34,7 @@
 declare module "vitest" {
   interface Assertion<T> {
     // #region Generic Matchers
+
     /**
      * Check whether an array contains EXACTLY the given items (in any order).
      *
@@ -45,7 +46,6 @@
      */
     toEqualArrayUnsorted(expected: T[]): void;
 
-<<<<<<< HEAD
     // #endregion Generic Matchers
 
     // #region GameManager Matchers
@@ -55,15 +55,11 @@
      * @param expectedMessage - The expected message
      */
     toHaveShownMessage(expectedMessage: string): void;
-
+    /**
+     * @param expectedPhase - The expected {@linkcode PhaseString}
+     */
+    toBeAtPhase(expectedPhase: PhaseString): void;
     // #endregion GameManager Matchers
-=======
-    /**
-     * Check if the currently-running {@linkcode Phase} is of the given type.
-     * @param expectedPhase - The expected {@linkcode PhaseString}
-     */
-    toBeAtPhase(expectedPhase: PhaseString): void;
->>>>>>> e2227316
 
     // #region Arena Matchers
 
