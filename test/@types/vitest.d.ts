--- conflicted
+++ resolved
@@ -1,15 +1,11 @@
 import "vitest";
 
-<<<<<<< HEAD
-import type { TerrainType } from "#app/data/terrain";
-=======
 import type { Phase } from "#app/phase";
 import type Overrides from "#app/overrides";
 import type { ArenaTag } from "#data/arena-tag";
 import type { TerrainType } from "#data/terrain";
 import type { BattlerTag } from "#data/battler-tags";
 import type { PositionalTag } from "#data/positional-tags/positional-tag";
->>>>>>> e2227316
 import type { AbilityId } from "#enums/ability-id";
 import type { ArenaTagSide } from "#enums/arena-tag-side";
 import type { ArenaTagType } from "#enums/arena-tag-type";
@@ -27,12 +23,9 @@
 import type { PhaseString } from "#types/phase-types";
 import type { TurnMove } from "#types/turn-move";
 import type { AtLeastOne } from "#types/type-helpers";
-<<<<<<< HEAD
-=======
 import type { toDmgValue } from "utils/common";
 import type { expect } from "vitest";
 import { toHaveBattlerTagOptions } from "#test/test-utils/matchers/to-have-battler-tag";
->>>>>>> e2227316
 
 declare module "vitest" {
   interface Assertion<T> {
