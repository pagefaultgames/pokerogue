--- conflicted
+++ resolved
@@ -15,11 +15,8 @@
 import type { BattleStat, EffectiveStat } from "#enums/stat";
 import type { WeatherType } from "#enums/weather-type";
 import type { Pokemon } from "#field/pokemon";
-<<<<<<< HEAD
 import type { PokemonMove } from "#moves/pokemon-move";
-=======
 import type { OneOther } from "#test/@types/test-helpers";
->>>>>>> b381d196
 import type { GameManager } from "#test/test-utils/game-manager";
 import type { toHaveArenaTagOptions } from "#test/test-utils/matchers/to-have-arena-tag";
 import type { toHaveBattlerTagOptions } from "#test/test-utils/matchers/to-have-battler-tag";
