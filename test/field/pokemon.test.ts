--- conflicted
+++ resolved
@@ -25,18 +25,6 @@
     game = new GameManager(phaserGame);
   });
 
-<<<<<<< HEAD
-=======
-  it("should not crash when trying to set status of undefined", async () => {
-    await game.classicMode.runToSummon([SpeciesId.ABRA]);
-
-    const pkm = game.field.getPlayerPokemon();
-    expect(pkm).toBeDefined();
-
-    expect(pkm.trySetStatus(undefined)).toBe(false);
-  });
-
->>>>>>> 3b36ab17
   describe("Add To Party", () => {
     let scene: BattleScene;
 
