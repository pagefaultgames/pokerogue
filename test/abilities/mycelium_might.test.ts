import GameManager from "#test/testUtils/gameManager";
import { AbilityId } from "#enums/ability-id";
import { Stat } from "#enums/stat";
import { MoveId } from "#enums/move-id";
import { SpeciesId } from "#enums/species-id";
import Phaser from "phaser";
import { afterEach, beforeAll, beforeEach, describe, expect, it } from "vitest";

describe("Abilities - Mycelium Might", () => {
  let phaserGame: Phaser.Game;
  let game: GameManager;

  beforeAll(() => {
    phaserGame = new Phaser.Game({
      type: Phaser.HEADLESS,
    });
  });

  afterEach(() => {
    game.phaseInterceptor.restoreOg();
  });

  beforeEach(() => {
    game = new GameManager(phaserGame);
    game.override
      .battleStyle("single")
      .criticalHits(false)
      .enemySpecies(SpeciesId.SHUCKLE)
      .enemyAbility(AbilityId.CLEAR_BODY)

      .enemyMoveset(MoveId.QUICK_ATTACK)
      .ability(AbilityId.MYCELIUM_MIGHT)
      .moveset([MoveId.QUICK_ATTACK, MoveId.BABY_DOLL_EYES]);
  });

  /**
   * References:
   * https://bulbapedia.bulbagarden.net/wiki/Mycelium_Might_(Ability)
   * https://bulbapedia.bulbagarden.net/wiki/Priority
   * https://www.smogon.com/forums/threads/scarlet-violet-battle-mechanics-research.3709545/page-24
   **/

  it("will move last in its priority bracket and ignore protective abilities", async () => {
    await game.classicMode.startBattle([SpeciesId.REGIELEKI]);

    const enemy = game.scene.getEnemyPokemon()!;
    const player = game.scene.getPlayerPokemon()!;

    game.move.select(MoveId.BABY_DOLL_EYES);

    await game.phaseInterceptor.to("MoveEndPhase", false);
    // The opponent Pokemon (without Mycelium Might) goes first despite having lower speed than the player Pokemon.
    // The player Pokemon (with Mycelium Might) goes last despite having higher speed than the opponent.
    expect(player.hp).not.toEqual(player.getMaxHp());
    await game.phaseInterceptor.to("TurnEndPhase");

    // Despite the opponent's ability (Clear Body), its ATK stat stage is still reduced.
<<<<<<< HEAD
    expect(enemy.getStatStage(Stat.ATK)).toBe(-1);
=======
    expect(enemyPokemon?.getStatStage(Stat.ATK)).toBe(-1);
>>>>>>> 6ff258fb
  });

  it("will still go first if a status move that is in a higher priority bracket than the opponent's move is used", async () => {
    game.override.enemyMoveset(MoveId.TACKLE);
    await game.classicMode.startBattle([SpeciesId.REGIELEKI]);

    const enemy = game.scene.getEnemyPokemon()!;
    const player = game.scene.getPlayerPokemon()!;

    game.move.select(MoveId.BABY_DOLL_EYES);

    await game.phaseInterceptor.to("MoveEndPhase", false);
    // The player Pokemon (with M.M.) goes first because its move is still within a higher priority bracket than its opponent.
    // The enemy Pokemon goes second because its move is in a lower priority bracket.
    expect(player.hp).toEqual(player.getMaxHp());
    await game.phaseInterceptor.to("TurnEndPhase");
    // Despite the opponent's ability (Clear Body), its ATK stat stage is still reduced.
<<<<<<< HEAD
    expect(enemy.getStatStage(Stat.ATK)).toBe(-1);
=======
    expect(enemyPokemon?.getStatStage(Stat.ATK)).toBe(-1);
>>>>>>> 6ff258fb
  });

  it("will not affect non-status moves", async () => {
    await game.classicMode.startBattle([SpeciesId.REGIELEKI]);

    const player = game.scene.getPlayerPokemon()!;

    game.move.select(MoveId.QUICK_ATTACK);

    await game.phaseInterceptor.to("MoveEndPhase", false);
    // The player Pokemon (with M.M.) goes first because it has a higher speed and did not use a status move.
    // The enemy Pokemon (without M.M.) goes second because its speed is lower.
    // This means that the commandOrder should be identical to the speedOrder
<<<<<<< HEAD
    expect(player.hp).toEqual(player.getMaxHp());
=======
    expect(speedOrder).toEqual([playerIndex, enemyIndex]);
    expect(commandOrder).toEqual([playerIndex, enemyIndex]);
>>>>>>> 6ff258fb
  });
});<|MERGE_RESOLUTION|>--- conflicted
+++ resolved
@@ -55,11 +55,7 @@
     await game.phaseInterceptor.to("TurnEndPhase");
 
     // Despite the opponent's ability (Clear Body), its ATK stat stage is still reduced.
-<<<<<<< HEAD
     expect(enemy.getStatStage(Stat.ATK)).toBe(-1);
-=======
-    expect(enemyPokemon?.getStatStage(Stat.ATK)).toBe(-1);
->>>>>>> 6ff258fb
   });
 
   it("will still go first if a status move that is in a higher priority bracket than the opponent's move is used", async () => {
@@ -77,11 +73,7 @@
     expect(player.hp).toEqual(player.getMaxHp());
     await game.phaseInterceptor.to("TurnEndPhase");
     // Despite the opponent's ability (Clear Body), its ATK stat stage is still reduced.
-<<<<<<< HEAD
     expect(enemy.getStatStage(Stat.ATK)).toBe(-1);
-=======
-    expect(enemyPokemon?.getStatStage(Stat.ATK)).toBe(-1);
->>>>>>> 6ff258fb
   });
 
   it("will not affect non-status moves", async () => {
@@ -95,11 +87,6 @@
     // The player Pokemon (with M.M.) goes first because it has a higher speed and did not use a status move.
     // The enemy Pokemon (without M.M.) goes second because its speed is lower.
     // This means that the commandOrder should be identical to the speedOrder
-<<<<<<< HEAD
     expect(player.hp).toEqual(player.getMaxHp());
-=======
-    expect(speedOrder).toEqual([playerIndex, enemyIndex]);
-    expect(commandOrder).toEqual([playerIndex, enemyIndex]);
->>>>>>> 6ff258fb
   });
 });