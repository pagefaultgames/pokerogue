--- conflicted
+++ resolved
@@ -37,14 +37,8 @@
   });
 
   it("Player side + single battle Intimidate - opponent loses stats", async () => {
-<<<<<<< HEAD
     game.override.ability(Abilities.MIRROR_ARMOR).enemyAbility(Abilities.INTIMIDATE);
     await game.classicMode.startBattle([Species.BULBASAUR]);
-=======
-    game.override.ability(AbilityId.MIRROR_ARMOR);
-    game.override.enemyAbility(AbilityId.INTIMIDATE);
-    await game.classicMode.startBattle([SpeciesId.BULBASAUR]);
->>>>>>> fb6d6f5b
 
     const enemyPokemon = game.scene.getEnemyPokemon()!;
     const userPokemon = game.scene.getPlayerPokemon()!;
@@ -59,14 +53,8 @@
   });
 
   it("Enemy side + single battle Intimidate - player loses stats", async () => {
-<<<<<<< HEAD
     game.override.enemyAbility(Abilities.MIRROR_ARMOR).ability(Abilities.INTIMIDATE);
     await game.classicMode.startBattle([Species.BULBASAUR]);
-=======
-    game.override.enemyAbility(AbilityId.MIRROR_ARMOR);
-    game.override.ability(AbilityId.INTIMIDATE);
-    await game.classicMode.startBattle([SpeciesId.BULBASAUR]);
->>>>>>> fb6d6f5b
 
     const enemyPokemon = game.scene.getEnemyPokemon()!;
     const userPokemon = game.scene.getPlayerPokemon()!;
@@ -81,15 +69,8 @@
   });
 
   it("Player side + double battle Intimidate - opponents each lose -2 atk", async () => {
-<<<<<<< HEAD
     game.override.battleStyle("double").ability(Abilities.MIRROR_ARMOR).enemyAbility(Abilities.INTIMIDATE);
     await game.classicMode.startBattle([Species.BULBASAUR, Species.CHARMANDER]);
-=======
-    game.override.battleStyle("double");
-    game.override.ability(AbilityId.MIRROR_ARMOR);
-    game.override.enemyAbility(AbilityId.INTIMIDATE);
-    await game.classicMode.startBattle([SpeciesId.BULBASAUR, SpeciesId.CHARMANDER]);
->>>>>>> fb6d6f5b
 
     const [enemy1, enemy2] = game.scene.getEnemyField();
     const [player1, player2] = game.scene.getPlayerField();
@@ -108,15 +89,8 @@
   });
 
   it("Enemy side + double battle Intimidate - players each lose -2 atk", async () => {
-<<<<<<< HEAD
     game.override.battleStyle("double").enemyAbility(Abilities.MIRROR_ARMOR).ability(Abilities.INTIMIDATE);
     await game.classicMode.startBattle([Species.BULBASAUR, Species.CHARMANDER]);
-=======
-    game.override.battleStyle("double");
-    game.override.enemyAbility(AbilityId.MIRROR_ARMOR);
-    game.override.ability(AbilityId.INTIMIDATE);
-    await game.classicMode.startBattle([SpeciesId.BULBASAUR, SpeciesId.CHARMANDER]);
->>>>>>> fb6d6f5b
 
     const [enemy1, enemy2] = game.scene.getEnemyField();
     const [player1, player2] = game.scene.getPlayerField();
@@ -135,14 +109,8 @@
   });
 
   it("Player side + single battle Intimidate + Tickle - opponent loses stats", async () => {
-<<<<<<< HEAD
     game.override.ability(Abilities.MIRROR_ARMOR).enemyAbility(Abilities.INTIMIDATE);
     await game.classicMode.startBattle([Species.BULBASAUR]);
-=======
-    game.override.ability(AbilityId.MIRROR_ARMOR);
-    game.override.enemyAbility(AbilityId.INTIMIDATE);
-    await game.classicMode.startBattle([SpeciesId.BULBASAUR]);
->>>>>>> fb6d6f5b
 
     const enemyPokemon = game.scene.getEnemyPokemon()!;
     const userPokemon = game.scene.getPlayerPokemon()!;
@@ -159,15 +127,8 @@
   });
 
   it("Player side + double battle Intimidate + Tickle - opponents each lose -3 atk, -1 def", async () => {
-<<<<<<< HEAD
     game.override.battleStyle("double").ability(Abilities.MIRROR_ARMOR).enemyAbility(Abilities.INTIMIDATE);
     await game.classicMode.startBattle([Species.BULBASAUR, Species.CHARMANDER]);
-=======
-    game.override.battleStyle("double");
-    game.override.ability(AbilityId.MIRROR_ARMOR);
-    game.override.enemyAbility(AbilityId.INTIMIDATE);
-    await game.classicMode.startBattle([SpeciesId.BULBASAUR, SpeciesId.CHARMANDER]);
->>>>>>> fb6d6f5b
 
     const [enemy1, enemy2] = game.scene.getEnemyField();
     const [player1, player2] = game.scene.getPlayerField();
@@ -189,14 +150,8 @@
   });
 
   it("Enemy side + single battle Intimidate + Tickle - player loses stats", async () => {
-<<<<<<< HEAD
     game.override.enemyAbility(Abilities.MIRROR_ARMOR).ability(Abilities.INTIMIDATE);
     await game.classicMode.startBattle([Species.BULBASAUR]);
-=======
-    game.override.enemyAbility(AbilityId.MIRROR_ARMOR);
-    game.override.ability(AbilityId.INTIMIDATE);
-    await game.classicMode.startBattle([SpeciesId.BULBASAUR]);
->>>>>>> fb6d6f5b
 
     const enemyPokemon = game.scene.getEnemyPokemon()!;
     const userPokemon = game.scene.getPlayerPokemon()!;
@@ -213,14 +168,8 @@
   });
 
   it("Player side + single battle Intimidate + oppoenent has white smoke - no one loses stats", async () => {
-<<<<<<< HEAD
     game.override.enemyAbility(Abilities.WHITE_SMOKE).ability(Abilities.MIRROR_ARMOR);
     await game.classicMode.startBattle([Species.BULBASAUR]);
-=======
-    game.override.enemyAbility(AbilityId.WHITE_SMOKE);
-    game.override.ability(AbilityId.MIRROR_ARMOR);
-    await game.classicMode.startBattle([SpeciesId.BULBASAUR]);
->>>>>>> fb6d6f5b
 
     const enemyPokemon = game.scene.getEnemyPokemon()!;
     const userPokemon = game.scene.getPlayerPokemon()!;
@@ -237,14 +186,8 @@
   });
 
   it("Enemy side + single battle Intimidate + player has white smoke - no one loses stats", async () => {
-<<<<<<< HEAD
     game.override.ability(Abilities.WHITE_SMOKE).enemyAbility(Abilities.MIRROR_ARMOR);
     await game.classicMode.startBattle([Species.BULBASAUR]);
-=======
-    game.override.ability(AbilityId.WHITE_SMOKE);
-    game.override.enemyAbility(AbilityId.MIRROR_ARMOR);
-    await game.classicMode.startBattle([SpeciesId.BULBASAUR]);
->>>>>>> fb6d6f5b
 
     const enemyPokemon = game.scene.getEnemyPokemon()!;
     const userPokemon = game.scene.getPlayerPokemon()!;
@@ -297,15 +240,8 @@
   });
 
   it("Both sides have mirror armor - does not loop, player loses attack", async () => {
-<<<<<<< HEAD
     game.override.enemyAbility(Abilities.MIRROR_ARMOR).ability(Abilities.MIRROR_ARMOR).ability(Abilities.INTIMIDATE);
     await game.classicMode.startBattle([Species.BULBASAUR]);
-=======
-    game.override.enemyAbility(AbilityId.MIRROR_ARMOR);
-    game.override.ability(AbilityId.MIRROR_ARMOR);
-    game.override.ability(AbilityId.INTIMIDATE);
-    await game.classicMode.startBattle([SpeciesId.BULBASAUR]);
->>>>>>> fb6d6f5b
 
     const enemyPokemon = game.scene.getEnemyPokemon()!;
     const userPokemon = game.scene.getPlayerPokemon()!;
@@ -338,14 +274,8 @@
   });
 
   it("Double battle + sticky web applied player side - player switches out and enemy 1 should lose -1 speed", async () => {
-<<<<<<< HEAD
     game.override.battleStyle("double").ability(Abilities.MIRROR_ARMOR);
     await game.classicMode.startBattle([Species.BULBASAUR, Species.CHARMANDER, Species.SQUIRTLE]);
-=======
-    game.override.battleStyle("double");
-    game.override.ability(AbilityId.MIRROR_ARMOR);
-    await game.classicMode.startBattle([SpeciesId.BULBASAUR, SpeciesId.CHARMANDER, SpeciesId.SQUIRTLE]);
->>>>>>> fb6d6f5b
 
     const [enemy1, enemy2] = game.scene.getEnemyField();
     const [player1, player2] = game.scene.getPlayerField();
