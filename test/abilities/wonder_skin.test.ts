import { allMoves } from "#app/data/data-lists";
import { MoveEffectPhase } from "#app/phases/move-effect-phase";
import { AbilityId } from "#enums/ability-id";
import { MoveId } from "#enums/move-id";
import { SpeciesId } from "#enums/species-id";
import GameManager from "#test/testUtils/gameManager";
import Phaser from "phaser";
import { afterEach, beforeAll, beforeEach, describe, expect, it, vi } from "vitest";

describe("Abilities - Wonder Skin", () => {
  let phaserGame: Phaser.Game;
  let game: GameManager;

  beforeAll(() => {
    phaserGame = new Phaser.Game({
      type: Phaser.HEADLESS,
    });
  });

  afterEach(() => {
    game.phaseInterceptor.restoreOg();
  });

  beforeEach(() => {
    game = new GameManager(phaserGame);
<<<<<<< HEAD
    game.override
      .battleStyle("single")
      .moveset([Moves.TACKLE, Moves.CHARM])
      .ability(Abilities.BALL_FETCH)
      .enemySpecies(Species.SHUCKLE)
      .enemyAbility(Abilities.WONDER_SKIN)
      .enemyMoveset(Moves.SPLASH);
=======
    game.override.battleStyle("single");
    game.override.moveset([MoveId.TACKLE, MoveId.CHARM]);
    game.override.ability(AbilityId.BALL_FETCH);
    game.override.enemySpecies(SpeciesId.SHUCKLE);
    game.override.enemyAbility(AbilityId.WONDER_SKIN);
    game.override.enemyMoveset(MoveId.SPLASH);
>>>>>>> fb6d6f5b
  });

  it("lowers accuracy of status moves to 50%", async () => {
    const moveToCheck = allMoves[MoveId.CHARM];

    vi.spyOn(moveToCheck, "calculateBattleAccuracy");

    await game.classicMode.startBattle([SpeciesId.PIKACHU]);
    game.move.select(MoveId.CHARM);
    await game.phaseInterceptor.to(MoveEffectPhase);

    expect(moveToCheck.calculateBattleAccuracy).toHaveReturnedWith(50);
  });

  it("does not lower accuracy of non-status moves", async () => {
    const moveToCheck = allMoves[MoveId.TACKLE];

    vi.spyOn(moveToCheck, "calculateBattleAccuracy");

    await game.classicMode.startBattle([SpeciesId.PIKACHU]);
    game.move.select(MoveId.TACKLE);
    await game.phaseInterceptor.to(MoveEffectPhase);

    expect(moveToCheck.calculateBattleAccuracy).toHaveReturnedWith(100);
  });

  const bypassAbilities = [
    [AbilityId.MOLD_BREAKER, "Mold Breaker"],
    [AbilityId.TERAVOLT, "Teravolt"],
    [AbilityId.TURBOBLAZE, "Turboblaze"],
  ];

  bypassAbilities.forEach(ability => {
    it(`does not affect pokemon with ${ability[1]}`, async () => {
      const moveToCheck = allMoves[MoveId.CHARM];

      // @ts-ignore ts doesn't know that ability[0] is an ability and not a string...
      game.override.ability(ability[0]);
      vi.spyOn(moveToCheck, "calculateBattleAccuracy");

      await game.classicMode.startBattle([SpeciesId.PIKACHU]);
      game.move.select(MoveId.CHARM);
      await game.phaseInterceptor.to(MoveEffectPhase);

      expect(moveToCheck.calculateBattleAccuracy).toHaveReturnedWith(100);
    });
  });
});<|MERGE_RESOLUTION|>--- conflicted
+++ resolved
@@ -23,7 +23,6 @@
 
   beforeEach(() => {
     game = new GameManager(phaserGame);
-<<<<<<< HEAD
     game.override
       .battleStyle("single")
       .moveset([Moves.TACKLE, Moves.CHARM])
@@ -31,14 +30,6 @@
       .enemySpecies(Species.SHUCKLE)
       .enemyAbility(Abilities.WONDER_SKIN)
       .enemyMoveset(Moves.SPLASH);
-=======
-    game.override.battleStyle("single");
-    game.override.moveset([MoveId.TACKLE, MoveId.CHARM]);
-    game.override.ability(AbilityId.BALL_FETCH);
-    game.override.enemySpecies(SpeciesId.SHUCKLE);
-    game.override.enemyAbility(AbilityId.WONDER_SKIN);
-    game.override.enemyMoveset(MoveId.SPLASH);
->>>>>>> fb6d6f5b
   });
 
   it("lowers accuracy of status moves to 50%", async () => {
