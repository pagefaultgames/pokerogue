import { BattlerIndex } from "#app/battle";
import { allAbilities } from "#app/data/data-lists";
import { ArenaTagSide } from "#app/data/arena-tag";
import { allMoves } from "#app/data/data-lists";
import { ArenaTagType } from "#app/enums/arena-tag-type";
import { BattlerTagType } from "#app/enums/battler-tag-type";
import { Stat } from "#app/enums/stat";
import { StatusEffect } from "#app/enums/status-effect";
import { AbilityId } from "#enums/ability-id";
import { MoveId } from "#enums/move-id";
import { SpeciesId } from "#enums/species-id";
import GameManager from "#test/testUtils/gameManager";
import { afterEach, beforeAll, beforeEach, describe, expect, it, vi } from "vitest";

describe("Abilities - Magic Bounce", () => {
  let phaserGame: Phaser.Game;
  let game: GameManager;

  beforeAll(() => {
    phaserGame = new Phaser.Game({
      type: Phaser.HEADLESS,
    });
  });

  afterEach(() => {
    game.phaseInterceptor.restoreOg();
  });

  beforeEach(() => {
    game = new GameManager(phaserGame);
    game.override
      .ability(AbilityId.BALL_FETCH)
      .battleStyle("single")
      .moveset([MoveId.GROWL, MoveId.SPLASH])
      .disableCrits()
      .enemySpecies(SpeciesId.MAGIKARP)
      .enemyAbility(AbilityId.MAGIC_BOUNCE)
      .enemyMoveset(MoveId.SPLASH);
  });

  it("should reflect basic status moves", async () => {
    await game.classicMode.startBattle([SpeciesId.MAGIKARP]);

<<<<<<< HEAD
    game.move.use(Moves.GROWL);
=======
    game.move.select(MoveId.GROWL);
>>>>>>> fb6d6f5b
    await game.phaseInterceptor.to("BerryPhase");
    expect(game.scene.getPlayerPokemon()!.getStatStage(Stat.ATK)).toBe(-1);
  });

  it("should not bounce moves while the target is in the semi-invulnerable state", async () => {
<<<<<<< HEAD
    await game.classicMode.startBattle([Species.MAGIKARP]);

    game.move.use(Moves.GROWL);
    await game.move.forceEnemyMove(Moves.FLY);
=======
    await game.classicMode.startBattle([SpeciesId.MAGIKARP]);
    game.override.moveset([MoveId.GROWL]);
    game.override.enemyMoveset([MoveId.FLY]);

    game.move.select(MoveId.GROWL);
    await game.move.selectEnemyMove(MoveId.FLY);
>>>>>>> fb6d6f5b
    await game.setTurnOrder([BattlerIndex.ENEMY, BattlerIndex.PLAYER]);
    await game.phaseInterceptor.to("BerryPhase");

    expect(game.scene.getPlayerPokemon()!.getStatStage(Stat.ATK)).toBe(0);
  });

  it("should individually bounce back multi-target moves", async () => {
    game.override.battleStyle("double");
<<<<<<< HEAD
    await game.classicMode.startBattle([Species.MAGIKARP, Species.MAGIKARP]);

    game.move.use(Moves.GROWL, 0);
    game.move.use(Moves.SPLASH, 1);
=======
    game.override.moveset([MoveId.GROWL, MoveId.SPLASH]);
    await game.classicMode.startBattle([SpeciesId.MAGIKARP, SpeciesId.MAGIKARP]);

    game.move.select(MoveId.GROWL, 0);
    game.move.select(MoveId.SPLASH, 1);
>>>>>>> fb6d6f5b
    await game.phaseInterceptor.to("BerryPhase");

    const user = game.scene.getPlayerField()[0];
    expect(user.getStatStage(Stat.ATK)).toBe(-2);
  });

  it("should still bounce back a move that would otherwise fail", async () => {
    await game.classicMode.startBattle([SpeciesId.MAGIKARP]);
    game.scene.getEnemyPokemon()?.setStatStage(Stat.ATK, -6);
<<<<<<< HEAD

    game.move.use(Moves.GROWL);
=======
    game.override.moveset([MoveId.GROWL]);

    game.move.select(MoveId.GROWL);
>>>>>>> fb6d6f5b
    await game.phaseInterceptor.to("BerryPhase");

    expect(game.scene.getPlayerPokemon()!.getStatStage(Stat.ATK)).toBe(-1);
  });

  it("should not bounce back a move that was just bounced", async () => {
    game.override.ability(AbilityId.MAGIC_BOUNCE);
    await game.classicMode.startBattle([SpeciesId.MAGIKARP]);

    game.move.select(MoveId.GROWL);
    await game.phaseInterceptor.to("BerryPhase");

    expect(game.scene.getPlayerPokemon()!.getStatStage(Stat.ATK)).toBe(-1);
  });

  it("should receive the stat change after reflecting a move back to a mirror armor user", async () => {
    game.override.ability(AbilityId.MIRROR_ARMOR);
    await game.classicMode.startBattle([SpeciesId.MAGIKARP]);

    game.move.select(MoveId.GROWL);
    await game.phaseInterceptor.to("BerryPhase");

    expect(game.scene.getEnemyPokemon()!.getStatStage(Stat.ATK)).toBe(-1);
  });

  it("should not bounce back a move from a mold breaker user", async () => {
    game.override.ability(AbilityId.MOLD_BREAKER);
    await game.classicMode.startBattle([SpeciesId.MAGIKARP]);

<<<<<<< HEAD
    game.move.use(Moves.GROWL);
=======
    game.move.select(MoveId.GROWL);
>>>>>>> fb6d6f5b
    await game.phaseInterceptor.to("BerryPhase");

    expect(game.scene.getEnemyPokemon()!.getStatStage(Stat.ATK)).toBe(-1);
  });

  it("should bounce back a spread status move against both pokemon", async () => {
<<<<<<< HEAD
    game.override.battleStyle("double").enemyMoveset([Moves.SPLASH]);
    await game.classicMode.startBattle([Species.MAGIKARP, Species.MAGIKARP]);

    game.move.use(Moves.GROWL, 0);
    game.move.use(Moves.SPLASH, 1);
=======
    game.override.battleStyle("double");
    game.override.moveset([MoveId.GROWL, MoveId.SPLASH]);
    game.override.enemyMoveset([MoveId.SPLASH]);
    await game.classicMode.startBattle([SpeciesId.MAGIKARP, SpeciesId.MAGIKARP]);

    game.move.select(MoveId.GROWL, 0);
    game.move.select(MoveId.SPLASH, 1);
>>>>>>> fb6d6f5b

    await game.phaseInterceptor.to("BerryPhase");
    expect(game.scene.getPlayerField().every(p => p.getStatStage(Stat.ATK) === -2)).toBeTruthy();
  });

  it("should only bounce spikes back once in doubles when both targets have magic bounce", async () => {
<<<<<<< HEAD
    game.override.battleStyle("double").moveset([Moves.SPIKES]);
    await game.classicMode.startBattle([Species.MAGIKARP]);
=======
    game.override.battleStyle("double");
    await game.classicMode.startBattle([SpeciesId.MAGIKARP]);
    game.override.moveset([MoveId.SPIKES]);
>>>>>>> fb6d6f5b

    game.move.select(MoveId.SPIKES);
    await game.phaseInterceptor.to("BerryPhase");

    expect(game.scene.arena.getTagOnSide(ArenaTagType.SPIKES, ArenaTagSide.PLAYER)!["layers"]).toBe(1);
    expect(game.scene.arena.getTagOnSide(ArenaTagType.SPIKES, ArenaTagSide.ENEMY)).toBeUndefined();
  });

  it("should bounce spikes even when the target is protected", async () => {
<<<<<<< HEAD
    game.override.moveset([Moves.SPIKES]).enemyMoveset([Moves.PROTECT]);
    await game.classicMode.startBattle([Species.MAGIKARP]);
=======
    game.override.moveset([MoveId.SPIKES]);
    game.override.enemyMoveset([MoveId.PROTECT]);
    await game.classicMode.startBattle([SpeciesId.MAGIKARP]);
>>>>>>> fb6d6f5b

    game.move.select(MoveId.SPIKES);
    await game.phaseInterceptor.to("BerryPhase");
    expect(game.scene.arena.getTagOnSide(ArenaTagType.SPIKES, ArenaTagSide.PLAYER)!["layers"]).toBe(1);
  });

  it("should not bounce spikes when the target is in the semi-invulnerable state", async () => {
<<<<<<< HEAD
    game.override.moveset([Moves.SPIKES]).enemyMoveset([Moves.FLY]);
    await game.classicMode.startBattle([Species.MAGIKARP]);
=======
    game.override.moveset([MoveId.SPIKES]);
    game.override.enemyMoveset([MoveId.FLY]);
    await game.classicMode.startBattle([SpeciesId.MAGIKARP]);
>>>>>>> fb6d6f5b

    game.move.select(MoveId.SPIKES);
    await game.setTurnOrder([BattlerIndex.ENEMY, BattlerIndex.PLAYER]);
    await game.phaseInterceptor.to("BerryPhase");
    expect(game.scene.arena.getTagOnSide(ArenaTagType.SPIKES, ArenaTagSide.ENEMY)!["layers"]).toBe(1);
  });

  it("should not bounce back curse", async () => {
<<<<<<< HEAD
    game.override.moveset([Moves.CURSE]);
    await game.classicMode.startBattle([Species.GASTLY]);
=======
    game.override.starterSpecies(SpeciesId.GASTLY);
    await game.classicMode.startBattle([SpeciesId.GASTLY]);
    game.override.moveset([MoveId.CURSE]);
>>>>>>> fb6d6f5b

    game.move.select(MoveId.CURSE);
    await game.phaseInterceptor.to("BerryPhase");

    expect(game.scene.getEnemyPokemon()!.getTag(BattlerTagType.CURSED)).toBeDefined();
  });

  it("should not cause encore to be interrupted after bouncing", async () => {
<<<<<<< HEAD
    game.override.moveset([Moves.SPLASH, Moves.GROWL, Moves.ENCORE]).enemyMoveset([Moves.TACKLE, Moves.GROWL]);
    // game.override.ability(Abilities.MOLD_BREAKER);
    await game.classicMode.startBattle([Species.MAGIKARP]);
=======
    game.override.moveset([MoveId.SPLASH, MoveId.GROWL, MoveId.ENCORE]);
    game.override.enemyMoveset([MoveId.TACKLE, MoveId.GROWL]);
    // game.override.ability(AbilityId.MOLD_BREAKER);
    await game.classicMode.startBattle([SpeciesId.MAGIKARP]);
>>>>>>> fb6d6f5b
    const playerPokemon = game.scene.getPlayerPokemon()!;
    const enemyPokemon = game.scene.getEnemyPokemon()!;

    // Give the player MOLD_BREAKER for this turn to bypass Magic Bounce.
    vi.spyOn(playerPokemon, "getAbility").mockReturnValue(allAbilities[AbilityId.MOLD_BREAKER]);

    // turn 1
    game.move.select(MoveId.ENCORE);
    await game.move.selectEnemyMove(MoveId.TACKLE);
    await game.setTurnOrder([BattlerIndex.ENEMY, BattlerIndex.PLAYER]);
    await game.toNextTurn();
    expect(enemyPokemon.getTag(BattlerTagType.ENCORE)!["moveId"]).toBe(MoveId.TACKLE);

    // turn 2
    vi.spyOn(playerPokemon, "getAbility").mockRestore();
    game.move.select(MoveId.GROWL);
    await game.setTurnOrder([BattlerIndex.PLAYER, BattlerIndex.ENEMY]);
    await game.phaseInterceptor.to("BerryPhase");
    expect(enemyPokemon.getTag(BattlerTagType.ENCORE)!["moveId"]).toBe(MoveId.TACKLE);
    expect(enemyPokemon.getLastXMoves()[0].move).toBe(MoveId.TACKLE);
  });

  // TODO: encore is failing if the last move was virtual.
  it.todo("should not cause the bounced move to count for encore", async () => {
<<<<<<< HEAD
    game.override
      .moveset([Moves.SPLASH, Moves.GROWL, Moves.ENCORE])
      .enemyMoveset([Moves.GROWL, Moves.TACKLE])
      .enemyAbility(Abilities.MAGIC_BOUNCE);
=======
    game.override.moveset([MoveId.SPLASH, MoveId.GROWL, MoveId.ENCORE]);
    game.override.enemyMoveset([MoveId.GROWL, MoveId.TACKLE]);
    game.override.enemyAbility(AbilityId.MAGIC_BOUNCE);
>>>>>>> fb6d6f5b

    await game.classicMode.startBattle([SpeciesId.MAGIKARP]);
    const playerPokemon = game.scene.getPlayerPokemon()!;
    const enemyPokemon = game.scene.getEnemyPokemon()!;

    // turn 1
    game.move.select(MoveId.GROWL);
    await game.move.selectEnemyMove(MoveId.TACKLE);
    await game.setTurnOrder([BattlerIndex.ENEMY, BattlerIndex.PLAYER]);
    await game.toNextTurn();

    // Give the player MOLD_BREAKER for this turn to bypass Magic Bounce.
    vi.spyOn(playerPokemon, "getAbility").mockReturnValue(allAbilities[AbilityId.MOLD_BREAKER]);

    // turn 2
    game.move.select(MoveId.ENCORE);
    await game.move.selectEnemyMove(MoveId.TACKLE);
    await game.setTurnOrder([BattlerIndex.PLAYER, BattlerIndex.ENEMY]);
    await game.phaseInterceptor.to("BerryPhase");
    expect(enemyPokemon.getTag(BattlerTagType.ENCORE)!["moveId"]).toBe(MoveId.TACKLE);
    expect(enemyPokemon.getLastXMoves()[0].move).toBe(MoveId.TACKLE);
  });

  // TODO: stomping tantrum should consider moves that were bounced.
  it.todo("should cause stomping tantrum to double in power when the last move was bounced", async () => {
<<<<<<< HEAD
    game.override.battleStyle("single").moveset([Moves.STOMPING_TANTRUM, Moves.CHARM]);
    await game.classicMode.startBattle([Species.MAGIKARP]);
=======
    game.override.battleStyle("single");
    await game.classicMode.startBattle([SpeciesId.MAGIKARP]);
    game.override.moveset([MoveId.STOMPING_TANTRUM, MoveId.CHARM]);
>>>>>>> fb6d6f5b

    const stomping_tantrum = allMoves[MoveId.STOMPING_TANTRUM];
    vi.spyOn(stomping_tantrum, "calculateBattlePower");

    game.move.select(MoveId.CHARM);
    await game.toNextTurn();

    game.move.select(MoveId.STOMPING_TANTRUM);
    await game.phaseInterceptor.to("BerryPhase");
    expect(stomping_tantrum.calculateBattlePower).toHaveReturnedWith(150);
  });

<<<<<<< HEAD
  // TODO: stomping tantrum should consider moves that were bounced
  it.todo("should boost enemy's stomping tantrum after failed bounce", async () => {
    game.override.enemyMoveset([Moves.STOMPING_TANTRUM, Moves.SPLASH, Moves.CHARM]);
    await game.classicMode.startBattle([Species.BULBASAUR]);

    const stomping_tantrum = allMoves[Moves.STOMPING_TANTRUM];
    const enemy = game.scene.getEnemyPokemon()!;
    vi.spyOn(stomping_tantrum, "calculateBattlePower");

    // Spore gets reflected back onto us
    game.move.select(Moves.SPORE);
    await game.move.selectEnemyMove(Moves.CHARM);
    await game.toNextTurn();
    expect(enemy.getLastXMoves(1)[0].result).toBe("success");

    game.move.select(Moves.SPORE);
    await game.move.selectEnemyMove(Moves.STOMPING_TANTRUM);
    await game.toNextTurn();
    expect(stomping_tantrum.calculateBattlePower).toHaveReturnedWith(150);
  });

  it("should respect immunities when bouncing a move", async () => {
    vi.spyOn(allMoves[Moves.THUNDER_WAVE], "accuracy", "get").mockReturnValue(100);
    game.override.moveset([Moves.THUNDER_WAVE, Moves.GROWL]).ability(Abilities.SOUNDPROOF);
    await game.classicMode.startBattle([Species.PHANPY]);
=======
  // TODO: stomping tantrum should consider moves that were bounced.
  it.todo(
    "should properly cause the enemy's stomping tantrum to be doubled in power after bouncing and failing",
    async () => {
      game.override.enemyMoveset([MoveId.STOMPING_TANTRUM, MoveId.SPLASH, MoveId.CHARM]);
      await game.classicMode.startBattle([SpeciesId.BULBASAUR]);

      const stomping_tantrum = allMoves[MoveId.STOMPING_TANTRUM];
      const enemy = game.scene.getEnemyPokemon()!;
      vi.spyOn(stomping_tantrum, "calculateBattlePower");

      game.move.select(MoveId.SPORE);
      await game.move.selectEnemyMove(MoveId.CHARM);
      await game.phaseInterceptor.to("TurnEndPhase");
      expect(enemy.getLastXMoves(1)[0].result).toBe("success");

      await game.phaseInterceptor.to("BerryPhase");
      expect(stomping_tantrum.calculateBattlePower).toHaveReturnedWith(75);

      await game.toNextTurn();
      game.move.select(MoveId.GROWL);
      await game.phaseInterceptor.to("BerryPhase");
      expect(stomping_tantrum.calculateBattlePower).toHaveReturnedWith(75);
    },
  );

  it("should respect immunities when bouncing a move", async () => {
    vi.spyOn(allMoves[MoveId.THUNDER_WAVE], "accuracy", "get").mockReturnValue(100);
    game.override.moveset([MoveId.THUNDER_WAVE, MoveId.GROWL]);
    game.override.ability(AbilityId.SOUNDPROOF);
    await game.classicMode.startBattle([SpeciesId.PHANPY]);
>>>>>>> fb6d6f5b

    // Turn 1 - thunder wave immunity test
    game.move.select(MoveId.THUNDER_WAVE);
    await game.phaseInterceptor.to("BerryPhase");
    expect(game.scene.getPlayerPokemon()!.status).toBeUndefined();

    // Turn 2 - soundproof immunity test
    game.move.select(MoveId.GROWL);
    await game.phaseInterceptor.to("BerryPhase");
    expect(game.scene.getPlayerPokemon()!.getStatStage(Stat.ATK)).toBe(0);
  });

  it("should bounce back a move before the accuracy check", async () => {
    game.override.moveset([MoveId.SPORE]);
    await game.classicMode.startBattle([SpeciesId.MAGIKARP]);

    const attacker = game.scene.getPlayerPokemon()!;

    vi.spyOn(attacker, "getAccuracyMultiplier").mockReturnValue(0.0);
    game.move.select(MoveId.SPORE);
    await game.phaseInterceptor.to("BerryPhase");
    expect(game.scene.getPlayerPokemon()!.status?.effect).toBe(StatusEffect.SLEEP);
  });

  it("should take the accuracy of the magic bounce user into account", async () => {
    game.override.moveset([MoveId.SPORE]);
    await game.classicMode.startBattle([SpeciesId.MAGIKARP]);
    const opponent = game.scene.getEnemyPokemon()!;

    vi.spyOn(opponent, "getAccuracyMultiplier").mockReturnValue(0);
    game.move.select(MoveId.SPORE);
    await game.phaseInterceptor.to("BerryPhase");
    expect(game.scene.getPlayerPokemon()!.status).toBeUndefined();
  });

  it("should always apply the leftmost available target's magic bounce when bouncing moves like sticky webs in doubles", async () => {
<<<<<<< HEAD
    game.override.battleStyle("double").moveset([Moves.STICKY_WEB, Moves.SPLASH, Moves.TRICK_ROOM]);
=======
    game.override.battleStyle("double");
    game.override.moveset([MoveId.STICKY_WEB, MoveId.SPLASH, MoveId.TRICK_ROOM]);
>>>>>>> fb6d6f5b

    await game.classicMode.startBattle([SpeciesId.MAGIKARP, SpeciesId.MAGIKARP]);
    const [enemy_1, enemy_2] = game.scene.getEnemyField();
    // set speed just incase logic erroneously checks for speed order
    enemy_1.setStat(Stat.SPD, enemy_2.getStat(Stat.SPD) + 1);

    // turn 1
    game.move.select(MoveId.STICKY_WEB, 0);
    game.move.select(MoveId.TRICK_ROOM, 1);
    await game.phaseInterceptor.to("TurnEndPhase");

    expect(
      game.scene.arena
        .getTagOnSide(ArenaTagType.STICKY_WEB, ArenaTagSide.PLAYER)
        ?.getSourcePokemon()
        ?.getBattlerIndex(),
    ).toBe(BattlerIndex.ENEMY);
    game.scene.arena.removeTagOnSide(ArenaTagType.STICKY_WEB, ArenaTagSide.PLAYER, true);

    // turn 2
    game.move.select(MoveId.STICKY_WEB, 0);
    game.move.select(MoveId.TRICK_ROOM, 1);
    await game.phaseInterceptor.to("BerryPhase");
    expect(
      game.scene.arena
        .getTagOnSide(ArenaTagType.STICKY_WEB, ArenaTagSide.PLAYER)
        ?.getSourcePokemon()
        ?.getBattlerIndex(),
    ).toBe(BattlerIndex.ENEMY);
  });

  it("should not bounce back status moves that hit through semi-invulnerable states", async () => {
<<<<<<< HEAD
    game.override.moveset([Moves.TOXIC, Moves.CHARM]);
    await game.classicMode.startBattle([Species.BULBASAUR]);

    game.move.select(Moves.TOXIC);
    await game.move.selectEnemyMove(Moves.FLY);
=======
    game.override.moveset([MoveId.TOXIC, MoveId.CHARM]);
    await game.classicMode.startBattle([SpeciesId.BULBASAUR]);
    game.move.select(MoveId.TOXIC);
    await game.move.selectEnemyMove(MoveId.FLY);
>>>>>>> fb6d6f5b
    await game.setTurnOrder([BattlerIndex.ENEMY, BattlerIndex.PLAYER]);
    await game.phaseInterceptor.to("BerryPhase");
    expect(game.scene.getEnemyPokemon()!.status?.effect).toBe(StatusEffect.TOXIC);
    expect(game.scene.getPlayerPokemon()!.status).toBeUndefined();

    game.override.ability(AbilityId.NO_GUARD);
    game.move.select(MoveId.CHARM);
    await game.setTurnOrder([BattlerIndex.PLAYER, BattlerIndex.ENEMY]);
    await game.phaseInterceptor.to("BerryPhase");
    expect(game.scene.getEnemyPokemon()!.getStatStage(Stat.ATK)).toBe(-2);
    expect(game.scene.getPlayerPokemon()!.getStatStage(Stat.ATK)).toBe(0);
  });
});<|MERGE_RESOLUTION|>--- conflicted
+++ resolved
@@ -41,29 +41,16 @@
   it("should reflect basic status moves", async () => {
     await game.classicMode.startBattle([SpeciesId.MAGIKARP]);
 
-<<<<<<< HEAD
     game.move.use(Moves.GROWL);
-=======
-    game.move.select(MoveId.GROWL);
->>>>>>> fb6d6f5b
     await game.phaseInterceptor.to("BerryPhase");
     expect(game.scene.getPlayerPokemon()!.getStatStage(Stat.ATK)).toBe(-1);
   });
 
   it("should not bounce moves while the target is in the semi-invulnerable state", async () => {
-<<<<<<< HEAD
     await game.classicMode.startBattle([Species.MAGIKARP]);
 
     game.move.use(Moves.GROWL);
     await game.move.forceEnemyMove(Moves.FLY);
-=======
-    await game.classicMode.startBattle([SpeciesId.MAGIKARP]);
-    game.override.moveset([MoveId.GROWL]);
-    game.override.enemyMoveset([MoveId.FLY]);
-
-    game.move.select(MoveId.GROWL);
-    await game.move.selectEnemyMove(MoveId.FLY);
->>>>>>> fb6d6f5b
     await game.setTurnOrder([BattlerIndex.ENEMY, BattlerIndex.PLAYER]);
     await game.phaseInterceptor.to("BerryPhase");
 
@@ -72,18 +59,10 @@
 
   it("should individually bounce back multi-target moves", async () => {
     game.override.battleStyle("double");
-<<<<<<< HEAD
     await game.classicMode.startBattle([Species.MAGIKARP, Species.MAGIKARP]);
 
     game.move.use(Moves.GROWL, 0);
     game.move.use(Moves.SPLASH, 1);
-=======
-    game.override.moveset([MoveId.GROWL, MoveId.SPLASH]);
-    await game.classicMode.startBattle([SpeciesId.MAGIKARP, SpeciesId.MAGIKARP]);
-
-    game.move.select(MoveId.GROWL, 0);
-    game.move.select(MoveId.SPLASH, 1);
->>>>>>> fb6d6f5b
     await game.phaseInterceptor.to("BerryPhase");
 
     const user = game.scene.getPlayerField()[0];
@@ -93,14 +72,8 @@
   it("should still bounce back a move that would otherwise fail", async () => {
     await game.classicMode.startBattle([SpeciesId.MAGIKARP]);
     game.scene.getEnemyPokemon()?.setStatStage(Stat.ATK, -6);
-<<<<<<< HEAD
 
     game.move.use(Moves.GROWL);
-=======
-    game.override.moveset([MoveId.GROWL]);
-
-    game.move.select(MoveId.GROWL);
->>>>>>> fb6d6f5b
     await game.phaseInterceptor.to("BerryPhase");
 
     expect(game.scene.getPlayerPokemon()!.getStatStage(Stat.ATK)).toBe(-1);
@@ -130,46 +103,26 @@
     game.override.ability(AbilityId.MOLD_BREAKER);
     await game.classicMode.startBattle([SpeciesId.MAGIKARP]);
 
-<<<<<<< HEAD
     game.move.use(Moves.GROWL);
-=======
-    game.move.select(MoveId.GROWL);
->>>>>>> fb6d6f5b
     await game.phaseInterceptor.to("BerryPhase");
 
     expect(game.scene.getEnemyPokemon()!.getStatStage(Stat.ATK)).toBe(-1);
   });
 
   it("should bounce back a spread status move against both pokemon", async () => {
-<<<<<<< HEAD
     game.override.battleStyle("double").enemyMoveset([Moves.SPLASH]);
     await game.classicMode.startBattle([Species.MAGIKARP, Species.MAGIKARP]);
 
     game.move.use(Moves.GROWL, 0);
     game.move.use(Moves.SPLASH, 1);
-=======
-    game.override.battleStyle("double");
-    game.override.moveset([MoveId.GROWL, MoveId.SPLASH]);
-    game.override.enemyMoveset([MoveId.SPLASH]);
-    await game.classicMode.startBattle([SpeciesId.MAGIKARP, SpeciesId.MAGIKARP]);
-
-    game.move.select(MoveId.GROWL, 0);
-    game.move.select(MoveId.SPLASH, 1);
->>>>>>> fb6d6f5b
 
     await game.phaseInterceptor.to("BerryPhase");
     expect(game.scene.getPlayerField().every(p => p.getStatStage(Stat.ATK) === -2)).toBeTruthy();
   });
 
   it("should only bounce spikes back once in doubles when both targets have magic bounce", async () => {
-<<<<<<< HEAD
     game.override.battleStyle("double").moveset([Moves.SPIKES]);
     await game.classicMode.startBattle([Species.MAGIKARP]);
-=======
-    game.override.battleStyle("double");
-    await game.classicMode.startBattle([SpeciesId.MAGIKARP]);
-    game.override.moveset([MoveId.SPIKES]);
->>>>>>> fb6d6f5b
 
     game.move.select(MoveId.SPIKES);
     await game.phaseInterceptor.to("BerryPhase");
@@ -179,14 +132,8 @@
   });
 
   it("should bounce spikes even when the target is protected", async () => {
-<<<<<<< HEAD
     game.override.moveset([Moves.SPIKES]).enemyMoveset([Moves.PROTECT]);
     await game.classicMode.startBattle([Species.MAGIKARP]);
-=======
-    game.override.moveset([MoveId.SPIKES]);
-    game.override.enemyMoveset([MoveId.PROTECT]);
-    await game.classicMode.startBattle([SpeciesId.MAGIKARP]);
->>>>>>> fb6d6f5b
 
     game.move.select(MoveId.SPIKES);
     await game.phaseInterceptor.to("BerryPhase");
@@ -194,14 +141,8 @@
   });
 
   it("should not bounce spikes when the target is in the semi-invulnerable state", async () => {
-<<<<<<< HEAD
     game.override.moveset([Moves.SPIKES]).enemyMoveset([Moves.FLY]);
     await game.classicMode.startBattle([Species.MAGIKARP]);
-=======
-    game.override.moveset([MoveId.SPIKES]);
-    game.override.enemyMoveset([MoveId.FLY]);
-    await game.classicMode.startBattle([SpeciesId.MAGIKARP]);
->>>>>>> fb6d6f5b
 
     game.move.select(MoveId.SPIKES);
     await game.setTurnOrder([BattlerIndex.ENEMY, BattlerIndex.PLAYER]);
@@ -210,14 +151,8 @@
   });
 
   it("should not bounce back curse", async () => {
-<<<<<<< HEAD
     game.override.moveset([Moves.CURSE]);
     await game.classicMode.startBattle([Species.GASTLY]);
-=======
-    game.override.starterSpecies(SpeciesId.GASTLY);
-    await game.classicMode.startBattle([SpeciesId.GASTLY]);
-    game.override.moveset([MoveId.CURSE]);
->>>>>>> fb6d6f5b
 
     game.move.select(MoveId.CURSE);
     await game.phaseInterceptor.to("BerryPhase");
@@ -226,16 +161,9 @@
   });
 
   it("should not cause encore to be interrupted after bouncing", async () => {
-<<<<<<< HEAD
     game.override.moveset([Moves.SPLASH, Moves.GROWL, Moves.ENCORE]).enemyMoveset([Moves.TACKLE, Moves.GROWL]);
     // game.override.ability(Abilities.MOLD_BREAKER);
     await game.classicMode.startBattle([Species.MAGIKARP]);
-=======
-    game.override.moveset([MoveId.SPLASH, MoveId.GROWL, MoveId.ENCORE]);
-    game.override.enemyMoveset([MoveId.TACKLE, MoveId.GROWL]);
-    // game.override.ability(AbilityId.MOLD_BREAKER);
-    await game.classicMode.startBattle([SpeciesId.MAGIKARP]);
->>>>>>> fb6d6f5b
     const playerPokemon = game.scene.getPlayerPokemon()!;
     const enemyPokemon = game.scene.getEnemyPokemon()!;
 
@@ -260,16 +188,10 @@
 
   // TODO: encore is failing if the last move was virtual.
   it.todo("should not cause the bounced move to count for encore", async () => {
-<<<<<<< HEAD
     game.override
       .moveset([Moves.SPLASH, Moves.GROWL, Moves.ENCORE])
       .enemyMoveset([Moves.GROWL, Moves.TACKLE])
       .enemyAbility(Abilities.MAGIC_BOUNCE);
-=======
-    game.override.moveset([MoveId.SPLASH, MoveId.GROWL, MoveId.ENCORE]);
-    game.override.enemyMoveset([MoveId.GROWL, MoveId.TACKLE]);
-    game.override.enemyAbility(AbilityId.MAGIC_BOUNCE);
->>>>>>> fb6d6f5b
 
     await game.classicMode.startBattle([SpeciesId.MAGIKARP]);
     const playerPokemon = game.scene.getPlayerPokemon()!;
@@ -295,14 +217,8 @@
 
   // TODO: stomping tantrum should consider moves that were bounced.
   it.todo("should cause stomping tantrum to double in power when the last move was bounced", async () => {
-<<<<<<< HEAD
     game.override.battleStyle("single").moveset([Moves.STOMPING_TANTRUM, Moves.CHARM]);
     await game.classicMode.startBattle([Species.MAGIKARP]);
-=======
-    game.override.battleStyle("single");
-    await game.classicMode.startBattle([SpeciesId.MAGIKARP]);
-    game.override.moveset([MoveId.STOMPING_TANTRUM, MoveId.CHARM]);
->>>>>>> fb6d6f5b
 
     const stomping_tantrum = allMoves[MoveId.STOMPING_TANTRUM];
     vi.spyOn(stomping_tantrum, "calculateBattlePower");
@@ -315,7 +231,6 @@
     expect(stomping_tantrum.calculateBattlePower).toHaveReturnedWith(150);
   });
 
-<<<<<<< HEAD
   // TODO: stomping tantrum should consider moves that were bounced
   it.todo("should boost enemy's stomping tantrum after failed bounce", async () => {
     game.override.enemyMoveset([Moves.STOMPING_TANTRUM, Moves.SPLASH, Moves.CHARM]);
@@ -341,39 +256,6 @@
     vi.spyOn(allMoves[Moves.THUNDER_WAVE], "accuracy", "get").mockReturnValue(100);
     game.override.moveset([Moves.THUNDER_WAVE, Moves.GROWL]).ability(Abilities.SOUNDPROOF);
     await game.classicMode.startBattle([Species.PHANPY]);
-=======
-  // TODO: stomping tantrum should consider moves that were bounced.
-  it.todo(
-    "should properly cause the enemy's stomping tantrum to be doubled in power after bouncing and failing",
-    async () => {
-      game.override.enemyMoveset([MoveId.STOMPING_TANTRUM, MoveId.SPLASH, MoveId.CHARM]);
-      await game.classicMode.startBattle([SpeciesId.BULBASAUR]);
-
-      const stomping_tantrum = allMoves[MoveId.STOMPING_TANTRUM];
-      const enemy = game.scene.getEnemyPokemon()!;
-      vi.spyOn(stomping_tantrum, "calculateBattlePower");
-
-      game.move.select(MoveId.SPORE);
-      await game.move.selectEnemyMove(MoveId.CHARM);
-      await game.phaseInterceptor.to("TurnEndPhase");
-      expect(enemy.getLastXMoves(1)[0].result).toBe("success");
-
-      await game.phaseInterceptor.to("BerryPhase");
-      expect(stomping_tantrum.calculateBattlePower).toHaveReturnedWith(75);
-
-      await game.toNextTurn();
-      game.move.select(MoveId.GROWL);
-      await game.phaseInterceptor.to("BerryPhase");
-      expect(stomping_tantrum.calculateBattlePower).toHaveReturnedWith(75);
-    },
-  );
-
-  it("should respect immunities when bouncing a move", async () => {
-    vi.spyOn(allMoves[MoveId.THUNDER_WAVE], "accuracy", "get").mockReturnValue(100);
-    game.override.moveset([MoveId.THUNDER_WAVE, MoveId.GROWL]);
-    game.override.ability(AbilityId.SOUNDPROOF);
-    await game.classicMode.startBattle([SpeciesId.PHANPY]);
->>>>>>> fb6d6f5b
 
     // Turn 1 - thunder wave immunity test
     game.move.select(MoveId.THUNDER_WAVE);
@@ -410,12 +292,7 @@
   });
 
   it("should always apply the leftmost available target's magic bounce when bouncing moves like sticky webs in doubles", async () => {
-<<<<<<< HEAD
     game.override.battleStyle("double").moveset([Moves.STICKY_WEB, Moves.SPLASH, Moves.TRICK_ROOM]);
-=======
-    game.override.battleStyle("double");
-    game.override.moveset([MoveId.STICKY_WEB, MoveId.SPLASH, MoveId.TRICK_ROOM]);
->>>>>>> fb6d6f5b
 
     await game.classicMode.startBattle([SpeciesId.MAGIKARP, SpeciesId.MAGIKARP]);
     const [enemy_1, enemy_2] = game.scene.getEnemyField();
@@ -448,18 +325,11 @@
   });
 
   it("should not bounce back status moves that hit through semi-invulnerable states", async () => {
-<<<<<<< HEAD
     game.override.moveset([Moves.TOXIC, Moves.CHARM]);
     await game.classicMode.startBattle([Species.BULBASAUR]);
 
     game.move.select(Moves.TOXIC);
     await game.move.selectEnemyMove(Moves.FLY);
-=======
-    game.override.moveset([MoveId.TOXIC, MoveId.CHARM]);
-    await game.classicMode.startBattle([SpeciesId.BULBASAUR]);
-    game.move.select(MoveId.TOXIC);
-    await game.move.selectEnemyMove(MoveId.FLY);
->>>>>>> fb6d6f5b
     await game.setTurnOrder([BattlerIndex.ENEMY, BattlerIndex.PLAYER]);
     await game.phaseInterceptor.to("BerryPhase");
     expect(game.scene.getEnemyPokemon()!.status?.effect).toBe(StatusEffect.TOXIC);
