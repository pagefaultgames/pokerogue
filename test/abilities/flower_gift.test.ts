--- conflicted
+++ resolved
@@ -96,11 +96,7 @@
   beforeEach(() => {
     game = new GameManager(phaserGame);
     game.override
-<<<<<<< HEAD
-      .moveset([ Moves.SPLASH, Moves.SUNSTEEL_STRIKE, Moves.SUNNY_DAY, Moves.MUD_SLAP ])
-=======
-      .moveset([Moves.SPLASH, Moves.RAIN_DANCE, Moves.SUNNY_DAY, Moves.SKILL_SWAP])
->>>>>>> 4a560d71
+      .moveset([Moves.SPLASH, Moves.SUNSTEEL_STRIKE, Moves.SUNNY_DAY, Moves.MUD_SLAP])
       .enemySpecies(Species.MAGIKARP)
       .enemyMoveset(Moves.SPLASH)
       .enemyAbility(Abilities.BALL_FETCH)
@@ -112,11 +108,7 @@
     game.override.battleType("double");
     await game.classicMode.startBattle([Species.CHERRIM, Species.MAGIKARP]);
 
-<<<<<<< HEAD
-    const [ cherrim, magikarp ] = game.scene.getPlayerField();
-=======
-    const [cherrim] = game.scene.getPlayerField();
->>>>>>> 4a560d71
+    const [cherrim, magikarp] = game.scene.getPlayerField();
     const cherrimAtkStat = cherrim.getEffectiveStat(Stat.ATK);
     const cherrimSpDefStat = cherrim.getEffectiveStat(Stat.SPDEF);
 
@@ -175,12 +167,8 @@
   });
 
   it("reverts to Overcast Form when the Pokémon loses Flower Gift, changes form under Harsh Sunlight/Sunny when it regains it", async () => {
-<<<<<<< HEAD
-    game.override.enemyMoveset([ Moves.SKILL_SWAP ]).weather(WeatherType.HARSH_SUN);
+    game.override.enemyMoveset([Moves.SKILL_SWAP]).weather(WeatherType.HARSH_SUN);
     game.override.moveset([ Moves.SKILL_SWAP ]);
-=======
-    game.override.enemyMoveset([Moves.SKILL_SWAP]).weather(WeatherType.HARSH_SUN);
->>>>>>> 4a560d71
 
     await game.classicMode.startBattle([Species.CHERRIM]);
 
