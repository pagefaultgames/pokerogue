import { ArenaTagSide, getArenaTag } from "#app/data/arena-tag";
import { getStatusEffectCatchRateMultiplier } from "#app/data/status-effect";
import { TurnEndPhase } from "#app/phases/turn-end-phase";
import { AbilityId } from "#enums/ability-id";
import { ArenaTagType } from "#enums/arena-tag-type";
import { BattlerTagType } from "#enums/battler-tag-type";
import { MoveId } from "#enums/move-id";
import { SpeciesId } from "#enums/species-id";
import { StatusEffect } from "#enums/status-effect";
import { WeatherType } from "#enums/weather-type";
import GameManager from "#test/testUtils/gameManager";
import Phaser from "phaser";
import { afterEach, beforeAll, beforeEach, describe, expect, it } from "vitest";

describe("Abilities - Magic Guard", () => {
  let phaserGame: Phaser.Game;
  let game: GameManager;

  beforeAll(() => {
    phaserGame = new Phaser.Game({
      type: Phaser.HEADLESS,
    });
  });

  afterEach(() => {
    game.phaseInterceptor.restoreOg();
  });

  beforeEach(() => {
    game = new GameManager(phaserGame);

<<<<<<< HEAD
    game.override
      /** Player Pokemon overrides */
      .ability(Abilities.MAGIC_GUARD)
      .moveset([Moves.SPLASH])
      .startingLevel(100)
      /** Enemy Pokemon overrides */
      .enemySpecies(Species.SNORLAX)
      .enemyAbility(Abilities.INSOMNIA)
      .enemyMoveset(Moves.SPLASH)
      .enemyLevel(100);
=======
    /** Player Pokemon overrides */
    game.override.ability(AbilityId.MAGIC_GUARD);
    game.override.moveset([MoveId.SPLASH]);
    game.override.startingLevel(100);

    /** Enemy Pokemon overrides */
    game.override.enemySpecies(SpeciesId.SNORLAX);
    game.override.enemyAbility(AbilityId.INSOMNIA);
    game.override.enemyMoveset(MoveId.SPLASH);
    game.override.enemyLevel(100);
>>>>>>> fb6d6f5b
  });

  //Bulbapedia Reference: https://bulbapedia.bulbagarden.net/wiki/Magic_Guard_(Ability)

  it("ability should prevent damage caused by weather", async () => {
    game.override.weather(WeatherType.SANDSTORM);

    await game.classicMode.startBattle([SpeciesId.MAGIKARP]);

    const leadPokemon = game.scene.getPlayerPokemon()!;

    const enemyPokemon = game.scene.getEnemyPokemon()!;
    expect(enemyPokemon).toBeDefined();

    game.move.select(MoveId.SPLASH);

    await game.phaseInterceptor.to(TurnEndPhase);

    /**
     * Expect:
     * - The player Pokemon (with Magic Guard) has not taken damage from weather
     * - The enemy Pokemon (without Magic Guard) has taken damage from weather
     */
    expect(leadPokemon.hp).toBe(leadPokemon.getMaxHp());
    expect(enemyPokemon.hp).toBeLessThan(enemyPokemon.getMaxHp());
  });

  it("ability should prevent damage caused by status effects but other non-damage effects still apply", async () => {
    //Toxic keeps track of the turn counters -> important that Magic Guard keeps track of post-Toxic turns
    game.override.statusEffect(StatusEffect.POISON);

    await game.classicMode.startBattle([SpeciesId.MAGIKARP]);

    const leadPokemon = game.scene.getPlayerPokemon()!;

    game.move.select(MoveId.SPLASH);

    await game.phaseInterceptor.to(TurnEndPhase);

    /**
     * Expect:
     * - The player Pokemon (with Magic Guard) has not taken damage from poison
     * - The Pokemon's CatchRateMultiplier should be 1.5
     */
    expect(leadPokemon.hp).toBe(leadPokemon.getMaxHp());
    expect(getStatusEffectCatchRateMultiplier(leadPokemon.status!.effect)).toBe(1.5);
  });

  it("ability effect should not persist when the ability is replaced", async () => {
<<<<<<< HEAD
    game.override
      .enemyMoveset([Moves.WORRY_SEED, Moves.WORRY_SEED, Moves.WORRY_SEED, Moves.WORRY_SEED])
      .statusEffect(StatusEffect.POISON);
=======
    game.override.enemyMoveset([MoveId.WORRY_SEED, MoveId.WORRY_SEED, MoveId.WORRY_SEED, MoveId.WORRY_SEED]);
    game.override.statusEffect(StatusEffect.POISON);
>>>>>>> fb6d6f5b

    await game.classicMode.startBattle([SpeciesId.MAGIKARP]);

    const leadPokemon = game.scene.getPlayerPokemon()!;

    game.move.select(MoveId.SPLASH);

    await game.phaseInterceptor.to(TurnEndPhase);

    /**
     * Expect:
     * - The player Pokemon (that just lost its Magic Guard ability) has taken damage from poison
     */
    expect(leadPokemon.hp).toBeLessThan(leadPokemon.getMaxHp());
  });

  it("Magic Guard prevents damage caused by burn but other non-damaging effects are still applied", async () => {
<<<<<<< HEAD
    game.override.enemyStatusEffect(StatusEffect.BURN).enemyAbility(Abilities.MAGIC_GUARD);
=======
    game.override.enemyStatusEffect(StatusEffect.BURN);
    game.override.enemyAbility(AbilityId.MAGIC_GUARD);
>>>>>>> fb6d6f5b

    await game.classicMode.startBattle([SpeciesId.MAGIKARP]);

    game.move.select(MoveId.SPLASH);

    const enemyPokemon = game.scene.getEnemyPokemon()!;

    await game.phaseInterceptor.to(TurnEndPhase);

    /**
     * Expect:
     * - The enemy Pokemon (with Magic Guard) has not taken damage from burn
     * - The enemy Pokemon's physical attack damage is halved (TBD)
     * - The enemy Pokemon's hypothetical CatchRateMultiplier should be 1.5
     */
    expect(enemyPokemon.hp).toBe(enemyPokemon.getMaxHp());
    expect(getStatusEffectCatchRateMultiplier(enemyPokemon.status!.effect)).toBe(1.5);
  });

  it("Magic Guard prevents damage caused by toxic but other non-damaging effects are still applied", async () => {
<<<<<<< HEAD
    game.override.enemyStatusEffect(StatusEffect.TOXIC).enemyAbility(Abilities.MAGIC_GUARD);
=======
    game.override.enemyStatusEffect(StatusEffect.TOXIC);
    game.override.enemyAbility(AbilityId.MAGIC_GUARD);
>>>>>>> fb6d6f5b

    await game.classicMode.startBattle([SpeciesId.MAGIKARP]);

    game.move.select(MoveId.SPLASH);

    const enemyPokemon = game.scene.getEnemyPokemon()!;

    const toxicStartCounter = enemyPokemon.status!.toxicTurnCount;
    //should be 0

    await game.phaseInterceptor.to(TurnEndPhase);

    /**
     * Expect:
     * - The enemy Pokemon (with Magic Guard) has not taken damage from toxic
     * - The enemy Pokemon's status effect duration should be incremented
     * - The enemy Pokemon's hypothetical CatchRateMultiplier should be 1.5
     */
    expect(enemyPokemon.hp).toBe(enemyPokemon.getMaxHp());
    expect(enemyPokemon.status!.toxicTurnCount).toBeGreaterThan(toxicStartCounter);
    expect(getStatusEffectCatchRateMultiplier(enemyPokemon.status!.effect)).toBe(1.5);
  });

  it("Magic Guard prevents damage caused by entry hazards", async () => {
    //Adds and applies Spikes to both sides of the arena
    const newTag = getArenaTag(ArenaTagType.SPIKES, 5, MoveId.SPIKES, 0, 0, ArenaTagSide.BOTH)!;
    game.scene.arena.tags.push(newTag);

    await game.classicMode.startBattle([SpeciesId.MAGIKARP]);
    const leadPokemon = game.scene.getPlayerPokemon()!;

    game.move.select(MoveId.SPLASH);

    const enemyPokemon = game.scene.getEnemyPokemon()!;

    await game.phaseInterceptor.to(TurnEndPhase);

    /**
     * Expect:
     * - The player Pokemon (with Magic Guard) has not taken damage from spikes
     * - The enemy Pokemon (without Magic Guard) has taken damage from spikes
     */
    expect(leadPokemon.hp).toBe(leadPokemon.getMaxHp());
    expect(enemyPokemon.hp).toBeLessThan(enemyPokemon.getMaxHp());
  });

  it("Magic Guard does not prevent poison from Toxic Spikes", async () => {
    //Adds and applies Spikes to both sides of the arena
    const playerTag = getArenaTag(ArenaTagType.TOXIC_SPIKES, 5, MoveId.TOXIC_SPIKES, 0, 0, ArenaTagSide.PLAYER)!;
    const enemyTag = getArenaTag(ArenaTagType.TOXIC_SPIKES, 5, MoveId.TOXIC_SPIKES, 0, 0, ArenaTagSide.ENEMY)!;
    game.scene.arena.tags.push(playerTag);
    game.scene.arena.tags.push(enemyTag);

    await game.classicMode.startBattle([SpeciesId.MAGIKARP]);
    const leadPokemon = game.scene.getPlayerPokemon()!;

    game.move.select(MoveId.SPLASH);

    const enemyPokemon = game.scene.getEnemyPokemon()!;

    await game.phaseInterceptor.to(TurnEndPhase);

    /**
     * Expect:
     * - Both Pokemon gain the poison status effect
     * - The player Pokemon (with Magic Guard) has not taken damage from poison
     * - The enemy Pokemon (without Magic Guard) has taken damage from poison
     */
    expect(leadPokemon.status!.effect).toBe(StatusEffect.POISON);
    expect(enemyPokemon.status!.effect).toBe(StatusEffect.POISON);
    expect(leadPokemon.hp).toBe(leadPokemon.getMaxHp());
    expect(enemyPokemon.hp).toBeLessThan(enemyPokemon.getMaxHp());
  });

  it("Magic Guard prevents against damage from volatile status effects", async () => {
<<<<<<< HEAD
    await game.classicMode.startBattle([Species.DUSKULL]);
    game.override.moveset([Moves.CURSE]).enemyAbility(Abilities.MAGIC_GUARD);
=======
    await game.classicMode.startBattle([SpeciesId.DUSKULL]);
    game.override.moveset([MoveId.CURSE]);
    game.override.enemyAbility(AbilityId.MAGIC_GUARD);
>>>>>>> fb6d6f5b

    const leadPokemon = game.scene.getPlayerPokemon()!;

    game.move.select(MoveId.CURSE);

    const enemyPokemon = game.scene.getEnemyPokemon()!;

    await game.phaseInterceptor.to(TurnEndPhase);

    /**
     * Expect:
     * - The player Pokemon (with Magic Guard) has cut its HP to inflict curse
     * - The enemy Pokemon (with Magic Guard) is cursed
     * - The enemy Pokemon (with Magic Guard) does not lose HP from being cursed
     */
    expect(leadPokemon.hp).toBeLessThan(leadPokemon.getMaxHp());
    expect(enemyPokemon.getTag(BattlerTagType.CURSED)).not.toBe(undefined);
    expect(enemyPokemon.hp).toBe(enemyPokemon.getMaxHp());
  });

  it("Magic Guard prevents crash damage", async () => {
    game.override.moveset([MoveId.HIGH_JUMP_KICK]);
    await game.classicMode.startBattle([SpeciesId.MAGIKARP]);

    const leadPokemon = game.scene.getPlayerPokemon()!;

    game.move.select(MoveId.HIGH_JUMP_KICK);
    await game.move.forceMiss();

    await game.phaseInterceptor.to(TurnEndPhase);

    /**
     * Expect:
     * - The player Pokemon (with Magic Guard) misses High Jump Kick but does not lose HP as a result
     */
    expect(leadPokemon.hp).toBe(leadPokemon.getMaxHp());
  });

  it("Magic Guard prevents damage from recoil", async () => {
    game.override.moveset([MoveId.TAKE_DOWN]);
    await game.classicMode.startBattle([SpeciesId.MAGIKARP]);

    const leadPokemon = game.scene.getPlayerPokemon()!;

    game.move.select(MoveId.TAKE_DOWN);

    await game.phaseInterceptor.to(TurnEndPhase);

    /**
     * Expect:
     * - The player Pokemon (with Magic Guard) uses a recoil move but does not lose HP from recoil
     */
    expect(leadPokemon.hp).toBe(leadPokemon.getMaxHp());
  });

  it("Magic Guard does not prevent damage from Struggle's recoil", async () => {
    game.override.moveset([MoveId.STRUGGLE]);
    await game.classicMode.startBattle([SpeciesId.MAGIKARP]);

    const leadPokemon = game.scene.getPlayerPokemon()!;

    game.move.select(MoveId.STRUGGLE);

    await game.phaseInterceptor.to(TurnEndPhase);

    /**
     * Expect:
     * - The player Pokemon (with Magic Guard) uses Struggle but does lose HP from Struggle's recoil
     */
    expect(leadPokemon.hp).toBeLessThan(leadPokemon.getMaxHp());
  });

  //This tests different move attributes than the recoil tests above
  it("Magic Guard prevents self-damage from attacking moves", async () => {
    game.override.moveset([MoveId.STEEL_BEAM]);
    await game.classicMode.startBattle([SpeciesId.MAGIKARP]);

    const leadPokemon = game.scene.getPlayerPokemon()!;

    game.move.select(MoveId.STEEL_BEAM);

    await game.phaseInterceptor.to(TurnEndPhase);

    /**
     * Expect:
     * - The player Pokemon (with Magic Guard) uses a move with an HP cost but does not lose HP from using it
     */
    expect(leadPokemon.hp).toBe(leadPokemon.getMaxHp());
  });

  /*
  it("Magic Guard does not prevent self-damage from confusion", async () => {
    await game.classicMode.startBattle([SpeciesId.MAGIKARP]);

    game.move.select(MoveId.CHARM);

    await game.phaseInterceptor.to(TurnEndPhase);
  });
*/

  it("Magic Guard does not prevent self-damage from non-attacking moves", async () => {
    game.override.moveset([MoveId.BELLY_DRUM]);
    await game.classicMode.startBattle([SpeciesId.MAGIKARP]);

    const leadPokemon = game.scene.getPlayerPokemon()!;

    game.move.select(MoveId.BELLY_DRUM);

    await game.phaseInterceptor.to(TurnEndPhase);

    /**
     * Expect:
     * - The player Pokemon (with Magic Guard) uses a non-attacking move with an HP cost and thus loses HP from using it
     */
    expect(leadPokemon.hp).toBeLessThan(leadPokemon.getMaxHp());
  });

  it("Magic Guard prevents damage from abilities with PostTurnHurtIfSleepingAbAttr", async () => {
    //Tests the ability Bad Dreams
    game.override.statusEffect(StatusEffect.SLEEP);
    //enemy pokemon is given Spore just in case player pokemon somehow awakens during test
<<<<<<< HEAD
    game.override.enemyMoveset([Moves.SPORE, Moves.SPORE, Moves.SPORE, Moves.SPORE]).enemyAbility(Abilities.BAD_DREAMS);
=======
    game.override.enemyMoveset([MoveId.SPORE, MoveId.SPORE, MoveId.SPORE, MoveId.SPORE]);
    game.override.enemyAbility(AbilityId.BAD_DREAMS);
>>>>>>> fb6d6f5b

    await game.classicMode.startBattle([SpeciesId.MAGIKARP]);

    const leadPokemon = game.scene.getPlayerPokemon()!;

    game.move.select(MoveId.SPLASH);

    await game.phaseInterceptor.to(TurnEndPhase);

    /**
     * Expect:
     * - The player Pokemon (with Magic Guard) should not lose HP due to this ability attribute
     * - The player Pokemon is asleep
     */
    expect(leadPokemon.hp).toBe(leadPokemon.getMaxHp());
    expect(leadPokemon.status!.effect).toBe(StatusEffect.SLEEP);
  });

  it("Magic Guard prevents damage from abilities with PostFaintContactDamageAbAttr", async () => {
    //Tests the abilities Innards Out/Aftermath
<<<<<<< HEAD
    game.override.moveset([Moves.TACKLE]).enemyAbility(Abilities.AFTERMATH);
=======
    game.override.moveset([MoveId.TACKLE]);
    game.override.enemyAbility(AbilityId.AFTERMATH);
>>>>>>> fb6d6f5b

    await game.classicMode.startBattle([SpeciesId.MAGIKARP]);

    const leadPokemon = game.scene.getPlayerPokemon()!;

    const enemyPokemon = game.scene.getEnemyPokemon()!;
    enemyPokemon.hp = 1;

    game.move.select(MoveId.TACKLE);
    await game.phaseInterceptor.to(TurnEndPhase);

    /**
     * Expect:
     * - The player Pokemon (with Magic Guard) should not lose HP due to this ability attribute
     * - The enemy Pokemon has fainted
     */
    expect(enemyPokemon.hp).toBe(0);
    expect(leadPokemon.hp).toBe(leadPokemon.getMaxHp());
  });

  it("Magic Guard prevents damage from abilities with PostDefendContactDamageAbAttr", async () => {
    //Tests the abilities Iron Barbs/Rough Skin
<<<<<<< HEAD
    game.override.moveset([Moves.TACKLE]).enemyAbility(Abilities.IRON_BARBS);
=======
    game.override.moveset([MoveId.TACKLE]);
    game.override.enemyAbility(AbilityId.IRON_BARBS);
>>>>>>> fb6d6f5b

    await game.classicMode.startBattle([SpeciesId.MAGIKARP]);

    const leadPokemon = game.scene.getPlayerPokemon()!;

    const enemyPokemon = game.scene.getEnemyPokemon()!;

    game.move.select(MoveId.TACKLE);
    await game.phaseInterceptor.to(TurnEndPhase);

    /**
     * Expect:
     * - The player Pokemon (with Magic Guard) should not lose HP due to this ability attribute
     * - The player Pokemon's move should have connected
     */
    expect(enemyPokemon.hp).toBeLessThan(enemyPokemon.getMaxHp());
    expect(leadPokemon.hp).toBe(leadPokemon.getMaxHp());
  });

  it("Magic Guard prevents damage from abilities with ReverseDrainAbAttr", async () => {
    //Tests the ability Liquid Ooze
<<<<<<< HEAD
    game.override.moveset([Moves.ABSORB]).enemyAbility(Abilities.LIQUID_OOZE);
=======
    game.override.moveset([MoveId.ABSORB]);
    game.override.enemyAbility(AbilityId.LIQUID_OOZE);
>>>>>>> fb6d6f5b

    await game.classicMode.startBattle([SpeciesId.MAGIKARP]);

    const leadPokemon = game.scene.getPlayerPokemon()!;

    const enemyPokemon = game.scene.getEnemyPokemon()!;

    game.move.select(MoveId.ABSORB);
    await game.phaseInterceptor.to(TurnEndPhase);

    /**
     * Expect:
     * - The player Pokemon (with Magic Guard) should not lose HP due to this ability attribute
     * - The player Pokemon's move should have connected
     */
    expect(enemyPokemon.hp).toBeLessThan(enemyPokemon.getMaxHp());
    expect(leadPokemon.hp).toBe(leadPokemon.getMaxHp());
  });

  it("Magic Guard prevents HP loss from abilities with PostWeatherLapseDamageAbAttr", async () => {
<<<<<<< HEAD
    game.override.passiveAbility(Abilities.SOLAR_POWER).weather(WeatherType.SUNNY);
=======
    //Tests the abilities Solar Power/Dry Skin
    game.override.passiveAbility(AbilityId.SOLAR_POWER);
    game.override.weather(WeatherType.SUNNY);
>>>>>>> fb6d6f5b

    await game.classicMode.startBattle([SpeciesId.MAGIKARP]);
    const leadPokemon = game.scene.getPlayerPokemon()!;
    game.move.select(MoveId.SPLASH);
    await game.phaseInterceptor.to(TurnEndPhase);

    /**
     * Expect:
     * - The player Pokemon (with Magic Guard) should not lose HP due to this ability attribute
     */
    expect(leadPokemon.hp).toBe(leadPokemon.getMaxHp());
  });
});<|MERGE_RESOLUTION|>--- conflicted
+++ resolved
@@ -29,7 +29,6 @@
   beforeEach(() => {
     game = new GameManager(phaserGame);
 
-<<<<<<< HEAD
     game.override
       /** Player Pokemon overrides */
       .ability(Abilities.MAGIC_GUARD)
@@ -40,18 +39,6 @@
       .enemyAbility(Abilities.INSOMNIA)
       .enemyMoveset(Moves.SPLASH)
       .enemyLevel(100);
-=======
-    /** Player Pokemon overrides */
-    game.override.ability(AbilityId.MAGIC_GUARD);
-    game.override.moveset([MoveId.SPLASH]);
-    game.override.startingLevel(100);
-
-    /** Enemy Pokemon overrides */
-    game.override.enemySpecies(SpeciesId.SNORLAX);
-    game.override.enemyAbility(AbilityId.INSOMNIA);
-    game.override.enemyMoveset(MoveId.SPLASH);
-    game.override.enemyLevel(100);
->>>>>>> fb6d6f5b
   });
 
   //Bulbapedia Reference: https://bulbapedia.bulbagarden.net/wiki/Magic_Guard_(Ability)
@@ -101,14 +88,9 @@
   });
 
   it("ability effect should not persist when the ability is replaced", async () => {
-<<<<<<< HEAD
     game.override
       .enemyMoveset([Moves.WORRY_SEED, Moves.WORRY_SEED, Moves.WORRY_SEED, Moves.WORRY_SEED])
       .statusEffect(StatusEffect.POISON);
-=======
-    game.override.enemyMoveset([MoveId.WORRY_SEED, MoveId.WORRY_SEED, MoveId.WORRY_SEED, MoveId.WORRY_SEED]);
-    game.override.statusEffect(StatusEffect.POISON);
->>>>>>> fb6d6f5b
 
     await game.classicMode.startBattle([SpeciesId.MAGIKARP]);
 
@@ -126,12 +108,7 @@
   });
 
   it("Magic Guard prevents damage caused by burn but other non-damaging effects are still applied", async () => {
-<<<<<<< HEAD
     game.override.enemyStatusEffect(StatusEffect.BURN).enemyAbility(Abilities.MAGIC_GUARD);
-=======
-    game.override.enemyStatusEffect(StatusEffect.BURN);
-    game.override.enemyAbility(AbilityId.MAGIC_GUARD);
->>>>>>> fb6d6f5b
 
     await game.classicMode.startBattle([SpeciesId.MAGIKARP]);
 
@@ -152,12 +129,7 @@
   });
 
   it("Magic Guard prevents damage caused by toxic but other non-damaging effects are still applied", async () => {
-<<<<<<< HEAD
     game.override.enemyStatusEffect(StatusEffect.TOXIC).enemyAbility(Abilities.MAGIC_GUARD);
-=======
-    game.override.enemyStatusEffect(StatusEffect.TOXIC);
-    game.override.enemyAbility(AbilityId.MAGIC_GUARD);
->>>>>>> fb6d6f5b
 
     await game.classicMode.startBattle([SpeciesId.MAGIKARP]);
 
@@ -233,14 +205,8 @@
   });
 
   it("Magic Guard prevents against damage from volatile status effects", async () => {
-<<<<<<< HEAD
     await game.classicMode.startBattle([Species.DUSKULL]);
     game.override.moveset([Moves.CURSE]).enemyAbility(Abilities.MAGIC_GUARD);
-=======
-    await game.classicMode.startBattle([SpeciesId.DUSKULL]);
-    game.override.moveset([MoveId.CURSE]);
-    game.override.enemyAbility(AbilityId.MAGIC_GUARD);
->>>>>>> fb6d6f5b
 
     const leadPokemon = game.scene.getPlayerPokemon()!;
 
@@ -362,12 +328,7 @@
     //Tests the ability Bad Dreams
     game.override.statusEffect(StatusEffect.SLEEP);
     //enemy pokemon is given Spore just in case player pokemon somehow awakens during test
-<<<<<<< HEAD
     game.override.enemyMoveset([Moves.SPORE, Moves.SPORE, Moves.SPORE, Moves.SPORE]).enemyAbility(Abilities.BAD_DREAMS);
-=======
-    game.override.enemyMoveset([MoveId.SPORE, MoveId.SPORE, MoveId.SPORE, MoveId.SPORE]);
-    game.override.enemyAbility(AbilityId.BAD_DREAMS);
->>>>>>> fb6d6f5b
 
     await game.classicMode.startBattle([SpeciesId.MAGIKARP]);
 
@@ -388,12 +349,7 @@
 
   it("Magic Guard prevents damage from abilities with PostFaintContactDamageAbAttr", async () => {
     //Tests the abilities Innards Out/Aftermath
-<<<<<<< HEAD
     game.override.moveset([Moves.TACKLE]).enemyAbility(Abilities.AFTERMATH);
-=======
-    game.override.moveset([MoveId.TACKLE]);
-    game.override.enemyAbility(AbilityId.AFTERMATH);
->>>>>>> fb6d6f5b
 
     await game.classicMode.startBattle([SpeciesId.MAGIKARP]);
 
@@ -416,12 +372,7 @@
 
   it("Magic Guard prevents damage from abilities with PostDefendContactDamageAbAttr", async () => {
     //Tests the abilities Iron Barbs/Rough Skin
-<<<<<<< HEAD
     game.override.moveset([Moves.TACKLE]).enemyAbility(Abilities.IRON_BARBS);
-=======
-    game.override.moveset([MoveId.TACKLE]);
-    game.override.enemyAbility(AbilityId.IRON_BARBS);
->>>>>>> fb6d6f5b
 
     await game.classicMode.startBattle([SpeciesId.MAGIKARP]);
 
@@ -443,12 +394,7 @@
 
   it("Magic Guard prevents damage from abilities with ReverseDrainAbAttr", async () => {
     //Tests the ability Liquid Ooze
-<<<<<<< HEAD
     game.override.moveset([Moves.ABSORB]).enemyAbility(Abilities.LIQUID_OOZE);
-=======
-    game.override.moveset([MoveId.ABSORB]);
-    game.override.enemyAbility(AbilityId.LIQUID_OOZE);
->>>>>>> fb6d6f5b
 
     await game.classicMode.startBattle([SpeciesId.MAGIKARP]);
 
@@ -469,13 +415,7 @@
   });
 
   it("Magic Guard prevents HP loss from abilities with PostWeatherLapseDamageAbAttr", async () => {
-<<<<<<< HEAD
     game.override.passiveAbility(Abilities.SOLAR_POWER).weather(WeatherType.SUNNY);
-=======
-    //Tests the abilities Solar Power/Dry Skin
-    game.override.passiveAbility(AbilityId.SOLAR_POWER);
-    game.override.weather(WeatherType.SUNNY);
->>>>>>> fb6d6f5b
 
     await game.classicMode.startBattle([SpeciesId.MAGIKARP]);
     const leadPokemon = game.scene.getPlayerPokemon()!;
