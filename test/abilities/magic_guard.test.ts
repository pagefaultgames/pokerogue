import { getStatusEffectCatchRateMultiplier } from "#data/status-effect";
import { AbilityId } from "#enums/ability-id";
import { ArenaTagSide } from "#enums/arena-tag-side";
import { ArenaTagType } from "#enums/arena-tag-type";
import { BattlerIndex } from "#enums/battler-index";
import { MoveId } from "#enums/move-id";
import { SpeciesId } from "#enums/species-id";
import { StatusEffect } from "#enums/status-effect";
import { GameManager } from "#test/testUtils/gameManager";
import { toDmgValue } from "#utils/common";
import Phaser from "phaser";
import { afterEach, beforeAll, beforeEach, describe, expect, it } from "vitest";

describe("AbilityId - Magic Guard", () => {
  let phaserGame: Phaser.Game;
  let game: GameManager;

  beforeAll(() => {
    phaserGame = new Phaser.Game({
      type: Phaser.HEADLESS,
    });
  });

  afterEach(() => {
    game.phaseInterceptor.restoreOg();
  });

  beforeEach(() => {
    game = new GameManager(phaserGame);
    game.override
      .ability(AbilityId.MAGIC_GUARD)
      .enemySpecies(SpeciesId.BLISSEY)
      .enemyAbility(AbilityId.NO_GUARD)
      .startingLevel(100)
      .enemyLevel(100);
  });

  //Bulbapedia Reference: https://bulbapedia.bulbagarden.net/wiki/Magic_Guard_(Ability)

<<<<<<< HEAD
  it("ability should prevent damage caused by weather", async () => {
    game.override.weather(WeatherType.SANDSTORM);

    await game.classicMode.startBattle([SpeciesId.MAGIKARP]);

    const leadPokemon = game.scene.getPlayerPokemon()!;

    const enemyPokemon = game.scene.getEnemyPokemon()!;
    expect(enemyPokemon).toBeDefined();

    game.move.select(MoveId.SPLASH);

    await game.phaseInterceptor.to(TurnEndPhase);

    /**
     * Expect:
     * - The player Pokemon (with Magic Guard) has not taken damage from weather
     * - The enemy Pokemon (without Magic Guard) has taken damage from weather
     */
    expect(leadPokemon.hp).toBe(leadPokemon.getMaxHp());
    expect(enemyPokemon.hp).toBeLessThan(enemyPokemon.getMaxHp());
  });

  it("ability should prevent damage caused by status effects but other non-damage effects still apply", async () => {
    //Toxic keeps track of the turn counters -> important that Magic Guard keeps track of post-Toxic turns
    game.override.statusEffect(StatusEffect.POISON);

    await game.classicMode.startBattle([SpeciesId.MAGIKARP]);

    const leadPokemon = game.scene.getPlayerPokemon()!;

    game.move.select(MoveId.SPLASH);

    await game.phaseInterceptor.to(TurnEndPhase);

    /**
     * Expect:
     * - The player Pokemon (with Magic Guard) has not taken damage from poison
     * - The Pokemon's CatchRateMultiplier should be 1.5
     */
    expect(leadPokemon.hp).toBe(leadPokemon.getMaxHp());
    expect(getStatusEffectCatchRateMultiplier(leadPokemon.status!.effect)).toBe(1.5);
  });

  it("ability effect should not persist when the ability is replaced", async () => {
    game.override.enemyMoveset(MoveId.WORRY_SEED).statusEffect(StatusEffect.POISON);

    await game.classicMode.startBattle([SpeciesId.MAGIKARP]);

    const leadPokemon = game.scene.getPlayerPokemon()!;

    game.move.select(MoveId.SPLASH);

    await game.phaseInterceptor.to(TurnEndPhase);

    /**
     * Expect:
     * - The player Pokemon (that just lost its Magic Guard ability) has taken damage from poison
     */
    expect(leadPokemon.hp).toBeLessThan(leadPokemon.getMaxHp());
  });

  it("Magic Guard prevents damage caused by burn but other non-damaging effects are still applied", async () => {
    game.override.enemyStatusEffect(StatusEffect.BURN).enemyAbility(AbilityId.MAGIC_GUARD);

    await game.classicMode.startBattle([SpeciesId.MAGIKARP]);

    game.move.select(MoveId.SPLASH);

    const enemyPokemon = game.scene.getEnemyPokemon()!;

    await game.phaseInterceptor.to(TurnEndPhase);

    /**
     * Expect:
     * - The enemy Pokemon (with Magic Guard) has not taken damage from burn
     * - The enemy Pokemon's physical attack damage is halved (TBD)
     * - The enemy Pokemon's hypothetical CatchRateMultiplier should be 1.5
     */
    expect(enemyPokemon.hp).toBe(enemyPokemon.getMaxHp());
    expect(getStatusEffectCatchRateMultiplier(enemyPokemon.status!.effect)).toBe(1.5);
  });

  it("Magic Guard prevents damage caused by toxic but other non-damaging effects are still applied", async () => {
    game.override.enemyStatusEffect(StatusEffect.TOXIC).enemyAbility(AbilityId.MAGIC_GUARD);

    await game.classicMode.startBattle([SpeciesId.MAGIKARP]);

    game.move.select(MoveId.SPLASH);

    const enemyPokemon = game.scene.getEnemyPokemon()!;

    const toxicStartCounter = enemyPokemon.status!.toxicTurnCount;
    //should be 0

    await game.phaseInterceptor.to(TurnEndPhase);

    /**
     * Expect:
     * - The enemy Pokemon (with Magic Guard) has not taken damage from toxic
     * - The enemy Pokemon's status effect duration should be incremented
     * - The enemy Pokemon's hypothetical CatchRateMultiplier should be 1.5
     */
    expect(enemyPokemon.hp).toBe(enemyPokemon.getMaxHp());
    expect(enemyPokemon.status!.toxicTurnCount).toBeGreaterThan(toxicStartCounter);
    expect(getStatusEffectCatchRateMultiplier(enemyPokemon.status!.effect)).toBe(1.5);
  });

  it("Magic Guard prevents damage caused by entry hazards", async () => {
    //Adds and applies Spikes to both sides of the arena
    const newTag = getArenaTag(ArenaTagType.SPIKES, 5, MoveId.SPIKES, 0, ArenaTagSide.BOTH)!;
    game.scene.arena.tags.push(newTag);

    await game.classicMode.startBattle([SpeciesId.MAGIKARP]);
    const leadPokemon = game.scene.getPlayerPokemon()!;

    game.move.select(MoveId.SPLASH);

    const enemyPokemon = game.scene.getEnemyPokemon()!;

    await game.phaseInterceptor.to(TurnEndPhase);

    /**
     * Expect:
     * - The player Pokemon (with Magic Guard) has not taken damage from spikes
     * - The enemy Pokemon (without Magic Guard) has taken damage from spikes
     */
    expect(leadPokemon.hp).toBe(leadPokemon.getMaxHp());
    expect(enemyPokemon.hp).toBeLessThan(enemyPokemon.getMaxHp());
  });

  it("Magic Guard does not prevent poison from Toxic Spikes", async () => {
    //Adds and applies Spikes to both sides of the arena
    const playerTag = getArenaTag(ArenaTagType.TOXIC_SPIKES, 5, MoveId.TOXIC_SPIKES, 0, ArenaTagSide.PLAYER)!;
    const enemyTag = getArenaTag(ArenaTagType.TOXIC_SPIKES, 5, MoveId.TOXIC_SPIKES, 0, ArenaTagSide.ENEMY)!;
    game.scene.arena.tags.push(playerTag);
    game.scene.arena.tags.push(enemyTag);

    await game.classicMode.startBattle([SpeciesId.MAGIKARP]);
    const leadPokemon = game.scene.getPlayerPokemon()!;

    game.move.select(MoveId.SPLASH);

    const enemyPokemon = game.scene.getEnemyPokemon()!;

    await game.phaseInterceptor.to(TurnEndPhase);

    /**
     * Expect:
     * - Both Pokemon gain the poison status effect
     * - The player Pokemon (with Magic Guard) has not taken damage from poison
     * - The enemy Pokemon (without Magic Guard) has taken damage from poison
     */
    expect(leadPokemon.status!.effect).toBe(StatusEffect.POISON);
    expect(enemyPokemon.status!.effect).toBe(StatusEffect.POISON);
    expect(leadPokemon.hp).toBe(leadPokemon.getMaxHp());
    expect(enemyPokemon.hp).toBeLessThan(enemyPokemon.getMaxHp());
  });

  it("Magic Guard prevents against damage from volatile status effects", async () => {
    await game.classicMode.startBattle([SpeciesId.DUSKULL]);
    game.override.moveset([MoveId.CURSE]).enemyAbility(AbilityId.MAGIC_GUARD);

    const leadPokemon = game.scene.getPlayerPokemon()!;

    game.move.select(MoveId.CURSE);

    const enemyPokemon = game.scene.getEnemyPokemon()!;

    await game.phaseInterceptor.to(TurnEndPhase);

    /**
     * Expect:
     * - The player Pokemon (with Magic Guard) has cut its HP to inflict curse
     * - The enemy Pokemon (with Magic Guard) is cursed
     * - The enemy Pokemon (with Magic Guard) does not lose HP from being cursed
     */
    expect(leadPokemon.hp).toBeLessThan(leadPokemon.getMaxHp());
    expect(enemyPokemon.getTag(BattlerTagType.CURSED)).not.toBe(undefined);
    expect(enemyPokemon.hp).toBe(enemyPokemon.getMaxHp());
  });

  it("Magic Guard prevents crash damage", async () => {
    game.override.moveset([MoveId.HIGH_JUMP_KICK]);
=======
  it.each<{ name: string; move?: MoveId; enemyMove?: MoveId }>([
    { name: "Non-Volatile Status Conditions", enemyMove: MoveId.TOXIC },
    { name: "Volatile Status Conditions", enemyMove: MoveId.LEECH_SEED },
    { name: "Crash Damage", move: MoveId.HIGH_JUMP_KICK, enemyMove: MoveId.PROTECT }, // Protect triggers crash damage
    { name: "Variable Recoil Moves", move: MoveId.DOUBLE_EDGE },
    { name: "HP% Recoil Moves", move: MoveId.CHLOROBLAST },
  ])("should prevent damage from $name", async ({ move = MoveId.SPLASH, enemyMove = MoveId.SPLASH }) => {
>>>>>>> 6aa5c03b
    await game.classicMode.startBattle([SpeciesId.MAGIKARP]);

    game.move.use(move);
    await game.move.forceEnemyMove(enemyMove);
    await game.setTurnOrder([BattlerIndex.PLAYER, BattlerIndex.ENEMY]);
    await game.toEndOfTurn();

    const magikarp = game.field.getPlayerPokemon();
    expect(magikarp.hp).toBe(magikarp.getMaxHp());
  });

  it.each<{ abName: string; move?: MoveId; enemyMove?: MoveId; passive?: AbilityId; enemyAbility?: AbilityId }>([
    { abName: "Bad Dreams", enemyMove: MoveId.SPORE, enemyAbility: AbilityId.BAD_DREAMS },
    { abName: "Aftermath", move: MoveId.PSYCHIC_FANGS, enemyAbility: AbilityId.AFTERMATH },
    { abName: "Innards Out", move: MoveId.PSYCHIC_FANGS, enemyAbility: AbilityId.INNARDS_OUT },
    { abName: "Rough Skin", move: MoveId.PSYCHIC_FANGS, enemyAbility: AbilityId.ROUGH_SKIN },
    { abName: "Dry Skin", move: MoveId.SUNNY_DAY, passive: AbilityId.DRY_SKIN },
    { abName: "Liquid Ooze", move: MoveId.DRAIN_PUNCH, enemyAbility: AbilityId.LIQUID_OOZE },
  ])(
    "should prevent damage from $abName",
    async ({
      move = MoveId.SPLASH,
      enemyMove = MoveId.SPLASH,
      passive = AbilityId.BALL_FETCH,
      enemyAbility = AbilityId.BALL_FETCH,
    }) => {
      game.override.enemyLevel(1).passiveAbility(passive).enemyAbility(enemyAbility);
      await game.classicMode.startBattle([SpeciesId.MAGIKARP]);

      game.move.use(move);
      await game.move.forceEnemyMove(enemyMove);
      await game.toEndOfTurn();

      const magikarp = game.field.getPlayerPokemon();
      expect(magikarp.hp).toBe(magikarp.getMaxHp());
    },
  );

  it.each<{ name: string; move?: MoveId; enemyMove?: MoveId }>([
    { name: "Struggle recoil", move: MoveId.STRUGGLE },
    { name: "Self-induced HP cutting", move: MoveId.BELLY_DRUM },
    { name: "Confusion self-damage", enemyMove: MoveId.CONFUSE_RAY },
  ])("should not prevent damage from $name", async ({ move = MoveId.SPLASH, enemyMove = MoveId.SPLASH }) => {
    game.override.confusionActivation(true);
    await game.classicMode.startBattle([SpeciesId.MAGIKARP]);

    game.move.use(move);
    await game.move.forceEnemyMove(enemyMove);
    await game.setTurnOrder([BattlerIndex.ENEMY, BattlerIndex.PLAYER]); // Ensure confuse ray goes first
    await game.toEndOfTurn();

    const magikarp = game.field.getPlayerPokemon();
    expect(magikarp.hp).toBeLessThan(magikarp.getMaxHp());
  });

  it("should preserve toxic turn count and deal appropriate damage when disabled", async () => {
    game.override.statusEffect(StatusEffect.TOXIC);
    await game.classicMode.startBattle([SpeciesId.MAGIKARP]);

    game.move.use(MoveId.SPLASH);
    await game.move.forceEnemyMove(MoveId.SPLASH);
    await game.toNextTurn();

    const magikarp = game.field.getPlayerPokemon();
    expect(magikarp.hp).toBe(magikarp.getMaxHp());
    expect(magikarp.status?.toxicTurnCount).toBe(1);

    // have a few turns pass
    game.move.use(MoveId.SPLASH);
    await game.toNextTurn();
    game.move.use(MoveId.SPLASH);
    await game.toNextTurn();
    game.move.use(MoveId.SPLASH);
    await game.toNextTurn();

    expect(magikarp.status?.toxicTurnCount).toBe(4);

    game.move.use(MoveId.SPLASH);
    await game.move.forceEnemyMove(MoveId.GASTRO_ACID);
    await game.toNextTurn();

    expect(magikarp.status?.toxicTurnCount).toBe(5);
    expect(magikarp.getHpRatio(true)).toBeCloseTo(11 / 16, 1);
  });

  it("should preserve burn physical damage halving & status catch boost", async () => {
    await game.classicMode.startBattle([SpeciesId.MAGIKARP]);

    // NB: Burn applies directly to the physical dmg formula, so we can't just check attack here
    game.move.use(MoveId.TACKLE);
    await game.move.forceEnemyMove(MoveId.WILL_O_WISP);
    await game.setTurnOrder([BattlerIndex.PLAYER, BattlerIndex.ENEMY]);
    await game.toNextTurn();

    const magikarp = game.field.getPlayerPokemon();
    expect(magikarp.hp).toBe(magikarp.getMaxHp());
    expect(magikarp.status?.effect).toBe(StatusEffect.BURN);
    expect(getStatusEffectCatchRateMultiplier(magikarp.status!.effect)).toBe(1.5);

    // Heal blissey to full & use tackle again
    const blissey = game.field.getEnemyPokemon();
    const prevDmg = blissey.getInverseHp();
    blissey.hp = blissey.getMaxHp();

    game.move.use(MoveId.TACKLE);
    await game.toNextTurn();

    const burntDmg = blissey.getInverseHp();
    expect(burntDmg).toBeCloseTo(toDmgValue(prevDmg / 2), 0);
  });

  it("should prevent damage from entry hazards, but not Toxic Spikes poison", async () => {
    game.scene.arena.addTag(ArenaTagType.SPIKES, -1, MoveId.SPIKES, 0, ArenaTagSide.PLAYER);
    game.scene.arena.addTag(ArenaTagType.TOXIC_SPIKES, -1, MoveId.TOXIC_SPIKES, 0, ArenaTagSide.PLAYER);
    await game.classicMode.startBattle([SpeciesId.MAGIKARP]);

    // Magic guard prevented damage but not poison
    const player = game.field.getPlayerPokemon();
    expect(player.hp).toBe(player.getMaxHp());
    expect(player.status?.effect).toBe(StatusEffect.POISON);
  });
});<|MERGE_RESOLUTION|>--- conflicted
+++ resolved
@@ -37,192 +37,6 @@
 
   //Bulbapedia Reference: https://bulbapedia.bulbagarden.net/wiki/Magic_Guard_(Ability)
 
-<<<<<<< HEAD
-  it("ability should prevent damage caused by weather", async () => {
-    game.override.weather(WeatherType.SANDSTORM);
-
-    await game.classicMode.startBattle([SpeciesId.MAGIKARP]);
-
-    const leadPokemon = game.scene.getPlayerPokemon()!;
-
-    const enemyPokemon = game.scene.getEnemyPokemon()!;
-    expect(enemyPokemon).toBeDefined();
-
-    game.move.select(MoveId.SPLASH);
-
-    await game.phaseInterceptor.to(TurnEndPhase);
-
-    /**
-     * Expect:
-     * - The player Pokemon (with Magic Guard) has not taken damage from weather
-     * - The enemy Pokemon (without Magic Guard) has taken damage from weather
-     */
-    expect(leadPokemon.hp).toBe(leadPokemon.getMaxHp());
-    expect(enemyPokemon.hp).toBeLessThan(enemyPokemon.getMaxHp());
-  });
-
-  it("ability should prevent damage caused by status effects but other non-damage effects still apply", async () => {
-    //Toxic keeps track of the turn counters -> important that Magic Guard keeps track of post-Toxic turns
-    game.override.statusEffect(StatusEffect.POISON);
-
-    await game.classicMode.startBattle([SpeciesId.MAGIKARP]);
-
-    const leadPokemon = game.scene.getPlayerPokemon()!;
-
-    game.move.select(MoveId.SPLASH);
-
-    await game.phaseInterceptor.to(TurnEndPhase);
-
-    /**
-     * Expect:
-     * - The player Pokemon (with Magic Guard) has not taken damage from poison
-     * - The Pokemon's CatchRateMultiplier should be 1.5
-     */
-    expect(leadPokemon.hp).toBe(leadPokemon.getMaxHp());
-    expect(getStatusEffectCatchRateMultiplier(leadPokemon.status!.effect)).toBe(1.5);
-  });
-
-  it("ability effect should not persist when the ability is replaced", async () => {
-    game.override.enemyMoveset(MoveId.WORRY_SEED).statusEffect(StatusEffect.POISON);
-
-    await game.classicMode.startBattle([SpeciesId.MAGIKARP]);
-
-    const leadPokemon = game.scene.getPlayerPokemon()!;
-
-    game.move.select(MoveId.SPLASH);
-
-    await game.phaseInterceptor.to(TurnEndPhase);
-
-    /**
-     * Expect:
-     * - The player Pokemon (that just lost its Magic Guard ability) has taken damage from poison
-     */
-    expect(leadPokemon.hp).toBeLessThan(leadPokemon.getMaxHp());
-  });
-
-  it("Magic Guard prevents damage caused by burn but other non-damaging effects are still applied", async () => {
-    game.override.enemyStatusEffect(StatusEffect.BURN).enemyAbility(AbilityId.MAGIC_GUARD);
-
-    await game.classicMode.startBattle([SpeciesId.MAGIKARP]);
-
-    game.move.select(MoveId.SPLASH);
-
-    const enemyPokemon = game.scene.getEnemyPokemon()!;
-
-    await game.phaseInterceptor.to(TurnEndPhase);
-
-    /**
-     * Expect:
-     * - The enemy Pokemon (with Magic Guard) has not taken damage from burn
-     * - The enemy Pokemon's physical attack damage is halved (TBD)
-     * - The enemy Pokemon's hypothetical CatchRateMultiplier should be 1.5
-     */
-    expect(enemyPokemon.hp).toBe(enemyPokemon.getMaxHp());
-    expect(getStatusEffectCatchRateMultiplier(enemyPokemon.status!.effect)).toBe(1.5);
-  });
-
-  it("Magic Guard prevents damage caused by toxic but other non-damaging effects are still applied", async () => {
-    game.override.enemyStatusEffect(StatusEffect.TOXIC).enemyAbility(AbilityId.MAGIC_GUARD);
-
-    await game.classicMode.startBattle([SpeciesId.MAGIKARP]);
-
-    game.move.select(MoveId.SPLASH);
-
-    const enemyPokemon = game.scene.getEnemyPokemon()!;
-
-    const toxicStartCounter = enemyPokemon.status!.toxicTurnCount;
-    //should be 0
-
-    await game.phaseInterceptor.to(TurnEndPhase);
-
-    /**
-     * Expect:
-     * - The enemy Pokemon (with Magic Guard) has not taken damage from toxic
-     * - The enemy Pokemon's status effect duration should be incremented
-     * - The enemy Pokemon's hypothetical CatchRateMultiplier should be 1.5
-     */
-    expect(enemyPokemon.hp).toBe(enemyPokemon.getMaxHp());
-    expect(enemyPokemon.status!.toxicTurnCount).toBeGreaterThan(toxicStartCounter);
-    expect(getStatusEffectCatchRateMultiplier(enemyPokemon.status!.effect)).toBe(1.5);
-  });
-
-  it("Magic Guard prevents damage caused by entry hazards", async () => {
-    //Adds and applies Spikes to both sides of the arena
-    const newTag = getArenaTag(ArenaTagType.SPIKES, 5, MoveId.SPIKES, 0, ArenaTagSide.BOTH)!;
-    game.scene.arena.tags.push(newTag);
-
-    await game.classicMode.startBattle([SpeciesId.MAGIKARP]);
-    const leadPokemon = game.scene.getPlayerPokemon()!;
-
-    game.move.select(MoveId.SPLASH);
-
-    const enemyPokemon = game.scene.getEnemyPokemon()!;
-
-    await game.phaseInterceptor.to(TurnEndPhase);
-
-    /**
-     * Expect:
-     * - The player Pokemon (with Magic Guard) has not taken damage from spikes
-     * - The enemy Pokemon (without Magic Guard) has taken damage from spikes
-     */
-    expect(leadPokemon.hp).toBe(leadPokemon.getMaxHp());
-    expect(enemyPokemon.hp).toBeLessThan(enemyPokemon.getMaxHp());
-  });
-
-  it("Magic Guard does not prevent poison from Toxic Spikes", async () => {
-    //Adds and applies Spikes to both sides of the arena
-    const playerTag = getArenaTag(ArenaTagType.TOXIC_SPIKES, 5, MoveId.TOXIC_SPIKES, 0, ArenaTagSide.PLAYER)!;
-    const enemyTag = getArenaTag(ArenaTagType.TOXIC_SPIKES, 5, MoveId.TOXIC_SPIKES, 0, ArenaTagSide.ENEMY)!;
-    game.scene.arena.tags.push(playerTag);
-    game.scene.arena.tags.push(enemyTag);
-
-    await game.classicMode.startBattle([SpeciesId.MAGIKARP]);
-    const leadPokemon = game.scene.getPlayerPokemon()!;
-
-    game.move.select(MoveId.SPLASH);
-
-    const enemyPokemon = game.scene.getEnemyPokemon()!;
-
-    await game.phaseInterceptor.to(TurnEndPhase);
-
-    /**
-     * Expect:
-     * - Both Pokemon gain the poison status effect
-     * - The player Pokemon (with Magic Guard) has not taken damage from poison
-     * - The enemy Pokemon (without Magic Guard) has taken damage from poison
-     */
-    expect(leadPokemon.status!.effect).toBe(StatusEffect.POISON);
-    expect(enemyPokemon.status!.effect).toBe(StatusEffect.POISON);
-    expect(leadPokemon.hp).toBe(leadPokemon.getMaxHp());
-    expect(enemyPokemon.hp).toBeLessThan(enemyPokemon.getMaxHp());
-  });
-
-  it("Magic Guard prevents against damage from volatile status effects", async () => {
-    await game.classicMode.startBattle([SpeciesId.DUSKULL]);
-    game.override.moveset([MoveId.CURSE]).enemyAbility(AbilityId.MAGIC_GUARD);
-
-    const leadPokemon = game.scene.getPlayerPokemon()!;
-
-    game.move.select(MoveId.CURSE);
-
-    const enemyPokemon = game.scene.getEnemyPokemon()!;
-
-    await game.phaseInterceptor.to(TurnEndPhase);
-
-    /**
-     * Expect:
-     * - The player Pokemon (with Magic Guard) has cut its HP to inflict curse
-     * - The enemy Pokemon (with Magic Guard) is cursed
-     * - The enemy Pokemon (with Magic Guard) does not lose HP from being cursed
-     */
-    expect(leadPokemon.hp).toBeLessThan(leadPokemon.getMaxHp());
-    expect(enemyPokemon.getTag(BattlerTagType.CURSED)).not.toBe(undefined);
-    expect(enemyPokemon.hp).toBe(enemyPokemon.getMaxHp());
-  });
-
-  it("Magic Guard prevents crash damage", async () => {
-    game.override.moveset([MoveId.HIGH_JUMP_KICK]);
-=======
   it.each<{ name: string; move?: MoveId; enemyMove?: MoveId }>([
     { name: "Non-Volatile Status Conditions", enemyMove: MoveId.TOXIC },
     { name: "Volatile Status Conditions", enemyMove: MoveId.LEECH_SEED },
@@ -230,7 +44,6 @@
     { name: "Variable Recoil Moves", move: MoveId.DOUBLE_EDGE },
     { name: "HP% Recoil Moves", move: MoveId.CHLOROBLAST },
   ])("should prevent damage from $name", async ({ move = MoveId.SPLASH, enemyMove = MoveId.SPLASH }) => {
->>>>>>> 6aa5c03b
     await game.classicMode.startBattle([SpeciesId.MAGIKARP]);
 
     game.move.use(move);
