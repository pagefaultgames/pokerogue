--- conflicted
+++ resolved
@@ -35,14 +35,8 @@
   test("check if fainted 50% Power Construct Pokemon switches to base form on arena reset", async () => {
     const baseForm = 2,
       completeForm = 4;
-<<<<<<< HEAD
     game.override.startingWave(4).starterForms({
       [Species.ZYGARDE]: completeForm,
-=======
-    game.override.startingWave(4);
-    game.override.starterForms({
-      [SpeciesId.ZYGARDE]: completeForm,
->>>>>>> fb6d6f5b
     });
 
     await game.classicMode.startBattle([SpeciesId.MAGIKARP, SpeciesId.ZYGARDE]);
@@ -67,14 +61,8 @@
   test("check if fainted 10% Power Construct Pokemon switches to base form on arena reset", async () => {
     const baseForm = 3,
       completeForm = 5;
-<<<<<<< HEAD
     game.override.startingWave(4).starterForms({
       [Species.ZYGARDE]: completeForm,
-=======
-    game.override.startingWave(4);
-    game.override.starterForms({
-      [SpeciesId.ZYGARDE]: completeForm,
->>>>>>> fb6d6f5b
     });
 
     await game.classicMode.startBattle([SpeciesId.MAGIKARP, SpeciesId.ZYGARDE]);
