--- conflicted
+++ resolved
@@ -88,14 +88,8 @@
   }, 20000);
 
   it("should not activate again if there is no switch or new entry", async () => {
-<<<<<<< HEAD
     game.override.startingWave(2).moveset([Moves.SPLASH]);
     await game.classicMode.startBattle([Species.MIGHTYENA, Species.POOCHYENA]);
-=======
-    game.override.startingWave(2);
-    game.override.moveset([MoveId.SPLASH]);
-    await game.classicMode.startBattle([SpeciesId.MIGHTYENA, SpeciesId.POOCHYENA]);
->>>>>>> fb6d6f5b
 
     const playerPokemon = game.scene.getPlayerPokemon()!;
     const enemyPokemon = game.scene.getEnemyPokemon()!;
