import { afterEach, beforeAll, beforeEach, describe, expect, it } from "vitest";
import Phaser from "phaser";
import GameManager from "#test/testUtils/gameManager";
import { Stat } from "#enums/stat";
import { AbilityId } from "#enums/ability-id";
import { MoveId } from "#enums/move-id";
import { SpeciesId } from "#enums/species-id";
import { BattleType } from "#enums/battle-type";

describe("Abilities - Intimidate", () => {
  let phaserGame: Phaser.Game;
  let game: GameManager;

  beforeAll(() => {
    phaserGame = new Phaser.Game({
      type: Phaser.HEADLESS,
    });
  });

  afterEach(() => {
    game.phaseInterceptor.restoreOg();
  });

  beforeEach(() => {
    game = new GameManager(phaserGame);
    game.override
      .battleStyle("single")
      .enemySpecies(SpeciesId.RATTATA)
      .enemyAbility(AbilityId.INTIMIDATE)
      .ability(AbilityId.INTIMIDATE)
      .enemyMoveset(MoveId.SPLASH);
  });

  it("should lower all opponents' ATK by 1 stage on entry and switch", async () => {
    await game.classicMode.startBattle([SpeciesId.MIGHTYENA, SpeciesId.POOCHYENA]);

    const enemy = game.field.getEnemyPokemon();
    expect(enemy.getStatStage(Stat.ATK)).toBe(-1);

    game.doSwitchPokemon(1);
    await game.toNextTurn();

    expect(enemy.getStatStage(Stat.ATK)).toBe(-2);
  });

  it("should lower ATK of all opponents in a double battle", async () => {
    game.override.battleStyle("double");
    await game.classicMode.startBattle([SpeciesId.MIGHTYENA]);

    const [enemy1, enemy2] = game.scene.getEnemyField();

    expect(enemy1.getStatStage(Stat.ATK)).toBe(-1);
    expect(enemy2.getStatStage(Stat.ATK)).toBe(-1);
  });

  it("should not trigger on switching moves used by wild Pokemon", async () => {
    game.override.enemyMoveset(MoveId.VOLT_SWITCH).battleType(BattleType.WILD);
    await game.classicMode.startBattle([SpeciesId.MIGHTYENA]);

    const player = game.field.getPlayerPokemon();
    expect(player.getStatStage(Stat.ATK)).toBe(-1);

    game.move.use(MoveId.SPLASH);
    await game.toNextTurn();

    // doesn't lower attack due to not actually switching out
    expect(player.getStatStage(Stat.ATK)).toBe(-1);
  });

  it("should trigger on moves that switch user/target out during trainer battles", async () => {
    game.override.battleType(BattleType.TRAINER).startingWave(50).passiveAbility(AbilityId.NO_GUARD);

    await game.classicMode.startBattle([SpeciesId.MIGHTYENA]);

    const player = game.field.getPlayerPokemon();
    expect(player.getStatStage(Stat.ATK)).toBe(-1);

<<<<<<< HEAD
    game.move.use(MoveId.SPLASH);
    await game.move.forceEnemyMove(MoveId.TELEPORT);
=======
    game.move.select(MoveId.SPLASH);
>>>>>>> 8f0c8645
    await game.toNextTurn();

    expect(player.getStatStage(Stat.ATK)).toBe(-2);

    game.move.use(MoveId.DRAGON_TAIL);
    await game.move.forceEnemyMove(MoveId.SPLASH);
    await game.toNextTurn();

    expect(player.getStatStage(Stat.ATK)).toBe(-3);
  });
});<|MERGE_RESOLUTION|>--- conflicted
+++ resolved
@@ -28,6 +28,7 @@
       .enemySpecies(SpeciesId.RATTATA)
       .enemyAbility(AbilityId.INTIMIDATE)
       .ability(AbilityId.INTIMIDATE)
+      .passiveAbility(AbilityId.NO_GUARD)
       .enemyMoveset(MoveId.SPLASH);
   });
 
@@ -68,19 +69,14 @@
   });
 
   it("should trigger on moves that switch user/target out during trainer battles", async () => {
-    game.override.battleType(BattleType.TRAINER).startingWave(50).passiveAbility(AbilityId.NO_GUARD);
-
+    game.override.battleType(BattleType.TRAINER).startingWave(50);
     await game.classicMode.startBattle([SpeciesId.MIGHTYENA]);
 
     const player = game.field.getPlayerPokemon();
     expect(player.getStatStage(Stat.ATK)).toBe(-1);
 
-<<<<<<< HEAD
     game.move.use(MoveId.SPLASH);
     await game.move.forceEnemyMove(MoveId.TELEPORT);
-=======
-    game.move.select(MoveId.SPLASH);
->>>>>>> 8f0c8645
     await game.toNextTurn();
 
     expect(player.getStatStage(Stat.ATK)).toBe(-2);
