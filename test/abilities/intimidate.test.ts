import { afterEach, beforeAll, beforeEach, describe, expect, it } from "vitest";
import Phaser from "phaser";
import GameManager from "#test/testUtils/gameManager";
import { Stat } from "#enums/stat";
<<<<<<< HEAD
import { Abilities } from "#enums/abilities";
import { Moves } from "#enums/moves";
import { Species } from "#enums/species";
import { BattleType } from "#enums/battle-type";
=======
import { getMovePosition } from "#test/testUtils/gameManagerUtils";
import { AbilityId } from "#enums/ability-id";
import { MoveId } from "#enums/move-id";
import { SpeciesId } from "#enums/species-id";
>>>>>>> 581348ec

describe("Abilities - Intimidate", () => {
  let phaserGame: Phaser.Game;
  let game: GameManager;

  beforeAll(() => {
    phaserGame = new Phaser.Game({
      type: Phaser.HEADLESS,
    });
  });

  afterEach(() => {
    game.phaseInterceptor.restoreOg();
  });

  beforeEach(() => {
    game = new GameManager(phaserGame);
    game.override
      .battleStyle("single")
<<<<<<< HEAD
      .enemySpecies(Species.RATTATA)
      .enemyAbility(Abilities.INTIMIDATE)
      .ability(Abilities.INTIMIDATE)
      .moveset(Moves.SPLASH)
      .enemyMoveset(Moves.SPLASH);
  });

  it("should lower ATK stat stage by 1 of enemy Pokemon on entry and player switch", async () => {
    await game.classicMode.startBattle([Species.MIGHTYENA, Species.POOCHYENA]);
=======
      .enemySpecies(SpeciesId.RATTATA)
      .enemyAbility(AbilityId.INTIMIDATE)
      .enemyPassiveAbility(AbilityId.HYDRATION)
      .ability(AbilityId.INTIMIDATE)
      .startingWave(3)
      .enemyMoveset(MoveId.SPLASH);
  });

  it("should lower ATK stat stage by 1 of enemy Pokemon on entry and player switch", async () => {
    await game.classicMode.runToSummon([SpeciesId.MIGHTYENA, SpeciesId.POOCHYENA]);
    game.onNextPrompt(
      "CheckSwitchPhase",
      UiMode.CONFIRM,
      () => {
        game.setMode(UiMode.MESSAGE);
        game.endPhase();
      },
      () => game.isCurrentPhase("CommandPhase") || game.isCurrentPhase("TurnInitPhase"),
    );
    await game.phaseInterceptor.to("CommandPhase", false);
>>>>>>> 581348ec

    let playerPokemon = game.scene.getPlayerPokemon()!;
    const enemyPokemon = game.scene.getEnemyPokemon()!;

    expect(playerPokemon.species.speciesId).toBe(SpeciesId.MIGHTYENA);
    expect(enemyPokemon.getStatStage(Stat.ATK)).toBe(-1);
    expect(playerPokemon.getStatStage(Stat.ATK)).toBe(-1);

    game.doSwitchPokemon(1);
    await game.toNextTurn();

    playerPokemon = game.scene.getPlayerPokemon()!;
    expect(playerPokemon.species.speciesId).toBe(SpeciesId.POOCHYENA);
    expect(playerPokemon.getStatStage(Stat.ATK)).toBe(0);
    expect(enemyPokemon.getStatStage(Stat.ATK)).toBe(-2);
  });

  it("should lower ATK stat stage by 1 for every enemy Pokemon in a double battle on entry", async () => {
<<<<<<< HEAD
    game.override.battleStyle("double");
    await game.classicMode.startBattle([Species.MIGHTYENA, Species.POOCHYENA]);
=======
    game.override.battleStyle("double").startingWave(3);
    await game.classicMode.runToSummon([SpeciesId.MIGHTYENA, SpeciesId.POOCHYENA]);
    game.onNextPrompt(
      "CheckSwitchPhase",
      UiMode.CONFIRM,
      () => {
        game.setMode(UiMode.MESSAGE);
        game.endPhase();
      },
      () => game.isCurrentPhase("CommandPhase") || game.isCurrentPhase("TurnInitPhase"),
    );
    await game.phaseInterceptor.to("CommandPhase", false);
>>>>>>> 581348ec

    const playerField = game.scene.getPlayerField()!;
    const enemyField = game.scene.getEnemyField()!;

    expect(enemyField[0].getStatStage(Stat.ATK)).toBe(-2);
    expect(enemyField[1].getStatStage(Stat.ATK)).toBe(-2);
    expect(playerField[0].getStatStage(Stat.ATK)).toBe(-2);
    expect(playerField[1].getStatStage(Stat.ATK)).toBe(-2);
  });

  it("should not activate again if there is no switch or new entry", async () => {
<<<<<<< HEAD
    await game.classicMode.startBattle([Species.MIGHTYENA, Species.POOCHYENA]);
=======
    game.override.startingWave(2);
    game.override.moveset([MoveId.SPLASH]);
    await game.classicMode.startBattle([SpeciesId.MIGHTYENA, SpeciesId.POOCHYENA]);
>>>>>>> 581348ec

    const playerPokemon = game.scene.getPlayerPokemon()!;
    const enemyPokemon = game.scene.getEnemyPokemon()!;

    expect(enemyPokemon.getStatStage(Stat.ATK)).toBe(-1);
    expect(playerPokemon.getStatStage(Stat.ATK)).toBe(-1);

    game.move.select(MoveId.SPLASH);
    await game.toNextTurn();

    expect(enemyPokemon.getStatStage(Stat.ATK)).toBe(-1);
    expect(playerPokemon.getStatStage(Stat.ATK)).toBe(-1);
  });

<<<<<<< HEAD
  it("should NOT trigger on switching moves used by wild Pokemon", async () => {
    game.override.enemyMoveset(Moves.VOLT_SWITCH).battleType(BattleType.WILD);
    await game.classicMode.startBattle([Species.MIGHTYENA]);
=======
  it("should lower ATK stat stage by 1 for every switch", async () => {
    game.override.moveset([MoveId.SPLASH]).enemyMoveset([MoveId.VOLT_SWITCH]).startingWave(5);
    await game.classicMode.startBattle([SpeciesId.MIGHTYENA, SpeciesId.POOCHYENA]);
>>>>>>> 581348ec

    const playerPokemon = game.scene.getPlayerPokemon()!;
    expect(playerPokemon.getStatStage(Stat.ATK)).toBe(-1);

<<<<<<< HEAD
    game.move.select(Moves.SPLASH);
=======
    game.move.select(getMovePosition(game.scene, 0, MoveId.SPLASH));
>>>>>>> 581348ec
    await game.toNextTurn();
    // doesn't lower attack due to not actually switching out
    expect(playerPokemon.getStatStage(Stat.ATK)).toBe(-1);
  });

  it("should trigger on moves that switch user/target out during trainer battles", async () => {
    game.override.battleType(BattleType.TRAINER).passiveAbility(Abilities.NO_GUARD);

    await game.classicMode.startBattle([Species.MIGHTYENA]);

<<<<<<< HEAD
    const playerPokemon = game.scene.getPlayerPokemon()!;
    expect(playerPokemon.getStatStage(Stat.ATK)).toBe(-1);
=======
    game.move.select(MoveId.SPLASH);
    await game.toNextTurn();
>>>>>>> 581348ec

    game.move.use(Moves.SPLASH);
    await game.move.forceEnemyMove(Moves.TELEPORT);
    await game.toNextTurn();
    expect(playerPokemon.getStatStage(Stat.ATK)).toBe(-2);

    game.move.use(Moves.DRAGON_TAIL);
    await game.move.forceEnemyMove(Moves.SPLASH);
    await game.toNextTurn();
    expect(playerPokemon.getStatStage(Stat.ATK)).toBe(-3);
  });
});<|MERGE_RESOLUTION|>--- conflicted
+++ resolved
@@ -2,17 +2,10 @@
 import Phaser from "phaser";
 import GameManager from "#test/testUtils/gameManager";
 import { Stat } from "#enums/stat";
-<<<<<<< HEAD
-import { Abilities } from "#enums/abilities";
-import { Moves } from "#enums/moves";
-import { Species } from "#enums/species";
-import { BattleType } from "#enums/battle-type";
-=======
-import { getMovePosition } from "#test/testUtils/gameManagerUtils";
 import { AbilityId } from "#enums/ability-id";
 import { MoveId } from "#enums/move-id";
 import { SpeciesId } from "#enums/species-id";
->>>>>>> 581348ec
+import { BattleType } from "#enums/battle-type";
 
 describe("Abilities - Intimidate", () => {
   let phaserGame: Phaser.Game;
@@ -32,76 +25,37 @@
     game = new GameManager(phaserGame);
     game.override
       .battleStyle("single")
-<<<<<<< HEAD
-      .enemySpecies(Species.RATTATA)
-      .enemyAbility(Abilities.INTIMIDATE)
-      .ability(Abilities.INTIMIDATE)
-      .moveset(Moves.SPLASH)
-      .enemyMoveset(Moves.SPLASH);
-  });
-
-  it("should lower ATK stat stage by 1 of enemy Pokemon on entry and player switch", async () => {
-    await game.classicMode.startBattle([Species.MIGHTYENA, Species.POOCHYENA]);
-=======
       .enemySpecies(SpeciesId.RATTATA)
       .enemyAbility(AbilityId.INTIMIDATE)
-      .enemyPassiveAbility(AbilityId.HYDRATION)
       .ability(AbilityId.INTIMIDATE)
-      .startingWave(3)
+      .moveset(MoveId.SPLASH)
       .enemyMoveset(MoveId.SPLASH);
   });
 
   it("should lower ATK stat stage by 1 of enemy Pokemon on entry and player switch", async () => {
-    await game.classicMode.runToSummon([SpeciesId.MIGHTYENA, SpeciesId.POOCHYENA]);
-    game.onNextPrompt(
-      "CheckSwitchPhase",
-      UiMode.CONFIRM,
-      () => {
-        game.setMode(UiMode.MESSAGE);
-        game.endPhase();
-      },
-      () => game.isCurrentPhase("CommandPhase") || game.isCurrentPhase("TurnInitPhase"),
-    );
-    await game.phaseInterceptor.to("CommandPhase", false);
->>>>>>> 581348ec
+    await game.classicMode.startBattle([SpeciesId.MIGHTYENA, SpeciesId.POOCHYENA]);
 
-    let playerPokemon = game.scene.getPlayerPokemon()!;
-    const enemyPokemon = game.scene.getEnemyPokemon()!;
+    const player = game.field.getPlayerPokemon()
+    const enemy = game.field.getEnemyPokemon()
 
-    expect(playerPokemon.species.speciesId).toBe(SpeciesId.MIGHTYENA);
-    expect(enemyPokemon.getStatStage(Stat.ATK)).toBe(-1);
-    expect(playerPokemon.getStatStage(Stat.ATK)).toBe(-1);
+    expect(player.species.speciesId).toBe(SpeciesId.MIGHTYENA);
+    expect(enemy.getStatStage(Stat.ATK)).toBe(-1);
+    expect(player.getStatStage(Stat.ATK)).toBe(-1);
 
     game.doSwitchPokemon(1);
     await game.toNextTurn();
 
-    playerPokemon = game.scene.getPlayerPokemon()!;
-    expect(playerPokemon.species.speciesId).toBe(SpeciesId.POOCHYENA);
-    expect(playerPokemon.getStatStage(Stat.ATK)).toBe(0);
-    expect(enemyPokemon.getStatStage(Stat.ATK)).toBe(-2);
+    expect(game.field.getPlayerPokemon()).toBe(player);
+    expect(player.getStatStage(Stat.ATK)).toBe(0);
+    expect(enemy.getStatStage(Stat.ATK)).toBe(-2);
   });
 
   it("should lower ATK stat stage by 1 for every enemy Pokemon in a double battle on entry", async () => {
-<<<<<<< HEAD
     game.override.battleStyle("double");
-    await game.classicMode.startBattle([Species.MIGHTYENA, Species.POOCHYENA]);
-=======
-    game.override.battleStyle("double").startingWave(3);
-    await game.classicMode.runToSummon([SpeciesId.MIGHTYENA, SpeciesId.POOCHYENA]);
-    game.onNextPrompt(
-      "CheckSwitchPhase",
-      UiMode.CONFIRM,
-      () => {
-        game.setMode(UiMode.MESSAGE);
-        game.endPhase();
-      },
-      () => game.isCurrentPhase("CommandPhase") || game.isCurrentPhase("TurnInitPhase"),
-    );
-    await game.phaseInterceptor.to("CommandPhase", false);
->>>>>>> 581348ec
+    await game.classicMode.startBattle([SpeciesId.MIGHTYENA, SpeciesId.POOCHYENA]);
 
-    const playerField = game.scene.getPlayerField()!;
-    const enemyField = game.scene.getEnemyField()!;
+    const playerField = game.scene.getPlayerField();
+    const enemyField = game.scene.getEnemyField();
 
     expect(enemyField[0].getStatStage(Stat.ATK)).toBe(-2);
     expect(enemyField[1].getStatStage(Stat.ATK)).toBe(-2);
@@ -110,71 +64,53 @@
   });
 
   it("should not activate again if there is no switch or new entry", async () => {
-<<<<<<< HEAD
-    await game.classicMode.startBattle([Species.MIGHTYENA, Species.POOCHYENA]);
-=======
-    game.override.startingWave(2);
-    game.override.moveset([MoveId.SPLASH]);
     await game.classicMode.startBattle([SpeciesId.MIGHTYENA, SpeciesId.POOCHYENA]);
->>>>>>> 581348ec
 
-    const playerPokemon = game.scene.getPlayerPokemon()!;
-    const enemyPokemon = game.scene.getEnemyPokemon()!;
+    const player = game.field.getPlayerPokemon()
+    const enemy = game.field.getEnemyPokemon()
 
-    expect(enemyPokemon.getStatStage(Stat.ATK)).toBe(-1);
+    expect(player.getStatStage(Stat.ATK)).toBe(-1);
+    expect(enemy.getStatStage(Stat.ATK)).toBe(-1);
+
+    game.move.select(MoveId.SPLASH);
+    await game.toNextTurn();
+
+    expect(player.getStatStage(Stat.ATK)).toBe(-1);
+    expect(enemy.getStatStage(Stat.ATK)).toBe(-1);
+  });
+
+  it("should not trigger on switching moves used by wild Pokemon", async () => {
+    game.override.enemyMoveset(MoveId.VOLT_SWITCH).battleType(BattleType.WILD);
+    await game.classicMode.startBattle([SpeciesId.MIGHTYENA]);
+
+    const playerPokemon = game.field.getPlayerPokemon()
     expect(playerPokemon.getStatStage(Stat.ATK)).toBe(-1);
 
     game.move.select(MoveId.SPLASH);
     await game.toNextTurn();
 
-    expect(enemyPokemon.getStatStage(Stat.ATK)).toBe(-1);
-    expect(playerPokemon.getStatStage(Stat.ATK)).toBe(-1);
-  });
-
-<<<<<<< HEAD
-  it("should NOT trigger on switching moves used by wild Pokemon", async () => {
-    game.override.enemyMoveset(Moves.VOLT_SWITCH).battleType(BattleType.WILD);
-    await game.classicMode.startBattle([Species.MIGHTYENA]);
-=======
-  it("should lower ATK stat stage by 1 for every switch", async () => {
-    game.override.moveset([MoveId.SPLASH]).enemyMoveset([MoveId.VOLT_SWITCH]).startingWave(5);
-    await game.classicMode.startBattle([SpeciesId.MIGHTYENA, SpeciesId.POOCHYENA]);
->>>>>>> 581348ec
-
-    const playerPokemon = game.scene.getPlayerPokemon()!;
-    expect(playerPokemon.getStatStage(Stat.ATK)).toBe(-1);
-
-<<<<<<< HEAD
-    game.move.select(Moves.SPLASH);
-=======
-    game.move.select(getMovePosition(game.scene, 0, MoveId.SPLASH));
->>>>>>> 581348ec
-    await game.toNextTurn();
     // doesn't lower attack due to not actually switching out
     expect(playerPokemon.getStatStage(Stat.ATK)).toBe(-1);
   });
 
   it("should trigger on moves that switch user/target out during trainer battles", async () => {
-    game.override.battleType(BattleType.TRAINER).passiveAbility(Abilities.NO_GUARD);
+    game.override.battleType(BattleType.TRAINER).passiveAbility(AbilityId.NO_GUARD);
 
-    await game.classicMode.startBattle([Species.MIGHTYENA]);
+    await game.classicMode.startBattle([SpeciesId.MIGHTYENA]);
 
-<<<<<<< HEAD
-    const playerPokemon = game.scene.getPlayerPokemon()!;
-    expect(playerPokemon.getStatStage(Stat.ATK)).toBe(-1);
-=======
-    game.move.select(MoveId.SPLASH);
+    const player = game.field.getPlayerPokemon();
+    expect(player.getStatStage(Stat.ATK)).toBe(-1);
+
+    game.move.use(MoveId.SPLASH);
+    await game.move.forceEnemyMove(MoveId.TELEPORT);
     await game.toNextTurn();
->>>>>>> 581348ec
 
-    game.move.use(Moves.SPLASH);
-    await game.move.forceEnemyMove(Moves.TELEPORT);
+    expect(player.getStatStage(Stat.ATK)).toBe(-2);
+
+    game.move.use(MoveId.DRAGON_TAIL);
+    await game.move.forceEnemyMove(MoveId.SPLASH);
     await game.toNextTurn();
-    expect(playerPokemon.getStatStage(Stat.ATK)).toBe(-2);
 
-    game.move.use(Moves.DRAGON_TAIL);
-    await game.move.forceEnemyMove(Moves.SPLASH);
-    await game.toNextTurn();
-    expect(playerPokemon.getStatStage(Stat.ATK)).toBe(-3);
+    expect(player.getStatStage(Stat.ATK)).toBe(-3);
   });
 });