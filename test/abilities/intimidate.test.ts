--- conflicted
+++ resolved
@@ -32,7 +32,7 @@
       .enemyMoveset(MoveId.SPLASH);
   });
 
-  it("should lower ATK stat stage by 1 of enemy Pokemon on entry and player switch", async () => {
+  it("should lower all non-immune opponents ATK stat stage by 1 of enemy Pokemon on entry and player switch", async () => {
     await game.classicMode.startBattle([SpeciesId.MIGHTYENA, SpeciesId.POOCHYENA]);
 
     const player = game.field.getPlayerPokemon()
@@ -45,16 +45,9 @@
     game.doSwitchPokemon(1);
     await game.toNextTurn();
 
-<<<<<<< HEAD
     expect(game.field.getPlayerPokemon()).toBe(player);
     expect(player.getStatStage(Stat.ATK)).toBe(0);
     expect(enemy.getStatStage(Stat.ATK)).toBe(-2);
-=======
-    playerPokemon = game.scene.getPlayerPokemon()!;
-    expect(playerPokemon.species.speciesId).toBe(SpeciesId.POOCHYENA);
-    expect(playerPokemon.getStatStage(Stat.ATK)).toBe(0);
-    expect(enemyPokemon.getStatStage(Stat.ATK)).toBe(-2);
->>>>>>> 6ff258fb
   });
 
   it("should lower ATK stat stage by 1 for every enemy Pokemon in a double battle on entry", async () => {
@@ -71,10 +64,6 @@
   });
 
   it("should not activate again if there is no switch or new entry", async () => {
-<<<<<<< HEAD
-=======
-    game.override.startingWave(2).moveset([MoveId.SPLASH]);
->>>>>>> 6ff258fb
     await game.classicMode.startBattle([SpeciesId.MIGHTYENA, SpeciesId.POOCHYENA]);
 
     const player = game.field.getPlayerPokemon()
@@ -86,19 +75,9 @@
     game.move.select(MoveId.SPLASH);
     await game.toNextTurn();
 
-<<<<<<< HEAD
     expect(player.getStatStage(Stat.ATK)).toBe(-1);
     expect(enemy.getStatStage(Stat.ATK)).toBe(-1);
   });
-=======
-    expect(enemyPokemon.getStatStage(Stat.ATK)).toBe(-1);
-    expect(playerPokemon.getStatStage(Stat.ATK)).toBe(-1);
-  });
-
-  it("should lower ATK stat stage by 1 for every switch", async () => {
-    game.override.moveset([MoveId.SPLASH]).enemyMoveset([MoveId.VOLT_SWITCH]).startingWave(5);
-    await game.classicMode.startBattle([SpeciesId.MIGHTYENA, SpeciesId.POOCHYENA]);
->>>>>>> 6ff258fb
 
   it("should not trigger on switching moves used by wild Pokemon", async () => {
     game.override.enemyMoveset(MoveId.VOLT_SWITCH).battleType(BattleType.WILD);
@@ -128,15 +107,10 @@
 
     expect(player.getStatStage(Stat.ATK)).toBe(-2);
 
-<<<<<<< HEAD
     game.move.use(MoveId.DRAGON_TAIL);
     await game.move.forceEnemyMove(MoveId.SPLASH);
     await game.toNextTurn();
 
     expect(player.getStatStage(Stat.ATK)).toBe(-3);
-=======
-    expect(playerPokemon.getStatStage(Stat.ATK)).toBe(-3);
-    expect(enemyPokemon.getStatStage(Stat.ATK)).toBe(0);
->>>>>>> 6ff258fb
   });
 });