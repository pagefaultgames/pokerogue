import { TurnEndPhase } from "#app/phases/turn-end-phase";
import { AbilityId } from "#enums/ability-id";
import { MoveId } from "#enums/move-id";
import { SpeciesId } from "#enums/species-id";
import GameManager from "#test/testUtils/gameManager";
import Phaser from "phaser";
import { afterEach, beforeAll, beforeEach, describe, expect, it } from "vitest";
import { BattlerTagType } from "#app/enums/battler-tag-type";
import { BerryPhase } from "#app/phases/berry-phase";

describe("Abilities - Unseen Fist", () => {
  let phaserGame: Phaser.Game;
  let game: GameManager;

  beforeAll(() => {
    phaserGame = new Phaser.Game({
      type: Phaser.HEADLESS,
    });
  });

  afterEach(() => {
    game.phaseInterceptor.restoreOg();
  });

  beforeEach(() => {
    game = new GameManager(phaserGame);
    game.override
      .battleStyle("single")
      .starterSpecies(SpeciesId.URSHIFU)
      .enemySpecies(SpeciesId.SNORLAX)
      .enemyMoveset(MoveId.PROTECT)
      .startingLevel(100)
      .enemyLevel(100);
  });

  it("should cause a contact move to ignore Protect", async () =>
    await testUnseenFistHitResult(game, MoveId.QUICK_ATTACK, MoveId.PROTECT, true));

  it("should not cause a non-contact move to ignore Protect", async () =>
    await testUnseenFistHitResult(game, MoveId.ABSORB, MoveId.PROTECT, false));

  it("should not apply if the source has Long Reach", async () => {
    game.override.passiveAbility(AbilityId.LONG_REACH);
    await testUnseenFistHitResult(game, MoveId.QUICK_ATTACK, MoveId.PROTECT, false);
  });

  it("should cause a contact move to ignore Wide Guard", async () =>
    await testUnseenFistHitResult(game, MoveId.BREAKING_SWIPE, MoveId.WIDE_GUARD, true));

  it("should not cause a non-contact move to ignore Wide Guard", async () =>
    await testUnseenFistHitResult(game, MoveId.BULLDOZE, MoveId.WIDE_GUARD, false));

  it("should cause a contact move to ignore Protect, but not Substitute", async () => {
<<<<<<< HEAD
    game.override.enemyLevel(1).moveset([Moves.TACKLE]);
=======
    game.override.enemyLevel(1);
    game.override.moveset([MoveId.TACKLE]);
>>>>>>> fb6d6f5b

    await game.classicMode.startBattle();

    const enemyPokemon = game.scene.getEnemyPokemon()!;
    enemyPokemon.addTag(BattlerTagType.SUBSTITUTE, 0, MoveId.NONE, enemyPokemon.id);

    game.move.select(MoveId.TACKLE);

    await game.phaseInterceptor.to(BerryPhase, false);

    expect(enemyPokemon.getTag(BattlerTagType.SUBSTITUTE)).toBeUndefined();
    expect(enemyPokemon.hp).toBe(enemyPokemon.getMaxHp());
  });
});

async function testUnseenFistHitResult(
  game: GameManager,
  attackMove: MoveId,
  protectMove: MoveId,
  shouldSucceed = true,
): Promise<void> {
  game.override.moveset([attackMove]).enemyMoveset(protectMove);

  await game.classicMode.startBattle();

  const leadPokemon = game.scene.getPlayerPokemon()!;
  expect(leadPokemon).not.toBe(undefined);

  const enemyPokemon = game.scene.getEnemyPokemon()!;
  expect(enemyPokemon).not.toBe(undefined);

  const enemyStartingHp = enemyPokemon.hp;

  game.move.select(attackMove);
  await game.phaseInterceptor.to(TurnEndPhase, false);

  if (shouldSucceed) {
    expect(enemyPokemon.hp).toBeLessThan(enemyStartingHp);
  } else {
    expect(enemyPokemon.hp).toBe(enemyStartingHp);
  }
}<|MERGE_RESOLUTION|>--- conflicted
+++ resolved
@@ -51,12 +51,7 @@
     await testUnseenFistHitResult(game, MoveId.BULLDOZE, MoveId.WIDE_GUARD, false));
 
   it("should cause a contact move to ignore Protect, but not Substitute", async () => {
-<<<<<<< HEAD
     game.override.enemyLevel(1).moveset([Moves.TACKLE]);
-=======
-    game.override.enemyLevel(1);
-    game.override.moveset([MoveId.TACKLE]);
->>>>>>> fb6d6f5b
 
     await game.classicMode.startBattle();
 
