--- conflicted
+++ resolved
@@ -6,11 +6,7 @@
 import { Stat } from "#enums/stat";
 import { GameManager } from "#test/test-utils/game-manager";
 import Phaser from "phaser";
-<<<<<<< HEAD
 import { afterEach, beforeAll, beforeEach, describe, expect, it } from "vitest";
-=======
-import { beforeAll, beforeEach, describe, expect, it, vi } from "vitest";
->>>>>>> fb59f9c9
 
 // See also: TypeImmunityAbAttr
 describe("Abilities - Sap Sipper", () => {
