--- conflicted
+++ resolved
@@ -30,20 +30,12 @@
       .enemyMoveset(MoveId.SPLASH);
   });
 
-<<<<<<< HEAD
   it("should increase the user's crit stage by 1", async () => {
-    await game.classicMode.startBattle([Species.MAGIKARP]);
+    await game.classicMode.startBattle([SpeciesId.MAGIKARP]);
     const enemy = game.scene.getEnemyPokemon()!;
     const critSpy = vi.spyOn(enemy, "getCritStage"); // crit stage is called on enemy
 
-    game.move.select(Moves.TACKLE);
-=======
-  it("should increase the crit stage of a user by 1", async () => {
-    await game.classicMode.startBattle([SpeciesId.MAGIKARP]);
-    const enemy = game.scene.getEnemyPokemon()!;
-    const fn = vi.spyOn(enemy, "getCritStage");
     game.move.select(MoveId.TACKLE);
->>>>>>> fb6d6f5b
     await game.phaseInterceptor.to("BerryPhase");
     expect(critSpy).toHaveReturnedWith(1);
   });
