--- conflicted
+++ resolved
@@ -535,11 +535,7 @@
       .startingLevel(50)
       .enemyLevel(1)
       .enemyMoveset([Moves.SPLASH, Moves.ENDURE])
-<<<<<<< HEAD
-      .battleType("double")
-=======
       .battleStyle("double")
->>>>>>> b89b945b
       .moveset([Moves.DRAGON_ENERGY, Moves.SPLASH])
       .startingWave(wave);
 
