import { Status } from "#app/data/status-effect";
import { AbilityId } from "#enums/ability-id";
import { MoveId } from "#enums/move-id";
import { SpeciesId } from "#enums/species-id";
import { StatusEffect } from "#enums/status-effect";
import GameManager from "#test/testUtils/gameManager";
import Phaser from "phaser";
import { afterEach, beforeAll, beforeEach, describe, expect, it } from "vitest";

describe("Abilities - ZEN MODE", () => {
  let phaserGame: Phaser.Game;
  let game: GameManager;
  const baseForm = 0;
  const zenForm = 1;

  beforeAll(() => {
    phaserGame = new Phaser.Game({
      type: Phaser.HEADLESS,
    });
  });

  afterEach(() => {
    game.phaseInterceptor.restoreOg();
  });

  beforeEach(() => {
    game = new GameManager(phaserGame);
    game.override
      .battleStyle("single")
      .disableCrits()
      .enemySpecies(SpeciesId.MAGIKARP)
      .enemyAbility(AbilityId.BALL_FETCH)
      .enemyLevel(5)
      .ability(AbilityId.ZEN_MODE)
      .moveset(MoveId.SPLASH)
      .enemyMoveset(MoveId.SEISMIC_TOSS);
  });

  it("shouldn't change form when taking damage if not dropping below 50% HP", async () => {
    await game.classicMode.startBattle([SpeciesId.DARMANITAN]);
    const darmanitan = game.scene.getPlayerPokemon()!;
    expect(darmanitan.formIndex).toBe(baseForm);

    game.move.select(MoveId.SPLASH);
    await game.toNextTurn();

    expect(darmanitan.getHpRatio()).toBeLessThan(1);
    expect(darmanitan.getHpRatio()).toBeGreaterThan(0.5);
    expect(darmanitan.formIndex).toBe(baseForm);
  });

  it("should change form when falling below 50% HP", async () => {
    await game.classicMode.startBattle([SpeciesId.DARMANITAN]);

    const darmanitan = game.scene.getPlayerPokemon()!;
    darmanitan.hp = darmanitan.getMaxHp() / 2 + 1;
    expect(darmanitan.formIndex).toBe(baseForm);

    game.move.select(MoveId.SPLASH);
    await game.toNextTurn();

    expect(darmanitan.getHpRatio()).toBeLessThan(0.5);
    expect(darmanitan.formIndex).toBe(zenForm);
  });

  it("should stay zen mode when fainted", async () => {
    await game.classicMode.startBattle([SpeciesId.DARMANITAN, SpeciesId.CHARIZARD]);
    const darmanitan = game.scene.getPlayerPokemon()!;
    darmanitan.hp = darmanitan.getMaxHp() / 2 + 1;
    expect(darmanitan.formIndex).toBe(baseForm);

    game.move.select(MoveId.SPLASH);
    await game.toNextTurn();

    expect(darmanitan.getHpRatio()).toBeLessThan(0.5);
    expect(darmanitan.formIndex).toBe(zenForm);

    game.move.select(MoveId.SPLASH);
    await game.killPokemon(darmanitan);
    game.doSelectPartyPokemon(1);
    await game.toNextTurn();

    expect(darmanitan.isFainted()).toBe(true);
    expect(game.scene.getPlayerParty()[1].formIndex).toBe(zenForm);
  });

  it("should switch to base form on arena reset", async () => {
<<<<<<< HEAD
    game.override.startingWave(4).starterForms({
      [Species.DARMANITAN]: zenForm,
=======
    game.override.startingWave(4);
    game.override.starterForms({
      [SpeciesId.DARMANITAN]: zenForm,
>>>>>>> fb6d6f5b
    });

    await game.classicMode.startBattle([SpeciesId.MAGIKARP, SpeciesId.DARMANITAN]);

    const darmanitan = game.scene.getPlayerParty()[1];
    darmanitan.hp = 1;
    expect(darmanitan.formIndex).toBe(zenForm);

    darmanitan.hp = 0;
    darmanitan.status = new Status(StatusEffect.FAINT);
    expect(darmanitan.isFainted()).toBe(true);

    game.move.select(MoveId.SPLASH);
    await game.doKillOpponents();
    await game.toNextWave();

    expect(darmanitan.formIndex).toBe(baseForm);
  });
});<|MERGE_RESOLUTION|>--- conflicted
+++ resolved
@@ -85,14 +85,8 @@
   });
 
   it("should switch to base form on arena reset", async () => {
-<<<<<<< HEAD
     game.override.startingWave(4).starterForms({
       [Species.DARMANITAN]: zenForm,
-=======
-    game.override.startingWave(4);
-    game.override.starterForms({
-      [SpeciesId.DARMANITAN]: zenForm,
->>>>>>> fb6d6f5b
     });
 
     await game.classicMode.startBattle([SpeciesId.MAGIKARP, SpeciesId.DARMANITAN]);
