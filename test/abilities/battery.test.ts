import { allMoves } from "#app/data/data-lists";
import { AbilityId } from "#enums/ability-id";
import { MoveEffectPhase } from "#app/phases/move-effect-phase";
import { TurnEndPhase } from "#app/phases/turn-end-phase";
import { MoveId } from "#enums/move-id";
import { SpeciesId } from "#enums/species-id";
import GameManager from "#test/testUtils/gameManager";
import Phaser from "phaser";
import { afterEach, beforeAll, beforeEach, describe, expect, it, vi } from "vitest";

describe("Abilities - Battery", () => {
  let phaserGame: Phaser.Game;
  let game: GameManager;

  const batteryMultiplier = 1.3;

  beforeAll(() => {
    phaserGame = new Phaser.Game({
      type: Phaser.HEADLESS,
    });
  });

  afterEach(() => {
    game.phaseInterceptor.restoreOg();
  });

  beforeEach(() => {
    game = new GameManager(phaserGame);
<<<<<<< HEAD
    game.override
      .battleStyle("double")
      .enemySpecies(Species.SHUCKLE)
      .enemyAbility(Abilities.BALL_FETCH)
      .moveset([Moves.TACKLE, Moves.BREAKING_SWIPE, Moves.SPLASH, Moves.DAZZLING_GLEAM])
      .enemyMoveset(Moves.SPLASH);
=======
    game.override.battleStyle("double");
    game.override.enemySpecies(SpeciesId.SHUCKLE);
    game.override.enemyAbility(AbilityId.BALL_FETCH);
    game.override.moveset([MoveId.TACKLE, MoveId.BREAKING_SWIPE, MoveId.SPLASH, MoveId.DAZZLING_GLEAM]);
    game.override.enemyMoveset(MoveId.SPLASH);
>>>>>>> fb6d6f5b
  });

  it("raises the power of allies' special moves by 30%", async () => {
    const moveToCheck = allMoves[MoveId.DAZZLING_GLEAM];
    const basePower = moveToCheck.power;

    vi.spyOn(moveToCheck, "calculateBattlePower");

    await game.classicMode.startBattle([SpeciesId.PIKACHU, SpeciesId.CHARJABUG]);

    game.move.select(MoveId.DAZZLING_GLEAM);
    game.move.select(MoveId.SPLASH, 1);
    await game.phaseInterceptor.to(MoveEffectPhase);

    expect(moveToCheck.calculateBattlePower).toHaveReturnedWith(basePower * batteryMultiplier);
  });

  it("does not raise the power of allies' non-special moves", async () => {
    const moveToCheck = allMoves[MoveId.BREAKING_SWIPE];
    const basePower = moveToCheck.power;

    vi.spyOn(moveToCheck, "calculateBattlePower");

    await game.classicMode.startBattle([SpeciesId.PIKACHU, SpeciesId.CHARJABUG]);

    game.move.select(MoveId.BREAKING_SWIPE);
    game.move.select(MoveId.SPLASH, 1);
    await game.phaseInterceptor.to(MoveEffectPhase);

    expect(moveToCheck.calculateBattlePower).toHaveReturnedWith(basePower);
  });

  it("does not raise the power of the ability owner's special moves", async () => {
    const moveToCheck = allMoves[MoveId.DAZZLING_GLEAM];
    const basePower = moveToCheck.power;

    vi.spyOn(moveToCheck, "calculateBattlePower");

    await game.classicMode.startBattle([SpeciesId.CHARJABUG, SpeciesId.PIKACHU]);

    game.move.select(MoveId.DAZZLING_GLEAM);
    game.move.select(MoveId.SPLASH, 1);
    await game.phaseInterceptor.to(TurnEndPhase);

    expect(moveToCheck.calculateBattlePower).toHaveReturnedWith(basePower);
  });
});<|MERGE_RESOLUTION|>--- conflicted
+++ resolved
@@ -26,20 +26,12 @@
 
   beforeEach(() => {
     game = new GameManager(phaserGame);
-<<<<<<< HEAD
     game.override
       .battleStyle("double")
       .enemySpecies(Species.SHUCKLE)
       .enemyAbility(Abilities.BALL_FETCH)
       .moveset([Moves.TACKLE, Moves.BREAKING_SWIPE, Moves.SPLASH, Moves.DAZZLING_GLEAM])
       .enemyMoveset(Moves.SPLASH);
-=======
-    game.override.battleStyle("double");
-    game.override.enemySpecies(SpeciesId.SHUCKLE);
-    game.override.enemyAbility(AbilityId.BALL_FETCH);
-    game.override.moveset([MoveId.TACKLE, MoveId.BREAKING_SWIPE, MoveId.SPLASH, MoveId.DAZZLING_GLEAM]);
-    game.override.enemyMoveset(MoveId.SPLASH);
->>>>>>> fb6d6f5b
   });
 
   it("raises the power of allies' special moves by 30%", async () => {
