import { BattlerIndex } from "#enums/battler-index";
import { allAbilities } from "#app/data/data-lists";
import { AbilityId } from "#enums/ability-id";
import { WeatherType } from "#app/enums/weather-type";
import { DamageAnimPhase } from "#app/phases/damage-anim-phase";
import { MovePhase } from "#app/phases/move-phase";
import { PostSummonPhase } from "#app/phases/post-summon-phase";
import { QuietFormChangePhase } from "#app/phases/quiet-form-change-phase";
import { TurnEndPhase } from "#app/phases/turn-end-phase";
import { MoveId } from "#enums/move-id";
import { SpeciesId } from "#enums/species-id";
import GameManager from "#test/testUtils/gameManager";
import Phaser from "phaser";
import { afterEach, beforeAll, beforeEach, describe, expect, it, vi } from "vitest";

describe("Abilities - Forecast", () => {
  let phaserGame: Phaser.Game;
  let game: GameManager;
  const NORMAL_FORM = 0;
  const SUNNY_FORM = 1;
  const RAINY_FORM = 2;
  const SNOWY_FORM = 3;

  /**
<<<<<<< HEAD
   * Tests form changes based on weather changes
   * @param {GameManager} game The game manager instance
   * @param {WeatherType} weather The active weather to set
   * @param form The expected form based on the active weather
   * @param initialForm The initial form pre form change
   */
  const testWeatherFormChange = async (game: GameManager, weather: WeatherType, form: number, initialForm: number) => {
    game.override.weather(weather).starterForms({ [SpeciesId.CASTFORM]: initialForm });
    await game.classicMode.startBattle([SpeciesId.CASTFORM]);

    game.move.select(MoveId.SPLASH);

    expect(game.scene.getPlayerPokemon()?.formIndex).toBe(form);
  };

  /**
=======
>>>>>>> 6ff258fb
   * Tests reverting to normal form when Cloud Nine/Air Lock is active on the field
   * @param game - The game manager instance
   * @param ability - The ability that is active on the field
   */
  const testRevertFormAgainstAbility = async (game: GameManager, ability: AbilityId) => {
    game.override.starterForms({ [SpeciesId.CASTFORM]: SUNNY_FORM }).enemyAbility(ability);
    await game.classicMode.startBattle([SpeciesId.CASTFORM]);

    game.move.select(MoveId.SPLASH);

    expect(game.scene.getPlayerPokemon()?.formIndex).toBe(NORMAL_FORM);
  };

  beforeAll(() => {
    phaserGame = new Phaser.Game({
      type: Phaser.HEADLESS,
    });
  });

  afterEach(() => {
    game.phaseInterceptor.restoreOg();
  });

  beforeEach(() => {
    game = new GameManager(phaserGame);
    game.override
      .moveset([MoveId.SPLASH, MoveId.RAIN_DANCE, MoveId.SUNNY_DAY, MoveId.TACKLE])
      .enemySpecies(SpeciesId.MAGIKARP)
      .enemyMoveset(MoveId.SPLASH)
      .enemyAbility(AbilityId.BALL_FETCH);
  });

  it(
    "changes form based on weather",
    async () => {
      game.override
        .moveset([MoveId.RAIN_DANCE, MoveId.SUNNY_DAY, MoveId.SNOWSCAPE, MoveId.SPLASH])
        .battleStyle("double")
        .starterForms({
          [SpeciesId.KYOGRE]: 1,
          [SpeciesId.GROUDON]: 1,
          [SpeciesId.RAYQUAZA]: 1,
        });
      await game.classicMode.startBattle([
        SpeciesId.CASTFORM,
        SpeciesId.FEEBAS,
        SpeciesId.KYOGRE,
        SpeciesId.GROUDON,
        SpeciesId.RAYQUAZA,
        SpeciesId.ALTARIA,
      ]);

      vi.spyOn(game.scene.getPlayerParty()[5], "getAbility").mockReturnValue(allAbilities[AbilityId.CLOUD_NINE]);

      const castform = game.scene.getPlayerField()[0];
      expect(castform.formIndex).toBe(NORMAL_FORM);

      game.move.select(MoveId.RAIN_DANCE);
      game.move.select(MoveId.SPLASH, 1);
      await game.phaseInterceptor.to("MovePhase");
      await game.toNextTurn();

      expect(castform.formIndex).toBe(RAINY_FORM);

      game.move.select(MoveId.SUNNY_DAY);
      game.move.select(MoveId.SPLASH, 1);
      await game.phaseInterceptor.to("MovePhase");
      await game.toNextTurn();

      expect(castform.formIndex).toBe(SUNNY_FORM);

      game.move.select(MoveId.SNOWSCAPE);
      game.move.select(MoveId.SPLASH, 1);
      await game.phaseInterceptor.to("MovePhase");
      await game.toNextTurn();

      expect(castform.formIndex).toBe(SNOWY_FORM);

      game.override.moveset([MoveId.HAIL, MoveId.SANDSTORM, MoveId.SNOWSCAPE, MoveId.SPLASH]);

      game.move.select(MoveId.SANDSTORM);
      game.move.select(MoveId.SPLASH, 1);
      await game.phaseInterceptor.to("MovePhase");
      await game.toNextTurn();

      expect(castform.formIndex).toBe(NORMAL_FORM);

      game.move.select(MoveId.HAIL);
      game.move.select(MoveId.SPLASH, 1);
      await game.phaseInterceptor.to("MovePhase");
      await game.toNextTurn();

      expect(castform.formIndex).toBe(SNOWY_FORM);

      game.move.select(MoveId.SPLASH);
      game.doSwitchPokemon(2); // Feebas now 2, Kyogre 1
      await game.phaseInterceptor.to("MovePhase");
      await game.toNextTurn();

      expect(castform.formIndex).toBe(RAINY_FORM);

      game.move.select(MoveId.SPLASH);
      game.doSwitchPokemon(3); // Kyogre now 3, Groudon 1
      await game.phaseInterceptor.to("MovePhase");
      await game.toNextTurn();

      expect(castform.formIndex).toBe(SUNNY_FORM);

      game.move.select(MoveId.SPLASH);
      game.doSwitchPokemon(4); // Groudon now 4, Rayquaza 1
      await game.phaseInterceptor.to("MovePhase");
      await game.toNextTurn();

      expect(castform.formIndex).toBe(NORMAL_FORM);

      game.move.select(MoveId.SPLASH);
      game.doSwitchPokemon(2); // Rayquaza now 2, Feebas 1
      await game.phaseInterceptor.to("MovePhase");
      await game.toNextTurn();

      expect(castform.formIndex).toBe(NORMAL_FORM);

      game.move.select(MoveId.SNOWSCAPE);
      game.move.select(MoveId.SPLASH, 1);
      await game.phaseInterceptor.to("MovePhase");
      await game.toNextTurn();

      expect(castform.formIndex).toBe(SNOWY_FORM);

      game.move.select(MoveId.SPLASH);
      game.doSwitchPokemon(5); // Feebas now 5, Altaria 1
      await game.phaseInterceptor.to("MovePhase");
      await game.toNextTurn();

      expect(castform.formIndex).toBe(NORMAL_FORM);

      game.move.select(MoveId.SPLASH);
      game.doSwitchPokemon(5); // Altaria now 5, Feebas 1
      await game.phaseInterceptor.to("MovePhase");
      await game.toNextTurn();

      expect(castform.formIndex).toBe(SNOWY_FORM);

      game.scene.arena.trySetWeather(WeatherType.FOG);
      game.move.select(MoveId.SPLASH);
      game.move.select(MoveId.SPLASH, 1);
      await game.phaseInterceptor.to("TurnStartPhase");

      expect(castform.formIndex).toBe(NORMAL_FORM);
    },
    30 * 1000,
  );

  it("reverts to Normal Form if a Pokémon on the field has Air Lock", async () => {
    await testRevertFormAgainstAbility(game, AbilityId.AIR_LOCK);
  });

  it("has no effect on Pokémon other than Castform", async () => {
    game.override.enemyAbility(AbilityId.FORECAST).enemySpecies(SpeciesId.SHUCKLE);
    await game.classicMode.startBattle([SpeciesId.CASTFORM]);

    game.move.select(MoveId.RAIN_DANCE);
    await game.phaseInterceptor.to(TurnEndPhase);

    expect(game.scene.getPlayerPokemon()?.formIndex).toBe(RAINY_FORM);
    expect(game.scene.getEnemyPokemon()?.formIndex).not.toBe(RAINY_FORM);
  });

  it("reverts to Normal Form when Forecast is suppressed, changes form to match the weather when it regains it", async () => {
    game.override.enemyMoveset([MoveId.GASTRO_ACID]).weather(WeatherType.RAIN);
    await game.classicMode.startBattle([SpeciesId.CASTFORM, SpeciesId.PIKACHU]);
    const castform = game.scene.getPlayerPokemon()!;

    expect(castform.formIndex).toBe(RAINY_FORM);

    // First turn - Forecast is suppressed
    game.move.select(MoveId.SPLASH);
    await game.setTurnOrder([BattlerIndex.ENEMY, BattlerIndex.PLAYER]);
    await game.move.forceHit();

    await game.phaseInterceptor.to(TurnEndPhase);

    expect(castform.summonData.abilitySuppressed).toBe(true);
    expect(castform.formIndex).toBe(NORMAL_FORM);

    await game.toNextTurn();

    // Second turn - switch out Castform, regains Forecast
    game.doSwitchPokemon(1);
    await game.toNextTurn();

    // Third turn - switch in Castform
    game.doSwitchPokemon(1);
    await game.phaseInterceptor.to(MovePhase);

    expect(castform.summonData.abilitySuppressed).toBe(false);
    expect(castform.formIndex).toBe(RAINY_FORM);
  });

  it("does not change Castform's form until after Stealth Rock deals damage", async () => {
    game.override.weather(WeatherType.RAIN).enemyMoveset([MoveId.STEALTH_ROCK]);
    await game.classicMode.startBattle([SpeciesId.PIKACHU, SpeciesId.CASTFORM]);

    // First turn - set up stealth rock
    game.move.select(MoveId.SPLASH);
    await game.toNextTurn();

    // Second turn - switch in Castform, regains Forecast
    game.doSwitchPokemon(1);
    await game.phaseInterceptor.to(PostSummonPhase);

    const castform = game.scene.getPlayerPokemon()!;

    // Damage phase should come first
    await game.phaseInterceptor.to(DamageAnimPhase);
    expect(castform.hp).toBeLessThan(castform.getMaxHp());

    // Then change form
    await game.phaseInterceptor.to(QuietFormChangePhase);
    expect(castform.formIndex).toBe(RAINY_FORM);
  });

  it("should be in Normal Form after the user is switched out", async () => {
    game.override.weather(WeatherType.RAIN);

    await game.classicMode.startBattle([SpeciesId.CASTFORM, SpeciesId.MAGIKARP]);
    const castform = game.scene.getPlayerPokemon()!;

    expect(castform.formIndex).toBe(RAINY_FORM);

    game.doSwitchPokemon(1);
    await game.toNextTurn();

    expect(castform.formIndex).toBe(NORMAL_FORM);
  });

  // NOTE: The following pairs of tests are intentionally testing the same scenario, switching the player and enemy pokemon
  // as this is a regression test where the order of player and enemy mattered.
  it("should trigger player's form change when summoned at the same time as an enemy with a weather changing ability", async () => {
    game.override.enemyAbility(AbilityId.DROUGHT);
    await game.classicMode.startBattle([SpeciesId.CASTFORM, SpeciesId.MAGIKARP]);
    const castform = game.scene.getPlayerPokemon()!;
    expect(castform.formIndex).toBe(SUNNY_FORM);
  });

  it("should trigger enemy's form change when summoned at the same time as a player with a weather changing ability", async () => {
    game.override.ability(AbilityId.DROUGHT).enemySpecies(SpeciesId.CASTFORM).enemyAbility(AbilityId.FORECAST);
    await game.classicMode.startBattle([SpeciesId.MAGIKARP]);
    const castform = game.scene.getEnemyPokemon()!;
    expect(castform.formIndex).toBe(SUNNY_FORM);
  });
});<|MERGE_RESOLUTION|>--- conflicted
+++ resolved
@@ -22,25 +22,6 @@
   const SNOWY_FORM = 3;
 
   /**
-<<<<<<< HEAD
-   * Tests form changes based on weather changes
-   * @param {GameManager} game The game manager instance
-   * @param {WeatherType} weather The active weather to set
-   * @param form The expected form based on the active weather
-   * @param initialForm The initial form pre form change
-   */
-  const testWeatherFormChange = async (game: GameManager, weather: WeatherType, form: number, initialForm: number) => {
-    game.override.weather(weather).starterForms({ [SpeciesId.CASTFORM]: initialForm });
-    await game.classicMode.startBattle([SpeciesId.CASTFORM]);
-
-    game.move.select(MoveId.SPLASH);
-
-    expect(game.scene.getPlayerPokemon()?.formIndex).toBe(form);
-  };
-
-  /**
-=======
->>>>>>> 6ff258fb
    * Tests reverting to normal form when Cloud Nine/Air Lock is active on the field
    * @param game - The game manager instance
    * @param ability - The ability that is active on the field
