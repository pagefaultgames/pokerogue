import { BattlerIndex } from "#app/battle";
import { MoveEffectPhase } from "#app/phases/move-effect-phase";
import { MoveEndPhase } from "#app/phases/move-end-phase";
import { QuietFormChangePhase } from "#app/phases/quiet-form-change-phase";
import { TurnEndPhase } from "#app/phases/turn-end-phase";
import { TurnInitPhase } from "#app/phases/turn-init-phase";
import { AbilityId } from "#enums/ability-id";
import { BattlerTagType } from "#enums/battler-tag-type";
import { MoveId } from "#enums/move-id";
import { SpeciesId } from "#enums/species-id";
import GameManager from "#test/testUtils/gameManager";
import Phaser from "phaser";
import { afterEach, beforeAll, beforeEach, describe, expect, it } from "vitest";

describe("Abilities - Ice Face", () => {
  let phaserGame: Phaser.Game;
  let game: GameManager;
  const noiceForm = 1;
  const icefaceForm = 0;

  beforeAll(() => {
    phaserGame = new Phaser.Game({
      type: Phaser.HEADLESS,
    });
  });

  afterEach(() => {
    game.phaseInterceptor.restoreOg();
  });

  beforeEach(() => {
    game = new GameManager(phaserGame);
<<<<<<< HEAD
    game.override
      .battleStyle("single")
      .enemySpecies(Species.EISCUE)
      .enemyAbility(Abilities.ICE_FACE)
      .moveset([Moves.TACKLE, Moves.ICE_BEAM, Moves.TOXIC_THREAD, Moves.HAIL]);
=======
    game.override.battleStyle("single");
    game.override.enemySpecies(SpeciesId.EISCUE);
    game.override.enemyAbility(AbilityId.ICE_FACE);
    game.override.moveset([MoveId.TACKLE, MoveId.ICE_BEAM, MoveId.TOXIC_THREAD, MoveId.HAIL]);
>>>>>>> fb6d6f5b
  });

  it("takes no damage from physical move and transforms to Noice", async () => {
    await game.classicMode.startBattle([SpeciesId.HITMONLEE]);

    game.move.select(MoveId.TACKLE);

    await game.phaseInterceptor.to(MoveEndPhase);

    const eiscue = game.scene.getEnemyPokemon()!;

    expect(eiscue.isFullHp()).toBe(true);
    expect(eiscue.formIndex).toBe(noiceForm);
    expect(eiscue.getTag(BattlerTagType.ICE_FACE)).toBeUndefined();
  });

  it("takes no damage from the first hit of multihit physical move and transforms to Noice", async () => {
<<<<<<< HEAD
    game.override.moveset([Moves.SURGING_STRIKES]).enemyLevel(1);
    await game.classicMode.startBattle([Species.HITMONLEE]);
=======
    game.override.moveset([MoveId.SURGING_STRIKES]);
    game.override.enemyLevel(1);
    await game.classicMode.startBattle([SpeciesId.HITMONLEE]);
>>>>>>> fb6d6f5b

    game.move.select(MoveId.SURGING_STRIKES);

    const eiscue = game.scene.getEnemyPokemon()!;
    expect(eiscue.getTag(BattlerTagType.ICE_FACE)).toBeDefined();

    // First hit
    await game.phaseInterceptor.to(MoveEffectPhase);
    expect(eiscue.isFullHp()).toBe(true);
    expect(eiscue.formIndex).toBe(icefaceForm);
    expect(eiscue.getTag(BattlerTagType.ICE_FACE)).toBeUndefined();

    // Second hit
    await game.phaseInterceptor.to(MoveEffectPhase);
    expect(eiscue.hp).lessThan(eiscue.getMaxHp());
    expect(eiscue.formIndex).toBe(noiceForm);

    await game.phaseInterceptor.to(MoveEndPhase);

    expect(eiscue.hp).lessThan(eiscue.getMaxHp());
    expect(eiscue.formIndex).toBe(noiceForm);
    expect(eiscue.getTag(BattlerTagType.ICE_FACE)).toBeUndefined();
  });

  it("takes damage from special moves", async () => {
    await game.classicMode.startBattle([SpeciesId.MAGIKARP]);

    game.move.select(MoveId.ICE_BEAM);

    await game.phaseInterceptor.to(MoveEndPhase);

    const eiscue = game.scene.getEnemyPokemon()!;

    expect(eiscue.getTag(BattlerTagType.ICE_FACE)).not.toBe(undefined);
    expect(eiscue.formIndex).toBe(icefaceForm);
    expect(eiscue.hp).toBeLessThan(eiscue.getMaxHp());
  });

  it("takes effects from status moves", async () => {
    await game.classicMode.startBattle([SpeciesId.MAGIKARP]);

    game.move.select(MoveId.TOXIC_THREAD);

    await game.phaseInterceptor.to(MoveEndPhase);

    const eiscue = game.scene.getEnemyPokemon()!;

    expect(eiscue.getTag(BattlerTagType.ICE_FACE)).not.toBe(undefined);
    expect(eiscue.formIndex).toBe(icefaceForm);
  });

  it("transforms to Ice Face when Hail or Snow starts", async () => {
    game.override.moveset([MoveId.QUICK_ATTACK]).enemyMoveset(MoveId.HAIL);

    await game.classicMode.startBattle([SpeciesId.MAGIKARP]);

    game.move.select(MoveId.QUICK_ATTACK);

    await game.phaseInterceptor.to(MoveEndPhase);

    const eiscue = game.scene.getEnemyPokemon()!;

    expect(eiscue.isFullHp()).toBe(true);
    expect(eiscue.formIndex).toBe(noiceForm);
    expect(eiscue.getTag(BattlerTagType.ICE_FACE)).toBeUndefined();

    await game.phaseInterceptor.to(MoveEndPhase);

    expect(eiscue.getTag(BattlerTagType.ICE_FACE)).not.toBeNull();
    expect(eiscue.formIndex).toBe(icefaceForm);
  });

  it("transforms to Ice Face when summoned on arena with active Snow or Hail", async () => {
    game.override.enemyMoveset(MoveId.TACKLE).moveset([MoveId.SNOWSCAPE]);

    await game.classicMode.startBattle([SpeciesId.EISCUE, SpeciesId.NINJASK]);

    game.move.select(MoveId.SNOWSCAPE);

    await game.phaseInterceptor.to(TurnEndPhase);
    let eiscue = game.scene.getPlayerPokemon()!;

    expect(eiscue.getTag(BattlerTagType.ICE_FACE)).toBeUndefined();
    expect(eiscue.formIndex).toBe(noiceForm);
    expect(eiscue.isFullHp()).toBe(true);

    await game.toNextTurn();
    game.doSwitchPokemon(1);
    await game.toNextTurn();
    game.doSwitchPokemon(1);

    await game.phaseInterceptor.to(QuietFormChangePhase);
    eiscue = game.scene.getPlayerPokemon()!;

    expect(eiscue.formIndex).toBe(icefaceForm);
    expect(eiscue.getTag(BattlerTagType.ICE_FACE)).not.toBe(undefined);
  });

  it("will not revert to its Ice Face if there is already Hail when it changes into Noice", async () => {
    game.override.enemySpecies(SpeciesId.SHUCKLE).enemyMoveset(MoveId.TACKLE);

    await game.classicMode.startBattle([SpeciesId.EISCUE]);

    game.move.select(MoveId.HAIL);
    const eiscue = game.scene.getPlayerPokemon()!;

    await game.phaseInterceptor.to(QuietFormChangePhase);

    expect(eiscue.formIndex).toBe(noiceForm);
    expect(eiscue.getTag(BattlerTagType.ICE_FACE)).toBeUndefined();

    await game.phaseInterceptor.to(TurnEndPhase);

    expect(eiscue.formIndex).toBe(noiceForm);
    expect(eiscue.getTag(BattlerTagType.ICE_FACE)).toBeUndefined();
  });

  it("persists form change when switched out", async () => {
    game.override.enemyMoveset(MoveId.QUICK_ATTACK);

    await game.classicMode.startBattle([SpeciesId.EISCUE, SpeciesId.MAGIKARP]);

    game.move.select(MoveId.ICE_BEAM);

    await game.phaseInterceptor.to(TurnEndPhase);
    let eiscue = game.scene.getPlayerPokemon()!;

    expect(eiscue.getTag(BattlerTagType.ICE_FACE)).toBeUndefined();
    expect(eiscue.formIndex).toBe(noiceForm);
    expect(eiscue.isFullHp()).toBe(true);

    await game.toNextTurn();
    game.doSwitchPokemon(1);

    await game.phaseInterceptor.to(TurnEndPhase);
    eiscue = game.scene.getPlayerParty()[1];

    expect(eiscue.formIndex).toBe(noiceForm);
    expect(eiscue.getTag(BattlerTagType.ICE_FACE)).toBeUndefined();
  });

  it("reverts to Ice Face on arena reset", async () => {
<<<<<<< HEAD
    game.override
      .startingWave(4)
      .startingLevel(4)
      .enemySpecies(Species.MAGIKARP)
      .starterForms({
        [Species.EISCUE]: noiceForm,
      });
=======
    game.override.startingWave(4);
    game.override.startingLevel(4);
    game.override.enemySpecies(SpeciesId.MAGIKARP);
    game.override.starterForms({
      [SpeciesId.EISCUE]: noiceForm,
    });
>>>>>>> fb6d6f5b

    await game.classicMode.startBattle([SpeciesId.EISCUE]);

    const eiscue = game.scene.getPlayerPokemon()!;

    expect(eiscue.formIndex).toBe(noiceForm);
    expect(eiscue.getTag(BattlerTagType.ICE_FACE)).toBeUndefined();

    game.move.select(MoveId.ICE_BEAM);
    await game.doKillOpponents();
    await game.phaseInterceptor.to(TurnEndPhase);
    game.doSelectModifier();
    await game.phaseInterceptor.to(TurnInitPhase);

    expect(eiscue.formIndex).toBe(icefaceForm);
    expect(eiscue.getTag(BattlerTagType.ICE_FACE)).not.toBe(undefined);
  });

  it("doesn't trigger if user is behind a substitute", async () => {
    game.override.enemyMoveset(MoveId.SUBSTITUTE).moveset(MoveId.POWER_TRIP);
    await game.classicMode.startBattle();

    game.move.select(MoveId.POWER_TRIP);
    await game.setTurnOrder([BattlerIndex.ENEMY, BattlerIndex.PLAYER]);
    await game.toNextTurn();

    expect(game.scene.getEnemyPokemon()!.formIndex).toBe(icefaceForm);
  });

  it("cannot be suppressed", async () => {
    game.override.moveset([MoveId.GASTRO_ACID]);

    await game.classicMode.startBattle([SpeciesId.MAGIKARP]);

    game.move.select(MoveId.GASTRO_ACID);

    await game.phaseInterceptor.to(TurnEndPhase);

    const eiscue = game.scene.getEnemyPokemon()!;

    expect(eiscue.getTag(BattlerTagType.ICE_FACE)).not.toBe(undefined);
    expect(eiscue.formIndex).toBe(icefaceForm);
    expect(eiscue.summonData.abilitySuppressed).toBe(false);
  });

  it("cannot be swapped with another ability", async () => {
    game.override.moveset([MoveId.SKILL_SWAP]);

    await game.classicMode.startBattle([SpeciesId.MAGIKARP]);

    game.move.select(MoveId.SKILL_SWAP);

    await game.phaseInterceptor.to(TurnEndPhase);

    const eiscue = game.scene.getEnemyPokemon()!;

    expect(eiscue.getTag(BattlerTagType.ICE_FACE)).not.toBe(undefined);
    expect(eiscue.formIndex).toBe(icefaceForm);
    expect(eiscue.hasAbility(AbilityId.ICE_FACE)).toBe(true);
  });

  it("cannot be copied", async () => {
    game.override.ability(AbilityId.TRACE);

    await game.classicMode.startBattle([SpeciesId.MAGIKARP]);

    game.move.select(MoveId.SIMPLE_BEAM);

    await game.phaseInterceptor.to(TurnInitPhase);

    const eiscue = game.scene.getEnemyPokemon()!;

    expect(eiscue.getTag(BattlerTagType.ICE_FACE)).not.toBe(undefined);
    expect(eiscue.formIndex).toBe(icefaceForm);
    expect(game.scene.getPlayerPokemon()!.hasAbility(AbilityId.TRACE)).toBe(true);
  });
});<|MERGE_RESOLUTION|>--- conflicted
+++ resolved
@@ -30,18 +30,11 @@
 
   beforeEach(() => {
     game = new GameManager(phaserGame);
-<<<<<<< HEAD
     game.override
       .battleStyle("single")
       .enemySpecies(Species.EISCUE)
       .enemyAbility(Abilities.ICE_FACE)
       .moveset([Moves.TACKLE, Moves.ICE_BEAM, Moves.TOXIC_THREAD, Moves.HAIL]);
-=======
-    game.override.battleStyle("single");
-    game.override.enemySpecies(SpeciesId.EISCUE);
-    game.override.enemyAbility(AbilityId.ICE_FACE);
-    game.override.moveset([MoveId.TACKLE, MoveId.ICE_BEAM, MoveId.TOXIC_THREAD, MoveId.HAIL]);
->>>>>>> fb6d6f5b
   });
 
   it("takes no damage from physical move and transforms to Noice", async () => {
@@ -59,14 +52,8 @@
   });
 
   it("takes no damage from the first hit of multihit physical move and transforms to Noice", async () => {
-<<<<<<< HEAD
     game.override.moveset([Moves.SURGING_STRIKES]).enemyLevel(1);
     await game.classicMode.startBattle([Species.HITMONLEE]);
-=======
-    game.override.moveset([MoveId.SURGING_STRIKES]);
-    game.override.enemyLevel(1);
-    await game.classicMode.startBattle([SpeciesId.HITMONLEE]);
->>>>>>> fb6d6f5b
 
     game.move.select(MoveId.SURGING_STRIKES);
 
@@ -209,7 +196,6 @@
   });
 
   it("reverts to Ice Face on arena reset", async () => {
-<<<<<<< HEAD
     game.override
       .startingWave(4)
       .startingLevel(4)
@@ -217,14 +203,6 @@
       .starterForms({
         [Species.EISCUE]: noiceForm,
       });
-=======
-    game.override.startingWave(4);
-    game.override.startingLevel(4);
-    game.override.enemySpecies(SpeciesId.MAGIKARP);
-    game.override.starterForms({
-      [SpeciesId.EISCUE]: noiceForm,
-    });
->>>>>>> fb6d6f5b
 
     await game.classicMode.startBattle([SpeciesId.EISCUE]);
 
