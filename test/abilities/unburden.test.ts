import { BattlerIndex } from "#app/battle";
import { PostItemLostAbAttr } from "#app/data/abilities/ability";
import { StealHeldItemChanceAttr } from "#app/data/moves/move";
import { allMoves } from "#app/data/data-lists";
import type Pokemon from "#app/field/pokemon";
import type { ContactHeldItemTransferChanceModifier } from "#app/modifier/modifier";
import { AbilityId } from "#enums/ability-id";
import { BattlerTagType } from "#enums/battler-tag-type";
import { BerryType } from "#enums/berry-type";
import { MoveId } from "#enums/move-id";
import { SpeciesId } from "#enums/species-id";
import { Stat } from "#enums/stat";
import GameManager from "#test/testUtils/gameManager";
import Phaser from "phaser";
import { afterEach, beforeAll, beforeEach, describe, expect, it, vi } from "vitest";

describe("Abilities - Unburden", () => {
  let phaserGame: Phaser.Game;
  let game: GameManager;

  /**
   * Count the number of held items a Pokemon has, accounting for stacks of multiple items.
   */
  function getHeldItemCount(pokemon: Pokemon): number {
    const stackCounts = pokemon.getHeldItems().map(m => m.getStackCount());
    return stackCounts.reduce((a, b) => a + b, 0);
  }

  beforeAll(() => {
    phaserGame = new Phaser.Game({
      type: Phaser.HEADLESS,
    });
  });

  afterEach(() => {
    game.phaseInterceptor.restoreOg();
  });

  beforeEach(() => {
    game = new GameManager(phaserGame);
    game.override
      .battleStyle("single")
      .startingLevel(1)
      .ability(AbilityId.UNBURDEN)
      .moveset([MoveId.SPLASH, MoveId.KNOCK_OFF, MoveId.PLUCK, MoveId.FALSE_SWIPE])
      .startingHeldItems([
        { name: "BERRY", count: 1, type: BerryType.SITRUS },
        { name: "BERRY", count: 2, type: BerryType.APICOT },
        { name: "BERRY", count: 2, type: BerryType.LUM },
      ])
      .enemySpecies(SpeciesId.NINJASK)
      .enemyLevel(100)
      .enemyMoveset(MoveId.SPLASH)
      .enemyAbility(AbilityId.UNBURDEN)
      .enemyPassiveAbility(AbilityId.NO_GUARD)
      .enemyHeldItems([
        { name: "BERRY", type: BerryType.SITRUS, count: 1 },
        { name: "BERRY", type: BerryType.LUM, count: 1 },
      ]);
    // For the various tests that use Thief, give it a 100% steal rate
    vi.spyOn(allMoves[MoveId.THIEF], "attrs", "get").mockReturnValue([new StealHeldItemChanceAttr(1.0)]);
  });

  it("should activate when a berry is eaten", async () => {
    game.override.enemyMoveset(MoveId.FALSE_SWIPE);
    await game.classicMode.startBattle([SpeciesId.TREECKO]);

    const playerPokemon = game.scene.getPlayerPokemon()!;
    const playerHeldItems = getHeldItemCount(playerPokemon);
    const initialPlayerSpeed = playerPokemon.getStat(Stat.SPD);

    // Player gets hit by False Swipe and eats its own Sitrus Berry
    game.move.select(MoveId.SPLASH);
    await game.toNextTurn();

    expect(getHeldItemCount(playerPokemon)).toBeLessThan(playerHeldItems);
    expect(playerPokemon.getEffectiveStat(Stat.SPD)).toBe(initialPlayerSpeed * 2);
  });

  it("should activate when a berry is eaten, even if Berry Pouch preserves the berry", async () => {
    game.override.enemyMoveset(MoveId.FALSE_SWIPE).startingModifier([{ name: "BERRY_POUCH", count: 5850 }]);
    await game.classicMode.startBattle([SpeciesId.TREECKO]);

    const playerPokemon = game.scene.getPlayerPokemon()!;
    const playerHeldItems = getHeldItemCount(playerPokemon);
    const initialPlayerSpeed = playerPokemon.getStat(Stat.SPD);

    // Player gets hit by False Swipe and eats its own Sitrus Berry
    game.move.select(MoveId.SPLASH);
    await game.toNextTurn();

    expect(getHeldItemCount(playerPokemon)).toBe(playerHeldItems);
    expect(playerPokemon.getEffectiveStat(Stat.SPD)).toBe(initialPlayerSpeed * 2);
  });

  it("should activate for the target, and not the stealer, when a berry is stolen", async () => {
    await game.classicMode.startBattle([SpeciesId.TREECKO]);

    const playerPokemon = game.scene.getPlayerPokemon()!;
    const initialPlayerSpeed = playerPokemon.getStat(Stat.SPD);
    const enemyPokemon = game.scene.getEnemyPokemon()!;
    const enemyHeldItemCt = getHeldItemCount(enemyPokemon);
    const initialEnemySpeed = enemyPokemon.getStat(Stat.SPD);

    // Player uses Pluck and eats the opponent's berry
    game.move.select(MoveId.PLUCK);
    await game.toNextTurn();

    expect(getHeldItemCount(enemyPokemon)).toBeLessThan(enemyHeldItemCt);
    expect(enemyPokemon.getEffectiveStat(Stat.SPD)).toBe(initialEnemySpeed * 2);
    expect(playerPokemon.getEffectiveStat(Stat.SPD)).toBe(initialPlayerSpeed);
  });

  it("should activate when an item is knocked off", async () => {
    await game.classicMode.startBattle([SpeciesId.TREECKO]);

    const enemyPokemon = game.scene.getEnemyPokemon()!;
    const enemyHeldItemCt = getHeldItemCount(enemyPokemon);
    const initialEnemySpeed = enemyPokemon.getStat(Stat.SPD);

    // Player uses Knock Off and removes the opponent's item
    game.move.select(MoveId.KNOCK_OFF);
    await game.toNextTurn();

    expect(getHeldItemCount(enemyPokemon)).toBeLessThan(enemyHeldItemCt);
    expect(enemyPokemon.getEffectiveStat(Stat.SPD)).toBe(initialEnemySpeed * 2);
  });

  it("should activate when an item is stolen via attacking ability", async () => {
    game.override.ability(AbilityId.MAGICIAN).startingHeldItems([]); // Remove player's full stacks of held items so it can steal opponent's held items
    await game.classicMode.startBattle([SpeciesId.TREECKO]);

    const enemyPokemon = game.scene.getEnemyPokemon()!;
    const enemyHeldItemCt = getHeldItemCount(enemyPokemon);
    const initialEnemySpeed = enemyPokemon.getStat(Stat.SPD);

    // Player steals the opponent's item via ability Magician
    game.move.select(MoveId.FALSE_SWIPE);
    await game.toNextTurn();

    expect(getHeldItemCount(enemyPokemon)).toBeLessThan(enemyHeldItemCt);
    expect(enemyPokemon.getEffectiveStat(Stat.SPD)).toBe(initialEnemySpeed * 2);
  });

  it("should activate when an item is stolen via defending ability", async () => {
    game.override.enemyAbility(AbilityId.PICKPOCKET).enemyHeldItems([]); // Remove opponent's full stacks of held items so it can steal player's held items
    await game.classicMode.startBattle([SpeciesId.TREECKO]);

    const playerPokemon = game.scene.getPlayerPokemon()!;
    const playerHeldItems = getHeldItemCount(playerPokemon);
    const initialPlayerSpeed = playerPokemon.getStat(Stat.SPD);

    // Player's item gets stolen via ability Pickpocket
    game.move.select(MoveId.FALSE_SWIPE);
    await game.toNextTurn();

    expect(getHeldItemCount(playerPokemon)).toBeLessThan(playerHeldItems);
    expect(playerPokemon.getEffectiveStat(Stat.SPD)).toBe(initialPlayerSpeed * 2);
  });

  it("should activate when an item is stolen via move", async () => {
    game.override.moveset(MoveId.THIEF).startingHeldItems([]); // Remove player's full stacks of held items so it can steal opponent's held items
    await game.classicMode.startBattle([SpeciesId.TREECKO]);

    const enemyPokemon = game.scene.getEnemyPokemon()!;
    const enemyHeldItemCt = getHeldItemCount(enemyPokemon);
    const initialEnemySpeed = enemyPokemon.getStat(Stat.SPD);

    // Player uses Thief and steals the opponent's item
    game.move.select(MoveId.THIEF);
    await game.toNextTurn();

    expect(getHeldItemCount(enemyPokemon)).toBeLessThan(enemyHeldItemCt);
    expect(enemyPokemon.getEffectiveStat(Stat.SPD)).toBe(initialEnemySpeed * 2);
  });

  it("should activate when an item is stolen via grip claw", async () => {
    game.override.startingHeldItems([{ name: "GRIP_CLAW", count: 1 }]);
    await game.classicMode.startBattle([SpeciesId.TREECKO]);

    const playerPokemon = game.scene.getPlayerPokemon()!;
    const gripClaw = playerPokemon.getHeldItems()[0] as ContactHeldItemTransferChanceModifier;
    vi.spyOn(gripClaw, "chance", "get").mockReturnValue(100);

    const enemyPokemon = game.scene.getEnemyPokemon()!;
    const enemyHeldItemCt = getHeldItemCount(enemyPokemon);
    const initialEnemySpeed = enemyPokemon.getStat(Stat.SPD);

    // Player steals the opponent's item using Grip Claw
    game.move.select(MoveId.FALSE_SWIPE);
    await game.toNextTurn();

    expect(getHeldItemCount(enemyPokemon)).toBeLessThan(enemyHeldItemCt);
    expect(enemyPokemon.getEffectiveStat(Stat.SPD)).toBe(initialEnemySpeed * 2);
  });

  it("should not activate when a neutralizing ability is present", async () => {
    game.override.enemyAbility(AbilityId.NEUTRALIZING_GAS).enemyMoveset(MoveId.FALSE_SWIPE);
    await game.classicMode.startBattle([SpeciesId.TREECKO]);

    const playerPokemon = game.scene.getPlayerPokemon()!;
    const playerHeldItems = getHeldItemCount(playerPokemon);
    const initialPlayerSpeed = playerPokemon.getStat(Stat.SPD);

    // Player gets hit by False Swipe and eats Sitrus Berry, which should not trigger Unburden
    game.move.select(MoveId.SPLASH);
    await game.toNextTurn();

    expect(getHeldItemCount(playerPokemon)).toBeLessThan(playerHeldItems);
    expect(playerPokemon.getEffectiveStat(Stat.SPD)).toBe(initialPlayerSpeed);
    expect(playerPokemon.getTag(BattlerTagType.UNBURDEN)).toBeUndefined();
  });

  it("should activate when a move that consumes a berry is used", async () => {
    game.override.moveset(MoveId.STUFF_CHEEKS);
    await game.classicMode.startBattle([SpeciesId.TREECKO]);

    const playerPokemon = game.scene.getPlayerPokemon()!;
    const playerHeldItemCt = getHeldItemCount(playerPokemon);
    const initialPlayerSpeed = playerPokemon.getStat(Stat.SPD);

    // Player uses Stuff Cheeks and eats its own berry
    // Caution: Do not test this using opponent, there is a known issue where opponent can randomly generate with Salac Berry
    game.move.select(MoveId.STUFF_CHEEKS);
    await game.toNextTurn();

    expect(getHeldItemCount(playerPokemon)).toBeLessThan(playerHeldItemCt);
    expect(playerPokemon.getEffectiveStat(Stat.SPD)).toBe(initialPlayerSpeed * 2);
  });

  it("should deactivate temporarily when a neutralizing gas user is on the field", async () => {
    game.override.battleStyle("double").ability(AbilityId.NONE); // Disable ability override so that we can properly set abilities below
    await game.classicMode.startBattle([SpeciesId.TREECKO, SpeciesId.MEOWTH, SpeciesId.WEEZING]);

    const [treecko, _meowth, weezing] = game.scene.getPlayerParty();
    treecko.abilityIndex = 2; // Treecko has Unburden
    weezing.abilityIndex = 1; // Weezing has Neutralizing Gas
    const playerHeldItems = getHeldItemCount(treecko);
    const initialPlayerSpeed = treecko.getStat(Stat.SPD);

    // Turn 1: Treecko gets hit by False Swipe and eats Sitrus Berry, activating Unburden
    game.move.select(MoveId.SPLASH);
    game.move.select(MoveId.SPLASH, 1);
    await game.move.selectEnemyMove(MoveId.FALSE_SWIPE, 0);
    await game.move.selectEnemyMove(MoveId.FALSE_SWIPE, 0);
    await game.phaseInterceptor.to("TurnEndPhase");

    expect(getHeldItemCount(treecko)).toBeLessThan(playerHeldItems);
    expect(treecko.getEffectiveStat(Stat.SPD)).toBe(initialPlayerSpeed * 2);

    // Turn 2: Switch Meowth to Weezing, activating Neutralizing Gas
    await game.toNextTurn();
    game.move.select(MoveId.SPLASH);
    game.doSwitchPokemon(2);
    await game.phaseInterceptor.to("TurnEndPhase");

    expect(getHeldItemCount(treecko)).toBeLessThan(playerHeldItems);
    expect(treecko.getEffectiveStat(Stat.SPD)).toBe(initialPlayerSpeed);

    // Turn 3: Switch Weezing to Meowth, deactivating Neutralizing Gas
    await game.toNextTurn();
    game.move.select(MoveId.SPLASH);
    game.doSwitchPokemon(2);
    await game.phaseInterceptor.to("TurnEndPhase");

    expect(getHeldItemCount(treecko)).toBeLessThan(playerHeldItems);
    expect(treecko.getEffectiveStat(Stat.SPD)).toBe(initialPlayerSpeed * 2);
  });

  it("should not activate when passing a baton to a teammate switching in", async () => {
    game.override.startingHeldItems([{ name: "BATON" }]).moveset(MoveId.BATON_PASS);
    await game.classicMode.startBattle([SpeciesId.TREECKO, SpeciesId.PURRLOIN]);

    const [treecko, purrloin] = game.scene.getPlayerParty();
    const initialTreeckoSpeed = treecko.getStat(Stat.SPD);
    const initialPurrloinSpeed = purrloin.getStat(Stat.SPD);
    const unburdenAttr = treecko.getAbilityAttrs(PostItemLostAbAttr)[0];
    vi.spyOn(unburdenAttr, "applyPostItemLost");

    // Player uses Baton Pass, which also passes the Baton item
    game.move.select(MoveId.BATON_PASS);
    game.doSelectPartyPokemon(1);
    await game.toNextTurn();

    expect(getHeldItemCount(treecko)).toBe(0);
    expect(getHeldItemCount(purrloin)).toBe(1);
    expect(treecko.getEffectiveStat(Stat.SPD)).toBe(initialTreeckoSpeed);
    expect(purrloin.getEffectiveStat(Stat.SPD)).toBe(initialPurrloinSpeed);
    expect(unburdenAttr.applyPostItemLost).not.toHaveBeenCalled();
  });

  it("should not speed up a Pokemon after it loses the ability Unburden", async () => {
    game.override.enemyMoveset([MoveId.FALSE_SWIPE, MoveId.WORRY_SEED]);
    await game.classicMode.startBattle([SpeciesId.PURRLOIN]);

    const playerPokemon = game.scene.getPlayerPokemon()!;
    const playerHeldItems = getHeldItemCount(playerPokemon);
    const initialPlayerSpeed = playerPokemon.getStat(Stat.SPD);

    // Turn 1: Get hit by False Swipe and eat Sitrus Berry, activating Unburden
    game.move.select(MoveId.SPLASH);
    await game.move.selectEnemyMove(MoveId.FALSE_SWIPE);
    await game.toNextTurn();

    expect(getHeldItemCount(playerPokemon)).toBeLessThan(playerHeldItems);
    expect(playerPokemon.getEffectiveStat(Stat.SPD)).toBe(initialPlayerSpeed * 2);

    // Turn 2: Get hit by Worry Seed, deactivating Unburden
    game.move.select(MoveId.SPLASH);
    await game.move.selectEnemyMove(MoveId.WORRY_SEED);
    await game.toNextTurn();

    expect(getHeldItemCount(playerPokemon)).toBeLessThan(playerHeldItems);
    expect(playerPokemon.getEffectiveStat(Stat.SPD)).toBe(initialPlayerSpeed);
  });

  it("should activate when a reviver seed is used", async () => {
<<<<<<< HEAD
    game.override.startingHeldItems([{ name: "REVIVER_SEED" }]).enemyMoveset(Moves.WING_ATTACK);
    await game.classicMode.startBattle([Species.TREECKO]);
=======
    game.override.startingHeldItems([{ name: "REVIVER_SEED" }]).enemyMoveset([MoveId.WING_ATTACK]);
    await game.classicMode.startBattle([SpeciesId.TREECKO]);
>>>>>>> fb6d6f5b

    const playerPokemon = game.scene.getPlayerPokemon()!;
    const playerHeldItems = getHeldItemCount(playerPokemon);
    const initialPlayerSpeed = playerPokemon.getStat(Stat.SPD);

    // Turn 1: Get hit by Wing Attack and faint, activating Reviver Seed
    game.move.select(MoveId.SPLASH);
    await game.toNextTurn();

    expect(getHeldItemCount(playerPokemon)).toBeLessThan(playerHeldItems);
    expect(playerPokemon.getEffectiveStat(Stat.SPD)).toBe(initialPlayerSpeed * 2);
  });

  // test for `.bypassFaint()` - singles
  it("shouldn't persist when revived normally if activated while fainting", async () => {
    game.override.enemyMoveset([MoveId.SPLASH, MoveId.THIEF]);
    await game.classicMode.startBattle([SpeciesId.TREECKO, SpeciesId.FEEBAS]);

    const treecko = game.scene.getPlayerPokemon()!;
    const treeckoInitialHeldItems = getHeldItemCount(treecko);
    const initialSpeed = treecko.getStat(Stat.SPD);

    game.move.select(MoveId.SPLASH);
    await game.move.selectEnemyMove(MoveId.THIEF);
    game.doSelectPartyPokemon(1);
    await game.toNextTurn();

    game.doRevivePokemon(1);
    game.doSwitchPokemon(1);
    await game.move.selectEnemyMove(MoveId.SPLASH);
    await game.toNextTurn();

    expect(game.scene.getPlayerPokemon()!).toBe(treecko);
    expect(getHeldItemCount(treecko)).toBeLessThan(treeckoInitialHeldItems);
    expect(treecko.getEffectiveStat(Stat.SPD)).toBe(initialSpeed);
  });

  // test for `.bypassFaint()` - doubles
  it("shouldn't persist when revived by revival blessing if activated while fainting", async () => {
    game.override
      .battleStyle("double")
      .enemyMoveset([MoveId.SPLASH, MoveId.THIEF])
      .moveset([MoveId.SPLASH, MoveId.REVIVAL_BLESSING])
      .startingHeldItems([{ name: "WIDE_LENS" }]);
    await game.classicMode.startBattle([SpeciesId.TREECKO, SpeciesId.FEEBAS, SpeciesId.MILOTIC]);

    const treecko = game.scene.getPlayerField()[0];
    const treeckoInitialHeldItems = getHeldItemCount(treecko);
    const initialSpeed = treecko.getStat(Stat.SPD);

    game.move.select(MoveId.SPLASH);
    game.move.select(MoveId.REVIVAL_BLESSING, 1);
    await game.move.selectEnemyMove(MoveId.THIEF, BattlerIndex.PLAYER);
    await game.move.selectEnemyMove(MoveId.SPLASH);
    await game.setTurnOrder([BattlerIndex.PLAYER, BattlerIndex.ENEMY, BattlerIndex.ENEMY_2, BattlerIndex.PLAYER_2]);
    game.doSelectPartyPokemon(0, "RevivalBlessingPhase");
    await game.toNextTurn();

    expect(game.scene.getPlayerField()[0]).toBe(treecko);
    expect(getHeldItemCount(treecko)).toBeLessThan(treeckoInitialHeldItems);
    expect(treecko.getEffectiveStat(Stat.SPD)).toBe(initialSpeed);
  });
});<|MERGE_RESOLUTION|>--- conflicted
+++ resolved
@@ -315,13 +315,8 @@
   });
 
   it("should activate when a reviver seed is used", async () => {
-<<<<<<< HEAD
-    game.override.startingHeldItems([{ name: "REVIVER_SEED" }]).enemyMoveset(Moves.WING_ATTACK);
-    await game.classicMode.startBattle([Species.TREECKO]);
-=======
     game.override.startingHeldItems([{ name: "REVIVER_SEED" }]).enemyMoveset([MoveId.WING_ATTACK]);
     await game.classicMode.startBattle([SpeciesId.TREECKO]);
->>>>>>> fb6d6f5b
 
     const playerPokemon = game.scene.getPlayerPokemon()!;
     const playerHeldItems = getHeldItemCount(playerPokemon);
