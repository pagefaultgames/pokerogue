--- conflicted
+++ resolved
@@ -176,15 +176,7 @@
     game.override.startingHeldItems([{ entry: HeldItemId.GRIP_CLAW, count: 10 }]);
     await game.classicMode.startBattle([SpeciesId.TREECKO]);
 
-<<<<<<< HEAD
-    const enemyPokemon = game.scene.getEnemyPokemon()!;
-=======
-    const playerPokemon = game.field.getPlayerPokemon();
-    const gripClaw = playerPokemon.getHeldItems()[0] as ContactHeldItemTransferChanceModifier;
-    vi.spyOn(gripClaw, "chance", "get").mockReturnValue(100);
-
-    const enemyPokemon = game.field.getEnemyPokemon();
->>>>>>> 167e3ae3
+    const enemyPokemon = game.field.getEnemyPokemon();
     const enemyHeldItemCt = getHeldItemCount(enemyPokemon);
     const initialEnemySpeed = enemyPokemon.getStat(Stat.SPD);
 
