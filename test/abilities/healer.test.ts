import { AbilityId } from "#enums/ability-id";
import { MoveId } from "#enums/move-id";
import { SpeciesId } from "#enums/species-id";
import { StatusEffect } from "#enums/status-effect";
import GameManager from "#test/testUtils/gameManager";
import Phaser from "phaser";
import { afterEach, beforeAll, beforeEach, describe, expect, it, vi } from "vitest";
import { isNullOrUndefined } from "#app/utils/common";
import { allAbilities } from "#app/data/data-lists";
import type Pokemon from "#app/field/pokemon";
import type { PostTurnResetStatusAbAttr } from "#app/@types/ability-types";

describe("Abilities - Healer", () => {
  let phaserGame: Phaser.Game;
  let game: GameManager;

  beforeAll(() => {
    phaserGame = new Phaser.Game({
      type: Phaser.HEADLESS,
    });
  });

  afterEach(() => {
    game.phaseInterceptor.restoreOg();
  });

  beforeEach(() => {
    game = new GameManager(phaserGame);
    game.override
      .moveset([MoveId.SPLASH])
      .ability(AbilityId.BALL_FETCH)
      .battleStyle("double")
      .disableCrits()
      .enemySpecies(SpeciesId.MAGIKARP)
      .enemyAbility(AbilityId.BALL_FETCH)
      .enemyMoveset(MoveId.SPLASH);

<<<<<<< HEAD
    // Mock healer to have a 100% chance of healing its ally
    vi.spyOn(allAbilities[AbilityId.HEALER].getAttrs(PostTurnResetStatusAbAttr)[0], "getCondition").mockReturnValue(
      (pokemon: Pokemon) => !isNullOrUndefined(pokemon.getAlly()),
    );
=======
    healerAttr = allAbilities[AbilityId.HEALER].getAttrs("PostTurnResetStatusAbAttr")[0];
    healerAttrSpy = vi
      .spyOn(healerAttr, "getCondition")
      .mockReturnValue((pokemon: Pokemon) => !isNullOrUndefined(pokemon.getAlly()));
>>>>>>> 425985a0
  });

  it("should not queue a message phase for healing if the ally has fainted", async () => {
    const abSpy = vi.spyOn(PostTurnResetStatusAbAttr.prototype, "canApplyPostTurn");
    game.override.moveset([MoveId.SPLASH, MoveId.LUNAR_DANCE]);
    await game.classicMode.startBattle([SpeciesId.MAGIKARP, SpeciesId.MAGIKARP]);

    const user = game.scene.getPlayerPokemon()!;
    // Only want one magikarp to have the ability.
    vi.spyOn(user, "getAbility").mockReturnValue(allAbilities[AbilityId.HEALER]);
    game.move.select(MoveId.SPLASH);
    // faint the ally
    game.move.select(MoveId.LUNAR_DANCE, 1);
    await game.phaseInterceptor.to("TurnEndPhase");

    // It's not enough to just test that the ally still has its status.
    // We need to ensure that the ability failed to meet its condition
    expect(abSpy).toHaveReturnedWith(false);
  });

  it("should heal the status of an ally if the ally has a status", async () => {
    await game.classicMode.startBattle([SpeciesId.MAGIKARP, SpeciesId.MAGIKARP]);
    const [user, ally] = game.scene.getPlayerField();
    // Only want one magikarp to have the ability.
    vi.spyOn(user, "getAbility").mockReturnValue(allAbilities[AbilityId.HEALER]);
    expect(ally.trySetStatus(StatusEffect.BURN)).toBe(true);
    game.move.select(MoveId.SPLASH);
    game.move.select(MoveId.SPLASH, 1);

    await game.phaseInterceptor.to("TurnEndPhase");
    await game.toNextTurn();

    expect(ally.status?.effect, "status effect was not healed").toBeFalsy();
  });

  // TODO: Healer is currently checked before the
  it.todo("should heal a burn before its end of turn damage", async () => {
    await game.classicMode.startBattle([SpeciesId.MAGIKARP, SpeciesId.MAGIKARP]);
    const [user, ally] = game.scene.getPlayerField();
    // Only want one magikarp to have the ability.
    vi.spyOn(user, "getAbility").mockReturnValue(allAbilities[AbilityId.HEALER]);
    expect(ally.trySetStatus(StatusEffect.BURN)).toBe(true);
    game.move.select(MoveId.SPLASH);
    game.move.select(MoveId.SPLASH, 1);
    await game.phaseInterceptor.to("TurnEndPhase");
    await game.toNextTurn();

    expect(ally.status?.effect, "status effect was not healed").toBeFalsy();
    expect(ally.hp).toBe(ally.getMaxHp());
  });
});<|MERGE_RESOLUTION|>--- conflicted
+++ resolved
@@ -8,7 +8,7 @@
 import { isNullOrUndefined } from "#app/utils/common";
 import { allAbilities } from "#app/data/data-lists";
 import type Pokemon from "#app/field/pokemon";
-import type { PostTurnResetStatusAbAttr } from "#app/@types/ability-types";
+import { PostTurnResetStatusAbAttr } from "#app/@types/ability-types";
 
 describe("Abilities - Healer", () => {
   let phaserGame: Phaser.Game;
@@ -35,17 +35,10 @@
       .enemyAbility(AbilityId.BALL_FETCH)
       .enemyMoveset(MoveId.SPLASH);
 
-<<<<<<< HEAD
     // Mock healer to have a 100% chance of healing its ally
-    vi.spyOn(allAbilities[AbilityId.HEALER].getAttrs(PostTurnResetStatusAbAttr)[0], "getCondition").mockReturnValue(
+    vi.spyOn(allAbilities[AbilityId.HEALER].getAttrs("PostTurnResetStatusAbAttr")[0], "getCondition").mockReturnValue(
       (pokemon: Pokemon) => !isNullOrUndefined(pokemon.getAlly()),
     );
-=======
-    healerAttr = allAbilities[AbilityId.HEALER].getAttrs("PostTurnResetStatusAbAttr")[0];
-    healerAttrSpy = vi
-      .spyOn(healerAttr, "getCondition")
-      .mockReturnValue((pokemon: Pokemon) => !isNullOrUndefined(pokemon.getAlly()));
->>>>>>> 425985a0
   });
 
   it("should not queue a message phase for healing if the ally has fainted", async () => {
@@ -54,7 +47,7 @@
     await game.classicMode.startBattle([SpeciesId.MAGIKARP, SpeciesId.MAGIKARP]);
 
     const user = game.scene.getPlayerPokemon()!;
-    // Only want one magikarp to have the ability.
+    // Only want one magikarp to have the ability
     vi.spyOn(user, "getAbility").mockReturnValue(allAbilities[AbilityId.HEALER]);
     game.move.select(MoveId.SPLASH);
     // faint the ally
