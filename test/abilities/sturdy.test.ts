--- conflicted
+++ resolved
@@ -24,7 +24,6 @@
 
   beforeEach(() => {
     game = new GameManager(phaserGame);
-<<<<<<< HEAD
     game.override
       .battleStyle("single")
       .starterSpecies(Species.LUCARIO)
@@ -33,17 +32,6 @@
       .enemySpecies(Species.ARON)
       .enemyLevel(5)
       .enemyAbility(Abilities.STURDY);
-=======
-    game.override.battleStyle("single");
-
-    game.override.starterSpecies(SpeciesId.LUCARIO);
-    game.override.startingLevel(100);
-    game.override.moveset([MoveId.CLOSE_COMBAT, MoveId.FISSURE]);
-
-    game.override.enemySpecies(SpeciesId.ARON);
-    game.override.enemyLevel(5);
-    game.override.enemyAbility(AbilityId.STURDY);
->>>>>>> fb6d6f5b
   });
 
   test("Sturdy activates when user is at full HP", async () => {
