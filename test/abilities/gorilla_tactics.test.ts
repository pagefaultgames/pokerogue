--- conflicted
+++ resolved
@@ -26,7 +26,6 @@
     game.override
       .battleStyle("single")
       .enemyAbility(Abilities.BALL_FETCH)
-      .enemyMoveset(Moves.SPLASH)
       .enemySpecies(Species.MAGIKARP)
       .enemyLevel(30)
       .moveset([Moves.SPLASH, Moves.TACKLE, Moves.GROWL, Moves.METRONOME])
@@ -40,12 +39,8 @@
     const initialAtkStat = darmanitan.getStat(Stat.ATK);
 
     game.move.select(Moves.SPLASH);
-<<<<<<< HEAD
-=======
-    await game.move.selectEnemyMove(Moves.SPLASH);
-
->>>>>>> dd2f475d
-    await game.phaseInterceptor.to("TurnEndPhase");
+    await game.move.forceEnemyMove(Moves.SPLASH);
+    await game.toEndOfTurn()
 
     expect(darmanitan.getStat(Stat.ATK, false)).toBeCloseTo(initialAtkStat * 1.5);
     // Other moves should be restricted
@@ -54,34 +49,33 @@
   });
 
   it("should struggle if the only usable move is disabled", async () => {
-    game.override.enemyMoveset([Moves.DISABLE, Moves.SPLASH]);
     await game.classicMode.startBattle([Species.GALAR_DARMANITAN]);
 
-    const darmanitan = game.scene.getPlayerPokemon()!;
-    const enemy = game.scene.getEnemyPokemon()!;
+    const darmanitan = game.field.getPlayerPokemon();
+    const enemy = game.field.getEnemyPokemon();
 
     // First turn, lock move to Growl
     game.move.select(Moves.GROWL);
-    await game.move.selectEnemyMove(Moves.SPLASH);
+    await game.move.forceEnemyMove(Moves.SPLASH);
+    await game.toNextTurn();
 
     // Second turn, Growl is interrupted by Disable
+    game.move.select(Moves.GROWL);
+    await game.move.forceEnemyMove(Moves.DISABLE);
+    await game.setTurnOrder([BattlerIndex.ENEMY, BattlerIndex.PLAYER]);
     await game.toNextTurn();
-
-    game.move.select(Moves.GROWL);
-    await game.move.selectEnemyMove(Moves.DISABLE);
-    await game.setTurnOrder([BattlerIndex.ENEMY, BattlerIndex.PLAYER]);
-
-    await game.phaseInterceptor.to("TurnEndPhase");
+    
     expect(enemy.getStatStage(Stat.ATK)).toBe(-1); // Only the effect of the first Growl should be applied
 
     // Third turn, Struggle is used
-    await game.toNextTurn();
-
     game.move.select(Moves.TACKLE);
     await game.setTurnOrder([BattlerIndex.PLAYER, BattlerIndex.ENEMY]);
-
     await game.phaseInterceptor.to("MoveEndPhase");
+    
     expect(darmanitan.hp).toBeLessThan(darmanitan.getMaxHp());
+    
+    await game.toNextTurn();
+    expect(darmanitan.getLastXMoves()[0].move).toBe(Moves.STRUGGLE);
   });
 
   it("should lock into calling moves, even if also in moveset", async () => {
