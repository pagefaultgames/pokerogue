import { AbilityId } from "#enums/ability-id";
import { Command } from "#enums/command";
import { MoveId } from "#enums/move-id";
import { SpeciesId } from "#enums/species-id";
import { Stat } from "#enums/stat";
import { AttemptRunPhase } from "#phases/attempt-run-phase";
import type { CommandPhase } from "#phases/command-phase";
import { GameManager } from "#test/testUtils/gameManager";
import Phaser from "phaser";
<<<<<<< HEAD
import { afterEach, beforeAll, beforeEach, describe, expect, it } from "vitest";
=======
import { afterEach, beforeAll, beforeEach, describe, expect, it, vi } from "vitest";
import type { CommandPhase } from "#app/phases/command-phase";
import { Command } from "#enums/command";
import { AttemptRunPhase } from "#app/phases/attempt-run-phase";
import Overrides from "#app/overrides";
>>>>>>> 12aaa314

describe("Abilities - Speed Boost", () => {
  let phaserGame: Phaser.Game;
  let game: GameManager;

  beforeAll(() => {
    phaserGame = new Phaser.Game({
      type: Phaser.HEADLESS,
    });
  });

  afterEach(() => {
    game.phaseInterceptor.restoreOg();
  });

  beforeEach(() => {
    game = new GameManager(phaserGame);

    game.override
      .battleStyle("single")
      .enemySpecies(SpeciesId.SHUCKLE)
      .enemyAbility(AbilityId.BALL_FETCH)
      .enemyLevel(100)
      .ability(AbilityId.SPEED_BOOST)
      .enemyMoveset(MoveId.SPLASH)
      .moveset([MoveId.SPLASH, MoveId.U_TURN]);
  });

  it("should increase speed by 1 stage at end of turn", async () => {
    await game.classicMode.startBattle();

    const playerPokemon = game.scene.getPlayerPokemon()!;
    game.move.select(MoveId.SPLASH);
    await game.toNextTurn();

    expect(playerPokemon.getStatStage(Stat.SPD)).toBe(1);
  });

  it("should not trigger this turn if pokemon was switched into combat via attack, but the turn after", async () => {
    await game.classicMode.startBattle([SpeciesId.SHUCKLE, SpeciesId.NINJASK]);

    game.move.select(MoveId.U_TURN);
    game.doSelectPartyPokemon(1);
    await game.toNextTurn();
    const playerPokemon = game.scene.getPlayerPokemon()!;
    expect(playerPokemon.getStatStage(Stat.SPD)).toBe(0);

    game.move.select(MoveId.SPLASH);
    await game.toNextTurn();
    expect(playerPokemon.getStatStage(Stat.SPD)).toBe(1);
  });

  it("checking back to back swtiches", async () => {
    await game.classicMode.startBattle([SpeciesId.SHUCKLE, SpeciesId.NINJASK]);

    const [shuckle, ninjask] = game.scene.getPlayerParty();

    game.move.select(MoveId.U_TURN);
    game.doSelectPartyPokemon(1);
    await game.toNextTurn();
    expect(game.scene.getPlayerPokemon()!).toBe(ninjask);
    expect(ninjask.getStatStage(Stat.SPD)).toBe(0);

    game.move.select(MoveId.U_TURN);
    game.doSelectPartyPokemon(1);
    await game.toNextTurn();
    expect(game.scene.getPlayerPokemon()!).toBe(shuckle);
    expect(shuckle.getStatStage(Stat.SPD)).toBe(0);

    game.move.select(MoveId.SPLASH);
    await game.toNextTurn();
    expect(shuckle.getStatStage(Stat.SPD)).toBe(1);
  });

  it("should not trigger this turn if pokemon was switched into combat via normal switch, but the turn after", async () => {
    await game.classicMode.startBattle([SpeciesId.SHUCKLE, SpeciesId.NINJASK]);

    game.doSwitchPokemon(1);
    await game.toNextTurn();
    const playerPokemon = game.scene.getPlayerPokemon()!;
    expect(playerPokemon.getStatStage(Stat.SPD)).toBe(0);

    game.move.select(MoveId.SPLASH);
    await game.toNextTurn();
    expect(playerPokemon.getStatStage(Stat.SPD)).toBe(1);
  });

  it("should not trigger if pokemon fails to escape", async () => {
    //Account for doubles, should not trigger on either pokemon
    game.override.battleStyle("double");
    await game.classicMode.startBattle([SpeciesId.SHUCKLE]);

    vi.spyOn(Overrides, "RUN_SUCCESS_OVERRIDE", "get").mockReturnValue(false);

    const commandPhase = game.scene.phaseManager.getCurrentPhase() as CommandPhase;
    commandPhase.handleCommand(Command.RUN, 0);

    await game.phaseInterceptor.to(AttemptRunPhase);
    await game.toNextTurn();

    const playerPokemon = game.scene.getPlayerPokemon()!;
    expect(playerPokemon.getStatStage(Stat.SPD)).toBe(0);

    game.move.select(MoveId.SPLASH);
    await game.toNextTurn();
    expect(playerPokemon.getStatStage(Stat.SPD)).toBe(1);
  });
});<|MERGE_RESOLUTION|>--- conflicted
+++ resolved
@@ -1,3 +1,4 @@
+import Overrides from "#app/overrides";
 import { AbilityId } from "#enums/ability-id";
 import { Command } from "#enums/command";
 import { MoveId } from "#enums/move-id";
@@ -7,15 +8,7 @@
 import type { CommandPhase } from "#phases/command-phase";
 import { GameManager } from "#test/testUtils/gameManager";
 import Phaser from "phaser";
-<<<<<<< HEAD
-import { afterEach, beforeAll, beforeEach, describe, expect, it } from "vitest";
-=======
 import { afterEach, beforeAll, beforeEach, describe, expect, it, vi } from "vitest";
-import type { CommandPhase } from "#app/phases/command-phase";
-import { Command } from "#enums/command";
-import { AttemptRunPhase } from "#app/phases/attempt-run-phase";
-import Overrides from "#app/overrides";
->>>>>>> 12aaa314
 
 describe("Abilities - Speed Boost", () => {
   let phaserGame: Phaser.Game;
