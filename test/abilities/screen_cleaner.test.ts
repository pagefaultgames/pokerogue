import { ArenaTagType } from "#app/enums/arena-tag-type";
import { PostSummonPhase } from "#app/phases/post-summon-phase";
import { TurnEndPhase } from "#app/phases/turn-end-phase";
import { AbilityId } from "#enums/ability-id";
import { MoveId } from "#enums/move-id";
import { SpeciesId } from "#enums/species-id";
import GameManager from "#test/testUtils/gameManager";
import Phaser from "phaser";
import { afterEach, beforeAll, beforeEach, describe, expect, it } from "vitest";

describe("Abilities - Screen Cleaner", () => {
  let phaserGame: Phaser.Game;
  let game: GameManager;

  beforeAll(() => {
    phaserGame = new Phaser.Game({
      type: Phaser.HEADLESS,
    });
  });

  afterEach(() => {
    game.phaseInterceptor.restoreOg();
  });

  beforeEach(() => {
    game = new GameManager(phaserGame);
<<<<<<< HEAD
    game.override.battleStyle("single").ability(Abilities.SCREEN_CLEANER).enemySpecies(Species.SHUCKLE);
=======
    game.override.battleStyle("single");
    game.override.ability(AbilityId.SCREEN_CLEANER);
    game.override.enemySpecies(SpeciesId.SHUCKLE);
>>>>>>> fb6d6f5b
  });

  it("removes Aurora Veil", async () => {
    game.override.moveset([MoveId.HAIL]).enemyMoveset(MoveId.AURORA_VEIL);

    await game.classicMode.startBattle([SpeciesId.MAGIKARP, SpeciesId.MAGIKARP]);

    game.move.select(MoveId.HAIL);
    await game.phaseInterceptor.to(TurnEndPhase);

    expect(game.scene.arena.getTag(ArenaTagType.AURORA_VEIL)).toBeDefined();

    await game.toNextTurn();
    game.doSwitchPokemon(1);
    await game.phaseInterceptor.to(PostSummonPhase);

    expect(game.scene.arena.getTag(ArenaTagType.AURORA_VEIL)).toBeUndefined();
  });

  it("removes Light Screen", async () => {
    game.override.enemyMoveset(MoveId.LIGHT_SCREEN);

    await game.classicMode.startBattle([SpeciesId.MAGIKARP, SpeciesId.MAGIKARP]);

    game.move.select(MoveId.SPLASH);
    await game.phaseInterceptor.to(TurnEndPhase);

    expect(game.scene.arena.getTag(ArenaTagType.LIGHT_SCREEN)).toBeDefined();

    await game.toNextTurn();
    game.doSwitchPokemon(1);
    await game.phaseInterceptor.to(PostSummonPhase);

    expect(game.scene.arena.getTag(ArenaTagType.LIGHT_SCREEN)).toBeUndefined();
  });

  it("removes Reflect", async () => {
    game.override.enemyMoveset(MoveId.REFLECT);

    await game.classicMode.startBattle([SpeciesId.MAGIKARP, SpeciesId.MAGIKARP]);

    game.move.select(MoveId.SPLASH);
    await game.phaseInterceptor.to(TurnEndPhase);

    expect(game.scene.arena.getTag(ArenaTagType.REFLECT)).toBeDefined();

    await game.toNextTurn();
    game.doSwitchPokemon(1);
    await game.phaseInterceptor.to(PostSummonPhase);

    expect(game.scene.arena.getTag(ArenaTagType.REFLECT)).toBeUndefined();
  });
});<|MERGE_RESOLUTION|>--- conflicted
+++ resolved
@@ -24,13 +24,7 @@
 
   beforeEach(() => {
     game = new GameManager(phaserGame);
-<<<<<<< HEAD
     game.override.battleStyle("single").ability(Abilities.SCREEN_CLEANER).enemySpecies(Species.SHUCKLE);
-=======
-    game.override.battleStyle("single");
-    game.override.ability(AbilityId.SCREEN_CLEANER);
-    game.override.enemySpecies(SpeciesId.SHUCKLE);
->>>>>>> fb6d6f5b
   });
 
   it("removes Aurora Veil", async () => {
