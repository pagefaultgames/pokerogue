--- conflicted
+++ resolved
@@ -18,12 +18,6 @@
   let phaserGame: Phaser.Game;
   let game: GameManager;
 
-<<<<<<< HEAD
-=======
-  const getPlayerBerries = () =>
-    game.scene.getModifiers(BerryModifier, true).filter(b => b.pokemonId === game.field.getPlayerPokemon().id);
-
->>>>>>> 167e3ae3
   /** Check whether the player's Modifiers contains the specified berries and nothing else. */
   function expectBerriesContaining(berries: PokemonItemMap[]): void {
     const actualBerries = getPartyBerries();
@@ -63,23 +57,14 @@
     game.move.select(MoveId.SPLASH);
     await game.move.selectEnemyMove(MoveId.NUZZLE);
     await game.phaseInterceptor.to("BerryPhase");
-<<<<<<< HEAD
     expect(getPartyBerries()).toHaveLength(0);
-    expect(game.scene.getPlayerPokemon()?.battleData.berriesEaten).toHaveLength(1);
-    await game.phaseInterceptor.to("TurnEndPhase");
-
-    expectBerriesContaining([
-      { item: { id: HeldItemId.LUM_BERRY, stack: 1 }, pokemonId: game.scene.getPlayerPokemon()?.id! },
-    ]);
-    expect(game.scene.getPlayerPokemon()?.battleData.berriesEaten).toEqual([]);
-=======
-    expect(getPlayerBerries()).toHaveLength(0);
     expect(game.field.getPlayerPokemon().battleData.berriesEaten).toHaveLength(1);
     await game.phaseInterceptor.to("TurnEndPhase");
 
-    expectBerriesContaining({ name: "BERRY", type: BerryType.LUM, count: 1 });
+    expectBerriesContaining([
+      { item: { id: HeldItemId.LUM_BERRY, stack: 1 }, pokemonId: game.field.getPlayerPokemon().id },
+    ]);
     expect(game.field.getPlayerPokemon().battleData.berriesEaten).toEqual([]);
->>>>>>> 167e3ae3
   });
 
   it("tracks berries eaten while disabled/not present", async () => {
@@ -101,7 +86,7 @@
     await game.move.selectEnemyMove(MoveId.NUZZLE);
     await game.toNextTurn();
 
-    expect(milotic.battleData.berriesEaten).toEqual(expect.arrayContaining([BerryType.ENIGMA, BerryType.LUM]));
+    expect(milotic.battleData.berriesEaten).toEqualArrayUnsorted([BerryType.ENIGMA, BerryType.LUM]);
     expect(getPartyBerries()).toHaveLength(2);
 
     // Give ourselves harvest and disable enemy neut gas,
@@ -113,8 +98,8 @@
 
     await game.toNextTurn();
 
-    expect(milotic.battleData.berriesEaten).toEqual(
-      expect.arrayContaining([BerryType.ENIGMA, BerryType.LUM, BerryType.ENIGMA, BerryType.LUM]),
+    expect(milotic.battleData.berriesEaten).toEqualArrayUnsorted(
+      [BerryType.ENIGMA, BerryType.LUM, BerryType.ENIGMA, BerryType.LUM]
     );
     expect(getPartyBerries()).toHaveLength(0);
 
@@ -170,15 +155,10 @@
 
     // ate 1 berry and recovered it
     expect(regieleki.battleData.berriesEaten).toEqual([]);
-<<<<<<< HEAD
-    expectBerriesContaining([
-      { item: { id: HeldItemId.PETAYA_BERRY, stack: 1 }, pokemonId: game.scene.getPlayerPokemon()?.id! },
-    ]);
-    expect(game.scene.getPlayerPokemon()?.getStatStage(Stat.SPATK)).toBe(1);
-=======
-    expect(getPlayerBerries()).toEqual([expect.objectContaining({ berryType: BerryType.PETAYA, stackCount: 1 })]);
-    expect(game.field.getPlayerPokemon().getStatStage(Stat.SPATK)).toBe(1);
->>>>>>> 167e3ae3
+    expectBerriesContaining([
+      { item: { id: HeldItemId.PETAYA_BERRY, stack: 1 }, pokemonId: game.field.getPlayerPokemon().id },
+    ]);
+    expect(game.field.getPlayerPokemon()).toHaveStatStage(Stat.SPATK, 1);
 
     // heal up so harvest doesn't proc and kill enemy
     game.move.select(MoveId.EARTHQUAKE);
@@ -186,28 +166,18 @@
     await game.setTurnOrder([BattlerIndex.ENEMY, BattlerIndex.PLAYER]);
     await game.toNextWave();
 
-<<<<<<< HEAD
-    expectBerriesContaining([
-      { item: { id: HeldItemId.PETAYA_BERRY, stack: 1 }, pokemonId: game.scene.getPlayerPokemon()?.id! },
-    ]);
-    expect(game.scene.getPlayerPokemon()?.getStatStage(Stat.SPATK)).toBe(1);
-=======
-    expectBerriesContaining({ name: "BERRY", count: 1, type: BerryType.PETAYA });
-    expect(game.field.getPlayerPokemon().getStatStage(Stat.SPATK)).toBe(1);
->>>>>>> 167e3ae3
+    expectBerriesContaining([
+      { item: { id: HeldItemId.PETAYA_BERRY, stack: 1 }, pokemonId: game.field.getPlayerPokemon().id },
+    ]);
+    expect(game.field.getPlayerPokemon()).toHaveStatStage(Stat.SPATK, 1);
 
     await game.reload.reloadSession();
 
     expect(regieleki.battleData.berriesEaten).toEqual([]);
-<<<<<<< HEAD
-    expectBerriesContaining([
-      { item: { id: HeldItemId.PETAYA_BERRY, stack: 1 }, pokemonId: game.scene.getPlayerPokemon()?.id! },
-    ]);
-    expect(game.scene.getPlayerPokemon()?.getStatStage(Stat.SPATK)).toBe(1);
-=======
-    expectBerriesContaining({ name: "BERRY", count: 1, type: BerryType.PETAYA });
-    expect(game.field.getPlayerPokemon().getStatStage(Stat.SPATK)).toBe(1);
->>>>>>> 167e3ae3
+    expectBerriesContaining([
+      { item: { id: HeldItemId.PETAYA_BERRY, stack: 1 }, pokemonId: game.field.getPlayerPokemon().id },
+    ]);
+    expect(game.field.getPlayerPokemon()).toHaveStatStage(Stat.SPATK, 1);
   });
 
   it("cannot restore capped berries", async () => {
@@ -289,15 +259,10 @@
       game.move.select(MoveId.SPLASH);
       await game.phaseInterceptor.to("TurnEndPhase");
 
-<<<<<<< HEAD
-      expect(game.scene.getPlayerPokemon()?.battleData.berriesEaten).toEqual([]);
+      expect(game.field.getPlayerPokemon().battleData.berriesEaten).toEqual([]);
       expectBerriesContaining([
-        { item: { id: HeldItemId.STARF_BERRY, stack: 1 }, pokemonId: game.scene.getPlayerPokemon()!.id },
+        { item: { id: HeldItemId.STARF_BERRY, stack: 1 }, pokemonId: game.field.getPlayerPokemon().id },
       ]);
-=======
-      expect(game.field.getPlayerPokemon().battleData.berriesEaten).toEqual([]);
-      expectBerriesContaining(...initBerries);
->>>>>>> 167e3ae3
     });
 
     it("cannot restore Plucked berries for either side", async () => {
@@ -312,15 +277,9 @@
       await game.phaseInterceptor.to("BerryPhase");
 
       // pluck triggers harvest for neither side
-<<<<<<< HEAD
-      expect(game.scene.getPlayerPokemon()?.battleData.berriesEaten).toEqual([]);
+      expect(game.field.getPlayerPokemon().battleData.berriesEaten).toEqual([]);
       expect(game.scene.getEnemyPokemon()?.battleData.berriesEaten).toEqual([]);
       expect(getPartyBerries()).toEqual([]);
-=======
-      expect(game.field.getPlayerPokemon().battleData.berriesEaten).toEqual([]);
-      expect(game.field.getEnemyPokemon().battleData.berriesEaten).toEqual([]);
-      expect(getPlayerBerries()).toEqual([]);
->>>>>>> 167e3ae3
     });
 
     it("cannot restore berries preserved via Berry Pouch", async () => {
@@ -333,15 +292,10 @@
       await game.phaseInterceptor.to("TurnEndPhase", false);
 
       // won't trigger harvest since we didn't lose the berry (it just doesn't ever add it to the array)
-<<<<<<< HEAD
-      expect(game.scene.getPlayerPokemon()?.battleData.berriesEaten).toEqual([]);
+      expect(game.field.getPlayerPokemon().battleData.berriesEaten).toEqual([]);
       expectBerriesContaining([
-        { item: { id: HeldItemId.PETAYA_BERRY, stack: 1 }, pokemonId: game.scene.getPlayerPokemon()!.id },
+        { item: { id: HeldItemId.PETAYA_BERRY, stack: 1 }, pokemonId: game.field.getPlayerPokemon().id },
       ]);
-=======
-      expect(game.field.getPlayerPokemon().battleData.berriesEaten).toEqual([]);
-      expectBerriesContaining(...initBerries);
->>>>>>> 167e3ae3
     });
 
     it("can restore stolen berries", async () => {
@@ -363,7 +317,7 @@
 
       expect(player.battleData.berriesEaten).toEqual([]);
       expectBerriesContaining([
-        { item: { id: HeldItemId.SITRUS_BERRY, stack: 1 }, pokemonId: game.scene.getPlayerPokemon()!.id },
+        { item: { id: HeldItemId.SITRUS_BERRY, stack: 1 }, pokemonId: game.field.getPlayerPokemon().id },
       ]);
     });
 
@@ -375,13 +329,8 @@
       game.move.select(MoveId.SPLASH);
       await game.phaseInterceptor.to("TurnEndPhase");
 
-<<<<<<< HEAD
-      expect(game.scene.getPlayerPokemon()?.battleData.berriesEaten).toBe([]);
+      expect(game.field.getPlayerPokemon().battleData.berriesEaten).toBe([]);
       expect(getPartyBerries()).toEqual([]);
-=======
-      expect(game.field.getPlayerPokemon().battleData.berriesEaten).toBe([]);
-      expect(getPlayerBerries()).toEqual([]);
->>>>>>> 167e3ae3
     });
 
     // TODO: Enable once Nat Gift gets implemented...???
@@ -392,15 +341,10 @@
       game.move.select(MoveId.NATURAL_GIFT);
       await game.phaseInterceptor.to("TurnEndPhase");
 
-<<<<<<< HEAD
-      expect(game.scene.getPlayerPokemon()?.battleData.berriesEaten).toHaveLength(0);
+      expect(game.field.getPlayerPokemon().battleData.berriesEaten).toHaveLength(0);
       expectBerriesContaining([
-        { item: { id: HeldItemId.STARF_BERRY, stack: 1 }, pokemonId: game.scene.getPlayerPokemon()!.id },
+        { item: { id: HeldItemId.STARF_BERRY, stack: 1 }, pokemonId: game.field.getPlayerPokemon().id },
       ]);
-=======
-      expect(game.field.getPlayerPokemon().battleData.berriesEaten).toHaveLength(0);
-      expectBerriesContaining(...initBerries);
->>>>>>> 167e3ae3
     });
   });
 });