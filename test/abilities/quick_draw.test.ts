--- conflicted
+++ resolved
@@ -54,13 +54,8 @@
 
     expect(pokemon.isFainted()).toBe(false);
     expect(enemy.isFainted()).toBe(true);
-<<<<<<< HEAD
-    expect(pokemon.waveData.abilitiesApplied).contain(Abilities.QUICK_DRAW);
+    expect(pokemon.waveData.abilitiesApplied).toContain(Abilities.QUICK_DRAW);
   });
-=======
-    expect(pokemon.waveData.abilitiesApplied).contain(AbilityId.QUICK_DRAW);
-  }, 20000);
->>>>>>> fb6d6f5b
 
   test(
     "does not triggered by non damage moves",
@@ -101,11 +96,6 @@
 
     expect(pokemon.isFainted()).toBe(true);
     expect(enemy.isFainted()).toBe(false);
-<<<<<<< HEAD
-    expect(pokemon.waveData.abilitiesApplied).contain(Abilities.QUICK_DRAW);
+    expect(pokemon.waveData.abilitiesApplied).toContain(Abilities.QUICK_DRAW);
   });
-=======
-    expect(pokemon.waveData.abilitiesApplied).contain(AbilityId.QUICK_DRAW);
-  }, 20000);
->>>>>>> fb6d6f5b
 });