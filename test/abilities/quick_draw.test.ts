import { allAbilities } from "#app/data/data-lists";
import { FaintPhase } from "#app/phases/faint-phase";
import { AbilityId } from "#enums/ability-id";
import { MoveId } from "#enums/move-id";
import { SpeciesId } from "#enums/species-id";
import GameManager from "#test/testUtils/gameManager";
import Phaser from "phaser";
import { afterEach, beforeAll, beforeEach, describe, expect, it, vi } from "vitest";

describe("Abilities - Quick Draw", () => {
  let phaserGame: Phaser.Game;
  let game: GameManager;

  beforeAll(() => {
    phaserGame = new Phaser.Game({
      type: Phaser.HEADLESS,
    });
  });

  afterEach(() => {
    game.phaseInterceptor.restoreOg();
  });

  beforeEach(() => {
    game = new GameManager(phaserGame);
<<<<<<< HEAD
    game.override.battleStyle("single");

    game.override.ability(AbilityId.QUICK_DRAW);
    game.override.moveset([MoveId.TACKLE, MoveId.TAIL_WHIP]);

    game.override.enemyLevel(100);
    game.override.enemySpecies(SpeciesId.MAGIKARP);
    game.override.enemyAbility(AbilityId.BALL_FETCH);
    game.override.enemyMoveset([MoveId.TACKLE]);
=======
    game.override
      .battleStyle("single")
      .starterSpecies(SpeciesId.MAGIKARP)
      .ability(AbilityId.QUICK_DRAW)
      .moveset([MoveId.TACKLE, MoveId.TAIL_WHIP])
      .enemyLevel(100)
      .enemySpecies(SpeciesId.MAGIKARP)
      .enemyAbility(AbilityId.BALL_FETCH)
      .enemyMoveset([MoveId.TACKLE]);
>>>>>>> 6ff258fb

    vi.spyOn(
      allAbilities[AbilityId.QUICK_DRAW].getAttrs("BypassSpeedChanceAbAttr")[0],
      "chance",
      "get",
    ).mockReturnValue(100);
  });

  it("makes pokemon go first in its priority bracket", async () => {
    await game.classicMode.startBattle([SpeciesId.MAGIKARP]);

    const pokemon = game.scene.getPlayerPokemon()!;
    const enemy = game.scene.getEnemyPokemon()!;

    pokemon.hp = 1;
    enemy.hp = 1;

    game.move.select(MoveId.TACKLE);
    await game.phaseInterceptor.to(FaintPhase, false);

    expect(pokemon.isFainted()).toBe(false);
    expect(enemy.isFainted()).toBe(true);
<<<<<<< HEAD
    expect(pokemon.waveData.abilitiesApplied).contain(AbilityId.QUICK_DRAW);
=======
    expect(pokemon.waveData.abilitiesApplied).toContain(AbilityId.QUICK_DRAW);
>>>>>>> 6ff258fb
  });

  it("is not triggered by non damaging moves", async () => {
    await game.classicMode.startBattle([SpeciesId.MAGIKARP]);

    const pokemon = game.scene.getPlayerPokemon()!;
    const enemy = game.scene.getEnemyPokemon()!;

    pokemon.hp = 1;
    enemy.hp = 1;

    game.move.select(MoveId.TAIL_WHIP);
    await game.phaseInterceptor.to(FaintPhase, false);

    expect(pokemon.isFainted()).toBe(true);
    expect(enemy.isFainted()).toBe(false);
    expect(pokemon.waveData.abilitiesApplied).not.contain(AbilityId.QUICK_DRAW);
  });

  it("does not increase priority", async () => {
    game.override.enemyMoveset([MoveId.EXTREME_SPEED]);

    await game.classicMode.startBattle([SpeciesId.MAGIKARP]);

    const pokemon = game.scene.getPlayerPokemon()!;
    const enemy = game.scene.getEnemyPokemon()!;

    pokemon.hp = 1;
    enemy.hp = 1;

    game.move.select(MoveId.TACKLE);
    await game.phaseInterceptor.to(FaintPhase, false);

    expect(pokemon.isFainted()).toBe(true);
    expect(enemy.isFainted()).toBe(false);
<<<<<<< HEAD
    expect(pokemon.waveData.abilitiesApplied).contain(AbilityId.QUICK_DRAW);
=======
    expect(pokemon.waveData.abilitiesApplied).toContain(AbilityId.QUICK_DRAW);
>>>>>>> 6ff258fb
  });
});<|MERGE_RESOLUTION|>--- conflicted
+++ resolved
@@ -23,27 +23,14 @@
 
   beforeEach(() => {
     game = new GameManager(phaserGame);
-<<<<<<< HEAD
-    game.override.battleStyle("single");
-
-    game.override.ability(AbilityId.QUICK_DRAW);
-    game.override.moveset([MoveId.TACKLE, MoveId.TAIL_WHIP]);
-
-    game.override.enemyLevel(100);
-    game.override.enemySpecies(SpeciesId.MAGIKARP);
-    game.override.enemyAbility(AbilityId.BALL_FETCH);
-    game.override.enemyMoveset([MoveId.TACKLE]);
-=======
     game.override
       .battleStyle("single")
-      .starterSpecies(SpeciesId.MAGIKARP)
       .ability(AbilityId.QUICK_DRAW)
       .moveset([MoveId.TACKLE, MoveId.TAIL_WHIP])
       .enemyLevel(100)
       .enemySpecies(SpeciesId.MAGIKARP)
       .enemyAbility(AbilityId.BALL_FETCH)
       .enemyMoveset([MoveId.TACKLE]);
->>>>>>> 6ff258fb
 
     vi.spyOn(
       allAbilities[AbilityId.QUICK_DRAW].getAttrs("BypassSpeedChanceAbAttr")[0],
@@ -66,11 +53,7 @@
 
     expect(pokemon.isFainted()).toBe(false);
     expect(enemy.isFainted()).toBe(true);
-<<<<<<< HEAD
-    expect(pokemon.waveData.abilitiesApplied).contain(AbilityId.QUICK_DRAW);
-=======
     expect(pokemon.waveData.abilitiesApplied).toContain(AbilityId.QUICK_DRAW);
->>>>>>> 6ff258fb
   });
 
   it("is not triggered by non damaging moves", async () => {
@@ -106,10 +89,6 @@
 
     expect(pokemon.isFainted()).toBe(true);
     expect(enemy.isFainted()).toBe(false);
-<<<<<<< HEAD
-    expect(pokemon.waveData.abilitiesApplied).contain(AbilityId.QUICK_DRAW);
-=======
     expect(pokemon.waveData.abilitiesApplied).toContain(AbilityId.QUICK_DRAW);
->>>>>>> 6ff258fb
   });
 });