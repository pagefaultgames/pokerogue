import { PokemonType } from "#enums/pokemon-type";
import { BattlerTagType } from "#enums/battler-tag-type";
import { toDmgValue } from "#app/utils/common";
import { AbilityId } from "#enums/ability-id";
import { MoveId } from "#enums/move-id";
import { SpeciesId } from "#enums/species-id";
import { Stat } from "#enums/stat";
import { StatusEffect } from "#enums/status-effect";
import GameManager from "#test/testUtils/gameManager";
import Phaser from "phaser";
import { afterEach, beforeAll, beforeEach, describe, expect, it, vi } from "vitest";

describe("Abilities - Parental Bond", () => {
  let phaserGame: Phaser.Game;
  let game: GameManager;

  beforeAll(() => {
    phaserGame = new Phaser.Game({
      type: Phaser.HEADLESS,
    });
  });

  afterEach(() => {
    game.phaseInterceptor.restoreOg();
  });

  beforeEach(() => {
    game = new GameManager(phaserGame);
<<<<<<< HEAD
    game.override
      .battleStyle("single")
      .disableCrits()
      .ability(Abilities.PARENTAL_BOND)
      .enemySpecies(Species.SNORLAX)
      .enemyAbility(Abilities.FUR_COAT)
      .enemyMoveset(Moves.SPLASH)
      .startingLevel(100)
      .enemyLevel(100);
=======
    game.override.battleStyle("single");
    game.override.disableCrits();
    game.override.ability(AbilityId.PARENTAL_BOND);
    game.override.enemySpecies(SpeciesId.SNORLAX);
    game.override.enemyAbility(AbilityId.FUR_COAT);
    game.override.enemyMoveset(MoveId.SPLASH);
    game.override.startingLevel(100);
    game.override.enemyLevel(100);
>>>>>>> fb6d6f5b
  });

  it("should add second strike to attack move", async () => {
    game.override.moveset([MoveId.TACKLE]);

    await game.classicMode.startBattle([SpeciesId.MAGIKARP]);

    const leadPokemon = game.scene.getPlayerPokemon()!;
    const enemyPokemon = game.scene.getEnemyPokemon()!;

    let enemyStartingHp = enemyPokemon.hp;

    game.move.select(MoveId.TACKLE);

    await game.phaseInterceptor.to("DamageAnimPhase");
    const firstStrikeDamage = enemyStartingHp - enemyPokemon.hp;
    enemyStartingHp = enemyPokemon.hp;

    await game.phaseInterceptor.to("BerryPhase", false);

    const secondStrikeDamage = enemyStartingHp - enemyPokemon.hp;

    expect(leadPokemon.turnData.hitCount).toBe(2);
    expect(secondStrikeDamage).toBe(toDmgValue(0.25 * firstStrikeDamage));
  });

  it("should apply secondary effects to both strikes", async () => {
<<<<<<< HEAD
    game.override.moveset([Moves.POWER_UP_PUNCH]).enemySpecies(Species.AMOONGUSS);
=======
    game.override.moveset([MoveId.POWER_UP_PUNCH]);
    game.override.enemySpecies(SpeciesId.AMOONGUSS);
>>>>>>> fb6d6f5b

    await game.classicMode.startBattle([SpeciesId.MAGIKARP]);

    const leadPokemon = game.scene.getPlayerPokemon()!;

    game.move.select(MoveId.POWER_UP_PUNCH);

    await game.phaseInterceptor.to("BerryPhase", false);

    expect(leadPokemon.turnData.hitCount).toBe(2);
    expect(leadPokemon.getStatStage(Stat.ATK)).toBe(2);
  });

  it("should not apply to Status moves", async () => {
    game.override.moveset([MoveId.BABY_DOLL_EYES]);

    await game.classicMode.startBattle([SpeciesId.MAGIKARP]);

    const enemyPokemon = game.scene.getEnemyPokemon()!;

    game.move.select(MoveId.BABY_DOLL_EYES);

    await game.phaseInterceptor.to("BerryPhase", false);

    expect(enemyPokemon.getStatStage(Stat.ATK)).toBe(-1);
  });

  it("should not apply to multi-hit moves", async () => {
    game.override.moveset([MoveId.DOUBLE_HIT]);

    await game.classicMode.startBattle([SpeciesId.MAGIKARP]);

    const leadPokemon = game.scene.getPlayerPokemon()!;

    game.move.select(MoveId.DOUBLE_HIT);
    await game.move.forceHit();

    await game.phaseInterceptor.to("BerryPhase", false);

    expect(leadPokemon.turnData.hitCount).toBe(2);
  });

  it("should not apply to self-sacrifice moves", async () => {
    game.override.moveset([MoveId.SELF_DESTRUCT]);

    await game.classicMode.startBattle([SpeciesId.MAGIKARP]);

    const leadPokemon = game.scene.getPlayerPokemon()!;

    game.move.select(MoveId.SELF_DESTRUCT);

    await game.phaseInterceptor.to("DamageAnimPhase", false);

    expect(leadPokemon.turnData.hitCount).toBe(1);
  });

  it("should not apply to Rollout", async () => {
    game.override.moveset([MoveId.ROLLOUT]);

    await game.classicMode.startBattle([SpeciesId.MAGIKARP]);

    const leadPokemon = game.scene.getPlayerPokemon()!;

    game.move.select(MoveId.ROLLOUT);
    await game.move.forceHit();

    await game.phaseInterceptor.to("DamageAnimPhase", false);

    expect(leadPokemon.turnData.hitCount).toBe(1);
  });

  it("should not apply multiplier to fixed-damage moves", async () => {
    game.override.moveset([MoveId.DRAGON_RAGE]);

    await game.classicMode.startBattle([SpeciesId.MAGIKARP]);

    const enemyPokemon = game.scene.getEnemyPokemon()!;

    game.move.select(MoveId.DRAGON_RAGE);
    await game.phaseInterceptor.to("BerryPhase", false);

    expect(enemyPokemon.hp).toBe(enemyPokemon.getMaxHp() - 80);
  });

  it("should not apply multiplier to counter moves", async () => {
<<<<<<< HEAD
    game.override.moveset([Moves.COUNTER]).enemyMoveset([Moves.TACKLE]);
=======
    game.override.moveset([MoveId.COUNTER]);
    game.override.enemyMoveset([MoveId.TACKLE]);
>>>>>>> fb6d6f5b

    await game.classicMode.startBattle([SpeciesId.SHUCKLE]);

    const leadPokemon = game.scene.getPlayerPokemon()!;
    const enemyPokemon = game.scene.getEnemyPokemon()!;

    game.move.select(MoveId.COUNTER);
    await game.phaseInterceptor.to("DamageAnimPhase");

    const playerDamage = leadPokemon.getMaxHp() - leadPokemon.hp;

    await game.phaseInterceptor.to("BerryPhase", false);

    expect(enemyPokemon.hp).toBe(enemyPokemon.getMaxHp() - 4 * playerDamage);
  });

  it("should not apply to multi-target moves", async () => {
<<<<<<< HEAD
    game.override.battleStyle("double").moveset([Moves.EARTHQUAKE]).passiveAbility(Abilities.LEVITATE);
=======
    game.override.battleStyle("double");
    game.override.moveset([MoveId.EARTHQUAKE]);
    game.override.passiveAbility(AbilityId.LEVITATE);
>>>>>>> fb6d6f5b

    await game.classicMode.startBattle([SpeciesId.MAGIKARP, SpeciesId.FEEBAS]);

    const playerPokemon = game.scene.getPlayerField();

    game.move.select(MoveId.EARTHQUAKE);
    game.move.select(MoveId.EARTHQUAKE, 1);

    await game.phaseInterceptor.to("BerryPhase", false);

    playerPokemon.forEach(p => expect(p.turnData.hitCount).toBe(1));
  });

  it("should apply to multi-target moves when hitting only one target", async () => {
    game.override.moveset([MoveId.EARTHQUAKE]);

    await game.classicMode.startBattle([SpeciesId.MAGIKARP]);

    const leadPokemon = game.scene.getPlayerPokemon()!;

    game.move.select(MoveId.EARTHQUAKE);
    await game.phaseInterceptor.to("DamageAnimPhase", false);

    expect(leadPokemon.turnData.hitCount).toBe(2);
  });

  it("should only trigger post-target move effects once", async () => {
    game.override.moveset([MoveId.MIND_BLOWN]);

    await game.classicMode.startBattle([SpeciesId.MAGIKARP]);

    const leadPokemon = game.scene.getPlayerPokemon()!;

    game.move.select(MoveId.MIND_BLOWN);

    await game.phaseInterceptor.to("DamageAnimPhase", false);

    expect(leadPokemon.turnData.hitCount).toBe(2);

    // This test will time out if the user faints
    await game.phaseInterceptor.to("BerryPhase", false);

    expect(leadPokemon.hp).toBe(Math.ceil(leadPokemon.getMaxHp() / 2));
  });

  it("Burn Up only removes type after the second strike", async () => {
    game.override.moveset([MoveId.BURN_UP]);

    await game.classicMode.startBattle([SpeciesId.CHARIZARD]);

    const leadPokemon = game.scene.getPlayerPokemon()!;
    const enemyPokemon = game.scene.getEnemyPokemon()!;

    game.move.select(MoveId.BURN_UP);

    await game.phaseInterceptor.to("MoveEffectPhase");

    expect(leadPokemon.turnData.hitCount).toBe(2);
    expect(enemyPokemon.hp).toBeGreaterThan(0);
    expect(leadPokemon.isOfType(PokemonType.FIRE)).toBe(true);

    await game.phaseInterceptor.to("BerryPhase", false);

    expect(leadPokemon.isOfType(PokemonType.FIRE)).toBe(false);
  });

  it("Moves boosted by this ability and Multi-Lens should strike 3 times", async () => {
<<<<<<< HEAD
    game.override.moveset([Moves.TACKLE]).startingHeldItems([{ name: "MULTI_LENS", count: 1 }]);
=======
    game.override.moveset([MoveId.TACKLE]);
    game.override.startingHeldItems([{ name: "MULTI_LENS", count: 1 }]);
>>>>>>> fb6d6f5b

    await game.classicMode.startBattle([SpeciesId.MAGIKARP]);

    const leadPokemon = game.scene.getPlayerPokemon()!;

    game.move.select(MoveId.TACKLE);

    await game.phaseInterceptor.to("DamageAnimPhase");

    expect(leadPokemon.turnData.hitCount).toBe(3);
  });

  it("Seismic Toss boosted by this ability and Multi-Lens should strike 3 times", async () => {
<<<<<<< HEAD
    game.override.moveset([Moves.SEISMIC_TOSS]).startingHeldItems([{ name: "MULTI_LENS", count: 1 }]);
=======
    game.override.moveset([MoveId.SEISMIC_TOSS]);
    game.override.startingHeldItems([{ name: "MULTI_LENS", count: 1 }]);
>>>>>>> fb6d6f5b

    await game.classicMode.startBattle([SpeciesId.MAGIKARP]);

    const leadPokemon = game.scene.getPlayerPokemon()!;
    const enemyPokemon = game.scene.getEnemyPokemon()!;

    const enemyStartingHp = enemyPokemon.hp;

    game.move.select(MoveId.SEISMIC_TOSS);
    await game.move.forceHit();

    await game.phaseInterceptor.to("DamageAnimPhase");

    expect(leadPokemon.turnData.hitCount).toBe(3);

    await game.phaseInterceptor.to("MoveEndPhase", false);

    expect(enemyPokemon.hp).toBe(enemyStartingHp - 200);
  });

  it("Hyper Beam boosted by this ability should strike twice, then recharge", async () => {
    game.override.moveset([MoveId.HYPER_BEAM]);

    await game.classicMode.startBattle([SpeciesId.MAGIKARP]);

    const leadPokemon = game.scene.getPlayerPokemon()!;

    game.move.select(MoveId.HYPER_BEAM);
    await game.move.forceHit();

    await game.phaseInterceptor.to("DamageAnimPhase");

    expect(leadPokemon.turnData.hitCount).toBe(2);
    expect(leadPokemon.getTag(BattlerTagType.RECHARGING)).toBeUndefined();

    await game.phaseInterceptor.to("TurnEndPhase");

    expect(leadPokemon.getTag(BattlerTagType.RECHARGING)).toBeDefined();
  });

  it("Anchor Shot boosted by this ability should only trap the target after the second hit", async () => {
    game.override.moveset([MoveId.ANCHOR_SHOT]);

    await game.classicMode.startBattle([SpeciesId.MAGIKARP]);

    const leadPokemon = game.scene.getPlayerPokemon()!;
    const enemyPokemon = game.scene.getEnemyPokemon()!;

    game.move.select(MoveId.ANCHOR_SHOT);
    await game.move.forceHit();

    await game.phaseInterceptor.to("DamageAnimPhase");

    expect(leadPokemon.turnData.hitCount).toBe(2);
    expect(enemyPokemon.getTag(BattlerTagType.TRAPPED)).toBeUndefined();

    await game.phaseInterceptor.to("MoveEndPhase");
    expect(enemyPokemon.getTag(BattlerTagType.TRAPPED)).toBeDefined();

    await game.phaseInterceptor.to("TurnEndPhase");

    expect(enemyPokemon.getTag(BattlerTagType.TRAPPED)).toBeDefined();
  });

  it("Smack Down boosted by this ability should only ground the target after the second hit", async () => {
    game.override.moveset([MoveId.SMACK_DOWN]);

    await game.classicMode.startBattle([SpeciesId.MAGIKARP]);

    const leadPokemon = game.scene.getPlayerPokemon()!;
    const enemyPokemon = game.scene.getEnemyPokemon()!;

    game.move.select(MoveId.SMACK_DOWN);
    await game.move.forceHit();

    await game.phaseInterceptor.to("DamageAnimPhase");

    expect(leadPokemon.turnData.hitCount).toBe(2);
    expect(enemyPokemon.getTag(BattlerTagType.IGNORE_FLYING)).toBeUndefined();

    await game.phaseInterceptor.to("TurnEndPhase");

    expect(enemyPokemon.getTag(BattlerTagType.IGNORE_FLYING)).toBeDefined();
  });

  it("U-turn boosted by this ability should strike twice before forcing a switch", async () => {
    game.override.moveset([MoveId.U_TURN]);

    await game.classicMode.startBattle([SpeciesId.MAGIKARP, SpeciesId.BLASTOISE]);

    const leadPokemon = game.scene.getPlayerPokemon()!;

    game.move.select(MoveId.U_TURN);
    await game.move.forceHit();

    await game.phaseInterceptor.to("MoveEffectPhase");
    expect(leadPokemon.turnData.hitCount).toBe(2);

    // This will cause this test to time out if the switch was forced on the first hit.
    await game.phaseInterceptor.to("MoveEffectPhase", false);
  });

  it("Wake-Up Slap boosted by this ability should only wake up the target after the second hit", async () => {
    game.override.moveset([MoveId.WAKE_UP_SLAP]).enemyStatusEffect(StatusEffect.SLEEP);

    await game.classicMode.startBattle([SpeciesId.MAGIKARP]);

    const leadPokemon = game.scene.getPlayerPokemon()!;
    const enemyPokemon = game.scene.getEnemyPokemon()!;

    game.move.select(MoveId.WAKE_UP_SLAP);
    await game.move.forceHit();

    await game.phaseInterceptor.to("DamageAnimPhase");

    expect(leadPokemon.turnData.hitCount).toBe(2);
    expect(enemyPokemon.status?.effect).toBe(StatusEffect.SLEEP);

    await game.phaseInterceptor.to("BerryPhase", false);

    expect(enemyPokemon.status?.effect).toBeUndefined();
  });

  it("should not cause user to hit into King's Shield more than once", async () => {
<<<<<<< HEAD
    game.override.moveset([Moves.TACKLE]).enemyMoveset([Moves.KINGS_SHIELD]);
=======
    game.override.moveset([MoveId.TACKLE]);
    game.override.enemyMoveset([MoveId.KINGS_SHIELD]);
>>>>>>> fb6d6f5b

    await game.classicMode.startBattle([SpeciesId.MAGIKARP]);

    const leadPokemon = game.scene.getPlayerPokemon()!;

    game.move.select(MoveId.TACKLE);

    await game.phaseInterceptor.to("BerryPhase", false);

    expect(leadPokemon.getStatStage(Stat.ATK)).toBe(-1);
  });

  it("should not cause user to hit into Storm Drain more than once", async () => {
<<<<<<< HEAD
    game.override.moveset([Moves.WATER_GUN]).enemyAbility(Abilities.STORM_DRAIN);
=======
    game.override.moveset([MoveId.WATER_GUN]);
    game.override.enemyAbility(AbilityId.STORM_DRAIN);
>>>>>>> fb6d6f5b

    await game.classicMode.startBattle([SpeciesId.MAGIKARP]);

    const enemyPokemon = game.scene.getEnemyPokemon()!;

    game.move.select(MoveId.WATER_GUN);

    await game.phaseInterceptor.to("BerryPhase", false);

    expect(enemyPokemon.getStatStage(Stat.SPATK)).toBe(1);
  });

  it("should not allow Future Sight to hit infinitely many times if the user switches out", async () => {
    game.override.enemyLevel(1000).moveset(MoveId.FUTURE_SIGHT);
    await game.classicMode.startBattle([SpeciesId.BULBASAUR, SpeciesId.CHARMANDER, SpeciesId.SQUIRTLE]);

    const enemyPokemon = game.scene.getEnemyPokemon()!;
    vi.spyOn(enemyPokemon, "damageAndUpdate");

    game.move.select(MoveId.FUTURE_SIGHT);
    await game.toNextTurn();

    game.doSwitchPokemon(1);
    await game.toNextTurn();

    game.doSwitchPokemon(2);
    await game.toNextTurn();

    // TODO: Update hit count to 1 once Future Sight is fixed to not activate abilities if user is off the field
    expect(enemyPokemon.damageAndUpdate).toHaveBeenCalledTimes(2);
  });
});<|MERGE_RESOLUTION|>--- conflicted
+++ resolved
@@ -26,7 +26,6 @@
 
   beforeEach(() => {
     game = new GameManager(phaserGame);
-<<<<<<< HEAD
     game.override
       .battleStyle("single")
       .disableCrits()
@@ -36,16 +35,6 @@
       .enemyMoveset(Moves.SPLASH)
       .startingLevel(100)
       .enemyLevel(100);
-=======
-    game.override.battleStyle("single");
-    game.override.disableCrits();
-    game.override.ability(AbilityId.PARENTAL_BOND);
-    game.override.enemySpecies(SpeciesId.SNORLAX);
-    game.override.enemyAbility(AbilityId.FUR_COAT);
-    game.override.enemyMoveset(MoveId.SPLASH);
-    game.override.startingLevel(100);
-    game.override.enemyLevel(100);
->>>>>>> fb6d6f5b
   });
 
   it("should add second strike to attack move", async () => {
@@ -73,12 +62,7 @@
   });
 
   it("should apply secondary effects to both strikes", async () => {
-<<<<<<< HEAD
     game.override.moveset([Moves.POWER_UP_PUNCH]).enemySpecies(Species.AMOONGUSS);
-=======
-    game.override.moveset([MoveId.POWER_UP_PUNCH]);
-    game.override.enemySpecies(SpeciesId.AMOONGUSS);
->>>>>>> fb6d6f5b
 
     await game.classicMode.startBattle([SpeciesId.MAGIKARP]);
 
@@ -164,12 +148,7 @@
   });
 
   it("should not apply multiplier to counter moves", async () => {
-<<<<<<< HEAD
     game.override.moveset([Moves.COUNTER]).enemyMoveset([Moves.TACKLE]);
-=======
-    game.override.moveset([MoveId.COUNTER]);
-    game.override.enemyMoveset([MoveId.TACKLE]);
->>>>>>> fb6d6f5b
 
     await game.classicMode.startBattle([SpeciesId.SHUCKLE]);
 
@@ -187,13 +166,7 @@
   });
 
   it("should not apply to multi-target moves", async () => {
-<<<<<<< HEAD
     game.override.battleStyle("double").moveset([Moves.EARTHQUAKE]).passiveAbility(Abilities.LEVITATE);
-=======
-    game.override.battleStyle("double");
-    game.override.moveset([MoveId.EARTHQUAKE]);
-    game.override.passiveAbility(AbilityId.LEVITATE);
->>>>>>> fb6d6f5b
 
     await game.classicMode.startBattle([SpeciesId.MAGIKARP, SpeciesId.FEEBAS]);
 
@@ -261,12 +234,7 @@
   });
 
   it("Moves boosted by this ability and Multi-Lens should strike 3 times", async () => {
-<<<<<<< HEAD
     game.override.moveset([Moves.TACKLE]).startingHeldItems([{ name: "MULTI_LENS", count: 1 }]);
-=======
-    game.override.moveset([MoveId.TACKLE]);
-    game.override.startingHeldItems([{ name: "MULTI_LENS", count: 1 }]);
->>>>>>> fb6d6f5b
 
     await game.classicMode.startBattle([SpeciesId.MAGIKARP]);
 
@@ -280,12 +248,7 @@
   });
 
   it("Seismic Toss boosted by this ability and Multi-Lens should strike 3 times", async () => {
-<<<<<<< HEAD
     game.override.moveset([Moves.SEISMIC_TOSS]).startingHeldItems([{ name: "MULTI_LENS", count: 1 }]);
-=======
-    game.override.moveset([MoveId.SEISMIC_TOSS]);
-    game.override.startingHeldItems([{ name: "MULTI_LENS", count: 1 }]);
->>>>>>> fb6d6f5b
 
     await game.classicMode.startBattle([SpeciesId.MAGIKARP]);
 
@@ -410,12 +373,7 @@
   });
 
   it("should not cause user to hit into King's Shield more than once", async () => {
-<<<<<<< HEAD
     game.override.moveset([Moves.TACKLE]).enemyMoveset([Moves.KINGS_SHIELD]);
-=======
-    game.override.moveset([MoveId.TACKLE]);
-    game.override.enemyMoveset([MoveId.KINGS_SHIELD]);
->>>>>>> fb6d6f5b
 
     await game.classicMode.startBattle([SpeciesId.MAGIKARP]);
 
@@ -429,12 +387,7 @@
   });
 
   it("should not cause user to hit into Storm Drain more than once", async () => {
-<<<<<<< HEAD
     game.override.moveset([Moves.WATER_GUN]).enemyAbility(Abilities.STORM_DRAIN);
-=======
-    game.override.moveset([MoveId.WATER_GUN]);
-    game.override.enemyAbility(AbilityId.STORM_DRAIN);
->>>>>>> fb6d6f5b
 
     await game.classicMode.startBattle([SpeciesId.MAGIKARP]);
 
