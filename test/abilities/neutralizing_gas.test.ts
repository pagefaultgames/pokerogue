--- conflicted
+++ resolved
@@ -1,4 +1,6 @@
 import { BattlerIndex } from "#app/battle";
+import type { CommandPhase } from "#app/phases/command-phase";
+import { Command } from "#app/ui/command-ui-handler";
 import { PostSummonWeatherChangeAbAttr } from "#app/data/ability";
 import { Abilities } from "#enums/abilities";
 import { ArenaTagType } from "#enums/arena-tag-type";
@@ -157,8 +159,6 @@
     expect(game.scene.arena.getTag(ArenaTagType.NEUTRALIZING_GAS)).toBeUndefined();
   });
 
-<<<<<<< HEAD
-=======
   it("should deactivate after fleeing from a wild pokemon", async () => {
     game.override.enemyAbility(Abilities.NEUTRALIZING_GAS).ability(Abilities.BALL_FETCH);
     await game.classicMode.startBattle([Species.MAGIKARP]);
@@ -173,7 +173,6 @@
     expect(game.scene.arena.getTag(ArenaTagType.NEUTRALIZING_GAS)).toBeUndefined();
   });
 
->>>>>>> 6add614e
   it("should not activate abilities of pokemon no longer on the field", async () => {
     game.override.battleType("single").ability(Abilities.NEUTRALIZING_GAS).enemyAbility(Abilities.DELTA_STREAM);
     await game.classicMode.startBattle([Species.MAGIKARP]);
