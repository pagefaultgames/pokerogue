import { Status } from "#app/data/status-effect";
import { BattlerTagType } from "#app/enums/battler-tag-type";
import { QuietFormChangePhase } from "#app/phases/quiet-form-change-phase";
import { TurnEndPhase } from "#app/phases/turn-end-phase";
import { AbilityId } from "#enums/ability-id";
import { MoveId } from "#enums/move-id";
import { SpeciesId } from "#enums/species-id";
import { StatusEffect } from "#enums/status-effect";
import GameManager from "#test/testUtils/gameManager";
import { afterEach, beforeAll, beforeEach, describe, expect, test } from "vitest";

describe("Abilities - SHIELDS DOWN", () => {
  let phaserGame: Phaser.Game;
  let game: GameManager;

  beforeAll(() => {
    phaserGame = new Phaser.Game({
      type: Phaser.HEADLESS,
    });
  });

  afterEach(() => {
    game.phaseInterceptor.restoreOg();
  });

  beforeEach(() => {
    game = new GameManager(phaserGame);
<<<<<<< HEAD
    const moveToUse = Moves.SPLASH;
    game.override
      .battleStyle("single")
      .ability(Abilities.SHIELDS_DOWN)
      .moveset([moveToUse])
      .enemyMoveset([Moves.TACKLE]);
=======
    const moveToUse = MoveId.SPLASH;
    game.override.battleStyle("single");
    game.override.ability(AbilityId.SHIELDS_DOWN);
    game.override.moveset([moveToUse]);
    game.override.enemyMoveset([MoveId.TACKLE]);
>>>>>>> fb6d6f5b
  });

  test("check if fainted pokemon switched to base form on arena reset", async () => {
    const meteorForm = 0,
      coreForm = 7;
<<<<<<< HEAD
    game.override.startingWave(4).starterForms({
      [Species.MINIOR]: coreForm,
=======
    game.override.startingWave(4);
    game.override.starterForms({
      [SpeciesId.MINIOR]: coreForm,
>>>>>>> fb6d6f5b
    });

    await game.classicMode.startBattle([SpeciesId.MAGIKARP, SpeciesId.MINIOR]);

    const minior = game.scene.getPlayerParty().find(p => p.species.speciesId === SpeciesId.MINIOR)!;
    expect(minior).not.toBe(undefined);
    expect(minior.formIndex).toBe(coreForm);

    minior.hp = 0;
    minior.status = new Status(StatusEffect.FAINT);
    expect(minior.isFainted()).toBe(true);

    game.move.select(MoveId.SPLASH);
    await game.doKillOpponents();
    await game.phaseInterceptor.to(TurnEndPhase);
    game.doSelectModifier();
    await game.phaseInterceptor.to(QuietFormChangePhase);

    expect(minior.formIndex).toBe(meteorForm);
  });

  test("should ignore non-volatile status moves", async () => {
    game.override.enemyMoveset([MoveId.SPORE]);

    await game.classicMode.startBattle([SpeciesId.MINIOR]);
    game.move.select(MoveId.SPLASH);
    await game.phaseInterceptor.to(TurnEndPhase);

    expect(game.scene.getPlayerPokemon()!.status).toBe(undefined);
  });

  test("should still ignore non-volatile status moves used by a pokemon with mold breaker", async () => {
<<<<<<< HEAD
    game.override.enemyAbility(Abilities.MOLD_BREAKER).enemyMoveset([Moves.SPORE]);
=======
    game.override.enemyAbility(AbilityId.MOLD_BREAKER);
    game.override.enemyMoveset([MoveId.SPORE]);
>>>>>>> fb6d6f5b

    await game.classicMode.startBattle([SpeciesId.MINIOR]);

    game.move.select(MoveId.SPLASH);
    await game.move.selectEnemyMove(MoveId.SPORE);
    await game.phaseInterceptor.to(TurnEndPhase);

    expect(game.scene.getPlayerPokemon()!.status).toBe(undefined);
  });

  test("should ignore non-volatile secondary status effects", async () => {
    game.override.enemyMoveset([MoveId.NUZZLE]);

    await game.classicMode.startBattle([SpeciesId.MINIOR]);

    game.move.select(MoveId.SPLASH);
    await game.phaseInterceptor.to(TurnEndPhase);

    expect(game.scene.getPlayerPokemon()!.status).toBe(undefined);
  });

  test("should ignore status moves even through mold breaker", async () => {
<<<<<<< HEAD
    game.override.enemyMoveset([Moves.SPORE]).enemyAbility(Abilities.MOLD_BREAKER);
=======
    game.override.enemyMoveset([MoveId.SPORE]);
    game.override.enemyAbility(AbilityId.MOLD_BREAKER);
>>>>>>> fb6d6f5b

    await game.classicMode.startBattle([SpeciesId.MINIOR]);

    game.move.select(MoveId.SPLASH);

    await game.phaseInterceptor.to(TurnEndPhase);

    expect(game.scene.getPlayerPokemon()!.status).toBe(undefined);
  });

  // toxic spikes currently does not poison flying types when gravity is in effect
  test.todo("should become poisoned by toxic spikes when grounded", async () => {
<<<<<<< HEAD
    game.override
      .enemyMoveset([Moves.GRAVITY, Moves.TOXIC_SPIKES, Moves.SPLASH])
      .moveset([Moves.GRAVITY, Moves.SPLASH]);
=======
    game.override.enemyMoveset([MoveId.GRAVITY, MoveId.TOXIC_SPIKES, MoveId.SPLASH]);
    game.override.moveset([MoveId.GRAVITY, MoveId.SPLASH]);
>>>>>>> fb6d6f5b

    await game.classicMode.startBattle([SpeciesId.MAGIKARP, SpeciesId.MINIOR]);

    // turn 1
    game.move.select(MoveId.GRAVITY);
    await game.move.selectEnemyMove(MoveId.TOXIC_SPIKES);
    await game.toNextTurn();

    // turn 2
    game.doSwitchPokemon(1);
    await game.move.selectEnemyMove(MoveId.SPLASH);
    await game.toNextTurn();

    expect(game.scene.getPlayerPokemon()!.species.speciesId).toBe(SpeciesId.MINIOR);
    expect(game.scene.getPlayerPokemon()!.species.formIndex).toBe(0);
    expect(game.scene.getPlayerPokemon()!.status?.effect).toBe(StatusEffect.POISON);
  });

  test("should ignore yawn", async () => {
    game.override.enemyMoveset([MoveId.YAWN]);

    await game.classicMode.startBattle([SpeciesId.MAGIKARP, SpeciesId.MINIOR]);

    game.move.select(MoveId.SPLASH);
    await game.move.selectEnemyMove(MoveId.YAWN);

    await game.phaseInterceptor.to(TurnEndPhase);
    expect(game.scene.getPlayerPokemon()!.findTag(tag => tag.tagType === BattlerTagType.DROWSY)).toBe(undefined);
  });

  test("should not ignore volatile status effects", async () => {
    game.override.enemyMoveset([MoveId.CONFUSE_RAY]);

    await game.classicMode.startBattle([SpeciesId.MINIOR]);

    game.move.select(MoveId.SPLASH);
    await game.move.selectEnemyMove(MoveId.CONFUSE_RAY);

    await game.phaseInterceptor.to(TurnEndPhase);

    expect(game.scene.getPlayerPokemon()!.findTag(tag => tag.tagType === BattlerTagType.CONFUSED)).not.toBe(undefined);
  });

  // the `NoTransformAbilityAbAttr` attribute is not checked anywhere, so this test cannot pass.
  test.todo("ditto should not be immune to status after transforming", async () => {
<<<<<<< HEAD
    game.override.enemySpecies(Species.DITTO).enemyAbility(Abilities.IMPOSTER).moveset([Moves.SPLASH, Moves.SPORE]);
=======
    game.override.enemySpecies(SpeciesId.DITTO);
    game.override.enemyAbility(AbilityId.IMPOSTER);
    game.override.moveset([MoveId.SPLASH, MoveId.SPORE]);
>>>>>>> fb6d6f5b

    await game.classicMode.startBattle([SpeciesId.MINIOR]);

    game.move.select(MoveId.SPORE);
    await game.move.selectEnemyMove(MoveId.SPLASH);

    await game.phaseInterceptor.to(TurnEndPhase);
    expect(game.scene.getEnemyPokemon()!.status?.effect).toBe(StatusEffect.SLEEP);
  });

  test("should not prevent minior from receiving the fainted status effect in trainer battles", async () => {
<<<<<<< HEAD
    game.override
      .enemyMoveset([Moves.TACKLE])
      .moveset([Moves.THUNDERBOLT])
      .startingLevel(100)
      .startingWave(5)
      .enemySpecies(Species.MINIOR);
    await game.classicMode.startBattle([Species.REGIELEKI]);
=======
    game.override.enemyMoveset([MoveId.TACKLE]);
    game.override.moveset([MoveId.THUNDERBOLT]);
    game.override.startingLevel(100);
    game.override.startingWave(5);
    game.override.enemySpecies(SpeciesId.MINIOR);
    await game.classicMode.startBattle([SpeciesId.REGIELEKI]);
>>>>>>> fb6d6f5b
    const minior = game.scene.getEnemyPokemon()!;

    game.move.select(MoveId.THUNDERBOLT);
    await game.toNextTurn();
    expect(minior.isFainted()).toBe(true);
    expect(minior.status?.effect).toBe(StatusEffect.FAINT);
  });
});<|MERGE_RESOLUTION|>--- conflicted
+++ resolved
@@ -25,33 +25,19 @@
 
   beforeEach(() => {
     game = new GameManager(phaserGame);
-<<<<<<< HEAD
     const moveToUse = Moves.SPLASH;
     game.override
       .battleStyle("single")
       .ability(Abilities.SHIELDS_DOWN)
       .moveset([moveToUse])
       .enemyMoveset([Moves.TACKLE]);
-=======
-    const moveToUse = MoveId.SPLASH;
-    game.override.battleStyle("single");
-    game.override.ability(AbilityId.SHIELDS_DOWN);
-    game.override.moveset([moveToUse]);
-    game.override.enemyMoveset([MoveId.TACKLE]);
->>>>>>> fb6d6f5b
   });
 
   test("check if fainted pokemon switched to base form on arena reset", async () => {
     const meteorForm = 0,
       coreForm = 7;
-<<<<<<< HEAD
     game.override.startingWave(4).starterForms({
       [Species.MINIOR]: coreForm,
-=======
-    game.override.startingWave(4);
-    game.override.starterForms({
-      [SpeciesId.MINIOR]: coreForm,
->>>>>>> fb6d6f5b
     });
 
     await game.classicMode.startBattle([SpeciesId.MAGIKARP, SpeciesId.MINIOR]);
@@ -84,12 +70,7 @@
   });
 
   test("should still ignore non-volatile status moves used by a pokemon with mold breaker", async () => {
-<<<<<<< HEAD
     game.override.enemyAbility(Abilities.MOLD_BREAKER).enemyMoveset([Moves.SPORE]);
-=======
-    game.override.enemyAbility(AbilityId.MOLD_BREAKER);
-    game.override.enemyMoveset([MoveId.SPORE]);
->>>>>>> fb6d6f5b
 
     await game.classicMode.startBattle([SpeciesId.MINIOR]);
 
@@ -112,12 +93,7 @@
   });
 
   test("should ignore status moves even through mold breaker", async () => {
-<<<<<<< HEAD
     game.override.enemyMoveset([Moves.SPORE]).enemyAbility(Abilities.MOLD_BREAKER);
-=======
-    game.override.enemyMoveset([MoveId.SPORE]);
-    game.override.enemyAbility(AbilityId.MOLD_BREAKER);
->>>>>>> fb6d6f5b
 
     await game.classicMode.startBattle([SpeciesId.MINIOR]);
 
@@ -130,14 +106,9 @@
 
   // toxic spikes currently does not poison flying types when gravity is in effect
   test.todo("should become poisoned by toxic spikes when grounded", async () => {
-<<<<<<< HEAD
     game.override
       .enemyMoveset([Moves.GRAVITY, Moves.TOXIC_SPIKES, Moves.SPLASH])
       .moveset([Moves.GRAVITY, Moves.SPLASH]);
-=======
-    game.override.enemyMoveset([MoveId.GRAVITY, MoveId.TOXIC_SPIKES, MoveId.SPLASH]);
-    game.override.moveset([MoveId.GRAVITY, MoveId.SPLASH]);
->>>>>>> fb6d6f5b
 
     await game.classicMode.startBattle([SpeciesId.MAGIKARP, SpeciesId.MINIOR]);
 
@@ -183,13 +154,7 @@
 
   // the `NoTransformAbilityAbAttr` attribute is not checked anywhere, so this test cannot pass.
   test.todo("ditto should not be immune to status after transforming", async () => {
-<<<<<<< HEAD
     game.override.enemySpecies(Species.DITTO).enemyAbility(Abilities.IMPOSTER).moveset([Moves.SPLASH, Moves.SPORE]);
-=======
-    game.override.enemySpecies(SpeciesId.DITTO);
-    game.override.enemyAbility(AbilityId.IMPOSTER);
-    game.override.moveset([MoveId.SPLASH, MoveId.SPORE]);
->>>>>>> fb6d6f5b
 
     await game.classicMode.startBattle([SpeciesId.MINIOR]);
 
@@ -201,7 +166,6 @@
   });
 
   test("should not prevent minior from receiving the fainted status effect in trainer battles", async () => {
-<<<<<<< HEAD
     game.override
       .enemyMoveset([Moves.TACKLE])
       .moveset([Moves.THUNDERBOLT])
@@ -209,14 +173,6 @@
       .startingWave(5)
       .enemySpecies(Species.MINIOR);
     await game.classicMode.startBattle([Species.REGIELEKI]);
-=======
-    game.override.enemyMoveset([MoveId.TACKLE]);
-    game.override.moveset([MoveId.THUNDERBOLT]);
-    game.override.startingLevel(100);
-    game.override.startingWave(5);
-    game.override.enemySpecies(SpeciesId.MINIOR);
-    await game.classicMode.startBattle([SpeciesId.REGIELEKI]);
->>>>>>> fb6d6f5b
     const minior = game.scene.getEnemyPokemon()!;
 
     game.move.select(MoveId.THUNDERBOLT);
