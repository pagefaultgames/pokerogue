import { TYPE_BOOST_ITEM_BOOST_PERCENT } from "#app/constants";
import { allMoves } from "#app/data/data-lists";
import { toDmgValue } from "#app/utils/common";
import { AbilityId } from "#enums/ability-id";
import { MoveId } from "#enums/move-id";
import { PokemonType } from "#enums/pokemon-type";
import { SpeciesId } from "#enums/species-id";
import GameManager from "#test/testUtils/gameManager";
import Phaser from "phaser";
import { afterEach, beforeAll, beforeEach, describe, expect, it, vi } from "vitest";

describe("Abilities - Normalize", () => {
  let phaserGame: Phaser.Game;
  let game: GameManager;

  beforeAll(() => {
    phaserGame = new Phaser.Game({
      type: Phaser.HEADLESS,
    });
  });

  afterEach(() => {
    game.phaseInterceptor.restoreOg();
  });

  beforeEach(() => {
    game = new GameManager(phaserGame);
    game.override
      .moveset([MoveId.TACKLE])
      .ability(AbilityId.NORMALIZE)
      .battleStyle("single")
      .disableCrits()
      .enemySpecies(SpeciesId.MAGIKARP)
      .enemyAbility(AbilityId.BALL_FETCH)
      .enemyMoveset(MoveId.SPLASH);
  });

  it("should boost the power of normal type moves by 20%", async () => {
    await game.classicMode.startBattle([SpeciesId.MAGIKARP]);
    const powerSpy = vi.spyOn(allMoves[MoveId.TACKLE], "calculateBattlePower");

    game.move.select(MoveId.TACKLE);
    await game.phaseInterceptor.to("BerryPhase");
    expect(powerSpy).toHaveLastReturnedWith(toDmgValue(allMoves[MoveId.TACKLE].power * 1.2));
  });

  it("should not apply the old type boost item after changing a move's type", async () => {
<<<<<<< HEAD
    game.override
      .startingHeldItems([{ name: "ATTACK_TYPE_BOOSTER", count: 1, type: PokemonType.GRASS }])
      .moveset([Moves.LEAFAGE]);
=======
    game.override.startingHeldItems([{ name: "ATTACK_TYPE_BOOSTER", count: 1, type: PokemonType.GRASS }]);
    game.override.moveset([MoveId.LEAFAGE]);
>>>>>>> fb6d6f5b

    const powerSpy = vi.spyOn(allMoves[MoveId.LEAFAGE], "calculateBattlePower");
    await game.classicMode.startBattle([SpeciesId.MAGIKARP]);
    game.move.select(MoveId.LEAFAGE);
    await game.phaseInterceptor.to("BerryPhase");

    // It should return with 1.2 (that is, only the power boost from the ability)
    expect(powerSpy).toHaveLastReturnedWith(toDmgValue(allMoves[MoveId.LEAFAGE].power * 1.2));
  });

  it("should apply silk scarf's power boost after changing a move's type", async () => {
<<<<<<< HEAD
    game.override
      .startingHeldItems([{ name: "ATTACK_TYPE_BOOSTER", count: 1, type: PokemonType.NORMAL }])
      .moveset([Moves.LEAFAGE]);
=======
    game.override.startingHeldItems([{ name: "ATTACK_TYPE_BOOSTER", count: 1, type: PokemonType.NORMAL }]);
    game.override.moveset([MoveId.LEAFAGE]);
>>>>>>> fb6d6f5b

    const powerSpy = vi.spyOn(allMoves[MoveId.LEAFAGE], "calculateBattlePower");
    await game.classicMode.startBattle([SpeciesId.MAGIKARP]);
    game.move.select(MoveId.LEAFAGE);
    await game.phaseInterceptor.to("BerryPhase");

    // 1.2 from normalize boost, second 1.2 from
    expect(powerSpy).toHaveLastReturnedWith(
      toDmgValue(allMoves[MoveId.LEAFAGE].power * 1.2 * (1 + TYPE_BOOST_ITEM_BOOST_PERCENT / 100)),
    );
  });

  it.each([
    { moveName: "Revelation Dance", move: MoveId.REVELATION_DANCE },
    { moveName: "Judgement", move: MoveId.JUDGMENT, expected_ty: PokemonType.NORMAL },
    { moveName: "Terrain Pulse", move: MoveId.TERRAIN_PULSE },
    { moveName: "Weather Ball", move: MoveId.WEATHER_BALL },
    { moveName: "Multi Attack", move: MoveId.MULTI_ATTACK },
    { moveName: "Techno Blast", move: MoveId.TECHNO_BLAST },
    { moveName: "Hidden Power", move: MoveId.HIDDEN_POWER },
  ])("should not boost the power of $moveName", async ({ move }) => {
    game.override.moveset([move]);
    await game.classicMode.startBattle([SpeciesId.MAGIKARP]);
    const powerSpy = vi.spyOn(allMoves[move], "calculateBattlePower");

    game.move.select(move);
    await game.phaseInterceptor.to("BerryPhase");
    expect(powerSpy).toHaveLastReturnedWith(allMoves[move].power);
  });
});<|MERGE_RESOLUTION|>--- conflicted
+++ resolved
@@ -45,14 +45,9 @@
   });
 
   it("should not apply the old type boost item after changing a move's type", async () => {
-<<<<<<< HEAD
     game.override
       .startingHeldItems([{ name: "ATTACK_TYPE_BOOSTER", count: 1, type: PokemonType.GRASS }])
       .moveset([Moves.LEAFAGE]);
-=======
-    game.override.startingHeldItems([{ name: "ATTACK_TYPE_BOOSTER", count: 1, type: PokemonType.GRASS }]);
-    game.override.moveset([MoveId.LEAFAGE]);
->>>>>>> fb6d6f5b
 
     const powerSpy = vi.spyOn(allMoves[MoveId.LEAFAGE], "calculateBattlePower");
     await game.classicMode.startBattle([SpeciesId.MAGIKARP]);
@@ -64,14 +59,9 @@
   });
 
   it("should apply silk scarf's power boost after changing a move's type", async () => {
-<<<<<<< HEAD
     game.override
       .startingHeldItems([{ name: "ATTACK_TYPE_BOOSTER", count: 1, type: PokemonType.NORMAL }])
       .moveset([Moves.LEAFAGE]);
-=======
-    game.override.startingHeldItems([{ name: "ATTACK_TYPE_BOOSTER", count: 1, type: PokemonType.NORMAL }]);
-    game.override.moveset([MoveId.LEAFAGE]);
->>>>>>> fb6d6f5b
 
     const powerSpy = vi.spyOn(allMoves[MoveId.LEAFAGE], "calculateBattlePower");
     await game.classicMode.startBattle([SpeciesId.MAGIKARP]);
