import { Stat } from "#enums/stat";
import { TurnEndPhase } from "#app/phases/turn-end-phase";
import { AbilityId } from "#enums/ability-id";
import { BattlerTagType } from "#enums/battler-tag-type";
import { MoveId } from "#enums/move-id";
import GameManager from "#test/testUtils/gameManager";
import Phaser from "phaser";
import { afterEach, beforeAll, beforeEach, describe, expect, it } from "vitest";
<<<<<<< HEAD
import { BattlerIndex } from "#app/battle";
import { SpeciesId } from "#enums/species-id";
=======
import { BattlerIndex } from "#enums/battler-index";
>>>>>>> 581348ec

// See also: TypeImmunityAbAttr
describe("Abilities - Volt Absorb", () => {
  let phaserGame: Phaser.Game;
  let game: GameManager;

  beforeAll(() => {
    phaserGame = new Phaser.Game({
      type: Phaser.HEADLESS,
    });
  });

  afterEach(() => {
    game.phaseInterceptor.restoreOg();
  });

  beforeEach(() => {
    game = new GameManager(phaserGame);
    game.override.battleStyle("single").disableCrits();
  });

  it("does not activate when CHARGE is used", async () => {
    const moveToUse = MoveId.CHARGE;
    const ability = AbilityId.VOLT_ABSORB;

    game.override
      .moveset([moveToUse])
      .ability(ability)
      .enemyMoveset([MoveId.SPLASH])
      .enemySpecies(SpeciesId.DUSKULL)
      .enemyAbility(AbilityId.BALL_FETCH);

    await game.classicMode.startBattle();

    const playerPokemon = game.scene.getPlayerPokemon()!;

    game.move.select(moveToUse);

    await game.phaseInterceptor.to(TurnEndPhase);

    expect(playerPokemon.getStatStage(Stat.SPDEF)).toBe(1);
    expect(playerPokemon.getTag(BattlerTagType.CHARGED)).toBeDefined();
    expect(game.phaseInterceptor.log).not.toContain("ShowAbilityPhase");
  });

  it("should activate regardless of accuracy checks", async () => {
    game.override
      .moveset(MoveId.THUNDERBOLT)
      .enemyMoveset(MoveId.SPLASH)
      .enemySpecies(SpeciesId.MAGIKARP)
      .enemyAbility(AbilityId.VOLT_ABSORB);

    await game.classicMode.startBattle();

    const enemyPokemon = game.scene.getEnemyPokemon()!;

    game.move.select(MoveId.THUNDERBOLT);
    enemyPokemon.hp = enemyPokemon.hp - 1;
    await game.setTurnOrder([BattlerIndex.ENEMY, BattlerIndex.PLAYER]);
    await game.phaseInterceptor.to("MoveEffectPhase");

    await game.move.forceMiss();
    await game.phaseInterceptor.to("BerryPhase", false);
    expect(enemyPokemon.hp).toBe(enemyPokemon.getMaxHp());
  });

  it("regardless of accuracy should not trigger on pokemon in semi invulnerable state", async () => {
    game.override
      .moveset(MoveId.THUNDERBOLT)
      .enemyMoveset(MoveId.DIVE)
      .enemySpecies(SpeciesId.MAGIKARP)
      .enemyAbility(AbilityId.VOLT_ABSORB);

    await game.classicMode.startBattle();

    const enemyPokemon = game.scene.getEnemyPokemon()!;

    game.move.select(MoveId.THUNDERBOLT);
    enemyPokemon.hp = enemyPokemon.hp - 1;
    await game.setTurnOrder([BattlerIndex.ENEMY, BattlerIndex.PLAYER]);

    await game.phaseInterceptor.to("BerryPhase", false);
    expect(enemyPokemon.hp).toBeLessThan(enemyPokemon.getMaxHp());
  });
});<|MERGE_RESOLUTION|>--- conflicted
+++ resolved
@@ -6,12 +6,8 @@
 import GameManager from "#test/testUtils/gameManager";
 import Phaser from "phaser";
 import { afterEach, beforeAll, beforeEach, describe, expect, it } from "vitest";
-<<<<<<< HEAD
-import { BattlerIndex } from "#app/battle";
+import { BattlerIndex } from "#enums/battler-index";
 import { SpeciesId } from "#enums/species-id";
-=======
-import { BattlerIndex } from "#enums/battler-index";
->>>>>>> 581348ec
 
 // See also: TypeImmunityAbAttr
 describe("Abilities - Volt Absorb", () => {
