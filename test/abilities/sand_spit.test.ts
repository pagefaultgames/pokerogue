import { WeatherType } from "#app/enums/weather-type";
import { AbilityId } from "#enums/ability-id";
import { MoveId } from "#enums/move-id";
import { SpeciesId } from "#enums/species-id";
import GameManager from "#test/testUtils/gameManager";
import Phaser from "phaser";
import { afterEach, beforeAll, beforeEach, describe, expect, it } from "vitest";

describe("Abilities - Sand Spit", () => {
  let phaserGame: Phaser.Game;
  let game: GameManager;

  beforeAll(() => {
    phaserGame = new Phaser.Game({
      type: Phaser.HEADLESS,
    });
  });

  afterEach(() => {
    game.phaseInterceptor.restoreOg();
  });

  beforeEach(() => {
    game = new GameManager(phaserGame);
<<<<<<< HEAD
    game.override.battleStyle("single");
    game.override.criticalHits(false);

    game.override.enemySpecies(SpeciesId.MAGIKARP);
    game.override.enemyAbility(AbilityId.BALL_FETCH);

    game.override.starterSpecies(SpeciesId.SILICOBRA);
    game.override.ability(AbilityId.SAND_SPIT);
    game.override.moveset([MoveId.SPLASH, MoveId.COIL]);
=======
    game.override
      .battleStyle("single")
      .disableCrits()
      .enemySpecies(SpeciesId.MAGIKARP)
      .enemyAbility(AbilityId.BALL_FETCH)
      .starterSpecies(SpeciesId.SILICOBRA)
      .ability(AbilityId.SAND_SPIT)
      .moveset([MoveId.SPLASH, MoveId.COIL]);
>>>>>>> f8d8a3de
  });

  it("should trigger when hit with damaging move", async () => {
    game.override.enemyMoveset([MoveId.TACKLE]);
    await game.classicMode.startBattle();

    game.move.select(MoveId.SPLASH);
    await game.toNextTurn();

    expect(game.scene.arena.weather?.weatherType).toBe(WeatherType.SANDSTORM);
  });

  it("should trigger even when fainting", async () => {
    game.override.enemyMoveset([MoveId.TACKLE]).enemyLevel(100).startingLevel(1);
    await game.classicMode.startBattle([SpeciesId.SILICOBRA, SpeciesId.MAGIKARP]);

    game.move.select(MoveId.SPLASH);
    game.doSelectPartyPokemon(1);
    await game.toNextTurn();

    expect(game.scene.arena.weather?.weatherType).toBe(WeatherType.SANDSTORM);
  });

  it("should not trigger when targetted with status moves", async () => {
    game.override.enemyMoveset([MoveId.GROWL]);
    await game.classicMode.startBattle();

    game.move.select(MoveId.COIL);
    await game.toNextTurn();

    expect(game.scene.arena.weather?.weatherType).not.toBe(WeatherType.SANDSTORM);
  });
});<|MERGE_RESOLUTION|>--- conflicted
+++ resolved
@@ -22,26 +22,14 @@
 
   beforeEach(() => {
     game = new GameManager(phaserGame);
-<<<<<<< HEAD
-    game.override.battleStyle("single");
-    game.override.criticalHits(false);
-
-    game.override.enemySpecies(SpeciesId.MAGIKARP);
-    game.override.enemyAbility(AbilityId.BALL_FETCH);
-
-    game.override.starterSpecies(SpeciesId.SILICOBRA);
-    game.override.ability(AbilityId.SAND_SPIT);
-    game.override.moveset([MoveId.SPLASH, MoveId.COIL]);
-=======
     game.override
       .battleStyle("single")
-      .disableCrits()
+      .criticalHits(false)
       .enemySpecies(SpeciesId.MAGIKARP)
       .enemyAbility(AbilityId.BALL_FETCH)
       .starterSpecies(SpeciesId.SILICOBRA)
       .ability(AbilityId.SAND_SPIT)
       .moveset([MoveId.SPLASH, MoveId.COIL]);
->>>>>>> f8d8a3de
   });
 
   it("should trigger when hit with damaging move", async () => {
