--- conflicted
+++ resolved
@@ -63,7 +63,7 @@
     },
   );
 
-  it("check if fainted pokemon switched to base form on arena reset", async () => {
+  it("should revert to base form on arena reset, even when fainted", async () => {
     game.override.startingWave(4).starterForms({
       [SpeciesId.MINIOR]: redCoreForm,
     });
@@ -85,22 +85,8 @@
     expect(minior.formIndex).toBe(redMeteorForm);
   });
 
-<<<<<<< HEAD
   // TODO: Move to mold breaker test file
   it("should ignore Mold Breaker", async () => {
-=======
-  test("should ignore non-volatile status moves", async () => {
-    game.override.enemyMoveset([MoveId.SPORE]);
-
-    await game.classicMode.startBattle([SpeciesId.MINIOR]);
-    game.move.select(MoveId.SPLASH);
-    await game.phaseInterceptor.to(TurnEndPhase);
-
-    expect(game.field.getPlayerPokemon().status).toBe(undefined);
-  });
-
-  test("should still ignore non-volatile status moves used by a pokemon with mold breaker", async () => {
->>>>>>> ee495063
     game.override.enemyAbility(AbilityId.MOLD_BREAKER).enemyMoveset([MoveId.SPORE]);
 
     await game.classicMode.startBattle([SpeciesId.MINIOR]);
@@ -109,11 +95,7 @@
     await game.move.forceEnemyMove(MoveId.SPORE);
     await game.toEndOfTurn();
 
-<<<<<<< HEAD
     expect(game.field.getPlayerPokemon()).toHaveStatusEffect(StatusEffect.NONE);
-=======
-    expect(game.field.getPlayerPokemon().status).toBe(undefined);
->>>>>>> ee495063
   });
 
   it("should ignore non-volatile status effects & Yawn in Meteor Form", async () => {
@@ -123,13 +105,8 @@
     await game.move.forceEnemyMove(MoveId.NUZZLE);
     await game.toNextTurn();
 
-<<<<<<< HEAD
     const minior = game.field.getPlayerPokemon();
     expect(minior).toHaveStatusEffect(StatusEffect.NONE);
-=======
-    expect(game.field.getPlayerPokemon().status).toBe(undefined);
-  });
->>>>>>> ee495063
 
     game.move.use(MoveId.SPLASH);
     await game.move.forceEnemyMove(MoveId.YAWN);
@@ -152,12 +129,8 @@
     const minior = game.field.getPlayerPokemon();
     expect(minior).toHaveStatusEffect(StatusEffect.PARALYSIS);
 
-<<<<<<< HEAD
-    minior.status = null;
-=======
-    expect(game.field.getPlayerPokemon().status).toBe(undefined);
-  });
->>>>>>> ee495063
+    minior.resetStatus();
+    expect(minior).toHaveStatusEffect(StatusEffect.NONE);
 
     game.move.use(MoveId.SPLASH);
     await game.move.forceEnemyMove(MoveId.YAWN);
@@ -181,28 +154,10 @@
     game.doSwitchPokemon(1);
     await game.toNextTurn();
 
-<<<<<<< HEAD
     expect(minior.species.speciesId).toBe(SpeciesId.MINIOR);
     expect(minior.formIndex).toBe(0);
     expect(minior.isGrounded()).toBe(true);
     expect(minior).toHaveStatusEffect(StatusEffect.POISON);
-=======
-    expect(game.field.getPlayerPokemon().species.speciesId).toBe(SpeciesId.MINIOR);
-    expect(game.field.getPlayerPokemon().species.formIndex).toBe(0);
-    expect(game.field.getPlayerPokemon().status?.effect).toBe(StatusEffect.POISON);
-  });
-
-  test("should ignore yawn", async () => {
-    game.override.enemyMoveset([MoveId.YAWN]);
-
-    await game.classicMode.startBattle([SpeciesId.MAGIKARP, SpeciesId.MINIOR]);
-
-    game.move.select(MoveId.SPLASH);
-    await game.move.selectEnemyMove(MoveId.YAWN);
-
-    await game.phaseInterceptor.to(TurnEndPhase);
-    expect(game.field.getPlayerPokemon().findTag(tag => tag.tagType === BattlerTagType.DROWSY)).toBe(undefined);
->>>>>>> ee495063
   });
 
   it("should not ignore volatile status effects", async () => {
@@ -227,27 +182,6 @@
     game.move.use(MoveId.SPORE);
     await game.toEndOfTurn();
 
-<<<<<<< HEAD
     expect(game.field.getEnemyPokemon()).toHaveStatusEffect(StatusEffect.SLEEP);
-=======
-    await game.phaseInterceptor.to(TurnEndPhase);
-    expect(game.field.getEnemyPokemon().status?.effect).toBe(StatusEffect.SLEEP);
-  });
-
-  test("should not prevent minior from receiving the fainted status effect in trainer battles", async () => {
-    game.override
-      .enemyMoveset([MoveId.TACKLE])
-      .moveset([MoveId.THUNDERBOLT])
-      .startingLevel(100)
-      .startingWave(5)
-      .enemySpecies(SpeciesId.MINIOR);
-    await game.classicMode.startBattle([SpeciesId.REGIELEKI]);
-    const minior = game.field.getEnemyPokemon();
-
-    game.move.select(MoveId.THUNDERBOLT);
-    await game.toNextTurn();
-    expect(minior.isFainted()).toBe(true);
-    expect(minior.status?.effect).toBe(StatusEffect.FAINT);
->>>>>>> ee495063
   });
 });