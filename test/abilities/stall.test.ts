--- conflicted
+++ resolved
@@ -46,12 +46,7 @@
     await game.phaseInterceptor.to("MoveEndPhase", false);
     // The player Pokemon (without Stall) goes first despite having lower speed than the opponent.
     // The opponent Pokemon (with Stall) goes last despite having higher speed than the player Pokemon.
-<<<<<<< HEAD
     expect(player.hp).toEqual(player.getMaxHp());
-=======
-    expect(speedOrder).toEqual([enemyIndex, playerIndex]);
-    expect(commandOrder).toEqual([playerIndex, enemyIndex]);
->>>>>>> 6ff258fb
   });
 
   it("Pokemon with Stall will go first if a move that is in a higher priority bracket than the opponent's move is used", async () => {
@@ -64,12 +59,7 @@
     await game.phaseInterceptor.to("MoveEndPhase", false);
     // The opponent Pokemon (with Stall) goes first because its move is still within a higher priority bracket than its opponent.
     // The player Pokemon goes second because its move is in a lower priority bracket.
-<<<<<<< HEAD
     expect(player.hp).not.toEqual(player.getMaxHp());
-=======
-    expect(speedOrder).toEqual([enemyIndex, playerIndex]);
-    expect(commandOrder).toEqual([enemyIndex, playerIndex]);
->>>>>>> 6ff258fb
   });
 
   it("If both Pokemon have stall and use the same move, speed is used to determine who goes first.", async () => {
@@ -84,11 +74,6 @@
 
     // The opponent Pokemon (with Stall) goes first because it has a higher speed.
     // The player Pokemon (with Stall) goes second because its speed is lower.
-<<<<<<< HEAD
     expect(player.hp).not.toEqual(player.getMaxHp());
-=======
-    expect(speedOrder).toEqual([enemyIndex, playerIndex]);
-    expect(commandOrder).toEqual([enemyIndex, playerIndex]);
->>>>>>> 6ff258fb
   });
 });