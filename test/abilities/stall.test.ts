--- conflicted
+++ resolved
@@ -1,12 +1,7 @@
 import { AbilityId } from "#enums/ability-id";
 import { MoveId } from "#enums/move-id";
 import { SpeciesId } from "#enums/species-id";
-<<<<<<< HEAD
-import { GameManager } from "#test/testUtils/gameManager";
-=======
-import { TurnStartPhase } from "#phases/turn-start-phase";
 import { GameManager } from "#test/test-utils/game-manager";
->>>>>>> 95d6d66d
 import Phaser from "phaser";
 import { afterEach, beforeAll, beforeEach, describe, expect, it } from "vitest";
 
@@ -44,12 +39,7 @@
   it("Pokemon with Stall should move last in its priority bracket regardless of speed", async () => {
     await game.classicMode.startBattle([SpeciesId.SHUCKLE]);
 
-<<<<<<< HEAD
-    const player = game.scene.getPlayerPokemon()!;
-=======
-    const playerIndex = game.field.getPlayerPokemon().getBattlerIndex();
-    const enemyIndex = game.field.getEnemyPokemon().getBattlerIndex();
->>>>>>> 95d6d66d
+    const player = game.field.getPlayerPokemon();
 
     game.move.select(MoveId.QUICK_ATTACK);
 
@@ -62,12 +52,7 @@
   it("Pokemon with Stall will go first if a move that is in a higher priority bracket than the opponent's move is used", async () => {
     await game.classicMode.startBattle([SpeciesId.SHUCKLE]);
 
-<<<<<<< HEAD
-    const player = game.scene.getPlayerPokemon()!;
-=======
-    const playerIndex = game.field.getPlayerPokemon().getBattlerIndex();
-    const enemyIndex = game.field.getEnemyPokemon().getBattlerIndex();
->>>>>>> 95d6d66d
+    const player = game.field.getPlayerPokemon();
 
     game.move.select(MoveId.TACKLE);
 
@@ -81,12 +66,7 @@
     game.override.ability(AbilityId.STALL);
     await game.classicMode.startBattle([SpeciesId.SHUCKLE]);
 
-<<<<<<< HEAD
-    const player = game.scene.getPlayerPokemon()!;
-=======
-    const playerIndex = game.field.getPlayerPokemon().getBattlerIndex();
-    const enemyIndex = game.field.getEnemyPokemon().getBattlerIndex();
->>>>>>> 95d6d66d
+    const player = game.field.getPlayerPokemon();
 
     game.move.select(MoveId.TACKLE);
 
