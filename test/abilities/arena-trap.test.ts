--- conflicted
+++ resolved
@@ -4,11 +4,8 @@
 import { Button } from "#enums/buttons";
 import { MoveId } from "#enums/move-id";
 import { SpeciesId } from "#enums/species-id";
-<<<<<<< HEAD
 import { TrainerItemId } from "#enums/trainer-item-id";
-=======
 import { UiMode } from "#enums/ui-mode";
->>>>>>> e8623348
 import { GameManager } from "#test/test-utils/game-manager";
 import type { PartyUiHandler } from "#ui/party-ui-handler";
 import i18next from "i18next";
@@ -70,12 +67,8 @@
   });
 
   it("should guarantee double battle with any one LURE", async () => {
-<<<<<<< HEAD
     game.override.startingTrainerItems([{ entry: TrainerItemId.LURE }]).startingWave(2);
-=======
-    game.override.startingModifier([{ name: "LURE" }]).startingWave(2);
     await game.classicMode.startBattle([SpeciesId.DUGTRIO]);
->>>>>>> e8623348
 
     expect(game.scene.getEnemyField()).toHaveLength(2);
   });
