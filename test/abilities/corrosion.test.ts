<<<<<<< HEAD
import { Abilities } from "#enums/abilities";
import { Moves } from "#enums/moves";
import { Species } from "#enums/species";
import { StatusEffect } from "#enums/status-effect";
=======
import { AbilityId } from "#enums/ability-id";
import { MoveId } from "#enums/move-id";
import { SpeciesId } from "#enums/species-id";
>>>>>>> fb6d6f5b
import GameManager from "#test/testUtils/gameManager";
import Phaser from "phaser";
import { afterEach, beforeAll, beforeEach, describe, expect, it } from "vitest";

describe("Abilities - Corrosion", () => {
  let phaserGame: Phaser.Game;
  let game: GameManager;

  beforeAll(() => {
    phaserGame = new Phaser.Game({
      type: Phaser.HEADLESS,
    });
  });

  afterEach(() => {
    game.phaseInterceptor.restoreOg();
  });

  beforeEach(() => {
    game = new GameManager(phaserGame);
    game.override
<<<<<<< HEAD
      .moveset([Moves.SPLASH, Moves.TOXIC, Moves.TOXIC_SPIKES])
=======
      .moveset([MoveId.SPLASH])
>>>>>>> fb6d6f5b
      .battleStyle("single")
      .disableCrits()
      .enemySpecies(SpeciesId.GRIMER)
      .enemyAbility(AbilityId.CORROSION)
      .enemyMoveset(MoveId.TOXIC);
  });

<<<<<<< HEAD
  it.each<{ name: string; species: Species }>([
    { name: "Poison", species: Species.GRIMER },
    { name: "Steel", species: Species.KLINK },
  ])("should grant the user the ability to poison $name-type opponents", async ({ species }) => {
    game.override.ability(Abilities.SYNCHRONIZE);
    await game.classicMode.startBattle([species]);

    const enemyPokemon = game.scene.getEnemyPokemon()!;
    expect(enemyPokemon.status).toBeUndefined();

    game.move.select(Moves.TOXIC);
    await game.phaseInterceptor.to("BerryPhase");
    expect(enemyPokemon.status).toBeDefined();
  });

  it("should not affect Toxic Spikes", async () => {
    await game.classicMode.startBattle([Species.SALANDIT]);

    game.move.select(Moves.TOXIC_SPIKES);
    await game.doKillOpponents();
    await game.toNextWave();

    const enemyPokemon = game.scene.getEnemyPokemon()!;
    expect(enemyPokemon.status).toBeUndefined();
  });

  it("should not affect an opponent's Synchronize ability", async () => {
    game.override.ability(Abilities.SYNCHRONIZE);
    await game.classicMode.startBattle([Species.ARBOK]);
=======
  it("If a Poison- or Steel-type Pokémon with this Ability poisons a target with Synchronize, Synchronize does not gain the ability to poison Poison- or Steel-type Pokémon.", async () => {
    game.override.ability(AbilityId.SYNCHRONIZE);
    await game.classicMode.startBattle([SpeciesId.FEEBAS]);
>>>>>>> fb6d6f5b

    const playerPokemon = game.scene.getPlayerPokemon();
    const enemyPokemon = game.scene.getEnemyPokemon();
    expect(playerPokemon!.status).toBeUndefined();

    game.move.select(MoveId.SPLASH);
    await game.phaseInterceptor.to("BerryPhase");
    expect(playerPokemon!.status).toBeDefined();
    expect(enemyPokemon!.status).toBeUndefined();
  });

  it("should affect the user's held Toxic Orb", async () => {
    game.override.startingHeldItems([{ name: "TOXIC_ORB", count: 1 }]);
    await game.classicMode.startBattle([Species.SALAZZLE]);

    const salazzle = game.scene.getPlayerPokemon()!;
    expect(salazzle.status?.effect).toBeUndefined();

    game.move.select(Moves.SPLASH);
    await game.toNextTurn();
    expect(salazzle.status?.effect).toBe(StatusEffect.TOXIC);
  });
});<|MERGE_RESOLUTION|>--- conflicted
+++ resolved
@@ -1,13 +1,7 @@
-<<<<<<< HEAD
-import { Abilities } from "#enums/abilities";
-import { Moves } from "#enums/moves";
-import { Species } from "#enums/species";
-import { StatusEffect } from "#enums/status-effect";
-=======
 import { AbilityId } from "#enums/ability-id";
 import { MoveId } from "#enums/move-id";
 import { SpeciesId } from "#enums/species-id";
->>>>>>> fb6d6f5b
+import { StatusEffect } from "#enums/status-effect";
 import GameManager from "#test/testUtils/gameManager";
 import Phaser from "phaser";
 import { afterEach, beforeAll, beforeEach, describe, expect, it } from "vitest";
@@ -29,11 +23,6 @@
   beforeEach(() => {
     game = new GameManager(phaserGame);
     game.override
-<<<<<<< HEAD
-      .moveset([Moves.SPLASH, Moves.TOXIC, Moves.TOXIC_SPIKES])
-=======
-      .moveset([MoveId.SPLASH])
->>>>>>> fb6d6f5b
       .battleStyle("single")
       .disableCrits()
       .enemySpecies(SpeciesId.GRIMER)
@@ -41,60 +30,54 @@
       .enemyMoveset(MoveId.TOXIC);
   });
 
-<<<<<<< HEAD
-  it.each<{ name: string; species: Species }>([
-    { name: "Poison", species: Species.GRIMER },
-    { name: "Steel", species: Species.KLINK },
+  it.each<{ name: string; species: SpeciesId }>([
+    { name: "Poison", species: SpeciesId.GRIMER },
+    { name: "Steel", species: SpeciesId.KLINK },
   ])("should grant the user the ability to poison $name-type opponents", async ({ species }) => {
-    game.override.ability(Abilities.SYNCHRONIZE);
     await game.classicMode.startBattle([species]);
 
-    const enemyPokemon = game.scene.getEnemyPokemon()!;
+    const enemyPokemon = game.field.getEnemyPokemon();
     expect(enemyPokemon.status).toBeUndefined();
 
-    game.move.select(Moves.TOXIC);
+    game.move.use(MoveId.POISON_GAS);
     await game.phaseInterceptor.to("BerryPhase");
     expect(enemyPokemon.status).toBeDefined();
   });
 
   it("should not affect Toxic Spikes", async () => {
-    await game.classicMode.startBattle([Species.SALANDIT]);
+    await game.classicMode.startBattle([SpeciesId.SALANDIT]);
 
-    game.move.select(Moves.TOXIC_SPIKES);
+    game.move.use(MoveId.TOXIC_SPIKES);
     await game.doKillOpponents();
     await game.toNextWave();
 
-    const enemyPokemon = game.scene.getEnemyPokemon()!;
+    const enemyPokemon = game.field.getEnemyPokemon();
     expect(enemyPokemon.status).toBeUndefined();
   });
 
   it("should not affect an opponent's Synchronize ability", async () => {
-    game.override.ability(Abilities.SYNCHRONIZE);
-    await game.classicMode.startBattle([Species.ARBOK]);
-=======
-  it("If a Poison- or Steel-type Pokémon with this Ability poisons a target with Synchronize, Synchronize does not gain the ability to poison Poison- or Steel-type Pokémon.", async () => {
     game.override.ability(AbilityId.SYNCHRONIZE);
-    await game.classicMode.startBattle([SpeciesId.FEEBAS]);
->>>>>>> fb6d6f5b
+    await game.classicMode.startBattle([SpeciesId.ARBOK]);
 
-    const playerPokemon = game.scene.getPlayerPokemon();
-    const enemyPokemon = game.scene.getEnemyPokemon();
-    expect(playerPokemon!.status).toBeUndefined();
+    const playerPokemon = game.field.getPlayerPokemon();
+    const enemyPokemon = game.field.getEnemyPokemon();
+    expect(enemyPokemon.status?.effect).toBeUndefined();
 
-    game.move.select(MoveId.SPLASH);
-    await game.phaseInterceptor.to("BerryPhase");
-    expect(playerPokemon!.status).toBeDefined();
-    expect(enemyPokemon!.status).toBeUndefined();
+    game.move.select(MoveId.TOXIC);
+    await game.toEndOfTurn()
+
+    expect(playerPokemon.status?.effect).toBe(StatusEffect.TOXIC);
+    expect(enemyPokemon.status?.effect).toBeUndefined();
   });
 
   it("should affect the user's held Toxic Orb", async () => {
     game.override.startingHeldItems([{ name: "TOXIC_ORB", count: 1 }]);
-    await game.classicMode.startBattle([Species.SALAZZLE]);
+    await game.classicMode.startBattle([SpeciesId.SALAZZLE]);
 
-    const salazzle = game.scene.getPlayerPokemon()!;
+    const salazzle = game.field.getPlayerPokemon();
     expect(salazzle.status?.effect).toBeUndefined();
 
-    game.move.select(Moves.SPLASH);
+    game.move.select(MoveId.SPLASH);
     await game.toNextTurn();
     expect(salazzle.status?.effect).toBe(StatusEffect.TOXIC);
   });
