import { allAbilities, allMoves } from "#data/data-lists";
import { AbilityId } from "#enums/ability-id";
import { BattlerIndex } from "#enums/battler-index";
import { MoveCategory } from "#enums/move-category";
import { MoveId } from "#enums/move-id";
import { SpeciesId } from "#enums/species-id";
import { GameManager } from "#test/test-utils/game-manager";
import Phaser from "phaser";
import { afterEach, beforeAll, beforeEach, describe, expect, it, vi } from "vitest";

describe("Moves - Friend Guard", () => {
  let phaserGame: Phaser.Game;
  let game: GameManager;

  beforeAll(() => {
    phaserGame = new Phaser.Game({
      type: Phaser.HEADLESS,
    });
  });

  afterEach(() => {
    game.phaseInterceptor.restoreOg();
  });

  beforeEach(() => {
    game = new GameManager(phaserGame);
    game.override
      .battleStyle("double")
      .enemyAbility(AbilityId.BALL_FETCH)
      .enemyMoveset([MoveId.TACKLE, MoveId.SPLASH, MoveId.DRAGON_RAGE])
      .enemySpecies(SpeciesId.SHUCKLE)
      .moveset([MoveId.SPLASH])
      .startingLevel(100);
  });

  it("should reduce damage that other allied Pokémon receive from attacks (from any Pokémon) by 25%", async () => {
    await game.classicMode.startBattle([SpeciesId.BULBASAUR, SpeciesId.CHARMANDER]);
    const [player1, player2] = game.scene.getPlayerField();
    const spy = vi.spyOn(player1, "getAttackDamage");

    const enemy1 = game.field.getEnemyPokemon();
<<<<<<< HEAD
=======
    const baseDmg = player1.getBaseDamage({
      source: enemy1,
      move: allMoves[MoveId.TACKLE],
      moveCategory: MoveCategory.PHYSICAL,
    });
>>>>>>> acb15221

    game.move.select(MoveId.SPLASH);
    game.move.select(MoveId.SPLASH, 1);
    await game.move.selectEnemyMove(MoveId.TACKLE, BattlerIndex.PLAYER);
    await game.move.selectEnemyMove(MoveId.SPLASH);
    await game.toNextTurn();

    // Get the last return value from `getAttackDamage`
    // Making sure the test is controlled; turn 1 damage is equal to base damage (after rounding)
    expect(spy).toHaveLastReturnedWith(
      expect.objectContaining({
        damage: Math.floor(baseDmg),
      }),
    );

    vi.spyOn(player2, "getAbility").mockReturnValue(allAbilities[AbilityId.FRIEND_GUARD]);

    game.move.select(MoveId.SPLASH);
    game.move.select(MoveId.SPLASH, 1);
    await game.move.selectEnemyMove(MoveId.TACKLE, BattlerIndex.PLAYER);
    await game.move.selectEnemyMove(MoveId.SPLASH);
    await game.toNextTurn();

    // Get the last return value from `getAttackDamage`
    // With the ally's Friend Guard, damage should have been reduced from base damage by 25%
    expect(spy).toHaveLastReturnedWith(expect.objectContaining({ damage: Math.floor(baseDmg * 0.75) }));
  });

  it("should NOT reduce damage to pokemon with friend guard", async () => {
    await game.classicMode.startBattle([SpeciesId.BULBASAUR, SpeciesId.CHARMANDER]);

    const player2 = game.scene.getPlayerField()[1];
    const spy = vi.spyOn(player2, "getAttackDamage");

    game.move.select(MoveId.SPLASH);
    game.move.select(MoveId.SPLASH, 1);
    await game.move.selectEnemyMove(MoveId.TACKLE, BattlerIndex.PLAYER_2);
    await game.move.selectEnemyMove(MoveId.SPLASH);
    await game.toNextTurn();

    const turn1Damage = spy.mock.results.at(-1)!.value.damage;

    vi.spyOn(player2, "getAbility").mockReturnValue(allAbilities[AbilityId.FRIEND_GUARD]);

    game.move.select(MoveId.SPLASH);
    game.move.select(MoveId.SPLASH, 1);
    await game.move.selectEnemyMove(MoveId.TACKLE, BattlerIndex.PLAYER_2);
    await game.move.selectEnemyMove(MoveId.SPLASH);
    await game.toNextTurn();

    const turn2Damage = spy.mock.results.at(-1)!.value.damage;
    expect(turn2Damage).toBe(turn1Damage);
  });

  it("should NOT reduce damage from fixed damage attacks", async () => {
    await game.classicMode.startBattle([SpeciesId.BULBASAUR, SpeciesId.CHARMANDER]);

    const [player1, player2] = game.scene.getPlayerField();
    const spy = vi.spyOn(player1, "getAttackDamage");

    game.move.select(MoveId.SPLASH);
    game.move.select(MoveId.SPLASH, 1);
    await game.move.selectEnemyMove(MoveId.DRAGON_RAGE, BattlerIndex.PLAYER);
    await game.move.selectEnemyMove(MoveId.SPLASH);
    await game.toNextTurn();

    const turn1Damage = spy.mock.results.at(-1)!.value.damage;
    expect(turn1Damage).toBe(40);

    vi.spyOn(player2, "getAbility").mockReturnValue(allAbilities[AbilityId.FRIEND_GUARD]);

    game.move.select(MoveId.SPLASH);
    game.move.select(MoveId.SPLASH, 1);
    await game.move.selectEnemyMove(MoveId.DRAGON_RAGE, BattlerIndex.PLAYER);
    await game.move.selectEnemyMove(MoveId.SPLASH);
    await game.toNextTurn();

    const turn2Damage = spy.mock.results.at(-1)!.value.damage;
    expect(turn2Damage).toBe(40);
  });
});<|MERGE_RESOLUTION|>--- conflicted
+++ resolved
@@ -39,14 +39,11 @@
     const spy = vi.spyOn(player1, "getAttackDamage");
 
     const enemy1 = game.field.getEnemyPokemon();
-<<<<<<< HEAD
-=======
     const baseDmg = player1.getBaseDamage({
       source: enemy1,
       move: allMoves[MoveId.TACKLE],
       moveCategory: MoveCategory.PHYSICAL,
     });
->>>>>>> acb15221
 
     game.move.select(MoveId.SPLASH);
     game.move.select(MoveId.SPLASH, 1);
