--- conflicted
+++ resolved
@@ -4,12 +4,8 @@
 import { Nature } from "#enums/nature";
 import { SpeciesId } from "#enums/species-id";
 import { Stat } from "#enums/stat";
-<<<<<<< HEAD
 import { TrainerItemId } from "#enums/trainer-item-id";
-import { GameManager } from "#test/testUtils/gameManager";
-=======
 import { GameManager } from "#test/test-utils/game-manager";
->>>>>>> 51d4c33d
 import Phaser from "phaser";
 import { afterEach, beforeAll, beforeEach, describe, expect, it } from "vitest";
 
