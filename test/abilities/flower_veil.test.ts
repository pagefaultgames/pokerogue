--- conflicted
+++ resolved
@@ -88,12 +88,7 @@
     game.move.select(MoveId.SPLASH);
     await game.move.selectEnemyMove(MoveId.THUNDER_WAVE);
     await game.toNextTurn();
-<<<<<<< HEAD
-    expect(game.scene.getPlayerPokemon()?.status).toBeUndefined();
-=======
     expect(game.scene.getPlayerPokemon()!.status).toBeUndefined();
-    vi.spyOn(allMoves[MoveId.THUNDER_WAVE], "accuracy", "get").mockClear();
->>>>>>> fb6d6f5b
   });
 
   it("should not prevent status conditions for a non-grass user and its non-grass allies", async () => {
