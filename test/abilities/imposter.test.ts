--- conflicted
+++ resolved
@@ -162,14 +162,8 @@
   });
 
   it("should stay transformed with the correct form after reload", async () => {
-<<<<<<< HEAD
     game.override.moveset([Moves.ABSORB]).enemySpecies(Species.UNOWN);
     await game.classicMode.startBattle([Species.DITTO]);
-=======
-    game.override.moveset([MoveId.ABSORB]);
-    game.override.enemySpecies(SpeciesId.UNOWN);
-    await game.classicMode.startBattle([SpeciesId.DITTO]);
->>>>>>> fb6d6f5b
 
     const enemy = game.scene.getEnemyPokemon()!;
 
