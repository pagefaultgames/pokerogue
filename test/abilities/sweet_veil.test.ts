import { BattlerIndex } from "#app/battle";
import { Abilities } from "#app/enums/abilities";
import { BattlerTagType } from "#app/enums/battler-tag-type";
import { CommandPhase } from "#app/phases/command-phase";
import { TurnEndPhase } from "#app/phases/turn-end-phase";
import { Moves } from "#enums/moves";
import { Species } from "#enums/species";
import GameManager from "#test/testUtils/gameManager";
import Phaser from "phaser";
import { afterEach, beforeAll, beforeEach, describe, expect, it } from "vitest";

describe("Abilities - Sweet Veil", () => {
  let phaserGame: Phaser.Game;
  let game: GameManager;

  beforeAll(() => {
    phaserGame = new Phaser.Game({
      type: Phaser.HEADLESS,
    });
  });

  afterEach(() => {
    game.phaseInterceptor.restoreOg();
  });

  beforeEach(() => {
    game = new GameManager(phaserGame);
    game.override
      .battleStyle("double")
      .moveset([Moves.SPLASH, Moves.REST, Moves.YAWN])
      .enemySpecies(Species.MAGIKARP)
      .enemyAbility(Abilities.BALL_FETCH)
      .enemyMoveset(Moves.POWDER);
  });

  it("prevents the user and its allies from falling asleep", async () => {
    await game.classicMode.startBattle([Species.SWIRLIX, Species.MAGIKARP]);

    game.move.select(Moves.SPLASH);
    game.move.select(Moves.SPLASH, 1);

    await game.phaseInterceptor.to(TurnEndPhase);

    expect(game.scene.getPlayerField().every(p => p.status?.effect)).toBe(false);
  });

  it("causes Rest to fail when used by the user or its allies", async () => {
    game.override.enemyMoveset(Moves.SPLASH);
    await game.classicMode.startBattle([Species.SWIRLIX, Species.MAGIKARP]);

    game.move.select(Moves.SPLASH);
    game.move.select(Moves.REST, 1);

    await game.phaseInterceptor.to(TurnEndPhase);

    expect(game.scene.getPlayerField().every(p => p.status?.effect)).toBe(false);
  });

  it("causes Yawn to fail if used on the user or its allies", async () => {
<<<<<<< HEAD
    game.override.enemyMoveset(Moves.YAWN);
=======
    game.override.enemyMoveset([Moves.YAWN, Moves.YAWN, Moves.YAWN, Moves.YAWN]);
>>>>>>> ccd94802
    await game.classicMode.startBattle([Species.SWIRLIX, Species.MAGIKARP]);

    game.move.select(Moves.SPLASH);
    game.move.select(Moves.SPLASH, 1);

    await game.phaseInterceptor.to(TurnEndPhase);

    expect(game.scene.getPlayerField().every(p => !!p.getTag(BattlerTagType.DROWSY))).toBe(false);
  });

  it("prevents the user and its allies already drowsy due to Yawn from falling asleep.", async () => {
    game.override.enemySpecies(Species.PIKACHU);
    game.override.enemyLevel(5);
    game.override.startingLevel(5);
    game.override.enemyMoveset(Moves.SPLASH);

    await game.classicMode.startBattle([Species.SHUCKLE, Species.SHUCKLE, Species.SWIRLIX]);

    game.move.select(Moves.SPLASH);
    game.move.select(Moves.YAWN, 1, BattlerIndex.PLAYER);

    await game.phaseInterceptor.to("BerryPhase");

    expect(game.scene.getPlayerField().some(p => !!p.getTag(BattlerTagType.DROWSY))).toBe(true);

    await game.phaseInterceptor.to(CommandPhase);
    game.move.select(Moves.SPLASH);
    game.doSwitchPokemon(2);

    expect(game.scene.getPlayerField().every(p => p.status?.effect)).toBe(false);
  });
});<|MERGE_RESOLUTION|>--- conflicted
+++ resolved
@@ -57,11 +57,7 @@
   });
 
   it("causes Yawn to fail if used on the user or its allies", async () => {
-<<<<<<< HEAD
     game.override.enemyMoveset(Moves.YAWN);
-=======
-    game.override.enemyMoveset([Moves.YAWN, Moves.YAWN, Moves.YAWN, Moves.YAWN]);
->>>>>>> ccd94802
     await game.classicMode.startBattle([Species.SWIRLIX, Species.MAGIKARP]);
 
     game.move.select(Moves.SPLASH);
