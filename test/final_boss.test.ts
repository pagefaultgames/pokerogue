--- conflicted
+++ resolved
@@ -1,17 +1,12 @@
-<<<<<<< HEAD
-import { GameModes } from "#enums/game-modes";
-=======
->>>>>>> 8cf1b9f7
 import { AbilityId } from "#enums/ability-id";
 import { BiomeId } from "#enums/biome-id";
 import { GameModes } from "#enums/game-modes";
+import { HeldItemId } from "#enums/held-item-id";
 import { MoveId } from "#enums/move-id";
 import { SpeciesId } from "#enums/species-id";
 import { StatusEffect } from "#enums/status-effect";
-import { TurnHeldItemTransferModifier } from "#modifiers/modifier";
 import { GameManager } from "#test/testUtils/gameManager";
 import { afterEach, beforeAll, beforeEach, describe, expect, it } from "vitest";
-import { HeldItemId } from "#enums/held-item-id";
 
 const FinalWave = {
   Classic: 200,
