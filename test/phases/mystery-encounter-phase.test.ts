--- conflicted
+++ resolved
@@ -37,13 +37,8 @@
         SpeciesId.VOLCARONA,
       ]);
 
-<<<<<<< HEAD
-      await game.phaseInterceptor.to(MysteryEncounterPhase, false);
+      await game.phaseInterceptor.to("MysteryEncounterPhase", false);
       expect(game).toBeAtPhase("MysteryEncounterPhase");
-=======
-      await game.phaseInterceptor.to("MysteryEncounterPhase", false);
-      expect(game.scene.phaseManager.getCurrentPhase()?.constructor.name).toBe(MysteryEncounterPhase.name);
->>>>>>> cf537890
     });
 
     it("Runs MysteryEncounterPhase", async () => {
