<<<<<<< HEAD
import type { RewardKeys } from "#items/reward";
import { itemPoolChecks } from "#items/reward";
import { GameManagerHelper } from "#test/test-utils/helpers/game-manager-helper";
import { expect } from "vitest";

export class ModifierHelper extends GameManagerHelper {
  /**
   * Adds a Modifier to the list of modifiers to check for.
   *
   * Note that all modifiers are updated during the start of `SelectRewardPhase`.
   * @param modifier The Modifier to add.
   * @returns `this`
   */
  addCheck(modifier: RewardKeys): this {
    itemPoolChecks.set(modifier, undefined);
    return this;
  }

  /**
   * `get`s a value from the `itemPoolChecks` map.
   *
   * If the item is in the Modifier Pool, and the player can get it, will return `true`.
   *
   * If the item is *not* in the Modifier Pool, will return `false`.
   *
   * If a `SelectRewardPhase` has not occurred, and we do not know if the item is in the Modifier Pool or not, will return `undefined`.
   * @param modifier
   * @returns
   */
  getCheck(modifier: RewardKeys): boolean | undefined {
    return itemPoolChecks.get(modifier);
  }

  /**
   * `expect`s a Modifier `toBeTruthy` (in the Modifier Pool) or `Falsy` (unobtainable on this floor). Use during a test.
   *
   * Note that if a `SelectRewardPhase` has not been run yet, these values will be `undefined`, and the check will fail.
   * @param modifier The modifier to check.
   * @param expectToBePreset Whether the Modifier should be in the Modifier Pool. Set to `false` to expect it to be absent instead.
   * @returns `this`
   */
  testCheck(modifier: RewardKeys, expectToBePreset: boolean): this {
    if (expectToBePreset) {
      expect(itemPoolChecks.get(modifier)).toBeTruthy();
    }
    expect(itemPoolChecks.get(modifier)).toBeFalsy();
    return this;
  }

  /** Removes all modifier checks. @returns `this` */
  clearChecks() {
    itemPoolChecks.clear();
    return this;
  }

  private log(...params: any[]) {
    console.log("Modifiers:", ...params);
  }
}
=======
import { modifierTypes } from "#data/data-lists";
import { AbilityId } from "#enums/ability-id";
import { MoveId } from "#enums/move-id";
import { PokemonType } from "#enums/pokemon-type";
import { SpeciesId } from "#enums/species-id";
import { generateModifierType } from "#mystery-encounters/encounter-phase-utils";
import { GameManager } from "#test/test-utils/game-manager";
import Phaser from "phaser";
import { afterEach, beforeAll, beforeEach, describe, expect, it } from "vitest";

describe("Form Change Phase", () => {
  let phaserGame: Phaser.Game;
  let game: GameManager;

  beforeAll(() => {
    phaserGame = new Phaser.Game({
      type: Phaser.HEADLESS,
    });
  });

  afterEach(() => {
    game.phaseInterceptor.restoreOg();
  });

  beforeEach(() => {
    game = new GameManager(phaserGame);
    game.override
      .moveset([MoveId.SPLASH])
      .ability(AbilityId.BALL_FETCH)
      .battleStyle("single")
      .criticalHits(false)
      .enemySpecies(SpeciesId.MAGIKARP)
      .enemyAbility(AbilityId.BALL_FETCH)
      .enemyMoveset(MoveId.SPLASH);
  });

  it("Zacian should successfully change into Crowned form", async () => {
    await game.classicMode.startBattle([SpeciesId.ZACIAN]);

    // Before the form change: Should be Hero form
    const zacian = game.field.getPlayerPokemon();
    expect(zacian.getFormKey()).toBe("hero-of-many-battles");
    expect(zacian.getTypes()).toStrictEqual([PokemonType.FAIRY]);
    expect(zacian.calculateBaseStats()).toStrictEqual([92, 120, 115, 80, 115, 138]);

    // Give Zacian a Rusted Sword
    const rustedSwordType = generateModifierType(modifierTypes.RARE_FORM_CHANGE_ITEM)!;
    const rustedSword = rustedSwordType.newModifier(zacian);
    await game.scene.addModifier(rustedSword);

    game.move.select(MoveId.SPLASH);
    await game.toNextTurn();

    // After the form change: Should be Crowned form
    expect(game.phaseInterceptor.log.includes("FormChangePhase")).toBe(true);
    expect(zacian.getFormKey()).toBe("crowned");
    expect(zacian.getTypes()).toStrictEqual([PokemonType.FAIRY, PokemonType.STEEL]);
    expect(zacian.calculateBaseStats()).toStrictEqual([92, 150, 115, 80, 115, 148]);
  });
});
>>>>>>> f2ca7783
<|MERGE_RESOLUTION|>--- conflicted
+++ resolved
@@ -1,70 +1,8 @@
-<<<<<<< HEAD
-import type { RewardKeys } from "#items/reward";
-import { itemPoolChecks } from "#items/reward";
-import { GameManagerHelper } from "#test/test-utils/helpers/game-manager-helper";
-import { expect } from "vitest";
-
-export class ModifierHelper extends GameManagerHelper {
-  /**
-   * Adds a Modifier to the list of modifiers to check for.
-   *
-   * Note that all modifiers are updated during the start of `SelectRewardPhase`.
-   * @param modifier The Modifier to add.
-   * @returns `this`
-   */
-  addCheck(modifier: RewardKeys): this {
-    itemPoolChecks.set(modifier, undefined);
-    return this;
-  }
-
-  /**
-   * `get`s a value from the `itemPoolChecks` map.
-   *
-   * If the item is in the Modifier Pool, and the player can get it, will return `true`.
-   *
-   * If the item is *not* in the Modifier Pool, will return `false`.
-   *
-   * If a `SelectRewardPhase` has not occurred, and we do not know if the item is in the Modifier Pool or not, will return `undefined`.
-   * @param modifier
-   * @returns
-   */
-  getCheck(modifier: RewardKeys): boolean | undefined {
-    return itemPoolChecks.get(modifier);
-  }
-
-  /**
-   * `expect`s a Modifier `toBeTruthy` (in the Modifier Pool) or `Falsy` (unobtainable on this floor). Use during a test.
-   *
-   * Note that if a `SelectRewardPhase` has not been run yet, these values will be `undefined`, and the check will fail.
-   * @param modifier The modifier to check.
-   * @param expectToBePreset Whether the Modifier should be in the Modifier Pool. Set to `false` to expect it to be absent instead.
-   * @returns `this`
-   */
-  testCheck(modifier: RewardKeys, expectToBePreset: boolean): this {
-    if (expectToBePreset) {
-      expect(itemPoolChecks.get(modifier)).toBeTruthy();
-    }
-    expect(itemPoolChecks.get(modifier)).toBeFalsy();
-    return this;
-  }
-
-  /** Removes all modifier checks. @returns `this` */
-  clearChecks() {
-    itemPoolChecks.clear();
-    return this;
-  }
-
-  private log(...params: any[]) {
-    console.log("Modifiers:", ...params);
-  }
-}
-=======
-import { modifierTypes } from "#data/data-lists";
 import { AbilityId } from "#enums/ability-id";
+import { HeldItemId } from "#enums/held-item-id";
 import { MoveId } from "#enums/move-id";
 import { PokemonType } from "#enums/pokemon-type";
 import { SpeciesId } from "#enums/species-id";
-import { generateModifierType } from "#mystery-encounters/encounter-phase-utils";
 import { GameManager } from "#test/test-utils/game-manager";
 import Phaser from "phaser";
 import { afterEach, beforeAll, beforeEach, describe, expect, it } from "vitest";
@@ -105,9 +43,7 @@
     expect(zacian.calculateBaseStats()).toStrictEqual([92, 120, 115, 80, 115, 138]);
 
     // Give Zacian a Rusted Sword
-    const rustedSwordType = generateModifierType(modifierTypes.RARE_FORM_CHANGE_ITEM)!;
-    const rustedSword = rustedSwordType.newModifier(zacian);
-    await game.scene.addModifier(rustedSword);
+    zacian.heldItemManager.add(HeldItemId.RUSTED_SWORD);
 
     game.move.select(MoveId.SPLASH);
     await game.toNextTurn();
@@ -118,5 +54,4 @@
     expect(zacian.getTypes()).toStrictEqual([PokemonType.FAIRY, PokemonType.STEEL]);
     expect(zacian.calculateBaseStats()).toStrictEqual([92, 150, 115, 80, 115, 148]);
   });
-});
->>>>>>> f2ca7783
+});