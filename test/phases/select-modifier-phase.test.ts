--- conflicted
+++ resolved
@@ -1,37 +1,23 @@
-<<<<<<< HEAD
-import type BattleScene from "#app/battle-scene";
-import { getPokemonSpecies } from "#app/utils/pokemon-utils";
-import { PlayerPokemon } from "#app/field/pokemon";
-import { RewardTier } from "#enums/reward-tier";
-import type { CustomModifierSettings } from "#app/modifier/modifier-type";
-import { ModifierTypeOption } from "#app/modifier/modifier-type";
-import { modifierTypes } from "#app/data/data-lists";
-import { SelectRewardPhase } from "#app/phases/select-reward-phase";
-import RewardSelectUiHandler from "#app/ui/reward-select-ui-handler";
-import { UiMode } from "#enums/ui-mode";
-import { shiftCharCodes } from "#app/utils/common";
-=======
 import type { BattleScene } from "#app/battle-scene";
 import { modifierTypes } from "#data/data-lists";
->>>>>>> 8cf1b9f7
 import { AbilityId } from "#enums/ability-id";
 import { Button } from "#enums/buttons";
-import { ModifierTier } from "#enums/modifier-tier";
 import { MoveId } from "#enums/move-id";
+import { RewardTier } from "#enums/reward-tier";
 import { SpeciesId } from "#enums/species-id";
+import { TrainerItemId } from "#enums/trainer-item-id";
 import { UiMode } from "#enums/ui-mode";
 import { PlayerPokemon } from "#field/pokemon";
 import type { CustomModifierSettings } from "#modifiers/modifier-type";
 import { ModifierTypeOption } from "#modifiers/modifier-type";
-import { SelectModifierPhase } from "#phases/select-modifier-phase";
+import { SelectRewardPhase } from "#phases/select-reward-phase";
 import { GameManager } from "#test/testUtils/gameManager";
 import { initSceneWithoutEncounterPhase } from "#test/testUtils/gameManagerUtils";
-import { ModifierSelectUiHandler } from "#ui/modifier-select-ui-handler";
+import { RewardSelectUiHandler } from "#ui/reward-select-ui-handler";
 import { shiftCharCodes } from "#utils/common";
 import { getPokemonSpecies } from "#utils/pokemon-utils";
 import Phaser from "phaser";
 import { afterEach, beforeAll, beforeEach, describe, expect, it, vi } from "vitest";
-import { TrainerItemId } from "#enums/trainer-item-id";
 
 describe("SelectRewardPhase", () => {
   let phaserGame: Phaser.Game;
