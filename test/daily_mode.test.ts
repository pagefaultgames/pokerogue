import { pokerogueApi } from "#api/pokerogue-api";
import { BiomeId } from "#enums/biome-id";
import { MoveId } from "#enums/move-id";
<<<<<<< HEAD
import { pokerogueApi } from "#app/plugins/api/pokerogue-api";
import RewardSelectUiHandler from "#app/ui/reward-select-ui-handler";
=======
>>>>>>> 8cf1b9f7
import { SpeciesId } from "#enums/species-id";
import { UiMode } from "#enums/ui-mode";
import { MapModifier } from "#modifiers/modifier";
import { GameManager } from "#test/testUtils/gameManager";
import { ModifierSelectUiHandler } from "#ui/modifier-select-ui-handler";
import { afterEach, beforeAll, beforeEach, describe, expect, it, vi } from "vitest";
<<<<<<< HEAD
import GameManager from "#test/testUtils/gameManager";
import { TrainerItemId } from "#enums/trainer-item-id";

//const TIMEOUT = 20 * 1000;
=======
>>>>>>> 8cf1b9f7

describe("Daily Mode", () => {
  let phaserGame: Phaser.Game;
  let game: GameManager;

  beforeAll(() => {
    phaserGame = new Phaser.Game({
      type: Phaser.HEADLESS,
    });
  });

  beforeEach(() => {
    game = new GameManager(phaserGame);
    vi.spyOn(pokerogueApi.daily, "getSeed").mockResolvedValue("test-seed");
  });

  afterEach(() => {
    game.phaseInterceptor.restoreOg();
  });

  it("should initialize properly", async () => {
    await game.dailyMode.startBattle();

    const party = game.scene.getPlayerParty();
    expect(party).toHaveLength(3);
    party.forEach(pkm => {
      expect(pkm.level).toBe(20);
      expect(pkm.moveset.length).toBeGreaterThan(0);
    });
    expect(game.scene.trainerItems.getStack(TrainerItemId.MAP)).toBe(1);
  });
});

describe("Shop modifications", async () => {
  let phaserGame: Phaser.Game;
  let game: GameManager;

  beforeAll(() => {
    phaserGame = new Phaser.Game({
      type: Phaser.HEADLESS,
    });
  });
  beforeEach(() => {
    game = new GameManager(phaserGame);

    game.override
      .startingWave(9)
      .startingBiome(BiomeId.ICE_CAVE)
      .battleStyle("single")
      .startingLevel(100) // Avoid levelling up
      .disableTrainerWaves()
      .moveset([MoveId.SPLASH])
      .enemyMoveset(MoveId.SPLASH);
    game.modifiers.addCheck("EVIOLITE").addCheck("MINI_BLACK_HOLE");
    vi.spyOn(pokerogueApi.daily, "getSeed").mockResolvedValue("test-seed");
  });

  afterEach(() => {
    game.phaseInterceptor.restoreOg();
    game.modifiers.clearChecks();
  });

  it("should not have Eviolite and Mini Black Hole available in Classic if not unlocked", async () => {
    await game.classicMode.startBattle([SpeciesId.BULBASAUR]);
    game.move.select(MoveId.SPLASH);
    await game.doKillOpponents();
    await game.phaseInterceptor.to("BattleEndPhase");
    game.onNextPrompt("SelectRewardPhase", UiMode.MODIFIER_SELECT, () => {
      expect(game.scene.ui.getHandler()).toBeInstanceOf(RewardSelectUiHandler);
      game.modifiers.testCheck("EVIOLITE", false).testCheck("MINI_BLACK_HOLE", false);
    });
  });

  it("should have Eviolite and Mini Black Hole available in Daily", async () => {
    await game.dailyMode.startBattle();
    game.move.select(MoveId.SPLASH);
    await game.doKillOpponents();
    await game.phaseInterceptor.to("BattleEndPhase");
    game.onNextPrompt("SelectRewardPhase", UiMode.MODIFIER_SELECT, () => {
      expect(game.scene.ui.getHandler()).toBeInstanceOf(RewardSelectUiHandler);
      game.modifiers.testCheck("EVIOLITE", true).testCheck("MINI_BLACK_HOLE", true);
    });
  });
});<|MERGE_RESOLUTION|>--- conflicted
+++ resolved
@@ -1,24 +1,12 @@
 import { pokerogueApi } from "#api/pokerogue-api";
 import { BiomeId } from "#enums/biome-id";
 import { MoveId } from "#enums/move-id";
-<<<<<<< HEAD
-import { pokerogueApi } from "#app/plugins/api/pokerogue-api";
-import RewardSelectUiHandler from "#app/ui/reward-select-ui-handler";
-=======
->>>>>>> 8cf1b9f7
 import { SpeciesId } from "#enums/species-id";
+import { TrainerItemId } from "#enums/trainer-item-id";
 import { UiMode } from "#enums/ui-mode";
-import { MapModifier } from "#modifiers/modifier";
 import { GameManager } from "#test/testUtils/gameManager";
-import { ModifierSelectUiHandler } from "#ui/modifier-select-ui-handler";
+import { RewardSelectUiHandler } from "#ui/reward-select-ui-handler";
 import { afterEach, beforeAll, beforeEach, describe, expect, it, vi } from "vitest";
-<<<<<<< HEAD
-import GameManager from "#test/testUtils/gameManager";
-import { TrainerItemId } from "#enums/trainer-item-id";
-
-//const TIMEOUT = 20 * 1000;
-=======
->>>>>>> 8cf1b9f7
 
 describe("Daily Mode", () => {
   let phaserGame: Phaser.Game;
