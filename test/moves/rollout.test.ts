import { allMoves } from "#app/data/data-lists";
import { CommandPhase } from "#app/phases/command-phase";
import { AbilityId } from "#enums/ability-id";
import { MoveId } from "#enums/move-id";
import { SpeciesId } from "#enums/species-id";
import GameManager from "#test/testUtils/gameManager";
import Phaser from "phaser";
import { afterEach, beforeAll, beforeEach, describe, expect, it, vi } from "vitest";

describe("Moves - Rollout", () => {
  let phaserGame: Phaser.Game;
  let game: GameManager;

  beforeAll(() => {
    phaserGame = new Phaser.Game({
      type: Phaser.HEADLESS,
    });
  });

  afterEach(() => {
    game.phaseInterceptor.restoreOg();
  });

  beforeEach(() => {
    game = new GameManager(phaserGame);
<<<<<<< HEAD
    game.override
      .disableCrits()
      .battleStyle("single")
      .starterSpecies(Species.RATTATA)
      .ability(Abilities.BALL_FETCH)
      .enemySpecies(Species.BIDOOF)
      .enemyAbility(Abilities.BALL_FETCH)
      .startingLevel(100)
      .enemyLevel(100)
      .enemyMoveset(Moves.SPLASH);
  });

  it("should double its dmg on sequential uses but reset after 5", async () => {
    game.override.moveset([Moves.ROLLOUT]);
    vi.spyOn(allMoves[Moves.ROLLOUT], "accuracy", "get").mockReturnValue(100); //always hit
=======
    game.override.disableCrits();
    game.override.battleStyle("single");
    game.override.starterSpecies(SpeciesId.RATTATA);
    game.override.ability(AbilityId.BALL_FETCH);
    game.override.enemySpecies(SpeciesId.BIDOOF);
    game.override.enemyAbility(AbilityId.BALL_FETCH);
    game.override.startingLevel(100);
    game.override.enemyLevel(100);
    game.override.enemyMoveset(MoveId.SPLASH);
  });

  it("should double it's dmg on sequential uses but reset after 5", async () => {
    game.override.moveset([MoveId.ROLLOUT]);
    vi.spyOn(allMoves[MoveId.ROLLOUT], "accuracy", "get").mockReturnValue(100); //always hit
>>>>>>> fb6d6f5b

    const variance = 5;
    const turns = 6;
    const dmgHistory: number[] = [];

    await game.classicMode.startBattle();

    const playerPkm = game.scene.getPlayerParty()[0];
    vi.spyOn(playerPkm, "stats", "get").mockReturnValue([500000, 1, 1, 1, 1, 1]); // HP, ATK, DEF, SPATK, SPDEF, SPD

    const enemyPkm = game.scene.getEnemyParty()[0];
    vi.spyOn(enemyPkm, "stats", "get").mockReturnValue([500000, 1, 1, 1, 1, 1]); // HP, ATK, DEF, SPATK, SPDEF, SPD
    vi.spyOn(enemyPkm, "getHeldItems").mockReturnValue([]); //no berries

    enemyPkm.hp = enemyPkm.getMaxHp();
    let previousHp = enemyPkm.hp;

    for (let i = 0; i < turns; i++) {
      game.move.select(MoveId.ROLLOUT);
      await game.phaseInterceptor.to(CommandPhase);

      dmgHistory.push(previousHp - enemyPkm.hp);
      previousHp = enemyPkm.hp;
    }

    const [turn1Dmg, turn2Dmg, turn3Dmg, turn4Dmg, turn5Dmg, turn6Dmg] = dmgHistory;

    expect(turn2Dmg).toBeGreaterThanOrEqual(turn1Dmg * 2 - variance);
    expect(turn2Dmg).toBeLessThanOrEqual(turn1Dmg * 2 + variance);
    expect(turn3Dmg).toBeGreaterThanOrEqual(turn2Dmg * 2 - variance);
    expect(turn3Dmg).toBeLessThanOrEqual(turn2Dmg * 2 + variance);
    expect(turn4Dmg).toBeGreaterThanOrEqual(turn3Dmg * 2 - variance);
    expect(turn4Dmg).toBeLessThanOrEqual(turn3Dmg * 2 + variance);
    expect(turn5Dmg).toBeGreaterThanOrEqual(turn4Dmg * 2 - variance);
    expect(turn5Dmg).toBeLessThanOrEqual(turn4Dmg * 2 + variance);
    // reset
    expect(turn6Dmg).toBeGreaterThanOrEqual(turn1Dmg - variance);
    expect(turn6Dmg).toBeLessThanOrEqual(turn1Dmg + variance);
  });
});<|MERGE_RESOLUTION|>--- conflicted
+++ resolved
@@ -23,7 +23,6 @@
 
   beforeEach(() => {
     game = new GameManager(phaserGame);
-<<<<<<< HEAD
     game.override
       .disableCrits()
       .battleStyle("single")
@@ -39,22 +38,6 @@
   it("should double its dmg on sequential uses but reset after 5", async () => {
     game.override.moveset([Moves.ROLLOUT]);
     vi.spyOn(allMoves[Moves.ROLLOUT], "accuracy", "get").mockReturnValue(100); //always hit
-=======
-    game.override.disableCrits();
-    game.override.battleStyle("single");
-    game.override.starterSpecies(SpeciesId.RATTATA);
-    game.override.ability(AbilityId.BALL_FETCH);
-    game.override.enemySpecies(SpeciesId.BIDOOF);
-    game.override.enemyAbility(AbilityId.BALL_FETCH);
-    game.override.startingLevel(100);
-    game.override.enemyLevel(100);
-    game.override.enemyMoveset(MoveId.SPLASH);
-  });
-
-  it("should double it's dmg on sequential uses but reset after 5", async () => {
-    game.override.moveset([MoveId.ROLLOUT]);
-    vi.spyOn(allMoves[MoveId.ROLLOUT], "accuracy", "get").mockReturnValue(100); //always hit
->>>>>>> fb6d6f5b
 
     const variance = 5;
     const turns = 6;
