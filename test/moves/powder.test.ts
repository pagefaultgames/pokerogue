--- conflicted
+++ resolved
@@ -28,12 +28,8 @@
   beforeEach(() => {
     game = new GameManager(phaserGame);
     game.override
-<<<<<<< HEAD
       .battleStyle("single")
       .enemySpecies(Species.SNORLAX)
-=======
-      .enemySpecies(SpeciesId.SNORLAX)
->>>>>>> fb6d6f5b
       .enemyLevel(100)
       .enemyMoveset(MoveId.EMBER)
       .enemyAbility(AbilityId.INSOMNIA)
