--- conflicted
+++ resolved
@@ -1,11 +1,5 @@
-<<<<<<< HEAD
-import { BattlerIndex } from "#app/battle";
-import { MoveResult } from "#app/field/pokemon";
-=======
 import { BattlerIndex } from "#enums/battler-index";
-import { PokemonMove } from "#app/data/moves/pokemon-move";
 import { MoveResult } from "#enums/move-result";
->>>>>>> 48e911e0
 import { BerryPhase } from "#app/phases/berry-phase";
 import { AbilityId } from "#enums/ability-id";
 import { MoveId } from "#enums/move-id";
