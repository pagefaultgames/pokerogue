import { Stat } from "#enums/stat";
import GameManager from "#test/testUtils/gameManager";
import { AbilityId } from "#enums/ability-id";
import { MoveId } from "#enums/move-id";
import { SpeciesId } from "#enums/species-id";
import Phaser from "phaser";
import { afterEach, beforeAll, beforeEach, describe, expect, it } from "vitest";
import { EnemyCommandPhase } from "#app/phases/enemy-command-phase";
import { TurnInitPhase } from "#app/phases/turn-init-phase";

describe("Moves - Growth", () => {
  let phaserGame: Phaser.Game;
  let game: GameManager;

  beforeAll(() => {
    phaserGame = new Phaser.Game({
      type: Phaser.HEADLESS,
    });
  });

  afterEach(() => {
    game.phaseInterceptor.restoreOg();
  });

  beforeEach(() => {
    game = new GameManager(phaserGame);
<<<<<<< HEAD
    game.override
      .battleStyle("single")
      .enemyAbility(Abilities.MOXIE)
      .ability(Abilities.INSOMNIA)
      .moveset([Moves.GROWTH])
      .enemyMoveset(Moves.SPLASH);
=======
    game.override.battleStyle("single");
    game.override.enemyAbility(AbilityId.MOXIE);
    game.override.ability(AbilityId.INSOMNIA);
    game.override.moveset([MoveId.GROWTH]);
    game.override.enemyMoveset(MoveId.SPLASH);
>>>>>>> fb6d6f5b
  });

  it("should raise SPATK stat stage by 1", async () => {
    await game.classicMode.startBattle([SpeciesId.MIGHTYENA]);

    const playerPokemon = game.scene.getPlayerPokemon()!;

    expect(playerPokemon.getStatStage(Stat.SPATK)).toBe(0);

    game.move.select(MoveId.GROWTH);
    await game.phaseInterceptor.runFrom(EnemyCommandPhase).to(TurnInitPhase);

    expect(playerPokemon.getStatStage(Stat.SPATK)).toBe(1);
  }, 20000);
});<|MERGE_RESOLUTION|>--- conflicted
+++ resolved
@@ -24,20 +24,12 @@
 
   beforeEach(() => {
     game = new GameManager(phaserGame);
-<<<<<<< HEAD
     game.override
       .battleStyle("single")
       .enemyAbility(Abilities.MOXIE)
       .ability(Abilities.INSOMNIA)
       .moveset([Moves.GROWTH])
       .enemyMoveset(Moves.SPLASH);
-=======
-    game.override.battleStyle("single");
-    game.override.enemyAbility(AbilityId.MOXIE);
-    game.override.ability(AbilityId.INSOMNIA);
-    game.override.moveset([MoveId.GROWTH]);
-    game.override.enemyMoveset(MoveId.SPLASH);
->>>>>>> fb6d6f5b
   });
 
   it("should raise SPATK stat stage by 1", async () => {
