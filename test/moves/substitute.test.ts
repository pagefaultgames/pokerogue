import { BattlerIndex } from "#app/battle";
import { ArenaTagSide } from "#app/data/arena-tag";
import { SubstituteTag, TrappedTag } from "#app/data/battler-tags";
import { StealHeldItemChanceAttr } from "#app/data/moves/move";
import { allMoves } from "#app/data/data-lists";
import { MoveResult } from "#app/field/pokemon";
import type { CommandPhase } from "#app/phases/command-phase";
import GameManager from "#test/testUtils/gameManager";
import { Command } from "#app/ui/command-ui-handler";
import { UiMode } from "#enums/ui-mode";
import { AbilityId } from "#enums/ability-id";
import { ArenaTagType } from "#enums/arena-tag-type";
import { BattlerTagType } from "#enums/battler-tag-type";
import { BerryType } from "#enums/berry-type";
import { MoveId } from "#enums/move-id";
import { SpeciesId } from "#enums/species-id";
import { Stat } from "#enums/stat";
import { StatusEffect } from "#enums/status-effect";
import Phaser from "phaser";
import { afterEach, beforeAll, beforeEach, describe, expect, it, vi } from "vitest";

describe("Moves - Substitute", () => {
  let phaserGame: Phaser.Game;
  let game: GameManager;

  beforeAll(() => {
    phaserGame = new Phaser.Game({
      type: Phaser.HEADLESS,
    });
  });

  afterEach(() => {
    game.phaseInterceptor.restoreOg();
  });

  beforeEach(() => {
    game = new GameManager(phaserGame);

    game.override
      .battleStyle("single")
      .moveset([MoveId.SUBSTITUTE, MoveId.SWORDS_DANCE, MoveId.TACKLE, MoveId.SPLASH])
      .enemySpecies(SpeciesId.SNORLAX)
      .enemyAbility(AbilityId.INSOMNIA)
      .enemyMoveset(MoveId.SPLASH)
      .startingLevel(100)
      .enemyLevel(100);
  });

  it("should cause the user to take damage", async () => {
    await game.classicMode.startBattle([SpeciesId.MAGIKARP]);

    const leadPokemon = game.scene.getPlayerPokemon()!;

    game.move.select(MoveId.SUBSTITUTE);

    await game.phaseInterceptor.to("MoveEndPhase", false);

    expect(leadPokemon.hp).toBe(Math.ceil((leadPokemon.getMaxHp() * 3) / 4));
  });

  it("should redirect enemy attack damage to the Substitute doll", async () => {
    game.override.enemyMoveset(MoveId.TACKLE);

    await game.classicMode.startBattle([SpeciesId.SKARMORY]);

    const leadPokemon = game.scene.getPlayerPokemon()!;

    game.move.select(MoveId.SUBSTITUTE);

    await game.phaseInterceptor.to("MoveEndPhase", false);

    expect(leadPokemon.hp).toBe(Math.ceil((leadPokemon.getMaxHp() * 3) / 4));
    expect(leadPokemon.getTag(BattlerTagType.SUBSTITUTE)).toBeDefined();
    const postSubHp = leadPokemon.hp;

    await game.phaseInterceptor.to("BerryPhase", false);

    expect(leadPokemon.hp).toBe(postSubHp);
    expect(leadPokemon.getTag(BattlerTagType.SUBSTITUTE)).toBeDefined();
  });

  it("should fade after redirecting more damage than its remaining HP", async () => {
    // Giga Impact OHKOs Magikarp if substitute isn't up
    game.override.enemyMoveset(MoveId.GIGA_IMPACT);
    vi.spyOn(allMoves[MoveId.GIGA_IMPACT], "accuracy", "get").mockReturnValue(100);

    await game.classicMode.startBattle([SpeciesId.MAGIKARP]);

    const leadPokemon = game.scene.getPlayerPokemon()!;

    game.move.select(MoveId.SUBSTITUTE);

    await game.phaseInterceptor.to("MoveEndPhase", false);

    expect(leadPokemon.hp).toBe(Math.ceil((leadPokemon.getMaxHp() * 3) / 4));
    expect(leadPokemon.getTag(BattlerTagType.SUBSTITUTE)).toBeDefined();
    const postSubHp = leadPokemon.hp;

    await game.phaseInterceptor.to("BerryPhase", false);

    expect(leadPokemon.hp).toBe(postSubHp);
    expect(leadPokemon.getTag(BattlerTagType.SUBSTITUTE)).toBeUndefined();
  });

  it("should block stat changes from status moves", async () => {
    game.override.enemyMoveset(MoveId.CHARM);

    await game.classicMode.startBattle([SpeciesId.MAGIKARP]);

    const leadPokemon = game.scene.getPlayerPokemon()!;

    game.move.select(MoveId.SUBSTITUTE);

    await game.phaseInterceptor.to("BerryPhase", false);

    expect(leadPokemon.getStatStage(Stat.ATK)).toBe(0);
    expect(leadPokemon.getTag(BattlerTagType.SUBSTITUTE)).toBeDefined();
  });

  it("should be bypassed by sound-based moves", async () => {
    game.override.enemyMoveset(MoveId.ECHOED_VOICE);

    await game.classicMode.startBattle([SpeciesId.BLASTOISE]);

    const leadPokemon = game.scene.getPlayerPokemon()!;

    game.move.select(MoveId.SUBSTITUTE);

    await game.phaseInterceptor.to("MoveEndPhase");

    expect(leadPokemon.getTag(BattlerTagType.SUBSTITUTE)).toBeDefined();
    const postSubHp = leadPokemon.hp;

    await game.phaseInterceptor.to("BerryPhase", false);

    expect(leadPokemon.getTag(BattlerTagType.SUBSTITUTE)).toBeDefined();
    expect(leadPokemon.hp).toBeLessThan(postSubHp);
  });

  it("should be bypassed by attackers with Infiltrator", async () => {
<<<<<<< HEAD
    game.override.enemyMoveset(Moves.TACKLE).enemyAbility(Abilities.INFILTRATOR);
=======
    game.override.enemyMoveset(MoveId.TACKLE);
    game.override.enemyAbility(AbilityId.INFILTRATOR);
>>>>>>> fb6d6f5b

    await game.classicMode.startBattle([SpeciesId.BLASTOISE]);

    const leadPokemon = game.scene.getPlayerPokemon()!;

    game.move.select(MoveId.SUBSTITUTE);

    await game.phaseInterceptor.to("MoveEndPhase");

    expect(leadPokemon.getTag(BattlerTagType.SUBSTITUTE)).toBeDefined();
    const postSubHp = leadPokemon.hp;

    await game.phaseInterceptor.to("BerryPhase", false);

    expect(leadPokemon.getTag(BattlerTagType.SUBSTITUTE)).toBeDefined();
    expect(leadPokemon.hp).toBeLessThan(postSubHp);
  });

  it("shouldn't block the user's own status moves", async () => {
    await game.classicMode.startBattle([SpeciesId.BLASTOISE]);

    const leadPokemon = game.scene.getPlayerPokemon()!;

    game.move.select(MoveId.SUBSTITUTE);

    await game.phaseInterceptor.to("MoveEndPhase");
    await game.toNextTurn();

    game.move.select(MoveId.SWORDS_DANCE);

    await game.phaseInterceptor.to("MoveEndPhase", false);

    expect(leadPokemon.getStatStage(Stat.ATK)).toBe(2);
  });

  it("shouldn't block moves that target the user's side of the field", async () => {
    game.override.moveset(MoveId.LIGHT_SCREEN);

    await game.classicMode.startBattle([SpeciesId.BLASTOISE]);

    const leadPokemon = game.scene.getPlayerPokemon()!;
    vi.spyOn(leadPokemon, "getMoveEffectiveness");

    leadPokemon.addTag(BattlerTagType.SUBSTITUTE, 0, MoveId.NONE, leadPokemon.id);

    game.move.select(MoveId.LIGHT_SCREEN);

    await game.toNextTurn();

    expect(leadPokemon.getMoveEffectiveness).not.toHaveReturnedWith(0);
    expect(game.scene.arena.getTagOnSide(ArenaTagType.LIGHT_SCREEN, ArenaTagSide.PLAYER)).toBeDefined();
  });

  it("shouldn't block the opponent from setting hazards", async () => {
    game.override.enemyMoveset(MoveId.STEALTH_ROCK);

    await game.classicMode.startBattle([SpeciesId.BLASTOISE]);

    const leadPokemon = game.scene.getPlayerPokemon()!;
    vi.spyOn(leadPokemon, "getMoveEffectiveness");

    game.move.select(MoveId.SUBSTITUTE);

    await game.toNextTurn();

    expect(leadPokemon.getMoveEffectiveness).not.toHaveReturnedWith(0);
    expect(game.scene.arena.getTagOnSide(ArenaTagType.STEALTH_ROCK, ArenaTagSide.PLAYER)).toBeDefined();
  });

  it("shouldn't block moves that target both sides of the field", async () => {
    game.override.moveset(MoveId.TRICK_ROOM).enemyMoveset(MoveId.GRAVITY);

    await game.classicMode.startBattle([SpeciesId.BLASTOISE]);

    const pokemon = game.scene.getField(true);
    pokemon.forEach(p => {
      vi.spyOn(p, "getMoveEffectiveness");
      p.addTag(BattlerTagType.SUBSTITUTE, 0, MoveId.NONE, p.id);
    });

    game.move.select(MoveId.TRICK_ROOM);

    await game.toNextTurn();

    pokemon.forEach(p => expect(p.getMoveEffectiveness).not.toHaveReturnedWith(0));
    expect(game.scene.arena.getTag(ArenaTagType.TRICK_ROOM)).toBeDefined();
    expect(game.scene.arena.getTag(ArenaTagType.GRAVITY)).toBeDefined();
  });

  it("should protect the user from flinching", async () => {
<<<<<<< HEAD
    game.override.enemyMoveset(Moves.FAKE_OUT).startingLevel(1); // Ensures the Substitute will break
=======
    game.override.enemyMoveset(MoveId.FAKE_OUT);
    game.override.startingLevel(1); // Ensures the Substitute will break
>>>>>>> fb6d6f5b

    await game.classicMode.startBattle([SpeciesId.BLASTOISE]);

    const leadPokemon = game.scene.getPlayerPokemon()!;
    const enemyPokemon = game.scene.getEnemyPokemon()!;

    leadPokemon.addTag(BattlerTagType.SUBSTITUTE, 0, MoveId.NONE, leadPokemon.id);

    game.move.select(MoveId.TACKLE);

    await game.phaseInterceptor.to("BerryPhase", false);

    expect(enemyPokemon.hp).toBeLessThan(enemyPokemon.getMaxHp());
  });

  it("should protect the user from being trapped", async () => {
    vi.spyOn(allMoves[MoveId.SAND_TOMB], "accuracy", "get").mockReturnValue(100);
    game.override.enemyMoveset(MoveId.SAND_TOMB);

    await game.classicMode.startBattle([SpeciesId.BLASTOISE]);

    const leadPokemon = game.scene.getPlayerPokemon()!;

    leadPokemon.addTag(BattlerTagType.SUBSTITUTE, 0, MoveId.NONE, leadPokemon.id);

    game.move.select(MoveId.SPLASH);

    await game.phaseInterceptor.to("BerryPhase", false);

    expect(leadPokemon.getTag(TrappedTag)).toBeUndefined();
  });

  it("should prevent the user's stats from being lowered", async () => {
    vi.spyOn(allMoves[MoveId.LIQUIDATION], "chance", "get").mockReturnValue(100);
    game.override.enemyMoveset(MoveId.LIQUIDATION);

    await game.classicMode.startBattle([SpeciesId.BLASTOISE]);

    const leadPokemon = game.scene.getPlayerPokemon()!;

    leadPokemon.addTag(BattlerTagType.SUBSTITUTE, 0, MoveId.NONE, leadPokemon.id);

    game.move.select(MoveId.SPLASH);

    await game.phaseInterceptor.to("BerryPhase", false);

    expect(leadPokemon.getStatStage(Stat.DEF)).toBe(0);
  });

  it("should protect the user from being afflicted with status effects", async () => {
    game.override.enemyMoveset(MoveId.NUZZLE);

    await game.classicMode.startBattle([SpeciesId.BLASTOISE]);

    const leadPokemon = game.scene.getPlayerPokemon()!;

    leadPokemon.addTag(BattlerTagType.SUBSTITUTE, 0, MoveId.NONE, leadPokemon.id);

    game.move.select(MoveId.SPLASH);

    await game.phaseInterceptor.to("BerryPhase", false);

    expect(leadPokemon.status?.effect).not.toBe(StatusEffect.PARALYSIS);
  });

  it("should prevent the user's items from being stolen", async () => {
<<<<<<< HEAD
    game.override.enemyMoveset(Moves.THIEF).startingHeldItems([{ name: "BERRY", type: BerryType.SITRUS }]);
    vi.spyOn(allMoves[Moves.THIEF], "attrs", "get").mockReturnValue([new StealHeldItemChanceAttr(1.0)]); // give Thief 100% steal rate
=======
    game.override.enemyMoveset(MoveId.THIEF);
    vi.spyOn(allMoves[MoveId.THIEF], "attrs", "get").mockReturnValue([new StealHeldItemChanceAttr(1.0)]); // give Thief 100% steal rate
    game.override.startingHeldItems([{ name: "BERRY", type: BerryType.SITRUS }]);
>>>>>>> fb6d6f5b

    await game.classicMode.startBattle([SpeciesId.BLASTOISE]);

    const leadPokemon = game.scene.getPlayerPokemon()!;

    leadPokemon.addTag(BattlerTagType.SUBSTITUTE, 0, MoveId.NONE, leadPokemon.id);

    game.move.select(MoveId.SPLASH);

    await game.phaseInterceptor.to("BerryPhase", false);

    expect(leadPokemon.getHeldItems().length).toBe(1);
  });

  it("should prevent the user's items from being removed", async () => {
<<<<<<< HEAD
    game.override.moveset([Moves.KNOCK_OFF]).enemyHeldItems([{ name: "BERRY", type: BerryType.SITRUS }]);
=======
    game.override.moveset([MoveId.KNOCK_OFF]);
    game.override.enemyHeldItems([{ name: "BERRY", type: BerryType.SITRUS }]);
>>>>>>> fb6d6f5b

    await game.classicMode.startBattle([SpeciesId.BLASTOISE]);

    const enemyPokemon = game.scene.getEnemyPokemon()!;

    enemyPokemon.addTag(BattlerTagType.SUBSTITUTE, 0, MoveId.NONE, enemyPokemon.id);
    const enemyNumItems = enemyPokemon.getHeldItems().length;

    game.move.select(MoveId.KNOCK_OFF);

    await game.phaseInterceptor.to("MoveEndPhase", false);

    expect(enemyPokemon.getHeldItems().length).toBe(enemyNumItems);
  });

  it("move effect should prevent the user's berries from being stolen and eaten", async () => {
<<<<<<< HEAD
    game.override.enemyMoveset(Moves.BUG_BITE).startingHeldItems([{ name: "BERRY", type: BerryType.SITRUS }]);
=======
    game.override.enemyMoveset(MoveId.BUG_BITE);
    game.override.startingHeldItems([{ name: "BERRY", type: BerryType.SITRUS }]);
>>>>>>> fb6d6f5b

    await game.classicMode.startBattle([SpeciesId.BLASTOISE]);

    const leadPokemon = game.scene.getPlayerPokemon()!;
    const enemyPokemon = game.scene.getEnemyPokemon()!;

    leadPokemon.addTag(BattlerTagType.SUBSTITUTE, 0, MoveId.NONE, leadPokemon.id);

    game.move.select(MoveId.TACKLE);

    await game.phaseInterceptor.to("MoveEndPhase", false);
    const enemyPostAttackHp = enemyPokemon.hp;

    await game.phaseInterceptor.to("BerryPhase", false);

    expect(leadPokemon.getHeldItems().length).toBe(1);
    expect(enemyPokemon.hp).toBe(enemyPostAttackHp);
  });

  it("should prevent the user's stats from being reset by Clear Smog", async () => {
    game.override.enemyMoveset(MoveId.CLEAR_SMOG);

    await game.classicMode.startBattle([SpeciesId.BLASTOISE]);

    const leadPokemon = game.scene.getPlayerPokemon()!;

    leadPokemon.addTag(BattlerTagType.SUBSTITUTE, 0, MoveId.NONE, leadPokemon.id);

    game.move.select(MoveId.SWORDS_DANCE);

    await game.phaseInterceptor.to("BerryPhase", false);

    expect(leadPokemon.getStatStage(Stat.ATK)).toBe(2);
  });

  it("should prevent the user from becoming confused", async () => {
    game.override.enemyMoveset(MoveId.MAGICAL_TORQUE);
    vi.spyOn(allMoves[MoveId.MAGICAL_TORQUE], "chance", "get").mockReturnValue(100);

    await game.classicMode.startBattle([SpeciesId.BLASTOISE]);

    const leadPokemon = game.scene.getPlayerPokemon()!;

    leadPokemon.addTag(BattlerTagType.SUBSTITUTE, 0, MoveId.NONE, leadPokemon.id);

    game.move.select(MoveId.SWORDS_DANCE);

    await game.phaseInterceptor.to("BerryPhase", false);

    expect(leadPokemon.getTag(BattlerTagType.CONFUSED)).toBeUndefined();
    expect(leadPokemon.getStatStage(Stat.ATK)).toBe(2);
  });

  it("should transfer to the switched in Pokemon when the source uses Baton Pass", async () => {
    game.override.moveset([MoveId.SUBSTITUTE, MoveId.BATON_PASS]);

    await game.classicMode.startBattle([SpeciesId.BLASTOISE, SpeciesId.CHARIZARD]);

    const leadPokemon = game.scene.getPlayerPokemon()!;

    leadPokemon.addTag(BattlerTagType.SUBSTITUTE, 0, MoveId.NONE, leadPokemon.id);

    // Simulate a Baton switch for the player this turn
    game.onNextPrompt("CommandPhase", UiMode.COMMAND, () => {
      (game.scene.getCurrentPhase() as CommandPhase).handleCommand(Command.POKEMON, 1, true);
    });

    await game.phaseInterceptor.to("MovePhase", false);

    const switchedPokemon = game.scene.getPlayerPokemon()!;
    const subTag = switchedPokemon.getTag(SubstituteTag)!;
    expect(subTag).toBeDefined();
    expect(subTag.hp).toBe(Math.floor((leadPokemon.getMaxHp() * 1) / 4));
  });

  it("should prevent the source's Rough Skin from activating when hit", async () => {
<<<<<<< HEAD
    game.override.enemyMoveset(Moves.TACKLE).ability(Abilities.ROUGH_SKIN);
=======
    game.override.enemyMoveset(MoveId.TACKLE);
    game.override.ability(AbilityId.ROUGH_SKIN);
>>>>>>> fb6d6f5b

    await game.classicMode.startBattle([SpeciesId.BLASTOISE]);

    const enemyPokemon = game.scene.getEnemyPokemon()!;

    game.move.select(MoveId.SUBSTITUTE);

    await game.phaseInterceptor.to("BerryPhase", false);

    expect(enemyPokemon.hp).toBe(enemyPokemon.getMaxHp());
  });

  it("should prevent the source's Focus Punch from failing when hit", async () => {
<<<<<<< HEAD
    game.override.enemyMoveset(Moves.TACKLE).moveset([Moves.FOCUS_PUNCH]);
=======
    game.override.enemyMoveset(MoveId.TACKLE);
    game.override.moveset([MoveId.FOCUS_PUNCH]);
>>>>>>> fb6d6f5b

    // Make Focus Punch 40 power to avoid a KO
    vi.spyOn(allMoves[MoveId.FOCUS_PUNCH], "calculateBattlePower").mockReturnValue(40);

    await game.classicMode.startBattle([SpeciesId.BLASTOISE]);

    const playerPokemon = game.scene.getPlayerPokemon()!;
    const enemyPokemon = game.scene.getEnemyPokemon()!;

    playerPokemon.addTag(BattlerTagType.SUBSTITUTE, 0, MoveId.NONE, playerPokemon.id);

    game.move.select(MoveId.FOCUS_PUNCH);

    await game.phaseInterceptor.to("BerryPhase", false);

    expect(playerPokemon.getLastXMoves()[0].result).toBe(MoveResult.SUCCESS);
    expect(enemyPokemon.hp).toBeLessThan(enemyPokemon.getMaxHp());
  });

  it("should not allow Shell Trap to activate when attacked", async () => {
<<<<<<< HEAD
    game.override.enemyMoveset(Moves.TACKLE).moveset([Moves.SHELL_TRAP]);
=======
    game.override.enemyMoveset(MoveId.TACKLE);
    game.override.moveset([MoveId.SHELL_TRAP]);
>>>>>>> fb6d6f5b

    await game.classicMode.startBattle([SpeciesId.BLASTOISE]);

    const playerPokemon = game.scene.getPlayerPokemon()!;

    playerPokemon.addTag(BattlerTagType.SUBSTITUTE, 0, MoveId.NONE, playerPokemon.id);

    game.move.select(MoveId.SHELL_TRAP);

    await game.phaseInterceptor.to("BerryPhase", false);

    expect(playerPokemon.getLastXMoves()[0].result).toBe(MoveResult.FAIL);
  });

  it("should not allow Beak Blast to burn opponents when hit", async () => {
<<<<<<< HEAD
    game.override.enemyMoveset(Moves.TACKLE).moveset([Moves.BEAK_BLAST]);
=======
    game.override.enemyMoveset(MoveId.TACKLE);
    game.override.moveset([MoveId.BEAK_BLAST]);
>>>>>>> fb6d6f5b

    await game.classicMode.startBattle([SpeciesId.BLASTOISE]);

    const playerPokemon = game.scene.getPlayerPokemon()!;
    const enemyPokemon = game.scene.getEnemyPokemon()!;

    playerPokemon.addTag(BattlerTagType.SUBSTITUTE, 0, MoveId.NONE, playerPokemon.id);

    game.move.select(MoveId.BEAK_BLAST);

    await game.phaseInterceptor.to("MoveEndPhase");

    expect(enemyPokemon.status?.effect).not.toBe(StatusEffect.BURN);
  });

  it("should cause incoming attacks to not activate Counter", async () => {
<<<<<<< HEAD
    game.override.enemyMoveset(Moves.TACKLE).moveset([Moves.COUNTER]);
=======
    game.override.enemyMoveset(MoveId.TACKLE);
    game.override.moveset([MoveId.COUNTER]);
>>>>>>> fb6d6f5b

    await game.classicMode.startBattle([SpeciesId.BLASTOISE]);

    const playerPokemon = game.scene.getPlayerPokemon()!;
    const enemyPokemon = game.scene.getEnemyPokemon()!;

    playerPokemon.addTag(BattlerTagType.SUBSTITUTE, 0, MoveId.NONE, playerPokemon.id);

    game.move.select(MoveId.COUNTER);

    await game.phaseInterceptor.to("BerryPhase", false);

    expect(playerPokemon.getLastXMoves()[0].result).toBe(MoveResult.FAIL);
    expect(enemyPokemon.hp).toBe(enemyPokemon.getMaxHp());
  });

  it("should prevent Sappy Seed from applying its Leech Seed effect to the user", async () => {
    game.override.enemyMoveset(MoveId.SAPPY_SEED);

    await game.classicMode.startBattle([SpeciesId.CHARIZARD]);

    const playerPokemon = game.scene.getPlayerPokemon()!;

    playerPokemon.addTag(BattlerTagType.SUBSTITUTE, 0, MoveId.NONE, playerPokemon.id);

    game.move.select(MoveId.SPLASH);

    await game.setTurnOrder([BattlerIndex.ENEMY, BattlerIndex.PLAYER]); // enemy uses Sappy Seed first
    await game.move.forceHit(); // forces Sappy Seed to hit
    await game.phaseInterceptor.to("MoveEndPhase");

    expect(playerPokemon.getTag(BattlerTagType.SEEDED)).toBeUndefined();
  });
});<|MERGE_RESOLUTION|>--- conflicted
+++ resolved
@@ -138,12 +138,7 @@
   });
 
   it("should be bypassed by attackers with Infiltrator", async () => {
-<<<<<<< HEAD
     game.override.enemyMoveset(Moves.TACKLE).enemyAbility(Abilities.INFILTRATOR);
-=======
-    game.override.enemyMoveset(MoveId.TACKLE);
-    game.override.enemyAbility(AbilityId.INFILTRATOR);
->>>>>>> fb6d6f5b
 
     await game.classicMode.startBattle([SpeciesId.BLASTOISE]);
 
@@ -234,12 +229,7 @@
   });
 
   it("should protect the user from flinching", async () => {
-<<<<<<< HEAD
     game.override.enemyMoveset(Moves.FAKE_OUT).startingLevel(1); // Ensures the Substitute will break
-=======
-    game.override.enemyMoveset(MoveId.FAKE_OUT);
-    game.override.startingLevel(1); // Ensures the Substitute will break
->>>>>>> fb6d6f5b
 
     await game.classicMode.startBattle([SpeciesId.BLASTOISE]);
 
@@ -306,14 +296,8 @@
   });
 
   it("should prevent the user's items from being stolen", async () => {
-<<<<<<< HEAD
     game.override.enemyMoveset(Moves.THIEF).startingHeldItems([{ name: "BERRY", type: BerryType.SITRUS }]);
     vi.spyOn(allMoves[Moves.THIEF], "attrs", "get").mockReturnValue([new StealHeldItemChanceAttr(1.0)]); // give Thief 100% steal rate
-=======
-    game.override.enemyMoveset(MoveId.THIEF);
-    vi.spyOn(allMoves[MoveId.THIEF], "attrs", "get").mockReturnValue([new StealHeldItemChanceAttr(1.0)]); // give Thief 100% steal rate
-    game.override.startingHeldItems([{ name: "BERRY", type: BerryType.SITRUS }]);
->>>>>>> fb6d6f5b
 
     await game.classicMode.startBattle([SpeciesId.BLASTOISE]);
 
@@ -329,12 +313,7 @@
   });
 
   it("should prevent the user's items from being removed", async () => {
-<<<<<<< HEAD
     game.override.moveset([Moves.KNOCK_OFF]).enemyHeldItems([{ name: "BERRY", type: BerryType.SITRUS }]);
-=======
-    game.override.moveset([MoveId.KNOCK_OFF]);
-    game.override.enemyHeldItems([{ name: "BERRY", type: BerryType.SITRUS }]);
->>>>>>> fb6d6f5b
 
     await game.classicMode.startBattle([SpeciesId.BLASTOISE]);
 
@@ -351,12 +330,7 @@
   });
 
   it("move effect should prevent the user's berries from being stolen and eaten", async () => {
-<<<<<<< HEAD
     game.override.enemyMoveset(Moves.BUG_BITE).startingHeldItems([{ name: "BERRY", type: BerryType.SITRUS }]);
-=======
-    game.override.enemyMoveset(MoveId.BUG_BITE);
-    game.override.startingHeldItems([{ name: "BERRY", type: BerryType.SITRUS }]);
->>>>>>> fb6d6f5b
 
     await game.classicMode.startBattle([SpeciesId.BLASTOISE]);
 
@@ -433,12 +407,7 @@
   });
 
   it("should prevent the source's Rough Skin from activating when hit", async () => {
-<<<<<<< HEAD
     game.override.enemyMoveset(Moves.TACKLE).ability(Abilities.ROUGH_SKIN);
-=======
-    game.override.enemyMoveset(MoveId.TACKLE);
-    game.override.ability(AbilityId.ROUGH_SKIN);
->>>>>>> fb6d6f5b
 
     await game.classicMode.startBattle([SpeciesId.BLASTOISE]);
 
@@ -452,12 +421,7 @@
   });
 
   it("should prevent the source's Focus Punch from failing when hit", async () => {
-<<<<<<< HEAD
     game.override.enemyMoveset(Moves.TACKLE).moveset([Moves.FOCUS_PUNCH]);
-=======
-    game.override.enemyMoveset(MoveId.TACKLE);
-    game.override.moveset([MoveId.FOCUS_PUNCH]);
->>>>>>> fb6d6f5b
 
     // Make Focus Punch 40 power to avoid a KO
     vi.spyOn(allMoves[MoveId.FOCUS_PUNCH], "calculateBattlePower").mockReturnValue(40);
@@ -478,12 +442,7 @@
   });
 
   it("should not allow Shell Trap to activate when attacked", async () => {
-<<<<<<< HEAD
     game.override.enemyMoveset(Moves.TACKLE).moveset([Moves.SHELL_TRAP]);
-=======
-    game.override.enemyMoveset(MoveId.TACKLE);
-    game.override.moveset([MoveId.SHELL_TRAP]);
->>>>>>> fb6d6f5b
 
     await game.classicMode.startBattle([SpeciesId.BLASTOISE]);
 
@@ -499,12 +458,7 @@
   });
 
   it("should not allow Beak Blast to burn opponents when hit", async () => {
-<<<<<<< HEAD
     game.override.enemyMoveset(Moves.TACKLE).moveset([Moves.BEAK_BLAST]);
-=======
-    game.override.enemyMoveset(MoveId.TACKLE);
-    game.override.moveset([MoveId.BEAK_BLAST]);
->>>>>>> fb6d6f5b
 
     await game.classicMode.startBattle([SpeciesId.BLASTOISE]);
 
@@ -521,12 +475,7 @@
   });
 
   it("should cause incoming attacks to not activate Counter", async () => {
-<<<<<<< HEAD
     game.override.enemyMoveset(Moves.TACKLE).moveset([Moves.COUNTER]);
-=======
-    game.override.enemyMoveset(MoveId.TACKLE);
-    game.override.moveset([MoveId.COUNTER]);
->>>>>>> fb6d6f5b
 
     await game.classicMode.startBattle([SpeciesId.BLASTOISE]);
 
