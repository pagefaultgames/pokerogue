--- conflicted
+++ resolved
@@ -75,14 +75,8 @@
   });
 
   it("moves other than Toxic should not hit semi-invulnerable targets even if user is Poison-type", async () => {
-<<<<<<< HEAD
     game.override.moveset(Moves.SWIFT).enemyMoveset(Moves.FLY);
     await game.classicMode.startBattle([Species.TOXAPEX]);
-=======
-    game.override.moveset(MoveId.SWIFT);
-    game.override.enemyMoveset(MoveId.FLY);
-    await game.classicMode.startBattle([SpeciesId.TOXAPEX]);
->>>>>>> fb6d6f5b
 
     game.move.select(MoveId.SWIFT);
     await game.setTurnOrder([BattlerIndex.ENEMY, BattlerIndex.PLAYER]);
