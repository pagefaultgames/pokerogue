import { getPokemonNameWithAffix } from "#app/messages";
import { AttackTypeBoosterModifier } from "#app/modifier/modifier";
import { allMoves } from "#data/data-lists";
import { AbilityId } from "#enums/ability-id";
import { BattleType } from "#enums/battle-type";
import { BattlerIndex } from "#enums/battler-index";
import { Button } from "#enums/buttons";
import { MoveId } from "#enums/move-id";
import { MoveResult } from "#enums/move-result";
import { PokeballType } from "#enums/pokeball";
import { PokemonType } from "#enums/pokemon-type";
import { PositionalTagType } from "#enums/positional-tag-type";
import { SpeciesId } from "#enums/species-id";
import { Stat } from "#enums/stat";
import { UiMode } from "#enums/ui-mode";
import { GameManager } from "#test/test-utils/game-manager";
import i18next from "i18next";
import Phaser from "phaser";
import { afterEach, beforeAll, beforeEach, describe, expect, it, vi } from "vitest";

describe("Moves - Delayed Attacks", () => {
  let phaserGame: Phaser.Game;
  let game: GameManager;

  beforeAll(() => {
    phaserGame = new Phaser.Game({
      type: Phaser.HEADLESS,
    });
  });

  afterEach(() => {
    game.phaseInterceptor.restoreOg();
  });

  beforeEach(() => {
    game = new GameManager(phaserGame);
    game.override
      .ability(AbilityId.NO_GUARD)
      .battleStyle("single")
      .enemySpecies(SpeciesId.MAGIKARP)
      .enemyAbility(AbilityId.STURDY)
      .enemyMoveset(MoveId.SPLASH);
  });

  /**
   * Wait until a number of turns have passed.
   * @param numTurns - Number of turns to pass.
   * @param toEndOfTurn - Whether to advance to the `TurnEndPhase` (`true`) or the `PositionalTagPhase` (`false`);
   * default `true`
   * @returns A Promise that resolves once the specified number of turns has elapsed
   * and the specified phase has been reached.
   */
  async function passTurns(numTurns: number, toEndOfTurn = true): Promise<void> {
    for (let i = 0; i < numTurns; i++) {
      game.move.use(MoveId.SPLASH, BattlerIndex.PLAYER);
      if (game.scene.getPlayerField()[1]?.isActive()) {
        game.move.use(MoveId.SPLASH, BattlerIndex.PLAYER_2);
      }
      await game.move.forceEnemyMove(MoveId.SPLASH);
      if (game.scene.getEnemyField()[1]?.isActive()) {
        await game.move.forceEnemyMove(MoveId.SPLASH);
      }
      await game.phaseInterceptor.to("PositionalTagPhase");
    }
    if (toEndOfTurn) {
      await game.toEndOfTurn();
    }
  }

  /**
   * Expect that future sight is active with the specified number of attacks.
   * @param numAttacks - The number of delayed attacks that should be queued; default `1`
   */
  function expectFutureSightActive(numAttacks = 1) {
    const delayedAttacks = game.scene.arena.positionalTagManager["tags"].filter(
      t => t.tagType === PositionalTagType.DELAYED_ATTACK,
    );
    expect(delayedAttacks).toHaveLength(numAttacks);
  }

  it.each<{ name: string; move: MoveId }>([
    { name: "Future Sight", move: MoveId.FUTURE_SIGHT },
    { name: "Doom Desire", move: MoveId.DOOM_DESIRE },
  ])("$name should show message and strike 2 turns after use, ignoring player/enemy switches", async ({ move }) => {
    game.override.battleType(BattleType.TRAINER);
    await game.classicMode.startBattle([SpeciesId.FEEBAS, SpeciesId.MILOTIC]);

    game.move.use(move);
    await game.toNextTurn();

    expectFutureSightActive();

    game.doSwitchPokemon(1);
    game.forceEnemyToSwitch();
    await game.toNextTurn();

    await passTurns(1);

    expectFutureSightActive(0);
    const enemy = game.field.getEnemyPokemon();
<<<<<<< HEAD
    expect(enemy.hp).toBeLessThan(enemy.getMaxHp());
    expect(game).toHaveShownMessage(
=======
    expect(enemy).not.toHaveFullHp();
    expect(game.textInterceptor.logs).toContain(
>>>>>>> acb15221
      i18next.t("moveTriggers:tookMoveAttack", {
        pokemonName: getPokemonNameWithAffix(enemy),
        moveName: allMoves[move].name,
      }),
    );
  });

  it("should fail (preserving prior instances) when used against the same target", async () => {
    await game.classicMode.startBattle([SpeciesId.BRONZONG]);

    game.move.use(MoveId.FUTURE_SIGHT);
    await game.toNextTurn();

    expectFutureSightActive();
    const bronzong = game.field.getPlayerPokemon();
    expect(bronzong.getLastXMoves()[0].result).toBe(MoveResult.OTHER);

    game.move.use(MoveId.FUTURE_SIGHT);
    await game.toNextTurn();

    expectFutureSightActive();
    expect(bronzong.getLastXMoves()[0].result).toBe(MoveResult.FAIL);
  });

  it("should still be delayed when called by other moves", async () => {
    await game.classicMode.startBattle([SpeciesId.BRONZONG]);

    game.move.use(MoveId.METRONOME);
    game.move.forceMetronomeMove(MoveId.FUTURE_SIGHT);
    await game.toNextTurn();

    expectFutureSightActive();
    const enemy = game.field.getEnemyPokemon();
    expect(enemy).toHaveFullHp();

    await passTurns(2);

    expectFutureSightActive(0);
    expect(enemy).not.toHaveFullHp();
  });

  it("should work when used against different targets in doubles", async () => {
    game.override.battleStyle("double");
    await game.classicMode.startBattle([SpeciesId.MAGIKARP, SpeciesId.FEEBAS]);

    const [karp, feebas, enemy1, enemy2] = game.scene.getField();

    game.move.use(MoveId.FUTURE_SIGHT, BattlerIndex.PLAYER, BattlerIndex.ENEMY);
    game.move.use(MoveId.FUTURE_SIGHT, BattlerIndex.PLAYER_2, BattlerIndex.ENEMY_2);
    await game.toEndOfTurn();

    expectFutureSightActive(2);
    expect(enemy1).toHaveFullHp();
    expect(enemy2).toHaveFullHp();
    expect(karp.getLastXMoves()[0].result).toBe(MoveResult.OTHER);
    expect(feebas.getLastXMoves()[0].result).toBe(MoveResult.OTHER);

    await passTurns(2);

    expect(enemy1).not.toHaveFullHp();
    expect(enemy2).not.toHaveFullHp();
  });

  it("should trigger multiple pending attacks in order of creation, even if that order changes later on", async () => {
    game.override.battleStyle("double");
    await game.classicMode.startBattle([SpeciesId.MAGIKARP, SpeciesId.FEEBAS]);

    const [alomomola, blissey] = game.scene.getField();

    const oldOrder = game.field.getSpeedOrder();

    game.move.use(MoveId.FUTURE_SIGHT, BattlerIndex.PLAYER, BattlerIndex.ENEMY);
    game.move.use(MoveId.FUTURE_SIGHT, BattlerIndex.PLAYER_2, BattlerIndex.ENEMY_2);
    await game.move.forceEnemyMove(MoveId.FUTURE_SIGHT, BattlerIndex.PLAYER);
    await game.move.forceEnemyMove(MoveId.FUTURE_SIGHT, BattlerIndex.PLAYER_2);
    // Ensure that the moves are used deterministically in speed order (for speed ties)
    await game.setTurnOrder(oldOrder.map(p => p.getBattlerIndex()));
    await game.toNextTurn();

    expectFutureSightActive(4);

    // Lower speed to change turn order
    alomomola.setStatStage(Stat.SPD, 6);
    blissey.setStatStage(Stat.SPD, -6);

    const newOrder = game.field.getSpeedOrder();
    expect(newOrder).not.toEqual(oldOrder);

    await passTurns(2, false);

    // All attacks have concluded at this point, unshifting new `MoveEffectPhase`s to the queue.
    expectFutureSightActive(0);

    const MEPs = game.scene.phaseManager.phaseQueue.filter(p => p.is("MoveEffectPhase"));
    expect(MEPs).toHaveLength(4);
    expect(MEPs.map(mep => mep.getPokemon())).toEqual(oldOrder);
  });

  it("should vanish silently if it would otherwise hit the user", async () => {
    game.override.battleStyle("double");
    await game.classicMode.startBattle([SpeciesId.MAGIKARP, SpeciesId.FEEBAS, SpeciesId.MILOTIC]);

    const [karp, feebas, milotic] = game.scene.getPlayerParty();

    game.move.use(MoveId.FUTURE_SIGHT, BattlerIndex.PLAYER, BattlerIndex.PLAYER_2);
    game.move.use(MoveId.SPLASH, BattlerIndex.PLAYER_2);
    await game.toNextTurn();

    expectFutureSightActive(1);

    // Milotic / Feebas // Karp
    game.doSwitchPokemon(2);
    game.move.use(MoveId.SPLASH, BattlerIndex.PLAYER_2);
    await game.toNextTurn();

    expect(game.scene.getPlayerParty()).toEqual([milotic, feebas, karp]);

    // Milotic / Karp // Feebas
    game.move.use(MoveId.SPLASH, BattlerIndex.PLAYER);
    game.doSwitchPokemon(2);

    await passTurns(1);

    expect(game.scene.getPlayerParty()).toEqual([milotic, karp, feebas]);

<<<<<<< HEAD
    expect(karp.hp).toBe(karp.getMaxHp());
    expect(feebas.hp).toBe(feebas.getMaxHp());
    expect(game).not.toHaveShownMessage(
=======
    expect(karp).toHaveFullHp();
    expect(feebas).toHaveFullHp();
    expect(game.textInterceptor.logs).not.toContain(
>>>>>>> acb15221
      i18next.t("moveTriggers:tookMoveAttack", {
        pokemonName: getPokemonNameWithAffix(karp),
        moveName: allMoves[MoveId.FUTURE_SIGHT].name,
      }),
    );
  });

  it("should redirect normally if target is fainted when move is used", async () => {
    game.override.battleStyle("double");
    await game.classicMode.startBattle([SpeciesId.MAGIKARP]);

    const [enemy1, enemy2] = game.scene.getEnemyField();

    game.move.use(MoveId.FUTURE_SIGHT, BattlerIndex.PLAYER, BattlerIndex.ENEMY_2);
    await game.killPokemon(enemy2);
    await game.toNextTurn();

    expect(enemy2.isFainted()).toBe(true);
    expectFutureSightActive();

    expect(game).toHavePositionalTag({
      tagType: PositionalTagType.DELAYED_ATTACK,
      targetIndex: enemy1.getBattlerIndex(),
    });

    await passTurns(2);

<<<<<<< HEAD
    expect(enemy1.hp).toBeLessThan(enemy1.getMaxHp());
    expect(game).toHaveShownMessage(
=======
    expect(enemy1).not.toHaveFullHp();
    expect(game.textInterceptor.logs).toContain(
>>>>>>> acb15221
      i18next.t("moveTriggers:tookMoveAttack", {
        pokemonName: getPokemonNameWithAffix(enemy1),
        moveName: allMoves[MoveId.FUTURE_SIGHT].name,
      }),
    );
  });

  it("should vanish silently if slot is vacant when attack lands", async () => {
    game.override.battleStyle("double");
    await game.classicMode.startBattle([SpeciesId.MAGIKARP]);

    const [enemy1, enemy2] = game.scene.getEnemyField();

    game.move.use(MoveId.FUTURE_SIGHT, BattlerIndex.PLAYER, BattlerIndex.ENEMY_2);
    await game.toNextTurn();

    expectFutureSightActive(1);

    game.move.use(MoveId.SPLASH);
    await game.killPokemon(enemy2);
    await game.toNextTurn();

    game.move.use(MoveId.SPLASH);
    await game.toNextTurn();

    expectFutureSightActive(0);
<<<<<<< HEAD
    expect(enemy1.hp).toBe(enemy1.getMaxHp());
    expect(game).not.toHaveShownMessage(
=======
    expect(enemy1).toHaveFullHp();
    expect(game.textInterceptor.logs).not.toContain(
>>>>>>> acb15221
      i18next.t("moveTriggers:tookMoveAttack", {
        pokemonName: getPokemonNameWithAffix(enemy1),
        moveName: allMoves[MoveId.FUTURE_SIGHT].name,
      }),
    );
  });

  it("should consider type changes at moment of execution while ignoring redirection", async () => {
    game.override.battleStyle("double");
    await game.classicMode.startBattle([SpeciesId.MAGIKARP]);

    // fake left enemy having lightning rod
    const [enemy1, enemy2] = game.scene.getEnemyField();
    game.field.mockAbility(enemy1, AbilityId.LIGHTNING_ROD);

    game.move.use(MoveId.FUTURE_SIGHT, BattlerIndex.PLAYER, BattlerIndex.ENEMY_2);
    await game.toNextTurn();

    expectFutureSightActive(1);

    game.move.use(MoveId.SPLASH, BattlerIndex.PLAYER);
    await game.toNextTurn();

    game.move.use(MoveId.SPLASH, BattlerIndex.PLAYER);
    await game.move.forceEnemyMove(MoveId.ELECTRIFY, BattlerIndex.PLAYER);
    await game.phaseInterceptor.to("PositionalTagPhase");
    await game.phaseInterceptor.to("MoveEffectPhase", false);

    // Wait until all normal attacks have triggered, then check pending MEP
    const karp = game.field.getPlayerPokemon();
    const typeMock = vi.spyOn(karp, "getMoveType");

    await game.toEndOfTurn();

<<<<<<< HEAD
    expect(enemy1.hp).toBe(enemy1.getMaxHp());
    expect(enemy2.hp).toBeLessThan(enemy2.getMaxHp());
    expect(game).toHaveShownMessage(
=======
    expect(enemy1).toHaveFullHp();
    expect(enemy2).not.toHaveFullHp();
    expect(game.textInterceptor.logs).toContain(
>>>>>>> acb15221
      i18next.t("moveTriggers:tookMoveAttack", {
        pokemonName: getPokemonNameWithAffix(enemy2),
        moveName: allMoves[MoveId.FUTURE_SIGHT].name,
      }),
    );
    expect(typeMock).toHaveLastReturnedWith(PokemonType.ELECTRIC);
  });

  // TODO: this is not implemented
  it.todo("should not apply Shell Bell recovery, even if user is on field");

  // TODO: Enable once code is added to MEP to do this
  it.todo("should not apply the user's abilities when dealing damage if the user is inactive", async () => {
    game.override.ability(AbilityId.NORMALIZE).enemySpecies(SpeciesId.LUNALA);
    await game.classicMode.startBattle([SpeciesId.FEEBAS, SpeciesId.MILOTIC]);

    game.move.use(MoveId.DOOM_DESIRE);
    await game.toNextTurn();

    expectFutureSightActive();

    await passTurns(1);

    game.doSwitchPokemon(1);
    const typeMock = vi.spyOn(game.field.getPlayerPokemon(), "getMoveType");
    const powerMock = vi.spyOn(allMoves[MoveId.DOOM_DESIRE], "calculateBattlePower");

    await game.toNextTurn();

    // Player Normalize was not applied due to being off field
    const enemy = game.field.getEnemyPokemon();
<<<<<<< HEAD
    expect(enemy.hp).toBeLessThan(enemy.getMaxHp());
    expect(game).toHaveShownMessage(
=======
    expect(enemy).not.toHaveFullHp();
    expect(game.textInterceptor.logs).toContain(
>>>>>>> acb15221
      i18next.t("moveTriggers:tookMoveAttack", {
        pokemonName: getPokemonNameWithAffix(enemy),
        moveName: allMoves[MoveId.DOOM_DESIRE].name,
      }),
    );
    expect(typeMock).toHaveLastReturnedWith(PokemonType.STEEL);
    expect(powerMock).toHaveLastReturnedWith(150);
  });

  it.todo("should not apply the user's held items when dealing damage if the user is inactive", async () => {
    game.override.startingHeldItems([{ name: "ATTACK_TYPE_BOOSTER", count: 99, type: PokemonType.PSYCHIC }]);
    await game.classicMode.startBattle([SpeciesId.FEEBAS, SpeciesId.MILOTIC]);

    game.move.use(MoveId.FUTURE_SIGHT);
    await game.toNextTurn();

    expectFutureSightActive();

    await passTurns(1);

    game.doSwitchPokemon(1);

    const powerMock = vi.spyOn(allMoves[MoveId.FUTURE_SIGHT], "calculateBattlePower");
    const typeBoostSpy = vi.spyOn(AttackTypeBoosterModifier.prototype, "apply");

    await game.toNextTurn();

    expect(powerMock).toHaveLastReturnedWith(120);
    expect(typeBoostSpy).not.toHaveBeenCalled();
  });

  it("should not crash when catching & releasing a Pokemon on the same turn its delayed attack expires", async () => {
    game.override.startingModifier([{ name: "MASTER_BALL", count: 1 }]);
    await game.classicMode.startBattle([
      SpeciesId.FEEBAS,
      SpeciesId.FEEBAS,
      SpeciesId.FEEBAS,
      SpeciesId.FEEBAS,
      SpeciesId.FEEBAS,
      SpeciesId.FEEBAS,
    ]);

    game.move.use(MoveId.SPLASH);
    await game.move.forceEnemyMove(MoveId.FUTURE_SIGHT);
    await game.toNextTurn();

    expectFutureSightActive(1);

    await passTurns(1);

    // Throw master ball and release the enemy
    game.doThrowPokeball(PokeballType.MASTER_BALL);
    game.onNextPrompt("AttemptCapturePhase", UiMode.CONFIRM, () => {
      game.scene.ui.processInput(Button.CANCEL);
    });
    await game.toEndOfTurn();

    expectFutureSightActive(0);
  });

  // TODO: Implement and move to a power spot's test file
  it.todo("Should activate ally's power spot when switched in during single battles");
});<|MERGE_RESOLUTION|>--- conflicted
+++ resolved
@@ -98,13 +98,8 @@
 
     expectFutureSightActive(0);
     const enemy = game.field.getEnemyPokemon();
-<<<<<<< HEAD
-    expect(enemy.hp).toBeLessThan(enemy.getMaxHp());
+    expect(enemy).not.toHaveFullHp();
     expect(game).toHaveShownMessage(
-=======
-    expect(enemy).not.toHaveFullHp();
-    expect(game.textInterceptor.logs).toContain(
->>>>>>> acb15221
       i18next.t("moveTriggers:tookMoveAttack", {
         pokemonName: getPokemonNameWithAffix(enemy),
         moveName: allMoves[move].name,
@@ -230,15 +225,9 @@
 
     expect(game.scene.getPlayerParty()).toEqual([milotic, karp, feebas]);
 
-<<<<<<< HEAD
-    expect(karp.hp).toBe(karp.getMaxHp());
-    expect(feebas.hp).toBe(feebas.getMaxHp());
-    expect(game).not.toHaveShownMessage(
-=======
     expect(karp).toHaveFullHp();
     expect(feebas).toHaveFullHp();
-    expect(game.textInterceptor.logs).not.toContain(
->>>>>>> acb15221
+    expect(game).not.toHaveShownMessage(
       i18next.t("moveTriggers:tookMoveAttack", {
         pokemonName: getPokemonNameWithAffix(karp),
         moveName: allMoves[MoveId.FUTURE_SIGHT].name,
@@ -266,13 +255,8 @@
 
     await passTurns(2);
 
-<<<<<<< HEAD
-    expect(enemy1.hp).toBeLessThan(enemy1.getMaxHp());
+    expect(enemy1).not.toHaveFullHp();
     expect(game).toHaveShownMessage(
-=======
-    expect(enemy1).not.toHaveFullHp();
-    expect(game.textInterceptor.logs).toContain(
->>>>>>> acb15221
       i18next.t("moveTriggers:tookMoveAttack", {
         pokemonName: getPokemonNameWithAffix(enemy1),
         moveName: allMoves[MoveId.FUTURE_SIGHT].name,
@@ -299,13 +283,8 @@
     await game.toNextTurn();
 
     expectFutureSightActive(0);
-<<<<<<< HEAD
-    expect(enemy1.hp).toBe(enemy1.getMaxHp());
+    expect(enemy1).toHaveFullHp();
     expect(game).not.toHaveShownMessage(
-=======
-    expect(enemy1).toHaveFullHp();
-    expect(game.textInterceptor.logs).not.toContain(
->>>>>>> acb15221
       i18next.t("moveTriggers:tookMoveAttack", {
         pokemonName: getPokemonNameWithAffix(enemy1),
         moveName: allMoves[MoveId.FUTURE_SIGHT].name,
@@ -340,15 +319,9 @@
 
     await game.toEndOfTurn();
 
-<<<<<<< HEAD
-    expect(enemy1.hp).toBe(enemy1.getMaxHp());
-    expect(enemy2.hp).toBeLessThan(enemy2.getMaxHp());
-    expect(game).toHaveShownMessage(
-=======
     expect(enemy1).toHaveFullHp();
     expect(enemy2).not.toHaveFullHp();
-    expect(game.textInterceptor.logs).toContain(
->>>>>>> acb15221
+    expect(game).toHaveShownMessage(
       i18next.t("moveTriggers:tookMoveAttack", {
         pokemonName: getPokemonNameWithAffix(enemy2),
         moveName: allMoves[MoveId.FUTURE_SIGHT].name,
@@ -380,13 +353,8 @@
 
     // Player Normalize was not applied due to being off field
     const enemy = game.field.getEnemyPokemon();
-<<<<<<< HEAD
-    expect(enemy.hp).toBeLessThan(enemy.getMaxHp());
+    expect(enemy).not.toHaveFullHp();
     expect(game).toHaveShownMessage(
-=======
-    expect(enemy).not.toHaveFullHp();
-    expect(game.textInterceptor.logs).toContain(
->>>>>>> acb15221
       i18next.t("moveTriggers:tookMoveAttack", {
         pokemonName: getPokemonNameWithAffix(enemy),
         moveName: allMoves[MoveId.DOOM_DESIRE].name,
