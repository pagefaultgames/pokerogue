--- conflicted
+++ resolved
@@ -59,15 +59,9 @@
   it("Sketch should retrieve the most recent valid move from its target history", async () => {
     game.override.enemyStatusEffect(StatusEffect.PARALYSIS);
     await game.classicMode.startBattle([SpeciesId.REGIELEKI]);
-<<<<<<< HEAD
-    const playerPokemon = game.scene.getPlayerPokemon()!;
-    const enemyPokemon = game.scene.getEnemyPokemon()!;
-    game.move.changeMoveset(playerPokemon, [MoveId.SKETCH, MoveId.GROWL]);
-=======
     const playerPokemon = game.field.getPlayerPokemon();
     const enemyPokemon = game.field.getEnemyPokemon();
-    playerPokemon.moveset = [new PokemonMove(MoveId.SKETCH), new PokemonMove(MoveId.GROWL)];
->>>>>>> 907e3c82
+    game.move.changeMoveset(playerPokemon, [MoveId.SKETCH, MoveId.GROWL]);
 
     game.move.select(MoveId.GROWL);
     await game.setTurnOrder([BattlerIndex.ENEMY, BattlerIndex.PLAYER]);
@@ -93,13 +87,9 @@
 
     game.override.enemyMoveset([MoveId.METRONOME]);
     await game.classicMode.startBattle([SpeciesId.REGIELEKI]);
-<<<<<<< HEAD
-    const playerPokemon = game.scene.getPlayerPokemon()!;
+
+    const playerPokemon = game.field.getPlayerPokemon();
     game.move.changeMoveset(playerPokemon, MoveId.SKETCH);
-=======
-    const playerPokemon = game.field.getPlayerPokemon();
-    playerPokemon.moveset = [new PokemonMove(MoveId.SKETCH)];
->>>>>>> 907e3c82
 
     // Opponent uses Metronome -> False Swipe, then player uses Sketch, which should sketch Metronome
     game.move.select(MoveId.SKETCH);
