import { BattlerIndex } from "#app/battle";
import { allMoves } from "#app/data/data-lists";
import { DamageAnimPhase } from "#app/phases/damage-anim-phase";
import { MoveEffectPhase } from "#app/phases/move-effect-phase";
import { MoveId } from "#enums/move-id";
import type Move from "#app/data/moves/move";
import { SpeciesId } from "#enums/species-id";
import GameManager from "#test/testUtils/gameManager";
import Phaser from "phaser";
import { afterEach, beforeAll, beforeEach, describe, expect, it, vi } from "vitest";

describe("Moves - Dynamax Cannon", () => {
  let phaserGame: Phaser.Game;
  let game: GameManager;

  let dynamaxCannon: Move;

  beforeAll(() => {
    phaserGame = new Phaser.Game({
      type: Phaser.HEADLESS,
    });
  });

  afterEach(() => {
    game.phaseInterceptor.restoreOg();
  });

  beforeEach(() => {
    dynamaxCannon = allMoves[MoveId.DYNAMAX_CANNON];
    game = new GameManager(phaserGame);

    game.override
      .moveset(MoveId.DYNAMAX_CANNON)
      .startingLevel(200)
      .levelCap(10)
      .battleStyle("single")
      .disableCrits()
      .enemySpecies(SpeciesId.MAGIKARP)
      .enemyMoveset(MoveId.SPLASH);

<<<<<<< HEAD
    vi.spyOn(allMoves[Moves.DYNAMAX_CANNON], "calculateBattlePower");
=======
    // Note that, for Waves 1-10, the level cap is 10
    game.override.startingWave(1);
    game.override.battleStyle("single");
    game.override.disableCrits();

    game.override.enemySpecies(SpeciesId.MAGIKARP);
    game.override.enemyMoveset([MoveId.SPLASH, MoveId.SPLASH, MoveId.SPLASH, MoveId.SPLASH]);

    vi.spyOn(dynamaxCannon, "calculateBattlePower");
>>>>>>> fb6d6f5b
  });

  it("should return 100 power against an enemy below level cap", async () => {
    game.override.enemyLevel(1);
    await game.classicMode.startBattle([SpeciesId.ETERNATUS]);

    game.move.select(dynamaxCannon.id);

    await game.phaseInterceptor.to(MoveEffectPhase, false);
    expect((game.scene.getCurrentPhase() as MoveEffectPhase).move.id).toBe(dynamaxCannon.id);
    await game.phaseInterceptor.to(DamageAnimPhase, false);
    expect(dynamaxCannon.calculateBattlePower).toHaveLastReturnedWith(100);
  }, 20000);

  it("should return 100 power against an enemy at level cap", async () => {
    game.override.enemyLevel(10);
    await game.classicMode.startBattle([SpeciesId.ETERNATUS]);

    game.move.select(dynamaxCannon.id);

    await game.phaseInterceptor.to(MoveEffectPhase, false);
    expect((game.scene.getCurrentPhase() as MoveEffectPhase).move.id).toBe(dynamaxCannon.id);
    await game.phaseInterceptor.to(DamageAnimPhase, false);
    expect(dynamaxCannon.calculateBattlePower).toHaveLastReturnedWith(100);
  }, 20000);

  it("should return 120 power against an enemy 1% above level cap", async () => {
    game.override.enemyLevel(101);
    await game.classicMode.startBattle([SpeciesId.ETERNATUS]);

    game.move.select(dynamaxCannon.id);

    await game.phaseInterceptor.to(MoveEffectPhase, false);
    const phase = game.scene.getCurrentPhase() as MoveEffectPhase;
    expect(phase.move.id).toBe(dynamaxCannon.id);
    // Force level cap to be 100
    vi.spyOn(game.scene, "getMaxExpLevel").mockReturnValue(100);
    await game.phaseInterceptor.to(DamageAnimPhase, false);
    expect(dynamaxCannon.calculateBattlePower).toHaveLastReturnedWith(120);
  }, 20000);

  it("should return 140 power against an enemy 2% above level capp", async () => {
    game.override.enemyLevel(102);
    await game.classicMode.startBattle([SpeciesId.ETERNATUS]);

    game.move.select(dynamaxCannon.id);

    await game.phaseInterceptor.to(MoveEffectPhase, false);
    const phase = game.scene.getCurrentPhase() as MoveEffectPhase;
    expect(phase.move.id).toBe(dynamaxCannon.id);
    // Force level cap to be 100
    vi.spyOn(game.scene, "getMaxExpLevel").mockReturnValue(100);
    await game.phaseInterceptor.to(DamageAnimPhase, false);
    expect(dynamaxCannon.calculateBattlePower).toHaveLastReturnedWith(140);
  }, 20000);

  it("should return 160 power against an enemy 3% above level cap", async () => {
    game.override.enemyLevel(103);
    await game.classicMode.startBattle([SpeciesId.ETERNATUS]);

    game.move.select(dynamaxCannon.id);

    await game.phaseInterceptor.to(MoveEffectPhase, false);
    const phase = game.scene.getCurrentPhase() as MoveEffectPhase;
    expect(phase.move.id).toBe(dynamaxCannon.id);
    // Force level cap to be 100
    vi.spyOn(game.scene, "getMaxExpLevel").mockReturnValue(100);
    await game.phaseInterceptor.to(DamageAnimPhase, false);
    expect(dynamaxCannon.calculateBattlePower).toHaveLastReturnedWith(160);
  }, 20000);

  it("should return 180 power against an enemy 4% above level cap", async () => {
    game.override.enemyLevel(104);
    await game.classicMode.startBattle([SpeciesId.ETERNATUS]);

    game.move.select(dynamaxCannon.id);

    await game.phaseInterceptor.to(MoveEffectPhase, false);
    const phase = game.scene.getCurrentPhase() as MoveEffectPhase;
    expect(phase.move.id).toBe(dynamaxCannon.id);
    // Force level cap to be 100
    vi.spyOn(game.scene, "getMaxExpLevel").mockReturnValue(100);
    await game.phaseInterceptor.to(DamageAnimPhase, false);
    expect(dynamaxCannon.calculateBattlePower).toHaveLastReturnedWith(180);
  }, 20000);

  it("should return 200 power against an enemy 5% above level cap", async () => {
    game.override.enemyLevel(105);
    await game.classicMode.startBattle([SpeciesId.ETERNATUS]);

    game.move.select(dynamaxCannon.id);

    await game.phaseInterceptor.to(MoveEffectPhase, false);
    const phase = game.scene.getCurrentPhase() as MoveEffectPhase;
    expect(phase.move.id).toBe(dynamaxCannon.id);
    // Force level cap to be 100
    vi.spyOn(game.scene, "getMaxExpLevel").mockReturnValue(100);
    await game.phaseInterceptor.to(DamageAnimPhase, false);
    expect(dynamaxCannon.calculateBattlePower).toHaveLastReturnedWith(200);
  }, 20000);

  it("should return 200 power against an enemy way above level cap", async () => {
    game.override.enemyLevel(999);
    await game.classicMode.startBattle([SpeciesId.ETERNATUS]);

    game.move.select(dynamaxCannon.id);
    await game.setTurnOrder([BattlerIndex.PLAYER, BattlerIndex.ENEMY]);

    await game.phaseInterceptor.to(MoveEffectPhase, false);
    expect((game.scene.getCurrentPhase() as MoveEffectPhase).move.id).toBe(dynamaxCannon.id);
    await game.phaseInterceptor.to(DamageAnimPhase, false);
    expect(dynamaxCannon.calculateBattlePower).toHaveLastReturnedWith(200);
  }, 20000);
});<|MERGE_RESOLUTION|>--- conflicted
+++ resolved
@@ -38,19 +38,7 @@
       .enemySpecies(SpeciesId.MAGIKARP)
       .enemyMoveset(MoveId.SPLASH);
 
-<<<<<<< HEAD
     vi.spyOn(allMoves[Moves.DYNAMAX_CANNON], "calculateBattlePower");
-=======
-    // Note that, for Waves 1-10, the level cap is 10
-    game.override.startingWave(1);
-    game.override.battleStyle("single");
-    game.override.disableCrits();
-
-    game.override.enemySpecies(SpeciesId.MAGIKARP);
-    game.override.enemyMoveset([MoveId.SPLASH, MoveId.SPLASH, MoveId.SPLASH, MoveId.SPLASH]);
-
-    vi.spyOn(dynamaxCannon, "calculateBattlePower");
->>>>>>> fb6d6f5b
   });
 
   it("should return 100 power against an enemy below level cap", async () => {
