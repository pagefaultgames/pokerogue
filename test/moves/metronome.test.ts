--- conflicted
+++ resolved
@@ -6,15 +6,10 @@
 import { Stat } from "#app/enums/stat";
 import { MoveResult } from "#app/field/pokemon";
 import { CommandPhase } from "#app/phases/command-phase";
-<<<<<<< HEAD
 import { BattlerTagType } from "#enums/battler-tag-type";
 import { MoveUseType } from "#enums/move-use-type";
-import { Moves } from "#enums/moves";
-import { Species } from "#enums/species";
-=======
 import { MoveId } from "#enums/move-id";
 import { SpeciesId } from "#enums/species-id";
->>>>>>> fb6d6f5b
 import GameManager from "#test/testUtils/gameManager";
 import Phaser from "phaser";
 import { afterEach, beforeAll, beforeEach, describe, it, expect, vi } from "vitest";
@@ -42,10 +37,6 @@
       .moveset([MoveId.METRONOME, MoveId.SPLASH])
       .battleStyle("single")
       .startingLevel(100)
-<<<<<<< HEAD
-=======
-      .starterSpecies(SpeciesId.REGIELEKI)
->>>>>>> fb6d6f5b
       .enemyLevel(100)
       .enemySpecies(SpeciesId.SHUCKLE)
       .enemyMoveset(MoveId.SPLASH)
@@ -53,7 +44,7 @@
   });
 
   it("should have one semi-invulnerable turn and deal damage on the second turn when a semi-invulnerable move is called", async () => {
-    await game.classicMode.startBattle([Species.REGIELEKI]);
+    await game.classicMode.startBattle([SpeciesId.REGIELEKI]);
     const player = game.scene.getPlayerPokemon()!;
     const enemy = game.scene.getEnemyPokemon()!;
     vi.spyOn(randomMoveAttr, "getMoveOverride").mockReturnValue(MoveId.DIVE);
@@ -69,7 +60,7 @@
   });
 
   it("should apply secondary effects of a move", async () => {
-    await game.classicMode.startBattle([Species.REGIELEKI]);
+    await game.classicMode.startBattle([SpeciesId.REGIELEKI]);
     const player = game.scene.getPlayerPokemon()!;
     vi.spyOn(randomMoveAttr, "getMoveOverride").mockReturnValue(MoveId.WOOD_HAMMER);
 
@@ -80,7 +71,7 @@
   });
 
   it("should recharge after using recharge move", async () => {
-    await game.classicMode.startBattle([Species.REGIELEKI]);
+    await game.classicMode.startBattle([SpeciesId.REGIELEKI]);
     const player = game.scene.getPlayerPokemon()!;
     vi.spyOn(randomMoveAttr, "getMoveOverride").mockReturnValue(MoveId.HYPER_BEAM);
     vi.spyOn(allMoves[MoveId.HYPER_BEAM], "accuracy", "get").mockReturnValue(100);
@@ -92,18 +83,18 @@
   });
 
   it("should charge for charging moves while still maintaining follow-up status", async () => {
-    game.override.moveset([]).enemyMoveset(Moves.SPITE);
-    vi.spyOn(randomMoveAttr, "getMoveOverride").mockReturnValue(Moves.SOLAR_BEAM);
-    await game.classicMode.startBattle([Species.REGIELEKI]);
+    game.override.moveset([]).enemyMoveset(MoveId.SPITE);
+    vi.spyOn(randomMoveAttr, "getMoveOverride").mockReturnValue(MoveId.SOLAR_BEAM);
+    await game.classicMode.startBattle([SpeciesId.REGIELEKI]);
 
     const player = game.scene.getPlayerPokemon()!;
-    game.move.changeMoveset(player, [Moves.METRONOME, Moves.SOLAR_BEAM]);
+    game.move.changeMoveset(player, [MoveId.METRONOME, MoveId.SOLAR_BEAM]);
 
     const [metronomeMove, solarBeamMove] = player.getMoveset();
     expect(metronomeMove).toBeDefined();
     expect(solarBeamMove).toBeDefined();
 
-    game.move.select(Moves.METRONOME);
+    game.move.select(MoveId.METRONOME);
     await game.setTurnOrder([BattlerIndex.PLAYER, BattlerIndex.ENEMY]);
     await game.phaseInterceptor.to("TurnEndPhase");
 
@@ -120,7 +111,7 @@
     expect(turn2PpUsed).toBeGreaterThan(1);
     expect(solarBeamMove.ppUsed).toBe(0);
     expect(player.getLastXMoves()[0]).toMatchObject({
-      move: Moves.SOLAR_BEAM,
+      move: MoveId.SOLAR_BEAM,
       result: MoveResult.SUCCESS,
       useType: MoveUseType.FOLLOW_UP,
     });
@@ -145,13 +136,8 @@
   });
 
   it("should cause opponent to flee, and not crash for Roar", async () => {
-<<<<<<< HEAD
-    await game.classicMode.startBattle([Species.REGIELEKI]);
-    vi.spyOn(randomMoveAttr, "getMoveOverride").mockReturnValue(Moves.ROAR);
-=======
-    await game.classicMode.startBattle();
+    await game.classicMode.startBattle([SpeciesId.REGIELEKI]);
     vi.spyOn(randomMoveAttr, "getMoveOverride").mockReturnValue(MoveId.ROAR);
->>>>>>> fb6d6f5b
 
     const enemyPokemon = game.scene.getEnemyPokemon()!;
 
