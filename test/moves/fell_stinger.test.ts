import { allMoves } from "#data/data-lists";
import { AbilityId } from "#enums/ability-id";
import { MoveId } from "#enums/move-id";
import { SpeciesId } from "#enums/species-id";
import { Stat } from "#enums/stat";
<<<<<<< HEAD
import { StatusEffect } from "#app/enums/status-effect";
import { WeatherType } from "#app/enums/weather-type";
import { allMoves } from "#app/data/data-lists";
import { HeldItemId } from "#enums/held-item-id";
=======
import { StatusEffect } from "#enums/status-effect";
import { WeatherType } from "#enums/weather-type";
import { GameManager } from "#test/testUtils/gameManager";
import Phaser from "phaser";
import { afterEach, beforeAll, beforeEach, describe, expect, it, vi } from "vitest";
>>>>>>> 8cf1b9f7

describe("Moves - Fell Stinger", () => {
  let phaserGame: Phaser.Game;
  let game: GameManager;

  beforeAll(() => {
    phaserGame = new Phaser.Game({
      type: Phaser.HEADLESS,
    });
  });

  afterEach(() => {
    game.phaseInterceptor.restoreOg();
  });

  beforeEach(() => {
    game = new GameManager(phaserGame);

    game.override
      .battleStyle("single")
      .moveset([MoveId.FELL_STINGER, MoveId.SALT_CURE, MoveId.BIND, MoveId.LEECH_SEED])
      .startingLevel(50)
      .criticalHits(false)
      .enemyAbility(AbilityId.STURDY)
      .enemySpecies(SpeciesId.HYPNO)
      .enemyMoveset(MoveId.SPLASH)
      .enemyLevel(5);
  });

  it("should not grant stat boost if opponent gets KO'd by recoil", async () => {
    game.override.enemyMoveset([MoveId.DOUBLE_EDGE]);

    await game.classicMode.startBattle([SpeciesId.LEAVANNY]);
    const leadPokemon = game.scene.getPlayerPokemon()!;
    game.move.select(MoveId.FELL_STINGER);

    await game.phaseInterceptor.to("VictoryPhase");

    expect(leadPokemon.getStatStage(Stat.ATK)).toBe(0);
  });

  it("should not grant stat boost if enemy is KO'd by status effect", async () => {
    game.override.enemyMoveset(MoveId.SPLASH).enemyStatusEffect(StatusEffect.BURN);

    await game.classicMode.startBattle([SpeciesId.LEAVANNY]);
    const leadPokemon = game.scene.getPlayerPokemon()!;
    game.move.select(MoveId.FELL_STINGER);

    await game.phaseInterceptor.to("VictoryPhase");

    expect(leadPokemon.getStatStage(Stat.ATK)).toBe(0);
  });

  it("should not grant stat boost if enemy is KO'd by damaging weather", async () => {
    game.override.weather(WeatherType.HAIL);

    await game.classicMode.startBattle([SpeciesId.LEAVANNY]);
    const leadPokemon = game.scene.getPlayerPokemon()!;

    game.move.select(MoveId.FELL_STINGER);

    await game.phaseInterceptor.to("VictoryPhase");

    expect(leadPokemon.getStatStage(Stat.ATK)).toBe(0);
  });

  it("should not grant stat boost if enemy is KO'd by Dry Skin + Harsh Sunlight", async () => {
    game.override.enemyPassiveAbility(AbilityId.STURDY).enemyAbility(AbilityId.DRY_SKIN).weather(WeatherType.HARSH_SUN);

    await game.challengeMode.startBattle([SpeciesId.LEAVANNY]);
    const leadPokemon = game.scene.getPlayerPokemon()!;

    game.move.select(MoveId.FELL_STINGER);

    await game.phaseInterceptor.to("VictoryPhase");

    expect(leadPokemon.getStatStage(Stat.ATK)).toBe(0);
  });

  it("should not grant stat boost if enemy is saved by Reviver Seed", async () => {
    game.override.enemyAbility(AbilityId.BALL_FETCH).enemyHeldItems([{ entry: HeldItemId.REVIVER_SEED }]);

    await game.classicMode.startBattle([SpeciesId.LEAVANNY]);
    const leadPokemon = game.scene.getPlayerPokemon()!;
    game.move.select(MoveId.FELL_STINGER);

    await game.phaseInterceptor.to("TurnEndPhase");
    expect(leadPokemon.getStatStage(Stat.ATK)).toBe(0);
  });

  it("should not grant stat boost if enemy is KO'd by Salt Cure", async () => {
    game.override.battleStyle("double").startingLevel(5);
    const saltCure = allMoves[MoveId.SALT_CURE];
    const fellStinger = allMoves[MoveId.FELL_STINGER];
    vi.spyOn(saltCure, "accuracy", "get").mockReturnValue(100);
    vi.spyOn(fellStinger, "power", "get").mockReturnValue(50000);

    await game.classicMode.startBattle([SpeciesId.LEAVANNY]);
    const leadPokemon = game.scene.getPlayerPokemon()!;
    const leftEnemy = game.scene.getEnemyField()[0]!;

    //  Turn 1: set Salt Cure, enemy splashes and does nothing
    game.move.select(MoveId.SALT_CURE, 0, leftEnemy.getBattlerIndex());

    //  Turn 2: enemy Endures Fell Stinger, then dies to Salt Cure
    await game.toNextTurn();
    expect(leftEnemy.isFainted()).toBe(false);
    leftEnemy.heal(leftEnemy.getMaxHp());
    game.move.select(MoveId.FELL_STINGER);
    await game.toNextTurn();

    expect(leftEnemy.isFainted()).toBe(true);
    expect(leadPokemon.getStatStage(Stat.ATK)).toBe(0);
  });

  it("should not grant stat boost if enemy dies to Bind or a similar effect", async () => {
    game.override.battleStyle("double").startingLevel(5);
    vi.spyOn(allMoves[MoveId.BIND], "accuracy", "get").mockReturnValue(100);
    vi.spyOn(allMoves[MoveId.FELL_STINGER], "power", "get").mockReturnValue(50000);

    await game.classicMode.startBattle([SpeciesId.LEAVANNY]);
    const leadPokemon = game.scene.getPlayerPokemon()!;
    const leftEnemy = game.scene.getEnemyField()[0]!;

    // Turn 1: set Bind, enemy splashes and does nothing
    game.move.select(MoveId.BIND, 0, leftEnemy.getBattlerIndex());

    // Turn 2: enemy Endures Fell Stinger, then dies to Bind
    await game.toNextTurn();
    expect(leftEnemy.isFainted()).toBe(false);
    leftEnemy.heal(leftEnemy.getMaxHp());
    game.move.select(MoveId.FELL_STINGER, 0, leftEnemy.getBattlerIndex());
    await game.toNextTurn();

    expect(leftEnemy.isFainted()).toBe(true);
    expect(leadPokemon.getStatStage(Stat.ATK)).toBe(0);
  });

  it("should not grant stat boost if enemy dies to Leech Seed", async () => {
    game.override.battleStyle("double").startingLevel(5);
    vi.spyOn(allMoves[MoveId.LEECH_SEED], "accuracy", "get").mockReturnValue(100);
    vi.spyOn(allMoves[MoveId.FELL_STINGER], "power", "get").mockReturnValue(50000);

    await game.classicMode.startBattle([SpeciesId.LEAVANNY]);
    const leadPokemon = game.scene.getPlayerPokemon()!;
    const leftEnemy = game.scene.getEnemyField()[0]!;

    // Turn 1: set Leech Seed, enemy splashes and does nothing
    game.move.select(MoveId.LEECH_SEED, 0, leftEnemy.getBattlerIndex());

    // Turn 2: enemy Endures Fell Stinger, then dies to Leech Seed
    await game.toNextTurn();
    expect(leftEnemy.isFainted()).toBe(false);
    leftEnemy.heal(leftEnemy.getMaxHp());
    game.move.select(MoveId.FELL_STINGER, 0, leftEnemy.getBattlerIndex());
    await game.toNextTurn();

    expect(leftEnemy.isFainted()).toBe(true);
    expect(leadPokemon.getStatStage(Stat.ATK)).toBe(0);
  });

  it("should grant stat boost if enemy dies directly to hit", async () => {
    game.override.enemyAbility(AbilityId.KLUTZ);

    await game.classicMode.startBattle([SpeciesId.LEAVANNY]);
    const leadPokemon = game.scene.getPlayerPokemon();
    game.move.select(MoveId.FELL_STINGER);

    await game.phaseInterceptor.to("TurnEndPhase");

    expect(leadPokemon?.getStatStage(Stat.ATK)).toBe(3);
  });
});<|MERGE_RESOLUTION|>--- conflicted
+++ resolved
@@ -1,20 +1,14 @@
 import { allMoves } from "#data/data-lists";
 import { AbilityId } from "#enums/ability-id";
+import { HeldItemId } from "#enums/held-item-id";
 import { MoveId } from "#enums/move-id";
 import { SpeciesId } from "#enums/species-id";
 import { Stat } from "#enums/stat";
-<<<<<<< HEAD
-import { StatusEffect } from "#app/enums/status-effect";
-import { WeatherType } from "#app/enums/weather-type";
-import { allMoves } from "#app/data/data-lists";
-import { HeldItemId } from "#enums/held-item-id";
-=======
 import { StatusEffect } from "#enums/status-effect";
 import { WeatherType } from "#enums/weather-type";
 import { GameManager } from "#test/testUtils/gameManager";
 import Phaser from "phaser";
 import { afterEach, beforeAll, beforeEach, describe, expect, it, vi } from "vitest";
->>>>>>> 8cf1b9f7
 
 describe("Moves - Fell Stinger", () => {
   let phaserGame: Phaser.Game;
