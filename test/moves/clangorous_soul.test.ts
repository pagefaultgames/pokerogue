import { afterEach, beforeAll, beforeEach, describe, expect, it } from "vitest";
import Phaser from "phaser";
import GameManager from "#test/testUtils/gameManager";
import { TurnEndPhase } from "#app/phases/turn-end-phase";
import { MoveId } from "#enums/move-id";
import { SpeciesId } from "#enums/species-id";
import { Stat } from "#enums/stat";

/** HP Cost of Move */
const RATIO = 3;
/** Amount of extra HP lost */
const PREDAMAGE = 15;

describe("Moves - Clangorous Soul", () => {
  let phaserGame: Phaser.Game;
  let game: GameManager;

  beforeAll(() => {
    phaserGame = new Phaser.Game({
      type: Phaser.HEADLESS,
    });
  });

  afterEach(() => {
    game.phaseInterceptor.restoreOg();
  });

  beforeEach(() => {
    game = new GameManager(phaserGame);
<<<<<<< HEAD
    game.override
      .starterSpecies(Species.MAGIKARP)
      .enemySpecies(Species.SNORLAX)
      .startingLevel(100)
      .enemyLevel(100)
      .moveset([Moves.CLANGOROUS_SOUL])
      .enemyMoveset(Moves.SPLASH);
=======
    game.override.starterSpecies(SpeciesId.MAGIKARP);
    game.override.enemySpecies(SpeciesId.SNORLAX);
    game.override.startingLevel(100);
    game.override.enemyLevel(100);
    game.override.moveset([MoveId.CLANGOROUS_SOUL]);
    game.override.enemyMoveset(MoveId.SPLASH);
>>>>>>> fb6d6f5b
  });

  //Bulbapedia Reference: https://bulbapedia.bulbagarden.net/wiki/Clangorous_Soul_(move)

  it("raises the user's ATK, DEF, SPATK, SPDEF, and SPD stat stages by 1 each at the cost of 1/3 of its maximum HP", async () => {
    await game.classicMode.startBattle([SpeciesId.MAGIKARP]);

    const leadPokemon = game.scene.getPlayerPokemon()!;
    const hpLost = Math.floor(leadPokemon.getMaxHp() / RATIO);

    game.move.select(MoveId.CLANGOROUS_SOUL);
    await game.phaseInterceptor.to(TurnEndPhase);

    expect(leadPokemon.hp).toBe(leadPokemon.getMaxHp() - hpLost);
    expect(leadPokemon.getStatStage(Stat.ATK)).toBe(1);
    expect(leadPokemon.getStatStage(Stat.DEF)).toBe(1);
    expect(leadPokemon.getStatStage(Stat.SPATK)).toBe(1);
    expect(leadPokemon.getStatStage(Stat.SPDEF)).toBe(1);
    expect(leadPokemon.getStatStage(Stat.SPD)).toBe(1);
  });

  it("will still take effect if one or more of the involved stat stages are not at max", async () => {
    await game.classicMode.startBattle([SpeciesId.MAGIKARP]);

    const leadPokemon = game.scene.getPlayerPokemon()!;
    const hpLost = Math.floor(leadPokemon.getMaxHp() / RATIO);

    //Here - Stat.SPD -> 0 and Stat.SPDEF -> 4
    leadPokemon.setStatStage(Stat.ATK, 6);
    leadPokemon.setStatStage(Stat.DEF, 6);
    leadPokemon.setStatStage(Stat.SPATK, 6);
    leadPokemon.setStatStage(Stat.SPDEF, 4);

    game.move.select(MoveId.CLANGOROUS_SOUL);
    await game.phaseInterceptor.to(TurnEndPhase);

    expect(leadPokemon.hp).toBe(leadPokemon.getMaxHp() - hpLost);
    expect(leadPokemon.getStatStage(Stat.ATK)).toBe(6);
    expect(leadPokemon.getStatStage(Stat.DEF)).toBe(6);
    expect(leadPokemon.getStatStage(Stat.SPATK)).toBe(6);
    expect(leadPokemon.getStatStage(Stat.SPDEF)).toBe(5);
    expect(leadPokemon.getStatStage(Stat.SPD)).toBe(1);
  });

  it("fails if all stat stages involved are at max", async () => {
    await game.classicMode.startBattle([SpeciesId.MAGIKARP]);

    const leadPokemon = game.scene.getPlayerPokemon()!;

    leadPokemon.setStatStage(Stat.ATK, 6);
    leadPokemon.setStatStage(Stat.DEF, 6);
    leadPokemon.setStatStage(Stat.SPATK, 6);
    leadPokemon.setStatStage(Stat.SPDEF, 6);
    leadPokemon.setStatStage(Stat.SPD, 6);

    game.move.select(MoveId.CLANGOROUS_SOUL);
    await game.phaseInterceptor.to(TurnEndPhase);

    expect(leadPokemon.hp).toBe(leadPokemon.getMaxHp());
    expect(leadPokemon.getStatStage(Stat.ATK)).toBe(6);
    expect(leadPokemon.getStatStage(Stat.DEF)).toBe(6);
    expect(leadPokemon.getStatStage(Stat.SPATK)).toBe(6);
    expect(leadPokemon.getStatStage(Stat.SPDEF)).toBe(6);
    expect(leadPokemon.getStatStage(Stat.SPD)).toBe(6);
  });

  it("fails if the user's health is less than 1/3", async () => {
    await game.classicMode.startBattle([SpeciesId.MAGIKARP]);

    const leadPokemon = game.scene.getPlayerPokemon()!;
    const hpLost = Math.floor(leadPokemon.getMaxHp() / RATIO);
    leadPokemon.hp = hpLost - PREDAMAGE;

    game.move.select(MoveId.CLANGOROUS_SOUL);
    await game.phaseInterceptor.to(TurnEndPhase);

    expect(leadPokemon.hp).toBe(hpLost - PREDAMAGE);
    expect(leadPokemon.getStatStage(Stat.ATK)).toBe(0);
    expect(leadPokemon.getStatStage(Stat.DEF)).toBe(0);
    expect(leadPokemon.getStatStage(Stat.SPATK)).toBe(0);
    expect(leadPokemon.getStatStage(Stat.SPDEF)).toBe(0);
    expect(leadPokemon.getStatStage(Stat.SPD)).toBe(0);
  });
});<|MERGE_RESOLUTION|>--- conflicted
+++ resolved
@@ -27,7 +27,6 @@
 
   beforeEach(() => {
     game = new GameManager(phaserGame);
-<<<<<<< HEAD
     game.override
       .starterSpecies(Species.MAGIKARP)
       .enemySpecies(Species.SNORLAX)
@@ -35,14 +34,6 @@
       .enemyLevel(100)
       .moveset([Moves.CLANGOROUS_SOUL])
       .enemyMoveset(Moves.SPLASH);
-=======
-    game.override.starterSpecies(SpeciesId.MAGIKARP);
-    game.override.enemySpecies(SpeciesId.SNORLAX);
-    game.override.startingLevel(100);
-    game.override.enemyLevel(100);
-    game.override.moveset([MoveId.CLANGOROUS_SOUL]);
-    game.override.enemyMoveset(MoveId.SPLASH);
->>>>>>> fb6d6f5b
   });
 
   //Bulbapedia Reference: https://bulbapedia.bulbagarden.net/wiki/Clangorous_Soul_(move)
