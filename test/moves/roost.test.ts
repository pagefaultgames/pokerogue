import { BattlerIndex } from "#app/battle";
import { PokemonType } from "#enums/pokemon-type";
import { BattlerTagType } from "#app/enums/battler-tag-type";
import { MoveId } from "#enums/move-id";
import { SpeciesId } from "#enums/species-id";
import { MoveEffectPhase } from "#app/phases/move-effect-phase";
import { TurnEndPhase } from "#app/phases/turn-end-phase";
import GameManager from "#test/testUtils/gameManager";
import Phaser from "phaser";
import { afterEach, beforeAll, beforeEach, describe, expect, test } from "vitest";

describe("Moves - Roost", () => {
  let phaserGame: Phaser.Game;
  let game: GameManager;

  beforeAll(() => {
    phaserGame = new Phaser.Game({
      type: Phaser.HEADLESS,
    });
  });

  afterEach(() => {
    game.phaseInterceptor.restoreOg();
  });

  beforeEach(() => {
    game = new GameManager(phaserGame);
<<<<<<< HEAD
    game.override
      .battleStyle("single")
      .enemySpecies(Species.RELICANTH)
      .startingLevel(100)
      .enemyLevel(100)
      .enemyMoveset(Moves.EARTHQUAKE)
      .moveset([Moves.ROOST, Moves.BURN_UP, Moves.DOUBLE_SHOCK]);
=======
    game.override.battleStyle("single");
    game.override.enemySpecies(SpeciesId.RELICANTH);
    game.override.startingLevel(100);
    game.override.enemyLevel(100);
    game.override.enemyMoveset(MoveId.EARTHQUAKE);
    game.override.moveset([MoveId.ROOST, MoveId.BURN_UP, MoveId.DOUBLE_SHOCK]);
>>>>>>> fb6d6f5b
  });

  /**
   * Roost's behavior should be defined as:
   * The pokemon loses its flying type for a turn. If the pokemon was ungroundd solely due to being a flying type, it will be grounded until end of turn.
   * 1. Pure Flying type pokemon -> become normal type until end of turn
   * 2. Dual Flying/X type pokemon -> become type X until end of turn
   * 3. Pokemon that use burn up into roost (ex. Moltres) -> become flying due to burn up, then typeless until end of turn after using roost
   * 4. If a pokemon is afflicted with Forest's Curse or Trick or treat, dual type pokemon will become 3 type pokemon after the flying type is regained
   *    Pure flying types become (Grass or Ghost) and then back to flying/ (Grass or Ghost),
   *    and pokemon post Burn up become ()
   * 5. If a pokemon is also ungrounded due to other reasons (such as levitate), it will stay ungrounded post roost, despite not being flying type.
   * 6. Non flying types using roost (such as dunsparce) are already grounded, so this move will only heal and have no other effects.
   */

  test("Non flying type uses roost -> no type change, took damage", async () => {
    await game.classicMode.startBattle([SpeciesId.DUNSPARCE]);
    const playerPokemon = game.scene.getPlayerPokemon()!;
    const playerPokemonStartingHP = playerPokemon.hp;
    game.move.select(MoveId.ROOST);
    await game.setTurnOrder([BattlerIndex.PLAYER, BattlerIndex.ENEMY]);
    await game.phaseInterceptor.to(MoveEffectPhase);

    // Should only be normal type, and NOT flying type
    let playerPokemonTypes = playerPokemon.getTypes();
    expect(playerPokemonTypes[0] === PokemonType.NORMAL).toBeTruthy();
    expect(playerPokemonTypes.length === 1).toBeTruthy();
    expect(playerPokemon.isGrounded()).toBeTruthy();

    await game.phaseInterceptor.to(TurnEndPhase);

    // Lose HP, still normal type
    playerPokemonTypes = playerPokemon.getTypes();
    expect(playerPokemon.hp).toBeLessThan(playerPokemonStartingHP);
    expect(playerPokemonTypes[0] === PokemonType.NORMAL).toBeTruthy();
    expect(playerPokemonTypes.length === 1).toBeTruthy();
    expect(playerPokemon.isGrounded()).toBeTruthy();
  });

  test("Pure flying type -> becomes normal after roost and takes damage from ground moves -> regains flying", async () => {
    await game.classicMode.startBattle([SpeciesId.TORNADUS]);
    const playerPokemon = game.scene.getPlayerPokemon()!;
    const playerPokemonStartingHP = playerPokemon.hp;
    game.move.select(MoveId.ROOST);
    await game.setTurnOrder([BattlerIndex.PLAYER, BattlerIndex.ENEMY]);
    await game.phaseInterceptor.to(MoveEffectPhase);

    // Should only be normal type, and NOT flying type
    let playerPokemonTypes = playerPokemon.getTypes();
    expect(playerPokemonTypes[0] === PokemonType.NORMAL).toBeTruthy();
    expect(playerPokemonTypes[0] === PokemonType.FLYING).toBeFalsy();
    expect(playerPokemon.isGrounded()).toBeTruthy();

    await game.phaseInterceptor.to(TurnEndPhase);

    // Should have lost HP and is now back to being pure flying
    playerPokemonTypes = playerPokemon.getTypes();
    expect(playerPokemon.hp).toBeLessThan(playerPokemonStartingHP);
    expect(playerPokemonTypes[0] === PokemonType.NORMAL).toBeFalsy();
    expect(playerPokemonTypes[0] === PokemonType.FLYING).toBeTruthy();
    expect(playerPokemon.isGrounded()).toBeFalsy();
  });

  test("Dual X/flying type -> becomes type X after roost and takes damage from ground moves -> regains flying", async () => {
    await game.classicMode.startBattle([SpeciesId.HAWLUCHA]);
    const playerPokemon = game.scene.getPlayerPokemon()!;
    const playerPokemonStartingHP = playerPokemon.hp;
    game.move.select(MoveId.ROOST);
    await game.setTurnOrder([BattlerIndex.PLAYER, BattlerIndex.ENEMY]);
    await game.phaseInterceptor.to(MoveEffectPhase);

    // Should only be pure fighting type and grounded
    let playerPokemonTypes = playerPokemon.getTypes();
    expect(playerPokemonTypes[0] === PokemonType.FIGHTING).toBeTruthy();
    expect(playerPokemonTypes.length === 1).toBeTruthy();
    expect(playerPokemon.isGrounded()).toBeTruthy();

    await game.phaseInterceptor.to(TurnEndPhase);

    // Should have lost HP and is now back to being fighting/flying
    playerPokemonTypes = playerPokemon.getTypes();
    expect(playerPokemon.hp).toBeLessThan(playerPokemonStartingHP);
    expect(playerPokemonTypes[0] === PokemonType.FIGHTING).toBeTruthy();
    expect(playerPokemonTypes[1] === PokemonType.FLYING).toBeTruthy();
    expect(playerPokemon.isGrounded()).toBeFalsy();
  });

  test("Pokemon with levitate after using roost should lose flying type but still be unaffected by ground moves", async () => {
    game.override.starterForms({ [SpeciesId.ROTOM]: 4 });
    await game.classicMode.startBattle([SpeciesId.ROTOM]);
    const playerPokemon = game.scene.getPlayerPokemon()!;
    const playerPokemonStartingHP = playerPokemon.hp;
    game.move.select(MoveId.ROOST);
    await game.setTurnOrder([BattlerIndex.PLAYER, BattlerIndex.ENEMY]);
    await game.phaseInterceptor.to(MoveEffectPhase);

    // Should only be pure eletric type and grounded
    let playerPokemonTypes = playerPokemon.getTypes();
    expect(playerPokemonTypes[0] === PokemonType.ELECTRIC).toBeTruthy();
    expect(playerPokemonTypes.length === 1).toBeTruthy();
    expect(playerPokemon.isGrounded()).toBeFalsy();

    await game.phaseInterceptor.to(TurnEndPhase);

    // Should have lost HP and is now back to being electric/flying
    playerPokemonTypes = playerPokemon.getTypes();
    expect(playerPokemon.hp).toBe(playerPokemonStartingHP);
    expect(playerPokemonTypes[0] === PokemonType.ELECTRIC).toBeTruthy();
    expect(playerPokemonTypes[1] === PokemonType.FLYING).toBeTruthy();
    expect(playerPokemon.isGrounded()).toBeFalsy();
  });

  test("A fire/flying type that uses burn up, then roost should be typeless until end of turn", async () => {
    await game.classicMode.startBattle([SpeciesId.MOLTRES]);
    const playerPokemon = game.scene.getPlayerPokemon()!;
    const playerPokemonStartingHP = playerPokemon.hp;
    game.move.select(MoveId.BURN_UP);
    await game.setTurnOrder([BattlerIndex.PLAYER, BattlerIndex.ENEMY]);
    await game.phaseInterceptor.to(MoveEffectPhase);

    // Should only be pure flying type after burn up
    let playerPokemonTypes = playerPokemon.getTypes();
    expect(playerPokemonTypes[0] === PokemonType.FLYING).toBeTruthy();
    expect(playerPokemonTypes.length === 1).toBeTruthy();

    await game.phaseInterceptor.to(TurnEndPhase);
    game.move.select(MoveId.ROOST);
    await game.setTurnOrder([BattlerIndex.PLAYER, BattlerIndex.ENEMY]);
    await game.phaseInterceptor.to(MoveEffectPhase);

    // Should only be typeless type after roost and is grounded
    playerPokemonTypes = playerPokemon.getTypes();
    expect(playerPokemon.getTag(BattlerTagType.ROOSTED)).toBeDefined();
    expect(playerPokemonTypes[0] === PokemonType.UNKNOWN).toBeTruthy();
    expect(playerPokemonTypes.length === 1).toBeTruthy();
    expect(playerPokemon.isGrounded()).toBeTruthy();

    await game.phaseInterceptor.to(TurnEndPhase);

    // Should go back to being pure flying and have taken damage from earthquake, and is ungrounded again
    playerPokemonTypes = playerPokemon.getTypes();
    expect(playerPokemon.hp).toBeLessThan(playerPokemonStartingHP);
    expect(playerPokemonTypes[0] === PokemonType.FLYING).toBeTruthy();
    expect(playerPokemonTypes.length === 1).toBeTruthy();
    expect(playerPokemon.isGrounded()).toBeFalsy();
  });

  test("An electric/flying type that uses double shock, then roost should be typeless until end of turn", async () => {
    game.override.enemySpecies(SpeciesId.ZEKROM);
    await game.classicMode.startBattle([SpeciesId.ZAPDOS]);
    const playerPokemon = game.scene.getPlayerPokemon()!;
    const playerPokemonStartingHP = playerPokemon.hp;
    game.move.select(MoveId.DOUBLE_SHOCK);
    await game.setTurnOrder([BattlerIndex.PLAYER, BattlerIndex.ENEMY]);
    await game.phaseInterceptor.to(MoveEffectPhase);

    // Should only be pure flying type after burn up
    let playerPokemonTypes = playerPokemon.getTypes();
    expect(playerPokemonTypes[0] === PokemonType.FLYING).toBeTruthy();
    expect(playerPokemonTypes.length === 1).toBeTruthy();

    await game.phaseInterceptor.to(TurnEndPhase);
    game.move.select(MoveId.ROOST);
    await game.setTurnOrder([BattlerIndex.PLAYER, BattlerIndex.ENEMY]);
    await game.phaseInterceptor.to(MoveEffectPhase);

    // Should only be typeless type after roost and is grounded
    playerPokemonTypes = playerPokemon.getTypes();
    expect(playerPokemon.getTag(BattlerTagType.ROOSTED)).toBeDefined();
    expect(playerPokemonTypes[0] === PokemonType.UNKNOWN).toBeTruthy();
    expect(playerPokemonTypes.length === 1).toBeTruthy();
    expect(playerPokemon.isGrounded()).toBeTruthy();

    await game.phaseInterceptor.to(TurnEndPhase);

    // Should go back to being pure flying and have taken damage from earthquake, and is ungrounded again
    playerPokemonTypes = playerPokemon.getTypes();
    expect(playerPokemon.hp).toBeLessThan(playerPokemonStartingHP);
    expect(playerPokemonTypes[0] === PokemonType.FLYING).toBeTruthy();
    expect(playerPokemonTypes.length === 1).toBeTruthy();
    expect(playerPokemon.isGrounded()).toBeFalsy();
  });

  test("Dual Type Pokemon afflicted with Forests Curse/Trick or Treat and post roost will become dual type and then become 3 type at end of turn", async () => {
    game.override.enemyMoveset([
      MoveId.TRICK_OR_TREAT,
      MoveId.TRICK_OR_TREAT,
      MoveId.TRICK_OR_TREAT,
      MoveId.TRICK_OR_TREAT,
    ]);
    await game.classicMode.startBattle([SpeciesId.MOLTRES]);
    const playerPokemon = game.scene.getPlayerPokemon()!;
    game.move.select(MoveId.ROOST);
    await game.phaseInterceptor.to(MoveEffectPhase);

    let playerPokemonTypes = playerPokemon.getTypes();
    expect(playerPokemonTypes[0] === PokemonType.FIRE).toBeTruthy();
    expect(playerPokemonTypes.length === 1).toBeTruthy();
    expect(playerPokemon.isGrounded()).toBeTruthy();

    await game.phaseInterceptor.to(TurnEndPhase);

    // Should be fire/flying/ghost
    playerPokemonTypes = playerPokemon.getTypes();
    expect(playerPokemonTypes.filter(type => type === PokemonType.FLYING)).toHaveLength(1);
    expect(playerPokemonTypes.filter(type => type === PokemonType.FIRE)).toHaveLength(1);
    expect(playerPokemonTypes.filter(type => type === PokemonType.GHOST)).toHaveLength(1);
    expect(playerPokemonTypes.length === 3).toBeTruthy();
    expect(playerPokemon.isGrounded()).toBeFalsy();
  });
});<|MERGE_RESOLUTION|>--- conflicted
+++ resolved
@@ -25,7 +25,6 @@
 
   beforeEach(() => {
     game = new GameManager(phaserGame);
-<<<<<<< HEAD
     game.override
       .battleStyle("single")
       .enemySpecies(Species.RELICANTH)
@@ -33,14 +32,6 @@
       .enemyLevel(100)
       .enemyMoveset(Moves.EARTHQUAKE)
       .moveset([Moves.ROOST, Moves.BURN_UP, Moves.DOUBLE_SHOCK]);
-=======
-    game.override.battleStyle("single");
-    game.override.enemySpecies(SpeciesId.RELICANTH);
-    game.override.startingLevel(100);
-    game.override.enemyLevel(100);
-    game.override.enemyMoveset(MoveId.EARTHQUAKE);
-    game.override.moveset([MoveId.ROOST, MoveId.BURN_UP, MoveId.DOUBLE_SHOCK]);
->>>>>>> fb6d6f5b
   });
 
   /**
