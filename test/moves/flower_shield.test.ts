--- conflicted
+++ resolved
@@ -26,20 +26,12 @@
 
   beforeEach(() => {
     game = new GameManager(phaserGame);
-<<<<<<< HEAD
     game.override
       .ability(Abilities.NONE)
       .enemyAbility(Abilities.NONE)
       .battleStyle("single")
       .moveset([Moves.FLOWER_SHIELD, Moves.SPLASH])
       .enemyMoveset(Moves.SPLASH);
-=======
-    game.override.ability(AbilityId.NONE);
-    game.override.enemyAbility(AbilityId.NONE);
-    game.override.battleStyle("single");
-    game.override.moveset([MoveId.FLOWER_SHIELD, MoveId.SPLASH]);
-    game.override.enemyMoveset(MoveId.SPLASH);
->>>>>>> fb6d6f5b
   });
 
   it("raises DEF stat stage by 1 for all Grass-type Pokemon on the field by one stage - single battle", async () => {
