--- conflicted
+++ resolved
@@ -92,13 +92,8 @@
       game.doSelectPartyPokemon(3);
 
       // set up done
-<<<<<<< HEAD
       await game.phaseInterceptor.to("TurnInitPhase", false);
-      const enemyPokemon = game.scene.getEnemyPokemon()!;
-=======
-      await game.phaseInterceptor.to(TurnInitPhase, false);
       const enemyPokemon = game.field.getEnemyPokemon();
->>>>>>> 6c0253ad
       expect(enemyPokemon).toBeDefined();
 
       expect(enemyPokemon.getStatStage(Stat.ATK)).toBe(-6);
@@ -156,16 +151,7 @@
     // TODO: fix this bug to pass the test!
     "should lower stats without failing if no alive party members available to switch",
     async () => {
-<<<<<<< HEAD
       await game.classicMode.startBattle([SpeciesId.MURKROW, SpeciesId.MEOWTH]);
-=======
-      await game.classicMode.startBattle([SpeciesId.MURKROW]);
-
-      const enemyPokemon = game.field.getEnemyPokemon();
-      expect(enemyPokemon).toBeDefined();
-
-      game.move.select(MoveId.PARTING_SHOT);
->>>>>>> 6c0253ad
 
       const meowth = game.scene.getPlayerParty()[1];
       meowth.hp = 0;
@@ -177,10 +163,6 @@
       game.doSelectPartyPokemon(1);
       await game.toEndOfTurn();
 
-<<<<<<< HEAD
-=======
-      await game.phaseInterceptor.to(BerryPhase, false);
->>>>>>> 6c0253ad
       const enemyPokemon = game.field.getEnemyPokemon();
       expect(enemyPokemon.getStatStage(Stat.ATK)).toBe(0);
       expect(enemyPokemon.getStatStage(Stat.SPATK)).toBe(0);
