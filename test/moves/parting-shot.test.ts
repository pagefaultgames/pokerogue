import { AbilityId } from "#enums/ability-id";
import { MoveId } from "#enums/move-id";
import { SpeciesId } from "#enums/species-id";
import { Stat } from "#enums/stat";
import { GameManager } from "#test/test-utils/game-manager";
import Phaser from "phaser";
import { afterEach, beforeAll, beforeEach, describe, expect, it, test } from "vitest";

describe("Moves - Parting Shot", () => {
  let phaserGame: Phaser.Game;
  let game: GameManager;

  beforeAll(() => {
    phaserGame = new Phaser.Game({
      type: Phaser.HEADLESS,
    });
  });

  afterEach(() => {
    game.phaseInterceptor.restoreOg();
  });

  beforeEach(() => {
    game = new GameManager(phaserGame);
    game.override
      .battleStyle("single")
      .moveset([MoveId.PARTING_SHOT, MoveId.SPLASH])
      .enemyMoveset(MoveId.SPLASH)
      .startingLevel(5)
      .enemyLevel(5);
  });

  test("Parting Shot when buffed by prankster should fail against dark types", async () => {
    game.override.enemySpecies(SpeciesId.POOCHYENA).ability(AbilityId.PRANKSTER);
    await game.classicMode.startBattle([SpeciesId.MURKROW, SpeciesId.MEOWTH]);

    const enemyPokemon = game.field.getEnemyPokemon();
    expect(enemyPokemon).toBeDefined();

    game.move.select(MoveId.PARTING_SHOT);

    await game.phaseInterceptor.to("BerryPhase", false);
    expect(enemyPokemon.getStatStage(Stat.ATK)).toBe(0);
    expect(enemyPokemon.getStatStage(Stat.SPATK)).toBe(0);
    expect(game.scene.getPlayerField()[0].species.speciesId).toBe(SpeciesId.MURKROW);
  });

  test("Parting shot should fail against good as gold ability", async () => {
    game.override.enemySpecies(SpeciesId.GHOLDENGO).enemyAbility(AbilityId.GOOD_AS_GOLD);
    await game.classicMode.startBattle([SpeciesId.MURKROW, SpeciesId.MEOWTH]);

    const enemyPokemon = game.field.getEnemyPokemon();
    expect(enemyPokemon).toBeDefined();

    game.move.select(MoveId.PARTING_SHOT);

    await game.phaseInterceptor.to("BerryPhase", false);
    expect(enemyPokemon.getStatStage(Stat.ATK)).toBe(0);
    expect(enemyPokemon.getStatStage(Stat.SPATK)).toBe(0);
    expect(game.scene.getPlayerField()[0].species.speciesId).toBe(SpeciesId.MURKROW);
  });

  it.todo(
    // TODO: fix this bug to pass the test!
    "Parting shot should fail if target is -6/-6 de-buffed",
    async () => {
      game.override.moveset([MoveId.PARTING_SHOT, MoveId.MEMENTO, MoveId.SPLASH]);
      await game.classicMode.startBattle([
        SpeciesId.MEOWTH,
        SpeciesId.MEOWTH,
        SpeciesId.MEOWTH,
        SpeciesId.MURKROW,
        SpeciesId.ABRA,
      ]);

      // use Memento 3 times to debuff enemy
      game.move.select(MoveId.MEMENTO);
<<<<<<< HEAD
      await game.phaseInterceptor.to("FaintPhase");
      expect(game.scene.getPlayerParty()[0].isFainted()).toBe(true);
=======
      await game.phaseInterceptor.to(FaintPhase);
      expect(game.field.getPlayerPokemon().isFainted()).toBe(true);
>>>>>>> 87340624
      game.doSelectPartyPokemon(1);

      await game.phaseInterceptor.to("TurnInitPhase", false);
      game.move.select(MoveId.MEMENTO);
<<<<<<< HEAD
      await game.phaseInterceptor.to("FaintPhase");
      expect(game.scene.getPlayerParty()[0].isFainted()).toBe(true);
=======
      await game.phaseInterceptor.to(FaintPhase);
      expect(game.field.getPlayerPokemon().isFainted()).toBe(true);
>>>>>>> 87340624
      game.doSelectPartyPokemon(2);

      await game.phaseInterceptor.to("TurnInitPhase", false);
      game.move.select(MoveId.MEMENTO);
<<<<<<< HEAD
      await game.phaseInterceptor.to("FaintPhase");
      expect(game.scene.getPlayerParty()[0].isFainted()).toBe(true);
=======
      await game.phaseInterceptor.to(FaintPhase);
      expect(game.field.getPlayerPokemon().isFainted()).toBe(true);
>>>>>>> 87340624
      game.doSelectPartyPokemon(3);

      // set up done
      await game.phaseInterceptor.to("TurnInitPhase", false);
      const enemyPokemon = game.field.getEnemyPokemon();
      expect(enemyPokemon).toBeDefined();

      expect(enemyPokemon.getStatStage(Stat.ATK)).toBe(-6);
      expect(enemyPokemon.getStatStage(Stat.SPATK)).toBe(-6);

      // now parting shot should fail
      game.move.select(MoveId.PARTING_SHOT);

      await game.phaseInterceptor.to("BerryPhase", false);
      expect(enemyPokemon.getStatStage(Stat.ATK)).toBe(-6);
      expect(enemyPokemon.getStatStage(Stat.SPATK)).toBe(-6);
      expect(game.scene.getPlayerField()[0].species.speciesId).toBe(SpeciesId.MURKROW);
    },
  );

  it.todo(
    // TODO: fix this bug to pass the test!
    "Parting shot shouldn't allow switch out when mist is active",
    async () => {
      game.override.enemySpecies(SpeciesId.ALTARIA).enemyAbility(AbilityId.NONE).enemyMoveset([MoveId.MIST]);
      await game.classicMode.startBattle([SpeciesId.SNORLAX, SpeciesId.MEOWTH]);

      const enemyPokemon = game.field.getEnemyPokemon();
      expect(enemyPokemon).toBeDefined();

      game.move.select(MoveId.PARTING_SHOT);

      await game.phaseInterceptor.to("BerryPhase", false);
      expect(enemyPokemon.getStatStage(Stat.ATK)).toBe(0);
      expect(enemyPokemon.getStatStage(Stat.SPATK)).toBe(0);
      expect(game.scene.getPlayerField()[0].species.speciesId).toBe(SpeciesId.MURKROW);
    },
  );

  it.todo(
    // TODO: fix this bug to pass the test!
    "Parting shot shouldn't allow switch out against clear body ability",
    async () => {
      game.override.enemySpecies(SpeciesId.TENTACOOL).enemyAbility(AbilityId.CLEAR_BODY);
      await game.classicMode.startBattle([SpeciesId.SNORLAX, SpeciesId.MEOWTH]);

      const enemyPokemon = game.field.getEnemyPokemon();
      expect(enemyPokemon).toBeDefined();

      game.move.select(MoveId.PARTING_SHOT);

      await game.phaseInterceptor.to("BerryPhase", false);
      expect(enemyPokemon.getStatStage(Stat.ATK)).toBe(0);
      expect(enemyPokemon.getStatStage(Stat.SPATK)).toBe(0);
      expect(game.scene.getPlayerField()[0].species.speciesId).toBe(SpeciesId.MURKROW);
    },
  );

  it.todo(
    // TODO: fix this bug to pass the test!
    "should lower stats without failing if no alive party members available to switch",
    async () => {
      await game.classicMode.startBattle([SpeciesId.MURKROW, SpeciesId.MEOWTH]);

      const meowth = game.scene.getPlayerParty()[1];
      meowth.hp = 0;

      game.move.select(MoveId.SPLASH);
      await game.toNextTurn();

<<<<<<< HEAD
=======
      // intentionally kill party pokemon, switch to second slot (now 1 party mon is fainted)
      await game.killPokemon(game.field.getPlayerPokemon());
      expect(game.field.getPlayerPokemon().isFainted()).toBe(true);
      await game.phaseInterceptor.run(MessagePhase);
      game.doSelectPartyPokemon(1);

      await game.phaseInterceptor.to(TurnInitPhase, false);
>>>>>>> 87340624
      game.move.select(MoveId.PARTING_SHOT);
      game.doSelectPartyPokemon(1);
      await game.toEndOfTurn();

      const enemyPokemon = game.field.getEnemyPokemon();
      expect(enemyPokemon.getStatStage(Stat.ATK)).toBe(0);
      expect(enemyPokemon.getStatStage(Stat.SPATK)).toBe(0);
      expect(game.field.getPlayerPokemon().species.speciesId).toBe(SpeciesId.MURKROW);
    },
  );
});<|MERGE_RESOLUTION|>--- conflicted
+++ resolved
@@ -75,35 +75,20 @@
 
       // use Memento 3 times to debuff enemy
       game.move.select(MoveId.MEMENTO);
-<<<<<<< HEAD
       await game.phaseInterceptor.to("FaintPhase");
-      expect(game.scene.getPlayerParty()[0].isFainted()).toBe(true);
-=======
-      await game.phaseInterceptor.to(FaintPhase);
       expect(game.field.getPlayerPokemon().isFainted()).toBe(true);
->>>>>>> 87340624
       game.doSelectPartyPokemon(1);
 
       await game.phaseInterceptor.to("TurnInitPhase", false);
       game.move.select(MoveId.MEMENTO);
-<<<<<<< HEAD
       await game.phaseInterceptor.to("FaintPhase");
-      expect(game.scene.getPlayerParty()[0].isFainted()).toBe(true);
-=======
-      await game.phaseInterceptor.to(FaintPhase);
       expect(game.field.getPlayerPokemon().isFainted()).toBe(true);
->>>>>>> 87340624
       game.doSelectPartyPokemon(2);
 
       await game.phaseInterceptor.to("TurnInitPhase", false);
       game.move.select(MoveId.MEMENTO);
-<<<<<<< HEAD
       await game.phaseInterceptor.to("FaintPhase");
-      expect(game.scene.getPlayerParty()[0].isFainted()).toBe(true);
-=======
-      await game.phaseInterceptor.to(FaintPhase);
       expect(game.field.getPlayerPokemon().isFainted()).toBe(true);
->>>>>>> 87340624
       game.doSelectPartyPokemon(3);
 
       // set up done
@@ -174,16 +159,6 @@
       game.move.select(MoveId.SPLASH);
       await game.toNextTurn();
 
-<<<<<<< HEAD
-=======
-      // intentionally kill party pokemon, switch to second slot (now 1 party mon is fainted)
-      await game.killPokemon(game.field.getPlayerPokemon());
-      expect(game.field.getPlayerPokemon().isFainted()).toBe(true);
-      await game.phaseInterceptor.run(MessagePhase);
-      game.doSelectPartyPokemon(1);
-
-      await game.phaseInterceptor.to(TurnInitPhase, false);
->>>>>>> 87340624
       game.move.select(MoveId.PARTING_SHOT);
       game.doSelectPartyPokemon(1);
       await game.toEndOfTurn();
