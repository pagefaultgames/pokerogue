--- conflicted
+++ resolved
@@ -31,7 +31,6 @@
   beforeEach(async () => {
     game = new GameManager(phaserGame);
 
-<<<<<<< HEAD
     game.override
       .battleStyle("single")
       .starterSpecies(Species.SNORLAX)
@@ -44,21 +43,6 @@
       .enemyAbility(Abilities.BALL_FETCH)
       .enemyPassiveAbility(Abilities.BALL_FETCH)
       .enemyLevel(100);
-=======
-    game.override.battleStyle("single");
-
-    game.override.starterSpecies(SpeciesId.SNORLAX);
-    game.override.moveset([MoveId.DRAGON_RAGE]);
-    game.override.ability(AbilityId.BALL_FETCH);
-    game.override.passiveAbility(AbilityId.BALL_FETCH);
-    game.override.startingLevel(100);
-
-    game.override.enemySpecies(SpeciesId.SNORLAX);
-    game.override.enemyMoveset(MoveId.SPLASH);
-    game.override.enemyAbility(AbilityId.BALL_FETCH);
-    game.override.enemyPassiveAbility(AbilityId.BALL_FETCH);
-    game.override.enemyLevel(100);
->>>>>>> fb6d6f5b
 
     await game.classicMode.startBattle();
 
@@ -116,12 +100,7 @@
   });
 
   it("ignores damage modification from abilities, for example ICE_SCALES", async () => {
-<<<<<<< HEAD
     game.override.disableCrits().enemyAbility(Abilities.ICE_SCALES);
-=======
-    game.override.disableCrits();
-    game.override.enemyAbility(AbilityId.ICE_SCALES);
->>>>>>> fb6d6f5b
 
     game.move.select(MoveId.DRAGON_RAGE);
     await game.phaseInterceptor.to(TurnEndPhase);
