--- conflicted
+++ resolved
@@ -100,12 +100,7 @@
   });
 
   it("ignores damage modification from abilities, for example ICE_SCALES", async () => {
-<<<<<<< HEAD
-    game.override.criticalHits(false);
-    game.override.enemyAbility(AbilityId.ICE_SCALES);
-=======
-    game.override.disableCrits().enemyAbility(AbilityId.ICE_SCALES);
->>>>>>> f8d8a3de
+    game.override.criticalHits(false).enemyAbility(AbilityId.ICE_SCALES);
 
     game.move.select(MoveId.DRAGON_RAGE);
     await game.phaseInterceptor.to(TurnEndPhase);
