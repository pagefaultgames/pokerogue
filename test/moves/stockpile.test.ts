import { Stat } from "#enums/stat";
import { StockpilingTag } from "#app/data/battler-tags";
import type { TurnMove } from "#app/field/pokemon";
import { MoveResult } from "#app/field/pokemon";
import { CommandPhase } from "#app/phases/command-phase";
import { TurnInitPhase } from "#app/phases/turn-init-phase";
import { AbilityId } from "#enums/ability-id";
import { MoveId } from "#enums/move-id";
import { SpeciesId } from "#enums/species-id";
import GameManager from "#test/testUtils/gameManager";
import Phaser from "phaser";
import { afterEach, beforeAll, beforeEach, describe, expect, it } from "vitest";

describe("Moves - Stockpile", () => {
  describe("integration tests", () => {
    let phaserGame: Phaser.Game;
    let game: GameManager;

    beforeAll(() => {
      phaserGame = new Phaser.Game({ type: Phaser.HEADLESS });
    });

    afterEach(() => {
      game.phaseInterceptor.restoreOg();
    });

    beforeEach(() => {
      game = new GameManager(phaserGame);

<<<<<<< HEAD
      game.override
        .battleStyle("single")
        .enemySpecies(Species.RATTATA)
        .enemyMoveset(Moves.SPLASH)
        .enemyAbility(Abilities.NONE)
        .startingLevel(2000)
        .moveset([Moves.STOCKPILE, Moves.SPLASH])
        .ability(Abilities.NONE);
=======
      game.override.battleStyle("single");

      game.override.enemySpecies(SpeciesId.RATTATA);
      game.override.enemyMoveset(MoveId.SPLASH);
      game.override.enemyAbility(AbilityId.NONE);

      game.override.startingLevel(2000);
      game.override.moveset([MoveId.STOCKPILE, MoveId.SPLASH]);
      game.override.ability(AbilityId.NONE);
>>>>>>> fb6d6f5b
    });

    it("gains a stockpile stack and raises user's DEF and SPDEF stat stages by 1 on each use, fails at max stacks (3)", async () => {
      await game.classicMode.startBattle([SpeciesId.ABOMASNOW]);

      const user = game.scene.getPlayerPokemon()!;

      // Unfortunately, Stockpile stacks are not directly queryable (i.e. there is no pokemon.getStockpileStacks()),
      // we just have to know that they're implemented as a BattlerTag.

      expect(user.getTag(StockpilingTag)).toBeUndefined();
      expect(user.getStatStage(Stat.DEF)).toBe(0);
      expect(user.getStatStage(Stat.SPDEF)).toBe(0);

      // use Stockpile four times
      for (let i = 0; i < 4; i++) {
        if (i !== 0) {
          await game.phaseInterceptor.to(CommandPhase);
        }

        game.move.select(MoveId.STOCKPILE);
        await game.phaseInterceptor.to(TurnInitPhase);

        const stockpilingTag = user.getTag(StockpilingTag)!;

        if (i < 3) {
          // first three uses should behave normally
          expect(user.getStatStage(Stat.DEF)).toBe(i + 1);
          expect(user.getStatStage(Stat.SPDEF)).toBe(i + 1);
          expect(stockpilingTag).toBeDefined();
          expect(stockpilingTag.stockpiledCount).toBe(i + 1);
        } else {
          // fourth should have failed
          expect(user.getStatStage(Stat.DEF)).toBe(3);
          expect(user.getStatStage(Stat.SPDEF)).toBe(3);
          expect(stockpilingTag).toBeDefined();
          expect(stockpilingTag.stockpiledCount).toBe(3);
          expect(user.getMoveHistory().at(-1)).toMatchObject<TurnMove>({
            result: MoveResult.FAIL,
            move: MoveId.STOCKPILE,
            targets: [user.getBattlerIndex()],
          });
        }
      }
    });

    it("gains a stockpile stack even if user's DEF and SPDEF stat stages are at +6", async () => {
      await game.classicMode.startBattle([SpeciesId.ABOMASNOW]);

      const user = game.scene.getPlayerPokemon()!;

      user.setStatStage(Stat.DEF, 6);
      user.setStatStage(Stat.SPDEF, 6);

      expect(user.getTag(StockpilingTag)).toBeUndefined();
      expect(user.getStatStage(Stat.DEF)).toBe(6);
      expect(user.getStatStage(Stat.SPDEF)).toBe(6);

      game.move.select(MoveId.STOCKPILE);
      await game.phaseInterceptor.to(TurnInitPhase);

      const stockpilingTag = user.getTag(StockpilingTag)!;
      expect(stockpilingTag).toBeDefined();
      expect(stockpilingTag.stockpiledCount).toBe(1);
      expect(user.getStatStage(Stat.DEF)).toBe(6);
      expect(user.getStatStage(Stat.SPDEF)).toBe(6);

      // do it again, just for good measure
      await game.phaseInterceptor.to(CommandPhase);

      game.move.select(MoveId.STOCKPILE);
      await game.phaseInterceptor.to(TurnInitPhase);

      const stockpilingTagAgain = user.getTag(StockpilingTag)!;
      expect(stockpilingTagAgain).toBeDefined();
      expect(stockpilingTagAgain.stockpiledCount).toBe(2);
      expect(user.getStatStage(Stat.DEF)).toBe(6);
      expect(user.getStatStage(Stat.SPDEF)).toBe(6);
    });
  });
});<|MERGE_RESOLUTION|>--- conflicted
+++ resolved
@@ -27,7 +27,6 @@
     beforeEach(() => {
       game = new GameManager(phaserGame);
 
-<<<<<<< HEAD
       game.override
         .battleStyle("single")
         .enemySpecies(Species.RATTATA)
@@ -36,17 +35,6 @@
         .startingLevel(2000)
         .moveset([Moves.STOCKPILE, Moves.SPLASH])
         .ability(Abilities.NONE);
-=======
-      game.override.battleStyle("single");
-
-      game.override.enemySpecies(SpeciesId.RATTATA);
-      game.override.enemyMoveset(MoveId.SPLASH);
-      game.override.enemyAbility(AbilityId.NONE);
-
-      game.override.startingLevel(2000);
-      game.override.moveset([MoveId.STOCKPILE, MoveId.SPLASH]);
-      game.override.ability(AbilityId.NONE);
->>>>>>> fb6d6f5b
     });
 
     it("gains a stockpile stack and raises user's DEF and SPDEF stat stages by 1 on each use, fails at max stacks (3)", async () => {
