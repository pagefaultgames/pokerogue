--- conflicted
+++ resolved
@@ -1,11 +1,6 @@
 import { Stat } from "#enums/stat";
 import { StockpilingTag } from "#app/data/battler-tags";
-<<<<<<< HEAD
-import { MoveResult } from "#app/field/pokemon";
-=======
-import type { TurnMove } from "#app/field/pokemon";
 import { MoveResult } from "#enums/move-result";
->>>>>>> 48e911e0
 import { CommandPhase } from "#app/phases/command-phase";
 import { TurnInitPhase } from "#app/phases/turn-init-phase";
 import { AbilityId } from "#enums/ability-id";
