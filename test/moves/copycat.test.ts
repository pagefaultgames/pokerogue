<<<<<<< HEAD
import { BattlerIndex } from "#app/battle";
import { RandomMoveAttr } from "#app/data/moves/move";
=======
import { BattlerIndex } from "#enums/battler-index";
import type { RandomMoveAttr } from "#app/data/moves/move";
import { allMoves } from "#app/data/data-lists";
>>>>>>> 48e911e0
import { Stat } from "#app/enums/stat";
import { MoveResult } from "#enums/move-result";
import { AbilityId } from "#enums/ability-id";
import { MoveUseMode } from "#enums/move-use-mode";
import { MoveId } from "#enums/move-id";
import { SpeciesId } from "#enums/species-id";
import GameManager from "#test/testUtils/gameManager";
import Phaser from "phaser";
import { afterEach, beforeAll, beforeEach, describe, expect, it, vi } from "vitest";

describe("Moves - Copycat", () => {
  let phaserGame: Phaser.Game;
  let game: GameManager;

  beforeAll(() => {
    phaserGame = new Phaser.Game({
      type: Phaser.HEADLESS,
    });
  });

  afterEach(() => {
    game.phaseInterceptor.restoreOg();
  });

  beforeEach(() => {
<<<<<<< HEAD
=======
    randomMoveAttr = allMoves[MoveId.METRONOME].getAttrs("RandomMoveAttr")[0];
>>>>>>> 48e911e0
    game = new GameManager(phaserGame);
    game.override
      .moveset([MoveId.COPYCAT, MoveId.SPIKY_SHIELD, MoveId.SWORDS_DANCE, MoveId.SPLASH])
      .ability(AbilityId.BALL_FETCH)
      .battleStyle("single")
      .disableCrits()
      .enemySpecies(SpeciesId.MAGIKARP)
      .enemyAbility(AbilityId.BALL_FETCH)
      .enemyMoveset(MoveId.SPLASH);
  });

  it("should copy the last move successfully executed", async () => {
    game.override.enemyMoveset(MoveId.SUCKER_PUNCH);
    await game.classicMode.startBattle([SpeciesId.FEEBAS]);

    game.move.select(MoveId.SWORDS_DANCE);
    await game.toNextTurn();

    game.move.select(MoveId.COPYCAT); // Last successful move should be Swords Dance
    await game.toNextTurn();

    expect(game.scene.getPlayerPokemon()!.getStatStage(Stat.ATK)).toBe(4);
  });

  it("should fail when the last move used is not a valid Copycat move", async () => {
    game.override.enemyMoveset(MoveId.PROTECT); // Protect is not a valid move for Copycat to copy
    await game.classicMode.startBattle([SpeciesId.FEEBAS]);

    game.move.select(MoveId.SPIKY_SHIELD); // Spiky Shield is not a valid move for Copycat to copy
    await game.toNextTurn();

    game.move.select(MoveId.COPYCAT);
    await game.toNextTurn();

    expect(game.scene.getPlayerPokemon()!.getLastXMoves()[0].result).toBe(MoveResult.FAIL);
  });

  it("should copy the called move when the last move successfully calls another", async () => {
    game.override.moveset([MoveId.SPLASH, MoveId.METRONOME]).enemyMoveset(MoveId.COPYCAT);
    await game.classicMode.startBattle([SpeciesId.DRAMPA]);
    vi.spyOn(RandomMoveAttr.prototype, "getMoveOverride").mockReturnValue(MoveId.SWORDS_DANCE);

    game.move.select(MoveId.METRONOME);
    await game.setTurnOrder([BattlerIndex.PLAYER, BattlerIndex.ENEMY]); // Player moves first so enemy can copy Swords Dance
    await game.toNextTurn();

    const enemy = game.scene.getEnemyPokemon()!;
    expect(enemy.getLastXMoves()[0]).toMatchObject({
      move: MoveId.SWORDS_DANCE,
      result: MoveResult.SUCCESS,
      useMode: MoveUseMode.FOLLOW_UP,
    });
    expect(enemy.getStatStage(Stat.ATK)).toBe(2);
  });

  it("should apply move secondary effects", async () => {
    game.override.enemyMoveset(MoveId.ACID_SPRAY); // Secondary effect lowers SpDef by 2 stages
    await game.classicMode.startBattle([SpeciesId.FEEBAS]);

    game.move.select(MoveId.COPYCAT);
    await game.setTurnOrder([BattlerIndex.ENEMY, BattlerIndex.PLAYER]);
    await game.toNextTurn();

    expect(game.scene.getEnemyPokemon()!.getStatStage(Stat.SPDEF)).toBe(-2);
  });
});<|MERGE_RESOLUTION|>--- conflicted
+++ resolved
@@ -1,11 +1,5 @@
-<<<<<<< HEAD
-import { BattlerIndex } from "#app/battle";
+import { BattlerIndex } from "#enums/battler-index";
 import { RandomMoveAttr } from "#app/data/moves/move";
-=======
-import { BattlerIndex } from "#enums/battler-index";
-import type { RandomMoveAttr } from "#app/data/moves/move";
-import { allMoves } from "#app/data/data-lists";
->>>>>>> 48e911e0
 import { Stat } from "#app/enums/stat";
 import { MoveResult } from "#enums/move-result";
 import { AbilityId } from "#enums/ability-id";
@@ -31,10 +25,6 @@
   });
 
   beforeEach(() => {
-<<<<<<< HEAD
-=======
-    randomMoveAttr = allMoves[MoveId.METRONOME].getAttrs("RandomMoveAttr")[0];
->>>>>>> 48e911e0
     game = new GameManager(phaserGame);
     game.override
       .moveset([MoveId.COPYCAT, MoveId.SPIKY_SHIELD, MoveId.SWORDS_DANCE, MoveId.SPLASH])
