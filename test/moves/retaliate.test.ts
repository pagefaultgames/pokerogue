--- conflicted
+++ resolved
@@ -7,11 +7,7 @@
 import type { Move } from "#moves/move";
 import { GameManager } from "#test/test-utils/game-manager";
 import Phaser from "phaser";
-<<<<<<< HEAD
-import { afterEach, beforeAll, beforeEach, describe, expect, it, type MockInstance, vi } from "vitest";
-=======
-import { beforeAll, beforeEach, describe, expect, it, vi } from "vitest";
->>>>>>> 7376bd5a
+import { beforeAll, beforeEach, describe, expect, it, type MockInstance, vi } from "vitest";
 
 describe("Moves - Retaliate", () => {
   let phaserGame: Phaser.Game;
