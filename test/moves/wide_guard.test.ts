import Phaser from "phaser";
import { afterEach, beforeAll, beforeEach, describe, expect, test } from "vitest";
import GameManager from "#test/testUtils/gameManager";
import { SpeciesId } from "#enums/species-id";
import { AbilityId } from "#enums/ability-id";
import { MoveId } from "#enums/move-id";
import { Stat } from "#enums/stat";
import { BerryPhase } from "#app/phases/berry-phase";
import { CommandPhase } from "#app/phases/command-phase";

describe("Moves - Wide Guard", () => {
  let phaserGame: Phaser.Game;
  let game: GameManager;

  beforeAll(() => {
    phaserGame = new Phaser.Game({
      type: Phaser.HEADLESS,
    });
  });

  afterEach(() => {
    game.phaseInterceptor.restoreOg();
  });

  beforeEach(() => {
    game = new GameManager(phaserGame);

<<<<<<< HEAD
    game.override
      .battleStyle("double")
      .moveset([Moves.WIDE_GUARD, Moves.SPLASH, Moves.SURF])
      .enemySpecies(Species.SNORLAX)
      .enemyMoveset(Moves.SWIFT)
      .enemyAbility(Abilities.INSOMNIA)
      .startingLevel(100)
      .enemyLevel(100);
=======
    game.override.battleStyle("double");

    game.override.moveset([MoveId.WIDE_GUARD, MoveId.SPLASH, MoveId.SURF]);

    game.override.enemySpecies(SpeciesId.SNORLAX);
    game.override.enemyMoveset([MoveId.SWIFT]);
    game.override.enemyAbility(AbilityId.INSOMNIA);

    game.override.startingLevel(100);
    game.override.enemyLevel(100);
>>>>>>> fb6d6f5b
  });

  test("should protect the user and allies from multi-target attack moves", async () => {
    await game.classicMode.startBattle([SpeciesId.CHARIZARD, SpeciesId.BLASTOISE]);

    const leadPokemon = game.scene.getPlayerField();

    game.move.select(MoveId.WIDE_GUARD);

    await game.phaseInterceptor.to(CommandPhase);

    game.move.select(MoveId.SPLASH, 1);

    await game.phaseInterceptor.to(BerryPhase, false);

    leadPokemon.forEach(p => expect(p.hp).toBe(p.getMaxHp()));
  });

  test("should protect the user and allies from multi-target status moves", async () => {
    game.override.enemyMoveset([MoveId.GROWL]);

    await game.classicMode.startBattle([SpeciesId.CHARIZARD, SpeciesId.BLASTOISE]);

    const leadPokemon = game.scene.getPlayerField();

    game.move.select(MoveId.WIDE_GUARD);

    await game.phaseInterceptor.to(CommandPhase);

    game.move.select(MoveId.SPLASH, 1);

    await game.phaseInterceptor.to(BerryPhase, false);

    leadPokemon.forEach(p => expect(p.getStatStage(Stat.ATK)).toBe(0));
  });

  test("should not protect the user and allies from single-target moves", async () => {
    game.override.enemyMoveset([MoveId.TACKLE]);

    await game.classicMode.startBattle([SpeciesId.CHARIZARD, SpeciesId.BLASTOISE]);

    const leadPokemon = game.scene.getPlayerField();

    game.move.select(MoveId.WIDE_GUARD);

    await game.phaseInterceptor.to(CommandPhase);

    game.move.select(MoveId.SPLASH, 1);

    await game.phaseInterceptor.to(BerryPhase, false);

    expect(leadPokemon.some(p => p.hp < p.getMaxHp())).toBeTruthy();
  });

  test("should protect the user from its ally's multi-target move", async () => {
    game.override.enemyMoveset([MoveId.SPLASH]);

    await game.classicMode.startBattle([SpeciesId.CHARIZARD, SpeciesId.BLASTOISE]);

    const leadPokemon = game.scene.getPlayerField();
    const enemyPokemon = game.scene.getEnemyField();

    game.move.select(MoveId.WIDE_GUARD);

    await game.phaseInterceptor.to(CommandPhase);

    game.move.select(MoveId.SURF, 1);

    await game.phaseInterceptor.to(BerryPhase, false);

    expect(leadPokemon[0].hp).toBe(leadPokemon[0].getMaxHp());
    enemyPokemon.forEach(p => expect(p.hp).toBeLessThan(p.getMaxHp()));
  });
});<|MERGE_RESOLUTION|>--- conflicted
+++ resolved
@@ -25,7 +25,6 @@
   beforeEach(() => {
     game = new GameManager(phaserGame);
 
-<<<<<<< HEAD
     game.override
       .battleStyle("double")
       .moveset([Moves.WIDE_GUARD, Moves.SPLASH, Moves.SURF])
@@ -34,18 +33,6 @@
       .enemyAbility(Abilities.INSOMNIA)
       .startingLevel(100)
       .enemyLevel(100);
-=======
-    game.override.battleStyle("double");
-
-    game.override.moveset([MoveId.WIDE_GUARD, MoveId.SPLASH, MoveId.SURF]);
-
-    game.override.enemySpecies(SpeciesId.SNORLAX);
-    game.override.enemyMoveset([MoveId.SWIFT]);
-    game.override.enemyAbility(AbilityId.INSOMNIA);
-
-    game.override.startingLevel(100);
-    game.override.enemyLevel(100);
->>>>>>> fb6d6f5b
   });
 
   test("should protect the user and allies from multi-target attack moves", async () => {
