--- conflicted
+++ resolved
@@ -25,25 +25,24 @@
   beforeEach(() => {
     game = new GameManager(phaserGame);
 
-<<<<<<< HEAD
     game.override
       .battleStyle("double")
-      .moveset([Moves.WIDE_GUARD, Moves.SPLASH, Moves.SURF, Moves.SPIKY_SHIELD])
-      .enemySpecies(Species.SNORLAX)
-      .enemyMoveset([Moves.SWIFT, Moves.GROWL, Moves.TACKLE])
-      .enemyAbility(Abilities.INSOMNIA)
+      .moveset([MoveId.WIDE_GUARD, MoveId.SPLASH, MoveId.SURF, MoveId.SPIKY_SHIELD])
+      .enemySpecies(SpeciesId.SNORLAX)
+      .enemyMoveset([MoveId.SWIFT, MoveId.GROWL, MoveId.TACKLE])
+      .enemyAbility(AbilityId.INSOMNIA)
       .startingLevel(100)
       .enemyLevel(100);
   });
 
   it("should protect the user and allies from multi-target attack and status moves", async () => {
-    await game.classicMode.startBattle([Species.CHARIZARD, Species.BLASTOISE]);
+    await game.classicMode.startBattle([SpeciesId.CHARIZARD, SpeciesId.BLASTOISE]);
     const [charizard, blastoise] = game.scene.getPlayerField();
 
-    game.move.select(Moves.WIDE_GUARD, BattlerIndex.PLAYER);
-    game.move.select(Moves.SPLASH, BattlerIndex.PLAYER_2);
-    await game.move.forceEnemyMove(Moves.SWIFT);
-    await game.move.forceEnemyMove(Moves.GROWL);
+    game.move.select(MoveId.WIDE_GUARD, BattlerIndex.PLAYER);
+    game.move.select(MoveId.SPLASH, BattlerIndex.PLAYER_2);
+    await game.move.forceEnemyMove(MoveId.SWIFT);
+    await game.move.forceEnemyMove(MoveId.GROWL);
     await game.phaseInterceptor.to("TurnEndPhase");
 
     expect(charizard.hp).toBe(charizard.getMaxHp());
@@ -53,86 +52,29 @@
   });
 
   it("should not protect the user and allies from single-target moves", async () => {
-    await game.classicMode.startBattle([Species.CHARIZARD, Species.BLASTOISE]);
+    await game.classicMode.startBattle([SpeciesId.CHARIZARD, SpeciesId.BLASTOISE]);
 
     const [charizard, blastoise] = game.scene.getPlayerField();
-    game.move.select(Moves.WIDE_GUARD, BattlerIndex.PLAYER);
-    game.move.select(Moves.SPLASH, BattlerIndex.PLAYER_2);
-    await game.move.forceEnemyMove(Moves.TACKLE, BattlerIndex.PLAYER);
-    await game.move.forceEnemyMove(Moves.TACKLE, BattlerIndex.PLAYER_2);
+    game.move.select(MoveId.WIDE_GUARD, BattlerIndex.PLAYER);
+    game.move.select(MoveId.SPLASH, BattlerIndex.PLAYER_2);
+    await game.move.forceEnemyMove(MoveId.TACKLE, BattlerIndex.PLAYER);
+    await game.move.forceEnemyMove(MoveId.TACKLE, BattlerIndex.PLAYER_2);
     await game.phaseInterceptor.to("TurnEndPhase");
-=======
-    game.override.battleStyle("double");
-
-    game.override.moveset([MoveId.WIDE_GUARD, MoveId.SPLASH, MoveId.SURF]);
-
-    game.override.enemySpecies(SpeciesId.SNORLAX);
-    game.override.enemyMoveset([MoveId.SWIFT]);
-    game.override.enemyAbility(AbilityId.INSOMNIA);
-
-    game.override.startingLevel(100);
-    game.override.enemyLevel(100);
-  });
-
-  test("should protect the user and allies from multi-target attack moves", async () => {
-    await game.classicMode.startBattle([SpeciesId.CHARIZARD, SpeciesId.BLASTOISE]);
-
-    const leadPokemon = game.scene.getPlayerField();
-
-    game.move.select(MoveId.WIDE_GUARD);
-
-    await game.phaseInterceptor.to(CommandPhase);
-
-    game.move.select(MoveId.SPLASH, 1);
-
-    await game.phaseInterceptor.to(BerryPhase, false);
-
-    leadPokemon.forEach(p => expect(p.hp).toBe(p.getMaxHp()));
-  });
-
-  test("should protect the user and allies from multi-target status moves", async () => {
-    game.override.enemyMoveset([MoveId.GROWL]);
-
-    await game.classicMode.startBattle([SpeciesId.CHARIZARD, SpeciesId.BLASTOISE]);
-
-    const leadPokemon = game.scene.getPlayerField();
-
-    game.move.select(MoveId.WIDE_GUARD);
-
-    await game.phaseInterceptor.to(CommandPhase);
-
-    game.move.select(MoveId.SPLASH, 1);
->>>>>>> 9dcb9046
 
     expect(charizard.hp).toBeLessThan(charizard.getMaxHp());
     expect(blastoise.hp).toBeLessThan(blastoise.getMaxHp());
   });
 
-<<<<<<< HEAD
   it("should protect the user from its ally's multi-target move", async () => {
-    game.override.enemyMoveset(Moves.SPLASH);
-=======
-  test("should not protect the user and allies from single-target moves", async () => {
-    game.override.enemyMoveset([MoveId.TACKLE]);
->>>>>>> 9dcb9046
+    game.override.enemyMoveset(MoveId.SPLASH);
 
     await game.classicMode.startBattle([SpeciesId.CHARIZARD, SpeciesId.BLASTOISE]);
 
-<<<<<<< HEAD
     const charizard = game.scene.getPlayerPokemon()!;
     const [snorlax1, snorlax2] = game.scene.getEnemyField();
-=======
-    const leadPokemon = game.scene.getPlayerField();
 
-    game.move.select(MoveId.WIDE_GUARD);
-
-    await game.phaseInterceptor.to(CommandPhase);
-
-    game.move.select(MoveId.SPLASH, 1);
->>>>>>> 9dcb9046
-
-    game.move.select(Moves.WIDE_GUARD, BattlerIndex.PLAYER);
-    game.move.select(Moves.SURF, BattlerIndex.PLAYER_2);
+    game.move.select(MoveId.WIDE_GUARD, BattlerIndex.PLAYER);
+    game.move.select(MoveId.SURF, BattlerIndex.PLAYER_2);
     await game.phaseInterceptor.to("TurnEndPhase");
 
     expect(charizard.hp).toBe(charizard.getMaxHp());
@@ -140,41 +82,26 @@
     expect(snorlax2.hp).toBeLessThan(snorlax2.getMaxHp());
   });
 
-<<<<<<< HEAD
   it("should increment (but not respect) other protection moves' fail counters", async () => {
     game.override.battleStyle("single");
-    await game.classicMode.startBattle([Species.CHARIZARD]);
-=======
-  test("should protect the user from its ally's multi-target move", async () => {
-    game.override.enemyMoveset([MoveId.SPLASH]);
-
-    await game.classicMode.startBattle([SpeciesId.CHARIZARD, SpeciesId.BLASTOISE]);
->>>>>>> 9dcb9046
+    await game.classicMode.startBattle([SpeciesId.CHARIZARD]);
 
     const charizard = game.scene.getPlayerPokemon()!;
     // force protect to fail on anything other than a guaranteed success
     vi.spyOn(charizard, "randBattleSeedInt").mockReturnValue(1);
 
-<<<<<<< HEAD
-    game.move.select(Moves.WIDE_GUARD);
+    game.move.select(MoveId.WIDE_GUARD);
     await game.toNextTurn();
 
     expect(charizard.getLastXMoves()[0].result).toBe(MoveResult.SUCCESS);
-=======
-    game.move.select(MoveId.WIDE_GUARD);
->>>>>>> 9dcb9046
 
     // ignored fail chance
-    game.move.select(Moves.WIDE_GUARD);
+    game.move.select(MoveId.WIDE_GUARD);
     await game.toNextTurn();
 
-<<<<<<< HEAD
     expect(charizard.getLastXMoves()[0].result).toBe(MoveResult.SUCCESS);
-=======
-    game.move.select(MoveId.SURF, 1);
->>>>>>> 9dcb9046
 
-    game.move.select(Moves.SPIKY_SHIELD);
+    game.move.select(MoveId.SPIKY_SHIELD);
     await game.toNextTurn();
 
     // ignored fail chance
