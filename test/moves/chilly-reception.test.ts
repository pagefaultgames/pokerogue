--- conflicted
+++ resolved
@@ -7,11 +7,7 @@
 import { GameManager } from "#test/test-utils/game-manager";
 import i18next from "i18next";
 import Phaser from "phaser";
-<<<<<<< HEAD
 import { afterEach, beforeAll, beforeEach, describe, expect, it } from "vitest";
-=======
-import { beforeAll, beforeEach, describe, expect, it, vi } from "vitest";
->>>>>>> fb59f9c9
 
 describe("Moves - Chilly Reception", () => {
   let phaserGame: Phaser.Game;
