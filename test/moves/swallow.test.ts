import { Stat } from "#enums/stat";
import { StockpilingTag } from "#app/data/battler-tags";
import { BattlerTagType } from "#app/enums/battler-tag-type";
import { MoveResult } from "#app/field/pokemon";
import { MovePhase } from "#app/phases/move-phase";
import { TurnInitPhase } from "#app/phases/turn-init-phase";
import { AbilityId } from "#enums/ability-id";
import { MoveId } from "#enums/move-id";
import { SpeciesId } from "#enums/species-id";
import GameManager from "#test/testUtils/gameManager";
import Phaser from "phaser";
import { afterEach, beforeAll, beforeEach, describe, expect, it, vi } from "vitest";

describe("Moves - Swallow", () => {
  let phaserGame: Phaser.Game;
  let game: GameManager;

  beforeAll(() => {
    phaserGame = new Phaser.Game({ type: Phaser.HEADLESS });
  });

  afterEach(() => {
    game.phaseInterceptor.restoreOg();
  });

  beforeEach(() => {
    game = new GameManager(phaserGame);

    game.override
      .battleStyle("single")
      .enemySpecies(SpeciesId.RATTATA)
      .enemyMoveset(MoveId.SPLASH)
      .enemyAbility(AbilityId.NONE)
      .enemyLevel(2000)
      .moveset(MoveId.SWALLOW)
      .ability(AbilityId.NONE);
  });

  describe("consumes all stockpile stacks to heal (scaling with stacks)", () => {
    it("1 stack -> 25% heal", async () => {
      const stacksToSetup = 1;
      const expectedHeal = 25;

      await game.classicMode.startBattle([SpeciesId.ABOMASNOW]);

      const pokemon = game.scene.getPlayerPokemon()!;
      vi.spyOn(pokemon, "getMaxHp").mockReturnValue(100);
      pokemon["hp"] = 1;

      pokemon.addTag(BattlerTagType.STOCKPILING);

      const stockpilingTag = pokemon.getTag(StockpilingTag)!;
      expect(stockpilingTag).toBeDefined();
      expect(stockpilingTag.stockpiledCount).toBe(stacksToSetup);

      vi.spyOn(pokemon, "heal");

      game.move.select(MoveId.SWALLOW);
      await game.phaseInterceptor.to(TurnInitPhase);

      expect(pokemon.heal).toHaveBeenCalledOnce();
      expect(pokemon.heal).toHaveReturnedWith(expectedHeal);

      expect(pokemon.getTag(StockpilingTag)).toBeUndefined();
    });

    it("2 stacks -> 50% heal", async () => {
      const stacksToSetup = 2;
      const expectedHeal = 50;

      await game.classicMode.startBattle([SpeciesId.ABOMASNOW]);

      const pokemon = game.scene.getPlayerPokemon()!;
      vi.spyOn(pokemon, "getMaxHp").mockReturnValue(100);
      pokemon["hp"] = 1;

      pokemon.addTag(BattlerTagType.STOCKPILING);
      pokemon.addTag(BattlerTagType.STOCKPILING);

      const stockpilingTag = pokemon.getTag(StockpilingTag)!;
      expect(stockpilingTag).toBeDefined();
      expect(stockpilingTag.stockpiledCount).toBe(stacksToSetup);

      vi.spyOn(pokemon, "heal");

      game.move.select(MoveId.SWALLOW);
      await game.phaseInterceptor.to(TurnInitPhase);

      expect(pokemon.heal).toHaveBeenCalledOnce();
      expect(pokemon.heal).toHaveReturnedWith(expectedHeal);

      expect(pokemon.getTag(StockpilingTag)).toBeUndefined();
    });

    it("3 stacks -> 100% heal", async () => {
      const stacksToSetup = 3;
      const expectedHeal = 100;

      await game.classicMode.startBattle([SpeciesId.ABOMASNOW]);

      const pokemon = game.scene.getPlayerPokemon()!;
      vi.spyOn(pokemon, "getMaxHp").mockReturnValue(100);
      pokemon["hp"] = 0.0001;

      pokemon.addTag(BattlerTagType.STOCKPILING);
      pokemon.addTag(BattlerTagType.STOCKPILING);
      pokemon.addTag(BattlerTagType.STOCKPILING);

      const stockpilingTag = pokemon.getTag(StockpilingTag)!;
      expect(stockpilingTag).toBeDefined();
      expect(stockpilingTag.stockpiledCount).toBe(stacksToSetup);

      vi.spyOn(pokemon, "heal");

      game.move.select(MoveId.SWALLOW);
      await game.phaseInterceptor.to(TurnInitPhase);

      expect(pokemon.heal).toHaveBeenCalledOnce();
      expect(pokemon.heal).toHaveReturnedWith(expect.closeTo(expectedHeal));

      expect(pokemon.getTag(StockpilingTag)).toBeUndefined();
    });
  });

  it("fails without stacks", async () => {
    await game.classicMode.startBattle([SpeciesId.ABOMASNOW]);

    const pokemon = game.scene.getPlayerPokemon()!;

    const stockpilingTag = pokemon.getTag(StockpilingTag)!;
    expect(stockpilingTag).toBeUndefined();

    game.move.select(MoveId.SWALLOW);
    await game.phaseInterceptor.to(TurnInitPhase);

<<<<<<< HEAD
    expect(pokemon.getMoveHistory().at(-1)).toMatchObject({
      move: Moves.SWALLOW,
=======
    expect(pokemon.getMoveHistory().at(-1)).toMatchObject<TurnMove>({
      move: MoveId.SWALLOW,
>>>>>>> fb6d6f5b
      result: MoveResult.FAIL,
      targets: [pokemon.getBattlerIndex()],
    });
  });

  describe("restores stat stage boosts granted by stacks", () => {
    it("decreases stats based on stored values (both boosts equal)", async () => {
      await game.classicMode.startBattle([SpeciesId.ABOMASNOW]);

      const pokemon = game.scene.getPlayerPokemon()!;
      pokemon.addTag(BattlerTagType.STOCKPILING);

      const stockpilingTag = pokemon.getTag(StockpilingTag)!;
      expect(stockpilingTag).toBeDefined();

      game.move.select(MoveId.SWALLOW);
      await game.phaseInterceptor.to(MovePhase);

      expect(pokemon.getStatStage(Stat.DEF)).toBe(1);
      expect(pokemon.getStatStage(Stat.SPDEF)).toBe(1);

      await game.phaseInterceptor.to(TurnInitPhase);

<<<<<<< HEAD
      expect(pokemon.getMoveHistory().at(-1)).toMatchObject({
        move: Moves.SWALLOW,
=======
      expect(pokemon.getMoveHistory().at(-1)).toMatchObject<TurnMove>({
        move: MoveId.SWALLOW,
>>>>>>> fb6d6f5b
        result: MoveResult.SUCCESS,
        targets: [pokemon.getBattlerIndex()],
      });

      expect(pokemon.getStatStage(Stat.DEF)).toBe(0);
      expect(pokemon.getStatStage(Stat.SPDEF)).toBe(0);

      expect(pokemon.getTag(StockpilingTag)).toBeUndefined();
    });

    it("lower stat stages based on stored values (different boosts)", async () => {
      await game.classicMode.startBattle([SpeciesId.ABOMASNOW]);

      const pokemon = game.scene.getPlayerPokemon()!;
      pokemon.addTag(BattlerTagType.STOCKPILING);

      const stockpilingTag = pokemon.getTag(StockpilingTag)!;
      expect(stockpilingTag).toBeDefined();

      // for the sake of simplicity (and because other tests cover the setup), set boost amounts directly
      stockpilingTag.statChangeCounts = {
        [Stat.DEF]: -1,
        [Stat.SPDEF]: 2,
      };

      game.move.select(MoveId.SWALLOW);

      await game.phaseInterceptor.to(TurnInitPhase);

<<<<<<< HEAD
      expect(pokemon.getMoveHistory().at(-1)).toMatchObject({
        move: Moves.SWALLOW,
=======
      expect(pokemon.getMoveHistory().at(-1)).toMatchObject<TurnMove>({
        move: MoveId.SWALLOW,
>>>>>>> fb6d6f5b
        result: MoveResult.SUCCESS,
        targets: [pokemon.getBattlerIndex()],
      });

      expect(pokemon.getStatStage(Stat.DEF)).toBe(1);
      expect(pokemon.getStatStage(Stat.SPDEF)).toBe(-2);

      expect(pokemon.getTag(StockpilingTag)).toBeUndefined();
    });
  });
});<|MERGE_RESOLUTION|>--- conflicted
+++ resolved
@@ -133,13 +133,8 @@
     game.move.select(MoveId.SWALLOW);
     await game.phaseInterceptor.to(TurnInitPhase);
 
-<<<<<<< HEAD
     expect(pokemon.getMoveHistory().at(-1)).toMatchObject({
-      move: Moves.SWALLOW,
-=======
-    expect(pokemon.getMoveHistory().at(-1)).toMatchObject<TurnMove>({
       move: MoveId.SWALLOW,
->>>>>>> fb6d6f5b
       result: MoveResult.FAIL,
       targets: [pokemon.getBattlerIndex()],
     });
@@ -163,13 +158,8 @@
 
       await game.phaseInterceptor.to(TurnInitPhase);
 
-<<<<<<< HEAD
       expect(pokemon.getMoveHistory().at(-1)).toMatchObject({
-        move: Moves.SWALLOW,
-=======
-      expect(pokemon.getMoveHistory().at(-1)).toMatchObject<TurnMove>({
         move: MoveId.SWALLOW,
->>>>>>> fb6d6f5b
         result: MoveResult.SUCCESS,
         targets: [pokemon.getBattlerIndex()],
       });
@@ -199,13 +189,8 @@
 
       await game.phaseInterceptor.to(TurnInitPhase);
 
-<<<<<<< HEAD
       expect(pokemon.getMoveHistory().at(-1)).toMatchObject({
-        move: Moves.SWALLOW,
-=======
-      expect(pokemon.getMoveHistory().at(-1)).toMatchObject<TurnMove>({
         move: MoveId.SWALLOW,
->>>>>>> fb6d6f5b
         result: MoveResult.SUCCESS,
         targets: [pokemon.getBattlerIndex()],
       });
