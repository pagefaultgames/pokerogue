import { BattlerIndex } from "#app/battle";
import { BattlerTagType } from "#enums/battler-tag-type";
import { PokemonAnimType } from "#enums/pokemon-anim-type";
import type { EffectiveStat } from "#enums/stat";
import { Stat } from "#enums/stat";
import { Abilities } from "#enums/abilities";
import { Moves } from "#enums/moves";
import { Species } from "#enums/species";
import GameManager from "#test/testUtils/gameManager";
import Phaser from "phaser";
import { afterEach, beforeAll, beforeEach, describe, expect, it, vi } from "vitest";

describe("Moves - Order Up", () => {
  let phaserGame: Phaser.Game;
  let game: GameManager;

  beforeAll(() => {
    phaserGame = new Phaser.Game({
      type: Phaser.HEADLESS,
    });
  });

  afterEach(() => {
    game.phaseInterceptor.restoreOg();
  });

  beforeEach(() => {
    game = new GameManager(phaserGame);
    game.override
      .moveset(Moves.ORDER_UP)
      .ability(Abilities.COMMANDER)
      .battleStyle("double")
      .disableCrits()
      .enemySpecies(Species.SNORLAX)
      .enemyAbility(Abilities.BALL_FETCH)
      .enemyMoveset(Moves.SPLASH)
      .startingLevel(100)
      .enemyLevel(100);

    vi.spyOn(game.scene, "triggerPokemonBattleAnim").mockReturnValue(true);
  });

  it.each([
    { formIndex: 0, formName: "Curly", stat: Stat.ATK, statName: "Attack" },
    { formIndex: 1, formName: "Droopy", stat: Stat.DEF, statName: "Defense" },
    { formIndex: 2, formName: "Stretchy", stat: Stat.SPD, statName: "Speed" },
  ])(
    "should raise the user's $statName when the user is commanded by a $formName Tatsugiri",
    async ({ formIndex, stat }) => {
      game.override.starterForms({ [Species.TATSUGIRI]: formIndex });

      await game.classicMode.startBattle([Species.TATSUGIRI, Species.DONDOZO]);

      const [tatsugiri, dondozo] = game.scene.getPlayerField();

      expect(game.scene.triggerPokemonBattleAnim).toHaveBeenLastCalledWith(tatsugiri, PokemonAnimType.COMMANDER_APPLY);
      expect(dondozo.getTag(BattlerTagType.COMMANDED)).toBeDefined();

      game.move.select(Moves.ORDER_UP, 1, BattlerIndex.ENEMY);
      expect(game.scene.currentBattle.turnCommands[0]?.skip).toBeTruthy();

      await game.phaseInterceptor.to("BerryPhase", false);

      const affectedStats: EffectiveStat[] = [Stat.ATK, Stat.DEF, Stat.SPATK, Stat.SPDEF, Stat.SPD];
      affectedStats.forEach(st => expect(dondozo.getStatStage(st)).toBe(st === stat ? 3 : 2));
    },
  );
<<<<<<< HEAD

  it("should be boosted by Sheer Force while still applying a stat boost", async () => {
    game.override.passiveAbility(Abilities.SHEER_FORCE).starterForms({ [Species.TATSUGIRI]: 0 });

    await game.classicMode.startBattle([Species.TATSUGIRI, Species.DONDOZO]);

    const [tatsugiri, dondozo] = game.scene.getPlayerField();

    expect(game.scene.triggerPokemonBattleAnim).toHaveBeenLastCalledWith(tatsugiri, PokemonAnimType.COMMANDER_APPLY);
    expect(dondozo.getTag(BattlerTagType.COMMANDED)).toBeDefined();

    game.move.select(Moves.ORDER_UP, 1, BattlerIndex.ENEMY);
    expect(game.scene.currentBattle.turnCommands[0]?.skip).toBeTruthy();

    await game.phaseInterceptor.to("BerryPhase", false);

    expect(dondozo.waveData.abilitiesApplied).toContain(Abilities.SHEER_FORCE);
    expect(dondozo.getStatStage(Stat.ATK)).toBe(3);
  });
=======
>>>>>>> b89b945b
});<|MERGE_RESOLUTION|>--- conflicted
+++ resolved
@@ -65,26 +65,4 @@
       affectedStats.forEach(st => expect(dondozo.getStatStage(st)).toBe(st === stat ? 3 : 2));
     },
   );
-<<<<<<< HEAD
-
-  it("should be boosted by Sheer Force while still applying a stat boost", async () => {
-    game.override.passiveAbility(Abilities.SHEER_FORCE).starterForms({ [Species.TATSUGIRI]: 0 });
-
-    await game.classicMode.startBattle([Species.TATSUGIRI, Species.DONDOZO]);
-
-    const [tatsugiri, dondozo] = game.scene.getPlayerField();
-
-    expect(game.scene.triggerPokemonBattleAnim).toHaveBeenLastCalledWith(tatsugiri, PokemonAnimType.COMMANDER_APPLY);
-    expect(dondozo.getTag(BattlerTagType.COMMANDED)).toBeDefined();
-
-    game.move.select(Moves.ORDER_UP, 1, BattlerIndex.ENEMY);
-    expect(game.scene.currentBattle.turnCommands[0]?.skip).toBeTruthy();
-
-    await game.phaseInterceptor.to("BerryPhase", false);
-
-    expect(dondozo.waveData.abilitiesApplied).toContain(Abilities.SHEER_FORCE);
-    expect(dondozo.getStatStage(Stat.ATK)).toBe(3);
-  });
-=======
->>>>>>> b89b945b
 });