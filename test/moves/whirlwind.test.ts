--- conflicted
+++ resolved
@@ -10,13 +10,10 @@
 import { afterEach, beforeAll, beforeEach, describe, expect, it, vi } from "vitest";
 import { Status } from "#app/data/status-effect";
 import { StatusEffect } from "#enums/status-effect";
-<<<<<<< HEAD
 import { globalScene } from "#app/global-scene";
-=======
 import { BattlerIndex } from "#app/battle";
 import { BattleType } from "#enums/battle-type";
 import { TrainerType } from "#enums/trainer-type";
->>>>>>> 75400a39
 
 describe("Moves - Whirlwind", () => {
   let phaserGame: Phaser.Game;
@@ -165,7 +162,6 @@
     expect(eevee.isOnField()).toBe(false);
   });
 
-<<<<<<< HEAD
   it("should fail when player uses Whirlwind against an opponent with only one available Pokémon", async () => {
     // Set up the battle scenario with the player knowing Whirlwind
     game.override.startingWave(5).enemySpecies(Species.PIDGEY).moveset([Moves.WHIRLWIND]);
@@ -196,7 +192,8 @@
     expect(queueSpy).toHaveBeenCalledWith(expect.stringContaining("But it failed"));
     // Verify the opponent's Splash message
     expect(queueSpy).toHaveBeenCalledWith(expect.stringContaining("But nothing happened!"));
-=======
+  });
+
   it("should not pull in the other trainer's pokemon in a partner trainer battle", async () => {
     game.override
       .battleType(BattleType.TRAINER)
@@ -251,6 +248,5 @@
     await game.phaseInterceptor.to("BerryPhase");
 
     expect(user.getLastXMoves(1)[0].result).toBe(MoveResult.SUCCESS);
->>>>>>> 75400a39
   });
 });