import { AbilityId } from "#enums/ability-id";
import { MoveId } from "#enums/move-id";
import { SpeciesId } from "#enums/species-id";
import GameManager from "#test/testUtils/gameManager";
import Phaser from "phaser";
import { afterEach, beforeAll, beforeEach, describe, expect, it } from "vitest";
import { ArenaTagSide, ArenaTrapTag } from "#app/data/arena-tag";

describe("Moves - Spikes", () => {
  let phaserGame: Phaser.Game;
  let game: GameManager;

  beforeAll(() => {
    phaserGame = new Phaser.Game({
      type: Phaser.HEADLESS,
    });
  });

  afterEach(() => {
    game.phaseInterceptor.restoreOg();
  });

  beforeEach(() => {
    game = new GameManager(phaserGame);
    game.override
      .battleStyle("single")
      .enemySpecies(SpeciesId.MAGIKARP)
      .enemyAbility(AbilityId.BALL_FETCH)
      .ability(AbilityId.BALL_FETCH)
      .enemyMoveset(MoveId.SPLASH)
      .moveset([MoveId.SPIKES, MoveId.SPLASH, MoveId.ROAR]);
  });

  it("should not damage the team that set them", async () => {
    await game.classicMode.startBattle([SpeciesId.MIGHTYENA, SpeciesId.POOCHYENA]);

    game.move.select(MoveId.SPIKES);
    await game.toNextTurn();

    game.move.select(MoveId.SPLASH);
    await game.toNextTurn();

    game.doSwitchPokemon(1);
    await game.toNextTurn();

    game.doSwitchPokemon(1);
    await game.toNextTurn();

    const player = game.scene.getPlayerParty()[0];
    expect(player.hp).toBe(player.getMaxHp());
  }, 20000);

  it("should damage opposing pokemon that are forced to switch in", async () => {
    game.override.startingWave(5);
    await game.classicMode.startBattle([SpeciesId.MIGHTYENA, SpeciesId.POOCHYENA]);

    game.move.select(MoveId.SPIKES);
    await game.toNextTurn();

    game.move.select(MoveId.ROAR);
    await game.toNextTurn();

    const enemy = game.scene.getEnemyParty()[0];
    expect(enemy.hp).toBeLessThan(enemy.getMaxHp());
  }, 20000);

  it("should damage opposing pokemon that choose to switch in", async () => {
    game.override.startingWave(5);
    await game.classicMode.startBattle([SpeciesId.MIGHTYENA, SpeciesId.POOCHYENA]);

    game.move.select(MoveId.SPIKES);
    await game.toNextTurn();

    game.move.select(MoveId.SPLASH);
    game.forceEnemyToSwitch();
    await game.toNextTurn();

    const enemy = game.scene.getEnemyParty()[0];
    expect(enemy.hp).toBeLessThan(enemy.getMaxHp());
  }, 20000);

  it("should work when all targets fainted", async () => {
<<<<<<< HEAD
    game.override.enemySpecies(Species.DIGLETT).battleStyle("double").startingLevel(50);
    await game.classicMode.startBattle([Species.RAYQUAZA, Species.ROWLET]);
=======
    game.override.enemySpecies(SpeciesId.DIGLETT);
    game.override.battleStyle("double");
    game.override.startingLevel(50);
    await game.classicMode.startBattle([SpeciesId.RAYQUAZA, SpeciesId.ROWLET]);
>>>>>>> fb6d6f5b

    game.move.select(MoveId.EARTHQUAKE);
    game.move.select(MoveId.SPIKES, 1);
    await game.phaseInterceptor.to("TurnEndPhase");

    expect(game.scene.arena.getTagOnSide(ArenaTrapTag, ArenaTagSide.ENEMY)).toBeDefined();
  }, 20000);
});<|MERGE_RESOLUTION|>--- conflicted
+++ resolved
@@ -80,15 +80,8 @@
   }, 20000);
 
   it("should work when all targets fainted", async () => {
-<<<<<<< HEAD
     game.override.enemySpecies(Species.DIGLETT).battleStyle("double").startingLevel(50);
     await game.classicMode.startBattle([Species.RAYQUAZA, Species.ROWLET]);
-=======
-    game.override.enemySpecies(SpeciesId.DIGLETT);
-    game.override.battleStyle("double");
-    game.override.startingLevel(50);
-    await game.classicMode.startBattle([SpeciesId.RAYQUAZA, SpeciesId.ROWLET]);
->>>>>>> fb6d6f5b
 
     game.move.select(MoveId.EARTHQUAKE);
     game.move.select(MoveId.SPIKES, 1);
