import { ArenaTrapTag } from "#data/arena-tag";
import { AbilityId } from "#enums/ability-id";
import { ArenaTagSide } from "#enums/arena-tag-side";
import { MoveId } from "#enums/move-id";
import { SpeciesId } from "#enums/species-id";
import { GameManager } from "#test/testUtils/gameManager";
import Phaser from "phaser";
import { afterEach, beforeAll, beforeEach, describe, expect, it } from "vitest";
<<<<<<< HEAD
=======
import { ArenaTrapTag } from "#app/data/arena-tag";
import { ArenaTagSide } from "#enums/arena-tag-side";
import { BattlerIndex } from "#enums/battler-index";
>>>>>>> 22c386ea

describe("Moves - Spikes", () => {
  let phaserGame: Phaser.Game;
  let game: GameManager;

  beforeAll(() => {
    phaserGame = new Phaser.Game({
      type: Phaser.HEADLESS,
    });
  });

  afterEach(() => {
    game.phaseInterceptor.restoreOg();
  });

  beforeEach(() => {
    game = new GameManager(phaserGame);
    game.override
      .battleStyle("single")
      .enemySpecies(SpeciesId.MAGIKARP)
      .enemyAbility(AbilityId.BALL_FETCH)
      .ability(AbilityId.BALL_FETCH)
      .enemyMoveset(MoveId.SPLASH)
      .moveset([MoveId.SPIKES, MoveId.SPLASH, MoveId.ROAR]);
  });

  it("should not damage the team that set them", async () => {
    await game.classicMode.startBattle([SpeciesId.MIGHTYENA, SpeciesId.POOCHYENA]);

    game.move.select(MoveId.SPIKES);
    await game.toNextTurn();

    game.move.select(MoveId.SPLASH);
    await game.toNextTurn();

    game.doSwitchPokemon(1);
    await game.toNextTurn();

    game.doSwitchPokemon(1);
    await game.toNextTurn();

    const player = game.scene.getPlayerParty()[0];
    expect(player.hp).toBe(player.getMaxHp());
  });

  it("should damage opposing pokemon that are forced to switch in", async () => {
    game.override.startingWave(5);
    await game.classicMode.startBattle([SpeciesId.MIGHTYENA, SpeciesId.POOCHYENA]);

    game.move.select(MoveId.SPIKES);
    await game.toNextTurn();

    game.move.select(MoveId.ROAR);
    await game.toNextTurn();

    const enemy = game.scene.getEnemyParty()[0];
    expect(enemy.hp).toBeLessThan(enemy.getMaxHp());
  });

  it("should damage opposing pokemon that choose to switch in", async () => {
    game.override.startingWave(5);
    await game.classicMode.startBattle([SpeciesId.MIGHTYENA, SpeciesId.POOCHYENA]);

    game.move.select(MoveId.SPIKES);
    await game.toNextTurn();

    game.move.select(MoveId.SPLASH);
    game.forceEnemyToSwitch();
    await game.toNextTurn();

    const enemy = game.scene.getEnemyParty()[0];
    expect(enemy.hp).toBeLessThan(enemy.getMaxHp());
  });

  // TODO: re-enable after re-fixing hazards moves
  it.todo("should work when all targets fainted", async () => {
    game.override.enemySpecies(SpeciesId.DIGLETT).battleStyle("double").startingLevel(1000);
    await game.classicMode.startBattle([SpeciesId.RAYQUAZA, SpeciesId.SHUCKLE]);

    const [enemy1, enemy2] = game.scene.getEnemyField();

    game.move.use(MoveId.HYPER_VOICE, BattlerIndex.PLAYER);
    game.move.use(MoveId.SPIKES, BattlerIndex.PLAYER_2);
    await game.toEndOfTurn();

    expect(enemy1.isFainted()).toBe(true);
    expect(enemy2.isFainted()).toBe(true);
    expect(game.scene.arena.getTagOnSide(ArenaTrapTag, ArenaTagSide.ENEMY)).toBeDefined();
  });
});<|MERGE_RESOLUTION|>--- conflicted
+++ resolved
@@ -1,17 +1,12 @@
 import { ArenaTrapTag } from "#data/arena-tag";
 import { AbilityId } from "#enums/ability-id";
 import { ArenaTagSide } from "#enums/arena-tag-side";
+import { BattlerIndex } from "#enums/battler-index";
 import { MoveId } from "#enums/move-id";
 import { SpeciesId } from "#enums/species-id";
 import { GameManager } from "#test/testUtils/gameManager";
 import Phaser from "phaser";
 import { afterEach, beforeAll, beforeEach, describe, expect, it } from "vitest";
-<<<<<<< HEAD
-=======
-import { ArenaTrapTag } from "#app/data/arena-tag";
-import { ArenaTagSide } from "#enums/arena-tag-side";
-import { BattlerIndex } from "#enums/battler-index";
->>>>>>> 22c386ea
 
 describe("Moves - Spikes", () => {
   let phaserGame: Phaser.Game;
