import { AbilityId } from "#enums/ability-id";
import { MoveId } from "#enums/move-id";
import { SpeciesId } from "#enums/species-id";
import { StatusEffect } from "#enums/status-effect";
import { GameManager } from "#test/testUtils/gameManager";
import Phaser from "phaser";
import { afterEach, beforeAll, beforeEach, describe, expect, it } from "vitest";

describe("Moves - Lunar Dance", () => {
  let phaserGame: Phaser.Game;
  let game: GameManager;

  beforeAll(() => {
    phaserGame = new Phaser.Game({
      type: Phaser.HEADLESS,
    });
  });

  afterEach(() => {
    game.phaseInterceptor.restoreOg();
  });

  beforeEach(() => {
    game = new GameManager(phaserGame);
    game.override
      .statusEffect(StatusEffect.BURN)
      .battleStyle("double")
      .enemyAbility(AbilityId.BALL_FETCH)
      .enemyMoveset(MoveId.SPLASH);
  });

  // TODO this is skipped to allow the test workflows to run. Will be turned back on once #6027 is in
  it.todo(
    "should full restore HP, PP and status of switched in pokemon, then fail second use because no remaining backup pokemon in party",
    async () => {
      await game.classicMode.startBattle([SpeciesId.BULBASAUR, SpeciesId.ODDISH, SpeciesId.RATTATA]);

      const [bulbasaur, oddish, rattata] = game.scene.getPlayerParty();
      game.move.changeMoveset(bulbasaur, [MoveId.LUNAR_DANCE, MoveId.SPLASH]);
      game.move.changeMoveset(oddish, [MoveId.LUNAR_DANCE, MoveId.SPLASH]);
      game.move.changeMoveset(rattata, [MoveId.LUNAR_DANCE, MoveId.SPLASH]);

<<<<<<< HEAD
      game.move.select(MoveId.SPLASH, 0);
      game.move.select(MoveId.SPLASH, 1);
      await game.phaseInterceptor.to(CommandPhase);
      await game.toNextTurn();
=======
    game.move.select(MoveId.SPLASH, 0);
    game.move.select(MoveId.SPLASH, 1);
    await game.toNextTurn();
>>>>>>> 58876a20

      // Bulbasaur should still be burned and have used a PP for splash and not at max hp
      expect(bulbasaur.status?.effect).toBe(StatusEffect.BURN);
      expect(bulbasaur.moveset[1]?.ppUsed).toBe(1);
      expect(bulbasaur.hp).toBeLessThan(bulbasaur.getMaxHp());

<<<<<<< HEAD
      // Switch out Bulbasaur for Rattata so we can swtich bulbasaur back in with lunar dance
      game.doSwitchPokemon(2);
      game.move.select(MoveId.SPLASH, 1);
      await game.phaseInterceptor.to(CommandPhase);
      await game.toNextTurn();
=======
    // Switch out Bulbasaur for Rattata so we can swtich bulbasaur back in with lunar dance
    game.doSwitchPokemon(2);
    game.move.select(MoveId.SPLASH, 1);
    await game.toNextTurn();
>>>>>>> 58876a20

      game.move.select(MoveId.SPLASH, 0);
      game.move.select(MoveId.LUNAR_DANCE);
      game.doSelectPartyPokemon(2);
      await game.phaseInterceptor.to("SwitchPhase", false);
      await game.toNextTurn();

      // Bulbasaur should NOT have any status and have full PP for splash and be at max hp
      expect(bulbasaur.status?.effect).toBeUndefined();
      expect(bulbasaur.moveset[1]?.ppUsed).toBe(0);
      expect(bulbasaur.isFullHp()).toBe(true);

<<<<<<< HEAD
      game.move.select(MoveId.SPLASH, 0);
      game.move.select(MoveId.LUNAR_DANCE);
      await game.phaseInterceptor.to(CommandPhase);
      await game.toNextTurn();
=======
    game.move.select(MoveId.SPLASH, 0);
    game.move.select(MoveId.LUNAR_DANCE);
    await game.toNextTurn();
>>>>>>> 58876a20

      // Using Lunar dance again should fail because nothing in party and rattata should be alive
      expect(rattata.status?.effect).toBe(StatusEffect.BURN);
      expect(rattata.hp).toBeLessThan(rattata.getMaxHp());
    },
  );
});<|MERGE_RESOLUTION|>--- conflicted
+++ resolved
@@ -40,34 +40,19 @@
       game.move.changeMoveset(oddish, [MoveId.LUNAR_DANCE, MoveId.SPLASH]);
       game.move.changeMoveset(rattata, [MoveId.LUNAR_DANCE, MoveId.SPLASH]);
 
-<<<<<<< HEAD
       game.move.select(MoveId.SPLASH, 0);
       game.move.select(MoveId.SPLASH, 1);
-      await game.phaseInterceptor.to(CommandPhase);
-      await game.toNextTurn();
-=======
-    game.move.select(MoveId.SPLASH, 0);
-    game.move.select(MoveId.SPLASH, 1);
-    await game.toNextTurn();
->>>>>>> 58876a20
+        await game.toNextTurn();
 
       // Bulbasaur should still be burned and have used a PP for splash and not at max hp
       expect(bulbasaur.status?.effect).toBe(StatusEffect.BURN);
       expect(bulbasaur.moveset[1]?.ppUsed).toBe(1);
       expect(bulbasaur.hp).toBeLessThan(bulbasaur.getMaxHp());
 
-<<<<<<< HEAD
       // Switch out Bulbasaur for Rattata so we can swtich bulbasaur back in with lunar dance
       game.doSwitchPokemon(2);
       game.move.select(MoveId.SPLASH, 1);
-      await game.phaseInterceptor.to(CommandPhase);
-      await game.toNextTurn();
-=======
-    // Switch out Bulbasaur for Rattata so we can swtich bulbasaur back in with lunar dance
-    game.doSwitchPokemon(2);
-    game.move.select(MoveId.SPLASH, 1);
-    await game.toNextTurn();
->>>>>>> 58876a20
+        await game.toNextTurn();
 
       game.move.select(MoveId.SPLASH, 0);
       game.move.select(MoveId.LUNAR_DANCE);
@@ -80,16 +65,9 @@
       expect(bulbasaur.moveset[1]?.ppUsed).toBe(0);
       expect(bulbasaur.isFullHp()).toBe(true);
 
-<<<<<<< HEAD
       game.move.select(MoveId.SPLASH, 0);
       game.move.select(MoveId.LUNAR_DANCE);
-      await game.phaseInterceptor.to(CommandPhase);
-      await game.toNextTurn();
-=======
-    game.move.select(MoveId.SPLASH, 0);
-    game.move.select(MoveId.LUNAR_DANCE);
-    await game.toNextTurn();
->>>>>>> 58876a20
+        await game.toNextTurn();
 
       // Using Lunar dance again should fail because nothing in party and rattata should be alive
       expect(rattata.status?.effect).toBe(StatusEffect.BURN);
