import { BattlerIndex } from "#app/battle";
import { Abilities } from "#enums/abilities";
import { Moves } from "#enums/moves";
import { Species } from "#enums/species";
import { allMoves } from "#app/data/moves/move";
import type Move from "#app/data/moves/move";
import GameManager from "#test/testUtils/gameManager";
import Phaser from "phaser";
import { afterEach, beforeAll, beforeEach, describe, expect, it, vi } from "vitest";

describe("Moves - Rage Fist", () => {
  let phaserGame: Phaser.Game;
  let game: GameManager;
  let move: Move;

  beforeAll(() => {
    phaserGame = new Phaser.Game({
      type: Phaser.HEADLESS,
    });
  });

  afterEach(() => {
    game.phaseInterceptor.restoreOg();
  });

  beforeEach(() => {
    move = allMoves[Moves.RAGE_FIST];
    game = new GameManager(phaserGame);
    game.override
<<<<<<< HEAD
      .battleType("single")
      .moveset([Moves.RAGE_FIST, Moves.SPLASH, Moves.SUBSTITUTE, Moves.TIDY_UP])
=======
      .battleStyle("single")
      .moveset([Moves.RAGE_FIST, Moves.SPLASH, Moves.SUBSTITUTE])
>>>>>>> b89b945b
      .startingLevel(100)
      .enemyLevel(1)
      .enemyAbility(Abilities.BALL_FETCH)
      .enemyMoveset(Moves.DOUBLE_KICK);

    vi.spyOn(move, "calculateBattlePower");
  });

  it("should gain power per hit taken", async () => {
    game.override.enemySpecies(Species.MAGIKARP);

    await game.classicMode.startBattle([Species.MAGIKARP]);

    game.move.select(Moves.RAGE_FIST);
    await game.setTurnOrder([BattlerIndex.ENEMY, BattlerIndex.PLAYER]);
    await game.phaseInterceptor.to("TurnEndPhase");

    expect(move.calculateBattlePower).toHaveLastReturnedWith(150);
  });

  it("caps at 6 hits taken", async () => {
    game.override.enemySpecies(Species.MAGIKARP);

    await game.classicMode.startBattle([Species.MAGIKARP]);

    // spam splash against magikarp hitting us 2 times per turn
    game.move.select(Moves.SPLASH);
    await game.toNextTurn();
    game.move.select(Moves.SPLASH);
    await game.toNextTurn();
    game.move.select(Moves.SPLASH);
    await game.toNextTurn();

    game.move.select(Moves.RAGE_FIST);
    await game.setTurnOrder([BattlerIndex.ENEMY, BattlerIndex.PLAYER]);
    await game.phaseInterceptor.to("TurnEndPhase");

    // hit 8 times, but nothing else
    expect(game.scene.getPlayerPokemon()?.battleData.hitCount).toBe(8);
    expect(move.calculateBattlePower).toHaveLastReturnedWith(350);
  });

  it("should not count subsitute hits or confusion damage", async () => {
    game.override.enemySpecies(Species.MAGIKARP).startingWave(4).enemyMoveset([Moves.CONFUSE_RAY, Moves.DOUBLE_KICK]);

    await game.classicMode.startBattle([Species.MAGIKARP]);

    game.move.select(Moves.SUBSTITUTE);
    await game.forceEnemyMove(Moves.DOUBLE_KICK);
    await game.setTurnOrder([BattlerIndex.PLAYER, BattlerIndex.ENEMY]);
    await game.phaseInterceptor.to("BerryPhase");

    // no increase due to substitute
    expect(move.calculateBattlePower).toHaveLastReturnedWith(50);
    expect(game.scene.getPlayerPokemon()?.battleData.hitCount).toBe(0);

    await game.toNextTurn();

    // remove substitute and get confused
    game.move.select(Moves.TIDY_UP);
    await game.forceEnemyMove(Moves.CONFUSE_RAY);
    await game.setTurnOrder([BattlerIndex.PLAYER, BattlerIndex.ENEMY]);
    await game.toNextTurn();

    game.move.select(Moves.RAGE_FIST);
    await game.move.forceStatusActivation(true);
    await game.forceEnemyMove(Moves.SPLASH);
    await game.phaseInterceptor.to("BerryPhase");

    // didn't go up
    expect(game.scene.getPlayerPokemon()?.battleData.hitCount).toBe(0);

    await game.toNextTurn();

    game.move.select(Moves.RAGE_FIST);
    await game.move.forceStatusActivation(false);
    await game.toNextTurn();

    expect(move.calculateBattlePower).toHaveLastReturnedWith(150);
    expect(game.scene.getPlayerPokemon()?.battleData.hitCount).toBe(2);
  });

  it("should maintain hits recieved between wild waves", async () => {
    game.override.enemySpecies(Species.MAGIKARP).startingWave(1);

    await game.classicMode.startBattle([Species.MAGIKARP]);

    game.move.select(Moves.RAGE_FIST);
    await game.setTurnOrder([BattlerIndex.ENEMY, BattlerIndex.PLAYER]);
    await game.toNextWave();

    game.move.select(Moves.RAGE_FIST);
    await game.setTurnOrder([BattlerIndex.ENEMY, BattlerIndex.PLAYER]);
    await game.phaseInterceptor.to("BerryPhase", false);

    expect(move.calculateBattlePower).toHaveLastReturnedWith(250);
    expect(game.scene.getPlayerPokemon()?.battleData.hitCount).toBe(4);
  });

  it("should reset hits recieved during trainer battles", async () => {
    game.override.enemySpecies(Species.MAGIKARP).startingWave(19);

    await game.classicMode.startBattle([Species.MAGIKARP]);

    game.move.select(Moves.RAGE_FIST);
    await game.setTurnOrder([BattlerIndex.ENEMY, BattlerIndex.PLAYER]);
    await game.toNextWave();

    game.move.select(Moves.RAGE_FIST);
    await game.setTurnOrder([BattlerIndex.ENEMY, BattlerIndex.PLAYER]);
    await game.phaseInterceptor.to("BerryPhase", false);

    expect(move.calculateBattlePower).toHaveLastReturnedWith(150);
  });

  it("should reset the hitRecCounter if we enter new biome", async () => {
    game.override.enemySpecies(Species.MAGIKARP).startingWave(10);

    await game.classicMode.startBattle([Species.MAGIKARP]);

    game.move.select(Moves.RAGE_FIST);
    await game.setTurnOrder([BattlerIndex.ENEMY, BattlerIndex.PLAYER]);
    await game.toNextTurn();

    game.move.select(Moves.RAGE_FIST);
    await game.setTurnOrder([BattlerIndex.ENEMY, BattlerIndex.PLAYER]);
    await game.phaseInterceptor.to("BerryPhase", false);

    expect(move.calculateBattlePower).toHaveLastReturnedWith(150);
  });

  it("should not reset the hitRecCounter if switched out", async () => {
    game.override.enemySpecies(Species.MAGIKARP).startingWave(1).enemyMoveset(Moves.TACKLE);

    await game.classicMode.startBattle([Species.CHARIZARD, Species.BLASTOISE]);

    game.move.select(Moves.SPLASH);
    await game.setTurnOrder([BattlerIndex.ENEMY, BattlerIndex.PLAYER]);
    await game.toNextTurn();

    game.doSwitchPokemon(1);
    await game.toNextTurn();

    game.doSwitchPokemon(1);
    await game.toNextTurn();

    game.move.select(Moves.RAGE_FIST);
    await game.phaseInterceptor.to("MoveEndPhase");

    expect(game.scene.getPlayerParty()[0].species.speciesId).toBe(Species.CHARIZARD);
    expect(move.calculateBattlePower).toHaveLastReturnedWith(150);
  });
});<|MERGE_RESOLUTION|>--- conflicted
+++ resolved
@@ -27,13 +27,8 @@
     move = allMoves[Moves.RAGE_FIST];
     game = new GameManager(phaserGame);
     game.override
-<<<<<<< HEAD
-      .battleType("single")
+      .battleStyle("single")
       .moveset([Moves.RAGE_FIST, Moves.SPLASH, Moves.SUBSTITUTE, Moves.TIDY_UP])
-=======
-      .battleStyle("single")
-      .moveset([Moves.RAGE_FIST, Moves.SPLASH, Moves.SUBSTITUTE])
->>>>>>> b89b945b
       .startingLevel(100)
       .enemyLevel(1)
       .enemyAbility(Abilities.BALL_FETCH)
