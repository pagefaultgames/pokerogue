import { BattlerIndex } from "#app/battle";
import { ArenaTagSide } from "#app/data/arena-tag";
import { allMoves } from "#app/data/data-lists";
import { ArenaTagType } from "#app/enums/arena-tag-type";
import { BattlerTagType } from "#app/enums/battler-tag-type";
import { Stat } from "#app/enums/stat";
import { StatusEffect } from "#app/enums/status-effect";
import { MoveResult } from "#app/field/pokemon";
import { AbilityId } from "#enums/ability-id";
import { MoveId } from "#enums/move-id";
import { SpeciesId } from "#enums/species-id";
import GameManager from "#test/testUtils/gameManager";
import { afterEach, beforeAll, beforeEach, describe, expect, it, vi } from "vitest";

describe("Moves - Magic Coat", () => {
  let phaserGame: Phaser.Game;
  let game: GameManager;

  beforeAll(() => {
    phaserGame = new Phaser.Game({
      type: Phaser.HEADLESS,
    });
  });

  afterEach(() => {
    game.phaseInterceptor.restoreOg();
  });

  beforeEach(() => {
    game = new GameManager(phaserGame);
    game.override
      .ability(AbilityId.BALL_FETCH)
      .battleStyle("single")
      .disableCrits()
      .enemySpecies(SpeciesId.MAGIKARP)
      .enemyAbility(AbilityId.BALL_FETCH)
      .enemyMoveset(MoveId.MAGIC_COAT);
  });

  it("should fail if the user goes last in the turn", async () => {
    game.override.moveset([MoveId.PROTECT]);
    await game.classicMode.startBattle([SpeciesId.MAGIKARP]);

    game.move.select(MoveId.PROTECT);
    await game.phaseInterceptor.to("BerryPhase");
    expect(game.scene.getEnemyPokemon()!.getLastXMoves()[0].result).toBe(MoveResult.FAIL);
  });

  it("should fail if called again in the same turn due to moves like instruct", async () => {
    game.override.moveset([MoveId.INSTRUCT]);
    await game.classicMode.startBattle([SpeciesId.MAGIKARP]);

    game.move.select(MoveId.INSTRUCT);
    await game.phaseInterceptor.to("BerryPhase");
    expect(game.scene.getEnemyPokemon()!.getLastXMoves()[0].result).toBe(MoveResult.FAIL);
  });

  it("should not reflect moves used on the next turn", async () => {
<<<<<<< HEAD
    game.override.moveset([Moves.GROWL, Moves.SPLASH]).enemyMoveset([Moves.MAGIC_COAT, Moves.SPLASH]);
    await game.classicMode.startBattle([Species.MAGIKARP]);
=======
    game.override.moveset([MoveId.GROWL, MoveId.SPLASH]);
    game.override.enemyMoveset([MoveId.MAGIC_COAT, MoveId.SPLASH]);
    await game.classicMode.startBattle([SpeciesId.MAGIKARP]);
>>>>>>> fb6d6f5b

    // turn 1
    game.move.select(MoveId.SPLASH);
    await game.move.selectEnemyMove(MoveId.MAGIC_COAT);
    await game.toNextTurn();

    // turn 2
    game.move.select(MoveId.GROWL);
    await game.move.selectEnemyMove(MoveId.SPLASH);
    await game.phaseInterceptor.to("BerryPhase");
    expect(game.scene.getEnemyPokemon()!.getStatStage(Stat.ATK)).toBe(-1);
  });

  it("should reflect basic status moves", async () => {
    game.override.moveset([MoveId.GROWL]);
    await game.classicMode.startBattle([SpeciesId.MAGIKARP]);

    game.move.select(MoveId.GROWL);
    await game.phaseInterceptor.to("BerryPhase");
    expect(game.scene.getPlayerPokemon()!.getStatStage(Stat.ATK)).toBe(-1);
  });

  it("should individually bounce back multi-target moves when used by both targets in doubles", async () => {
<<<<<<< HEAD
    game.override.battleStyle("double").moveset([Moves.GROWL, Moves.SPLASH]);
    await game.classicMode.startBattle([Species.MAGIKARP, Species.MAGIKARP]);
=======
    game.override.battleStyle("double");
    game.override.moveset([MoveId.GROWL, MoveId.SPLASH]);
    await game.classicMode.startBattle([SpeciesId.MAGIKARP, SpeciesId.MAGIKARP]);
>>>>>>> fb6d6f5b

    game.move.select(MoveId.GROWL, 0);
    game.move.select(MoveId.SPLASH, 1);
    await game.phaseInterceptor.to("BerryPhase");

    const user = game.scene.getPlayerField()[0];
    expect(user.getStatStage(Stat.ATK)).toBe(-2);
  });

  it("should bounce back a spread status move against both pokemon", async () => {
<<<<<<< HEAD
    game.override
      .battleStyle("double")
      .moveset([Moves.GROWL, Moves.SPLASH])
      .enemyMoveset([Moves.SPLASH, Moves.MAGIC_COAT]);
    await game.classicMode.startBattle([Species.MAGIKARP, Species.MAGIKARP]);
=======
    game.override.battleStyle("double");
    game.override.moveset([MoveId.GROWL, MoveId.SPLASH]);
    game.override.enemyMoveset([MoveId.SPLASH, MoveId.MAGIC_COAT]);
    await game.classicMode.startBattle([SpeciesId.MAGIKARP, SpeciesId.MAGIKARP]);
>>>>>>> fb6d6f5b

    game.move.select(MoveId.GROWL, 0);
    game.move.select(MoveId.SPLASH, 1);
    await game.move.selectEnemyMove(MoveId.SPLASH);
    await game.move.selectEnemyMove(MoveId.MAGIC_COAT);

    await game.phaseInterceptor.to("BerryPhase");
    expect(game.scene.getPlayerField().every(p => p.getStatStage(Stat.ATK) === -1)).toBeTruthy();
  });

  it("should still bounce back a move that would otherwise fail", async () => {
    await game.classicMode.startBattle([SpeciesId.MAGIKARP]);
    game.scene.getEnemyPokemon()?.setStatStage(Stat.ATK, -6);
    game.override.moveset([MoveId.GROWL]);

    game.move.select(MoveId.GROWL);
    await game.phaseInterceptor.to("BerryPhase");

    expect(game.scene.getPlayerPokemon()!.getStatStage(Stat.ATK)).toBe(-1);
  });

  it("should not bounce back a move that was just bounced", async () => {
<<<<<<< HEAD
    game.override
      .battleStyle("double")
      .ability(Abilities.MAGIC_BOUNCE)
      .moveset([Moves.GROWL, Moves.MAGIC_COAT])
      .enemyMoveset([Moves.SPLASH, Moves.MAGIC_COAT]);
    await game.classicMode.startBattle([Species.MAGIKARP, Species.MAGIKARP]);

    game.move.select(Moves.MAGIC_COAT, 0);
    game.move.select(Moves.GROWL, 1);
    await game.move.selectEnemyMove(Moves.MAGIC_COAT);
    await game.move.selectEnemyMove(Moves.SPLASH);
=======
    game.override.battleStyle("double");
    game.override.ability(AbilityId.MAGIC_BOUNCE);
    game.override.moveset([MoveId.GROWL, MoveId.MAGIC_COAT]);
    game.override.enemyMoveset([MoveId.SPLASH, MoveId.MAGIC_COAT]);
    await game.classicMode.startBattle([SpeciesId.MAGIKARP, SpeciesId.MAGIKARP]);

    game.move.select(MoveId.MAGIC_COAT, 0);
    game.move.select(MoveId.GROWL, 1);
    await game.move.selectEnemyMove(MoveId.MAGIC_COAT);
    await game.move.selectEnemyMove(MoveId.SPLASH);
>>>>>>> fb6d6f5b
    await game.phaseInterceptor.to("BerryPhase");

    expect(game.scene.getEnemyField()[0].getStatStage(Stat.ATK)).toBe(0);
  });

  // todo while Mirror Armor is not implemented
  it.todo("should receive the stat change after reflecting a move back to a mirror armor user", async () => {
    await game.classicMode.startBattle([SpeciesId.MAGIKARP]);

    game.move.select(MoveId.GROWL);
    await game.phaseInterceptor.to("BerryPhase");

    expect(game.scene.getEnemyPokemon()!.getStatStage(Stat.ATK)).toBe(-1);
  });

  it("should still bounce back a move from a mold breaker user", async () => {
<<<<<<< HEAD
    game.override.ability(Abilities.MOLD_BREAKER).moveset([Moves.GROWL]);
    await game.classicMode.startBattle([Species.MAGIKARP]);
=======
    game.override.ability(AbilityId.MOLD_BREAKER);
    game.override.moveset([MoveId.GROWL]);
    await game.classicMode.startBattle([SpeciesId.MAGIKARP]);
>>>>>>> fb6d6f5b

    game.move.select(MoveId.GROWL);
    await game.phaseInterceptor.to("BerryPhase");

    expect(game.scene.getEnemyPokemon()!.getStatStage(Stat.ATK)).toBe(0);
    expect(game.scene.getPlayerPokemon()!.getStatStage(Stat.ATK)).toBe(-1);
  });

  it("should only bounce spikes back once when both targets use magic coat in doubles", async () => {
<<<<<<< HEAD
    game.override.battleStyle("double").moveset([Moves.SPIKES]);
    await game.classicMode.startBattle([Species.MAGIKARP]);
=======
    game.override.battleStyle("double");
    await game.classicMode.startBattle([SpeciesId.MAGIKARP]);
    game.override.moveset([MoveId.SPIKES]);
>>>>>>> fb6d6f5b

    game.move.select(MoveId.SPIKES);
    await game.phaseInterceptor.to("BerryPhase");

    expect(game.scene.arena.getTagOnSide(ArenaTagType.SPIKES, ArenaTagSide.PLAYER)!["layers"]).toBe(1);
    expect(game.scene.arena.getTagOnSide(ArenaTagType.SPIKES, ArenaTagSide.ENEMY)).toBeUndefined();
  });

  it("should not bounce back curse", async () => {
<<<<<<< HEAD
    game.override.moveset([Moves.CURSE]);
    await game.classicMode.startBattle([Species.GASTLY]);
=======
    game.override.starterSpecies(SpeciesId.GASTLY);
    await game.classicMode.startBattle([SpeciesId.GASTLY]);
    game.override.moveset([MoveId.CURSE]);
>>>>>>> fb6d6f5b

    game.move.select(MoveId.CURSE);
    await game.phaseInterceptor.to("BerryPhase");

    expect(game.scene.getEnemyPokemon()!.getTag(BattlerTagType.CURSED)).toBeDefined();
  });

  // TODO: encore is failing if the last move was virtual.
  it.todo("should not cause the bounced move to count for encore", async () => {
<<<<<<< HEAD
    game.override
      .moveset([Moves.GROWL, Moves.ENCORE])
      .enemyMoveset([Moves.MAGIC_COAT, Moves.TACKLE])
      .enemyAbility(Abilities.MAGIC_BOUNCE);
=======
    game.override.moveset([MoveId.GROWL, MoveId.ENCORE]);
    game.override.enemyMoveset([MoveId.MAGIC_COAT, MoveId.TACKLE]);
    game.override.enemyAbility(AbilityId.MAGIC_BOUNCE);
>>>>>>> fb6d6f5b

    await game.classicMode.startBattle([SpeciesId.MAGIKARP]);
    const enemyPokemon = game.scene.getEnemyPokemon()!;

    // turn 1
    game.move.select(MoveId.GROWL);
    await game.move.selectEnemyMove(MoveId.MAGIC_COAT);
    await game.toNextTurn();

    // turn 2
    game.move.select(MoveId.ENCORE);
    await game.move.selectEnemyMove(MoveId.TACKLE);
    await game.setTurnOrder([BattlerIndex.PLAYER, BattlerIndex.ENEMY]);
    await game.phaseInterceptor.to("BerryPhase");
    expect(enemyPokemon.getTag(BattlerTagType.ENCORE)!["moveId"]).toBe(MoveId.TACKLE);
    expect(enemyPokemon.getLastXMoves()[0].move).toBe(MoveId.TACKLE);
  });

  // TODO: stomping tantrum should consider moves that were bounced.
  it.todo("should cause stomping tantrum to double in power when the last move was bounced", async () => {
<<<<<<< HEAD
    game.override.battleStyle("single").moveset([Moves.STOMPING_TANTRUM, Moves.CHARM]);
    await game.classicMode.startBattle([Species.MAGIKARP]);
=======
    game.override.battleStyle("single");
    await game.classicMode.startBattle([SpeciesId.MAGIKARP]);
    game.override.moveset([MoveId.STOMPING_TANTRUM, MoveId.CHARM]);
>>>>>>> fb6d6f5b

    const stomping_tantrum = allMoves[MoveId.STOMPING_TANTRUM];
    vi.spyOn(stomping_tantrum, "calculateBattlePower");

    game.move.select(MoveId.CHARM);
    await game.toNextTurn();

    game.move.select(MoveId.STOMPING_TANTRUM);
    await game.phaseInterceptor.to("BerryPhase");
    expect(stomping_tantrum.calculateBattlePower).toHaveReturnedWith(150);
  });

  // TODO: stomping tantrum should consider moves that were bounced.
  it.todo(
    "should properly cause the enemy's stomping tantrum to be doubled in power after bouncing and failing",
    async () => {
      game.override.enemyMoveset([MoveId.STOMPING_TANTRUM, MoveId.SPLASH, MoveId.CHARM]);
      await game.classicMode.startBattle([SpeciesId.BULBASAUR]);

      const stomping_tantrum = allMoves[MoveId.STOMPING_TANTRUM];
      const enemy = game.scene.getEnemyPokemon()!;
      vi.spyOn(stomping_tantrum, "calculateBattlePower");

      game.move.select(MoveId.SPORE);
      await game.move.selectEnemyMove(MoveId.CHARM);
      await game.phaseInterceptor.to("TurnEndPhase");
      expect(enemy.getLastXMoves(1)[0].result).toBe("success");

      await game.phaseInterceptor.to("BerryPhase");
      expect(stomping_tantrum.calculateBattlePower).toHaveReturnedWith(75);

      await game.toNextTurn();
      game.move.select(MoveId.GROWL);
      await game.phaseInterceptor.to("BerryPhase");
      expect(stomping_tantrum.calculateBattlePower).toHaveReturnedWith(75);
    },
  );

  it("should respect immunities when bouncing a move", async () => {
<<<<<<< HEAD
    vi.spyOn(allMoves[Moves.THUNDER_WAVE], "accuracy", "get").mockReturnValue(100);
    game.override.moveset([Moves.THUNDER_WAVE, Moves.GROWL]).ability(Abilities.SOUNDPROOF);
    await game.classicMode.startBattle([Species.PHANPY]);
=======
    vi.spyOn(allMoves[MoveId.THUNDER_WAVE], "accuracy", "get").mockReturnValue(100);
    game.override.moveset([MoveId.THUNDER_WAVE, MoveId.GROWL]);
    game.override.ability(AbilityId.SOUNDPROOF);
    await game.classicMode.startBattle([SpeciesId.PHANPY]);
>>>>>>> fb6d6f5b

    // Turn 1 - thunder wave immunity test
    game.move.select(MoveId.THUNDER_WAVE);
    await game.phaseInterceptor.to("BerryPhase");
    expect(game.scene.getPlayerPokemon()!.status).toBeUndefined();

    // Turn 2 - soundproof immunity test
    game.move.select(MoveId.GROWL);
    await game.phaseInterceptor.to("BerryPhase");
    expect(game.scene.getPlayerPokemon()!.getStatStage(Stat.ATK)).toBe(0);
  });

  it("should bounce back a move before the accuracy check", async () => {
    game.override.moveset([MoveId.SPORE]);
    await game.classicMode.startBattle([SpeciesId.MAGIKARP]);

    const attacker = game.scene.getPlayerPokemon()!;

    vi.spyOn(attacker, "getAccuracyMultiplier").mockReturnValue(0.0);
    game.move.select(MoveId.SPORE);
    await game.phaseInterceptor.to("BerryPhase");
    expect(game.scene.getPlayerPokemon()!.status?.effect).toBe(StatusEffect.SLEEP);
  });

  it("should take the accuracy of the magic bounce user into account", async () => {
    game.override.moveset([MoveId.SPORE]);
    await game.classicMode.startBattle([SpeciesId.MAGIKARP]);
    const opponent = game.scene.getEnemyPokemon()!;

    vi.spyOn(opponent, "getAccuracyMultiplier").mockReturnValue(0);
    game.move.select(MoveId.SPORE);
    await game.phaseInterceptor.to("BerryPhase");
    expect(game.scene.getPlayerPokemon()!.status).toBeUndefined();
  });
});<|MERGE_RESOLUTION|>--- conflicted
+++ resolved
@@ -56,14 +56,8 @@
   });
 
   it("should not reflect moves used on the next turn", async () => {
-<<<<<<< HEAD
     game.override.moveset([Moves.GROWL, Moves.SPLASH]).enemyMoveset([Moves.MAGIC_COAT, Moves.SPLASH]);
     await game.classicMode.startBattle([Species.MAGIKARP]);
-=======
-    game.override.moveset([MoveId.GROWL, MoveId.SPLASH]);
-    game.override.enemyMoveset([MoveId.MAGIC_COAT, MoveId.SPLASH]);
-    await game.classicMode.startBattle([SpeciesId.MAGIKARP]);
->>>>>>> fb6d6f5b
 
     // turn 1
     game.move.select(MoveId.SPLASH);
@@ -87,14 +81,8 @@
   });
 
   it("should individually bounce back multi-target moves when used by both targets in doubles", async () => {
-<<<<<<< HEAD
     game.override.battleStyle("double").moveset([Moves.GROWL, Moves.SPLASH]);
     await game.classicMode.startBattle([Species.MAGIKARP, Species.MAGIKARP]);
-=======
-    game.override.battleStyle("double");
-    game.override.moveset([MoveId.GROWL, MoveId.SPLASH]);
-    await game.classicMode.startBattle([SpeciesId.MAGIKARP, SpeciesId.MAGIKARP]);
->>>>>>> fb6d6f5b
 
     game.move.select(MoveId.GROWL, 0);
     game.move.select(MoveId.SPLASH, 1);
@@ -105,18 +93,11 @@
   });
 
   it("should bounce back a spread status move against both pokemon", async () => {
-<<<<<<< HEAD
     game.override
       .battleStyle("double")
       .moveset([Moves.GROWL, Moves.SPLASH])
       .enemyMoveset([Moves.SPLASH, Moves.MAGIC_COAT]);
     await game.classicMode.startBattle([Species.MAGIKARP, Species.MAGIKARP]);
-=======
-    game.override.battleStyle("double");
-    game.override.moveset([MoveId.GROWL, MoveId.SPLASH]);
-    game.override.enemyMoveset([MoveId.SPLASH, MoveId.MAGIC_COAT]);
-    await game.classicMode.startBattle([SpeciesId.MAGIKARP, SpeciesId.MAGIKARP]);
->>>>>>> fb6d6f5b
 
     game.move.select(MoveId.GROWL, 0);
     game.move.select(MoveId.SPLASH, 1);
@@ -139,7 +120,6 @@
   });
 
   it("should not bounce back a move that was just bounced", async () => {
-<<<<<<< HEAD
     game.override
       .battleStyle("double")
       .ability(Abilities.MAGIC_BOUNCE)
@@ -147,22 +127,10 @@
       .enemyMoveset([Moves.SPLASH, Moves.MAGIC_COAT]);
     await game.classicMode.startBattle([Species.MAGIKARP, Species.MAGIKARP]);
 
-    game.move.select(Moves.MAGIC_COAT, 0);
-    game.move.select(Moves.GROWL, 1);
-    await game.move.selectEnemyMove(Moves.MAGIC_COAT);
-    await game.move.selectEnemyMove(Moves.SPLASH);
-=======
-    game.override.battleStyle("double");
-    game.override.ability(AbilityId.MAGIC_BOUNCE);
-    game.override.moveset([MoveId.GROWL, MoveId.MAGIC_COAT]);
-    game.override.enemyMoveset([MoveId.SPLASH, MoveId.MAGIC_COAT]);
-    await game.classicMode.startBattle([SpeciesId.MAGIKARP, SpeciesId.MAGIKARP]);
-
     game.move.select(MoveId.MAGIC_COAT, 0);
     game.move.select(MoveId.GROWL, 1);
     await game.move.selectEnemyMove(MoveId.MAGIC_COAT);
     await game.move.selectEnemyMove(MoveId.SPLASH);
->>>>>>> fb6d6f5b
     await game.phaseInterceptor.to("BerryPhase");
 
     expect(game.scene.getEnemyField()[0].getStatStage(Stat.ATK)).toBe(0);
@@ -179,14 +147,8 @@
   });
 
   it("should still bounce back a move from a mold breaker user", async () => {
-<<<<<<< HEAD
     game.override.ability(Abilities.MOLD_BREAKER).moveset([Moves.GROWL]);
     await game.classicMode.startBattle([Species.MAGIKARP]);
-=======
-    game.override.ability(AbilityId.MOLD_BREAKER);
-    game.override.moveset([MoveId.GROWL]);
-    await game.classicMode.startBattle([SpeciesId.MAGIKARP]);
->>>>>>> fb6d6f5b
 
     game.move.select(MoveId.GROWL);
     await game.phaseInterceptor.to("BerryPhase");
@@ -196,14 +158,8 @@
   });
 
   it("should only bounce spikes back once when both targets use magic coat in doubles", async () => {
-<<<<<<< HEAD
     game.override.battleStyle("double").moveset([Moves.SPIKES]);
     await game.classicMode.startBattle([Species.MAGIKARP]);
-=======
-    game.override.battleStyle("double");
-    await game.classicMode.startBattle([SpeciesId.MAGIKARP]);
-    game.override.moveset([MoveId.SPIKES]);
->>>>>>> fb6d6f5b
 
     game.move.select(MoveId.SPIKES);
     await game.phaseInterceptor.to("BerryPhase");
@@ -213,14 +169,8 @@
   });
 
   it("should not bounce back curse", async () => {
-<<<<<<< HEAD
     game.override.moveset([Moves.CURSE]);
     await game.classicMode.startBattle([Species.GASTLY]);
-=======
-    game.override.starterSpecies(SpeciesId.GASTLY);
-    await game.classicMode.startBattle([SpeciesId.GASTLY]);
-    game.override.moveset([MoveId.CURSE]);
->>>>>>> fb6d6f5b
 
     game.move.select(MoveId.CURSE);
     await game.phaseInterceptor.to("BerryPhase");
@@ -230,16 +180,10 @@
 
   // TODO: encore is failing if the last move was virtual.
   it.todo("should not cause the bounced move to count for encore", async () => {
-<<<<<<< HEAD
     game.override
       .moveset([Moves.GROWL, Moves.ENCORE])
       .enemyMoveset([Moves.MAGIC_COAT, Moves.TACKLE])
       .enemyAbility(Abilities.MAGIC_BOUNCE);
-=======
-    game.override.moveset([MoveId.GROWL, MoveId.ENCORE]);
-    game.override.enemyMoveset([MoveId.MAGIC_COAT, MoveId.TACKLE]);
-    game.override.enemyAbility(AbilityId.MAGIC_BOUNCE);
->>>>>>> fb6d6f5b
 
     await game.classicMode.startBattle([SpeciesId.MAGIKARP]);
     const enemyPokemon = game.scene.getEnemyPokemon()!;
@@ -260,14 +204,8 @@
 
   // TODO: stomping tantrum should consider moves that were bounced.
   it.todo("should cause stomping tantrum to double in power when the last move was bounced", async () => {
-<<<<<<< HEAD
     game.override.battleStyle("single").moveset([Moves.STOMPING_TANTRUM, Moves.CHARM]);
     await game.classicMode.startBattle([Species.MAGIKARP]);
-=======
-    game.override.battleStyle("single");
-    await game.classicMode.startBattle([SpeciesId.MAGIKARP]);
-    game.override.moveset([MoveId.STOMPING_TANTRUM, MoveId.CHARM]);
->>>>>>> fb6d6f5b
 
     const stomping_tantrum = allMoves[MoveId.STOMPING_TANTRUM];
     vi.spyOn(stomping_tantrum, "calculateBattlePower");
@@ -307,16 +245,9 @@
   );
 
   it("should respect immunities when bouncing a move", async () => {
-<<<<<<< HEAD
     vi.spyOn(allMoves[Moves.THUNDER_WAVE], "accuracy", "get").mockReturnValue(100);
     game.override.moveset([Moves.THUNDER_WAVE, Moves.GROWL]).ability(Abilities.SOUNDPROOF);
     await game.classicMode.startBattle([Species.PHANPY]);
-=======
-    vi.spyOn(allMoves[MoveId.THUNDER_WAVE], "accuracy", "get").mockReturnValue(100);
-    game.override.moveset([MoveId.THUNDER_WAVE, MoveId.GROWL]);
-    game.override.ability(AbilityId.SOUNDPROOF);
-    await game.classicMode.startBattle([SpeciesId.PHANPY]);
->>>>>>> fb6d6f5b
 
     // Turn 1 - thunder wave immunity test
     game.move.select(MoveId.THUNDER_WAVE);
