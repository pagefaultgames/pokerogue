--- conflicted
+++ resolved
@@ -26,7 +26,6 @@
 
   beforeEach(() => {
     game = new GameManager(phaserGame);
-<<<<<<< HEAD
     game.override
       .battleStyle("single")
       .enemySpecies(Species.MAGIKARP)
@@ -36,16 +35,6 @@
       .ability(Abilities.BALL_FETCH)
       .moveset([Moves.TIDY_UP])
       .startingLevel(50);
-=======
-    game.override.battleStyle("single");
-    game.override.enemySpecies(SpeciesId.MAGIKARP);
-    game.override.enemyAbility(AbilityId.BALL_FETCH);
-    game.override.enemyMoveset(MoveId.SPLASH);
-    game.override.starterSpecies(SpeciesId.FEEBAS);
-    game.override.ability(AbilityId.BALL_FETCH);
-    game.override.moveset([MoveId.TIDY_UP]);
-    game.override.startingLevel(50);
->>>>>>> fb6d6f5b
   });
 
   it("spikes are cleared", async () => {
