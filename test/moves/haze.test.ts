import { Stat } from "#enums/stat";
import GameManager from "#test/testUtils/gameManager";
import { AbilityId } from "#enums/ability-id";
import { MoveId } from "#enums/move-id";
import { SpeciesId } from "#enums/species-id";
import Phaser from "phaser";
import { afterEach, beforeAll, beforeEach, describe, expect, it } from "vitest";
import { TurnInitPhase } from "#app/phases/turn-init-phase";

describe("Moves - Haze", () => {
  describe("integration tests", () => {
    let phaserGame: Phaser.Game;
    let game: GameManager;

    beforeAll(() => {
      phaserGame = new Phaser.Game({ type: Phaser.HEADLESS });
    });

    afterEach(() => {
      game.phaseInterceptor.restoreOg();
    });

    beforeEach(() => {
      game = new GameManager(phaserGame);

<<<<<<< HEAD
      game.override
        .battleStyle("single")
        .enemySpecies(Species.RATTATA)
        .enemyLevel(100)
        .enemyMoveset(Moves.SPLASH)
        .enemyAbility(Abilities.BALL_FETCH)
        .startingLevel(100)
        .moveset([Moves.HAZE, Moves.SWORDS_DANCE, Moves.CHARM, Moves.SPLASH])
        .ability(Abilities.BALL_FETCH);
=======
      game.override.battleStyle("single");

      game.override.enemySpecies(SpeciesId.RATTATA);
      game.override.enemyLevel(100);
      game.override.enemyMoveset(MoveId.SPLASH);
      game.override.enemyAbility(AbilityId.NONE);

      game.override.startingLevel(100);
      game.override.moveset([MoveId.HAZE, MoveId.SWORDS_DANCE, MoveId.CHARM, MoveId.SPLASH]);
      game.override.ability(AbilityId.NONE);
>>>>>>> fb6d6f5b
    });

    it("should reset all stat changes of all Pokemon on field", async () => {
      await game.classicMode.startBattle([SpeciesId.RATTATA]);
      const user = game.scene.getPlayerPokemon()!;
      const enemy = game.scene.getEnemyPokemon()!;

      expect(user.getStatStage(Stat.ATK)).toBe(0);
      expect(enemy.getStatStage(Stat.ATK)).toBe(0);

      game.move.select(MoveId.SWORDS_DANCE);
      await game.phaseInterceptor.to(TurnInitPhase);

      game.move.select(MoveId.CHARM);
      await game.phaseInterceptor.to(TurnInitPhase);

      expect(user.getStatStage(Stat.ATK)).toBe(2);
      expect(enemy.getStatStage(Stat.ATK)).toBe(-2);

      game.move.select(MoveId.HAZE);
      await game.phaseInterceptor.to(TurnInitPhase);

      expect(user.getStatStage(Stat.ATK)).toBe(0);
      expect(enemy.getStatStage(Stat.ATK)).toBe(0);
    });
  });
});<|MERGE_RESOLUTION|>--- conflicted
+++ resolved
@@ -23,7 +23,6 @@
     beforeEach(() => {
       game = new GameManager(phaserGame);
 
-<<<<<<< HEAD
       game.override
         .battleStyle("single")
         .enemySpecies(Species.RATTATA)
@@ -33,18 +32,6 @@
         .startingLevel(100)
         .moveset([Moves.HAZE, Moves.SWORDS_DANCE, Moves.CHARM, Moves.SPLASH])
         .ability(Abilities.BALL_FETCH);
-=======
-      game.override.battleStyle("single");
-
-      game.override.enemySpecies(SpeciesId.RATTATA);
-      game.override.enemyLevel(100);
-      game.override.enemyMoveset(MoveId.SPLASH);
-      game.override.enemyAbility(AbilityId.NONE);
-
-      game.override.startingLevel(100);
-      game.override.moveset([MoveId.HAZE, MoveId.SWORDS_DANCE, MoveId.CHARM, MoveId.SPLASH]);
-      game.override.ability(AbilityId.NONE);
->>>>>>> fb6d6f5b
     });
 
     it("should reset all stat changes of all Pokemon on field", async () => {
