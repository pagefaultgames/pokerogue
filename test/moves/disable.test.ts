--- conflicted
+++ resolved
@@ -59,13 +59,8 @@
       move: MoveId.DISABLE,
       result: MoveResult.FAIL,
     });
-<<<<<<< HEAD
-    expect(enemyMon.isMoveRestricted(Moves.SPLASH)).toBe(false);
+    expect(enemyMon.isMoveRestricted(MoveId.SPLASH)).toBe(false);
   });
-=======
-    expect(enemyMon.isMoveRestricted(MoveId.SPLASH)).toBe(false);
-  }, 20000);
->>>>>>> fb6d6f5b
 
   it("causes STRUGGLE if all usable moves are disabled", async () => {
     await game.classicMode.startBattle();
@@ -81,15 +76,9 @@
 
     const enemyHistory = enemyMon.getMoveHistory();
     expect(enemyHistory).toHaveLength(2);
-<<<<<<< HEAD
-    expect(enemyHistory[0].move).toBe(Moves.SPLASH);
-    expect(enemyHistory[1].move).toBe(Moves.STRUGGLE);
-  });
-=======
     expect(enemyHistory[0].move).toBe(MoveId.SPLASH);
     expect(enemyHistory[1].move).toBe(MoveId.STRUGGLE);
-  }, 20000);
->>>>>>> fb6d6f5b
+  });
 
   it("cannot disable STRUGGLE", async () => {
     game.override.enemyMoveset([MoveId.STRUGGLE]);
@@ -103,15 +92,9 @@
     await game.toNextTurn();
 
     expect(playerMon.getLastXMoves()[0].result).toBe(MoveResult.FAIL);
-<<<<<<< HEAD
-    expect(enemyMon.getLastXMoves()[0].move).toBe(Moves.STRUGGLE);
-    expect(enemyMon.isMoveRestricted(Moves.STRUGGLE)).toBe(false);
-  });
-=======
     expect(enemyMon.getLastXMoves()[0].move).toBe(MoveId.STRUGGLE);
     expect(enemyMon.isMoveRestricted(MoveId.STRUGGLE)).toBe(false);
-  }, 20000);
->>>>>>> fb6d6f5b
+  });
 
   it("interrupts target's move when target moves after", async () => {
     await game.classicMode.startBattle();
@@ -165,13 +148,7 @@
     await game.setTurnOrder([BattlerIndex.ENEMY, BattlerIndex.PLAYER]);
     await game.toNextTurn();
 
-<<<<<<< HEAD
-    expect(enemyMon.isMoveRestricted(Moves.TACKLE)).toBe(true);
-    expect(enemyMon.isMoveRestricted(Moves.SPLASH)).toBe(false);
-  });
-=======
     expect(enemyMon.isMoveRestricted(MoveId.TACKLE)).toBe(true);
     expect(enemyMon.isMoveRestricted(MoveId.SPLASH)).toBe(false);
-  }, 20000);
->>>>>>> fb6d6f5b
+  });
 });