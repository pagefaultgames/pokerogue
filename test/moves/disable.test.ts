--- conflicted
+++ resolved
@@ -6,11 +6,7 @@
 import { SpeciesId } from "#enums/species-id";
 import { Stat } from "#enums/stat";
 import { GameManager } from "#test/test-utils/game-manager";
-<<<<<<< HEAD
 import { afterEach, beforeAll, beforeEach, describe, expect, it } from "vitest";
-=======
-import { beforeAll, beforeEach, describe, expect, it, vi } from "vitest";
->>>>>>> fb59f9c9
 
 describe("Moves - Disable", () => {
   let phaserGame: Phaser.Game;
