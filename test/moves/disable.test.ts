--- conflicted
+++ resolved
@@ -150,7 +150,7 @@
     ).toBe(false);
   });
 
-<<<<<<< HEAD
+
   it("should ignore dancer copied moves, even if also in moveset", async () => {
     game.override
       .enemyAbility(Abilities.DANCER)
@@ -159,24 +159,15 @@
     await game.classicMode.startBattle([Species.PIKACHU]);
 
     game.move.select(Moves.SWORDS_DANCE);
-    await game.forceEnemyMove(Moves.SPLASH);
-=======
-    game.move.select(Moves.SPLASH);
-    await game.move.selectEnemyMove(Moves.SPLASH, BattlerIndex.PLAYER);
+    await game.move.selectEnemyMove(Moves.SPLASH);
     await game.setTurnOrder([BattlerIndex.ENEMY, BattlerIndex.PLAYER]);
     await game.toNextTurn();
 
     game.move.select(Moves.DISABLE);
-    await game.move.selectEnemyMove(Moves.TACKLE, BattlerIndex.PLAYER);
->>>>>>> dd2f475d
-    await game.setTurnOrder([BattlerIndex.ENEMY, BattlerIndex.PLAYER]);
+    await game.move.selectEnemyMove(Moves.SWORDS_DANCE);
+    await game.setTurnOrder([BattlerIndex.PLAYER, BattlerIndex.ENEMY]);
     await game.toNextTurn();
-
-    game.move.select(Moves.DISABLE);
-    await game.forceEnemyMove(Moves.SWORDS_DANCE);
-    await game.setTurnOrder([BattlerIndex.PLAYER, BattlerIndex.ENEMY]);
-    await game.phaseInterceptor.to("TurnEndPhase");
-
+ 
     // Dancer-induced Swords Dance was ignored in favor of splash,
     // leaving the subsequent _normal_ swords dance free to work as normal
     const shuckle = game.scene.getEnemyPokemon()!;
