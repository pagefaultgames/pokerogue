import Phaser from "phaser";
import { afterEach, beforeAll, beforeEach, describe, expect, it } from "vitest";
import GameManager from "#test/testUtils/gameManager";
import { SpeciesId } from "#enums/species-id";
import { AbilityId } from "#enums/ability-id";
import { MoveId } from "#enums/move-id";
import { BattlerIndex } from "#app/battle";
import { StatusEffect } from "#app/enums/status-effect";

describe("Moves - Baneful Bunker", () => {
  let phaserGame: Phaser.Game;
  let game: GameManager;

  beforeAll(() => {
    phaserGame = new Phaser.Game({
      type: Phaser.HEADLESS,
    });
  });

  afterEach(() => {
    game.phaseInterceptor.restoreOg();
  });

  beforeEach(() => {
    game = new GameManager(phaserGame);

<<<<<<< HEAD
    game.override
      .battleStyle("single")
      .moveset([Moves.SLASH, Moves.FLASH_CANNON])
      .enemySpecies(Species.TOXAPEX)
      .enemyAbility(Abilities.INSOMNIA)
      .enemyMoveset(Moves.BANEFUL_BUNKER)
      .startingLevel(100)
      .enemyLevel(100);
  });

  function expectProtected() {
    expect(game.scene.getEnemyPokemon()?.hp).toBe(game.scene.getEnemyPokemon()?.getMaxHp());
    expect(game.scene.getPlayerPokemon()?.status?.effect).toBe(StatusEffect.POISON);
  }

  it("should protect the user and poison attackers that make contact", async () => {
    await game.classicMode.startBattle([Species.CHARIZARD]);

    game.move.select(Moves.SLASH);
=======
    game.override.battleStyle("single");

    game.override.moveset(MoveId.SLASH);

    game.override.enemySpecies(SpeciesId.SNORLAX);
    game.override.enemyAbility(AbilityId.INSOMNIA);
    game.override.enemyMoveset(MoveId.BANEFUL_BUNKER);

    game.override.startingLevel(100);
    game.override.enemyLevel(100);
  });
  test("should protect the user and poison attackers that make contact", async () => {
    await game.classicMode.startBattle([SpeciesId.CHARIZARD]);

    const leadPokemon = game.scene.getPlayerPokemon()!;
    const enemyPokemon = game.scene.getEnemyPokemon()!;

    game.move.select(MoveId.SLASH);
>>>>>>> 9dcb9046
    await game.setTurnOrder([BattlerIndex.ENEMY, BattlerIndex.PLAYER]);
    await game.phaseInterceptor.to("BerryPhase", false);

    expectProtected();
  });
<<<<<<< HEAD
=======
  test("should protect the user and poison attackers that make contact, regardless of accuracy checks", async () => {
    await game.classicMode.startBattle([SpeciesId.CHARIZARD]);
>>>>>>> 9dcb9046

  it("should ignore accuracy checks", async () => {
    await game.classicMode.startBattle([Species.CHARIZARD]);

<<<<<<< HEAD
    game.move.select(Moves.SLASH);
    await game.phaseInterceptor.to("MoveEndPhase"); // baneful bunker
=======
    game.move.select(MoveId.SLASH);
    await game.setTurnOrder([BattlerIndex.ENEMY, BattlerIndex.PLAYER]);
    await game.phaseInterceptor.to("MoveEffectPhase");

>>>>>>> 9dcb9046
    await game.move.forceMiss();

    await game.phaseInterceptor.to("BerryPhase", false);

    expectProtected();
  });

<<<<<<< HEAD
  it("should block non-contact moves without poisoning attackers", async () => {
    await game.classicMode.startBattle([Species.CHARIZARD]);
=======
  test("should not poison attackers that don't make contact", async () => {
    game.override.moveset(MoveId.FLASH_CANNON);
    await game.classicMode.startBattle([SpeciesId.CHARIZARD]);
>>>>>>> 9dcb9046

    const charizard = game.scene.getPlayerPokemon()!;
    const toxapex = game.scene.getEnemyPokemon()!;

<<<<<<< HEAD
    game.move.select(Moves.FLASH_CANNON);
=======
    game.move.select(MoveId.FLASH_CANNON);
    await game.setTurnOrder([BattlerIndex.ENEMY, BattlerIndex.PLAYER]);
    await game.phaseInterceptor.to("MoveEffectPhase");

    await game.move.forceMiss();
>>>>>>> 9dcb9046
    await game.phaseInterceptor.to("BerryPhase", false);

    expect(toxapex.hp).toBe(toxapex.getMaxHp());
    expect(charizard.status?.effect).toBeUndefined();
  });
});<|MERGE_RESOLUTION|>--- conflicted
+++ resolved
@@ -24,13 +24,12 @@
   beforeEach(() => {
     game = new GameManager(phaserGame);
 
-<<<<<<< HEAD
     game.override
       .battleStyle("single")
-      .moveset([Moves.SLASH, Moves.FLASH_CANNON])
-      .enemySpecies(Species.TOXAPEX)
-      .enemyAbility(Abilities.INSOMNIA)
-      .enemyMoveset(Moves.BANEFUL_BUNKER)
+      .moveset([MoveId.SLASH, MoveId.FLASH_CANNON])
+      .enemySpecies(SpeciesId.TOXAPEX)
+      .enemyAbility(AbilityId.INSOMNIA)
+      .enemyMoveset(MoveId.BANEFUL_BUNKER)
       .startingLevel(100)
       .enemyLevel(100);
   });
@@ -41,52 +40,20 @@
   }
 
   it("should protect the user and poison attackers that make contact", async () => {
-    await game.classicMode.startBattle([Species.CHARIZARD]);
-
-    game.move.select(Moves.SLASH);
-=======
-    game.override.battleStyle("single");
-
-    game.override.moveset(MoveId.SLASH);
-
-    game.override.enemySpecies(SpeciesId.SNORLAX);
-    game.override.enemyAbility(AbilityId.INSOMNIA);
-    game.override.enemyMoveset(MoveId.BANEFUL_BUNKER);
-
-    game.override.startingLevel(100);
-    game.override.enemyLevel(100);
-  });
-  test("should protect the user and poison attackers that make contact", async () => {
     await game.classicMode.startBattle([SpeciesId.CHARIZARD]);
 
-    const leadPokemon = game.scene.getPlayerPokemon()!;
-    const enemyPokemon = game.scene.getEnemyPokemon()!;
-
     game.move.select(MoveId.SLASH);
->>>>>>> 9dcb9046
     await game.setTurnOrder([BattlerIndex.ENEMY, BattlerIndex.PLAYER]);
     await game.phaseInterceptor.to("BerryPhase", false);
 
     expectProtected();
   });
-<<<<<<< HEAD
-=======
-  test("should protect the user and poison attackers that make contact, regardless of accuracy checks", async () => {
-    await game.classicMode.startBattle([SpeciesId.CHARIZARD]);
->>>>>>> 9dcb9046
 
   it("should ignore accuracy checks", async () => {
-    await game.classicMode.startBattle([Species.CHARIZARD]);
+    await game.classicMode.startBattle([SpeciesId.CHARIZARD]);
 
-<<<<<<< HEAD
-    game.move.select(Moves.SLASH);
+    game.move.select(MoveId.SLASH);
     await game.phaseInterceptor.to("MoveEndPhase"); // baneful bunker
-=======
-    game.move.select(MoveId.SLASH);
-    await game.setTurnOrder([BattlerIndex.ENEMY, BattlerIndex.PLAYER]);
-    await game.phaseInterceptor.to("MoveEffectPhase");
-
->>>>>>> 9dcb9046
     await game.move.forceMiss();
 
     await game.phaseInterceptor.to("BerryPhase", false);
@@ -94,27 +61,13 @@
     expectProtected();
   });
 
-<<<<<<< HEAD
   it("should block non-contact moves without poisoning attackers", async () => {
-    await game.classicMode.startBattle([Species.CHARIZARD]);
-=======
-  test("should not poison attackers that don't make contact", async () => {
-    game.override.moveset(MoveId.FLASH_CANNON);
     await game.classicMode.startBattle([SpeciesId.CHARIZARD]);
->>>>>>> 9dcb9046
 
     const charizard = game.scene.getPlayerPokemon()!;
     const toxapex = game.scene.getEnemyPokemon()!;
 
-<<<<<<< HEAD
-    game.move.select(Moves.FLASH_CANNON);
-=======
     game.move.select(MoveId.FLASH_CANNON);
-    await game.setTurnOrder([BattlerIndex.ENEMY, BattlerIndex.PLAYER]);
-    await game.phaseInterceptor.to("MoveEffectPhase");
-
-    await game.move.forceMiss();
->>>>>>> 9dcb9046
     await game.phaseInterceptor.to("BerryPhase", false);
 
     expect(toxapex.hp).toBe(toxapex.getMaxHp());
