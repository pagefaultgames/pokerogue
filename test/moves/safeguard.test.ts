import { BattlerIndex } from "#app/battle";
import { PostDefendContactApplyStatusEffectAbAttr } from "#app/data/abilities/ability";
<<<<<<< HEAD
import { Abilities } from "#app/enums/abilities";
=======
import { allAbilities } from "#app/data/data-lists";
import { AbilityId } from "#enums/ability-id";
>>>>>>> fb6d6f5b
import { StatusEffect } from "#app/enums/status-effect";
import GameManager from "#test/testUtils/gameManager";
import { MoveId } from "#enums/move-id";
import { SpeciesId } from "#enums/species-id";
import Phaser from "phaser";
import { afterEach, beforeAll, beforeEach, describe, expect, it, vi } from "vitest";

describe("Moves - Safeguard", () => {
  let phaserGame: Phaser.Game;
  let game: GameManager;

  beforeAll(() => {
    phaserGame = new Phaser.Game({
      type: Phaser.HEADLESS,
    });
  });

  afterEach(() => {
    game.phaseInterceptor.restoreOg();
  });

  beforeEach(() => {
    game = new GameManager(phaserGame);
    game.override
      .battleStyle("single")
      .enemySpecies(SpeciesId.DRATINI)
      .enemyMoveset([MoveId.SAFEGUARD])
      .enemyAbility(AbilityId.BALL_FETCH)
      .enemyLevel(5)
      .starterSpecies(SpeciesId.DRATINI)
      .moveset([MoveId.NUZZLE, MoveId.SPORE, MoveId.YAWN, MoveId.SPLASH])
      .ability(AbilityId.UNNERVE); // Stop wild Pokemon from potentially eating Lum Berry
  });

  it("protects from damaging moves with additional effects", async () => {
    await game.classicMode.startBattle();
    const enemy = game.scene.getEnemyPokemon()!;

    game.move.select(MoveId.NUZZLE);
    await game.setTurnOrder([BattlerIndex.ENEMY, BattlerIndex.PLAYER]);
    await game.toNextTurn();

    expect(enemy.status).toBeUndefined();
  });

  it("protects from status moves", async () => {
    await game.classicMode.startBattle();
    const enemyPokemon = game.scene.getEnemyPokemon()!;

    game.move.select(MoveId.SPORE);
    await game.setTurnOrder([BattlerIndex.ENEMY, BattlerIndex.PLAYER]);
    await game.toNextTurn();

    expect(enemyPokemon.status).toBeUndefined();
  });

  it("protects from confusion", async () => {
    game.override.moveset([MoveId.CONFUSE_RAY]);
    await game.classicMode.startBattle();
    const enemyPokemon = game.scene.getEnemyPokemon()!;

    game.move.select(MoveId.CONFUSE_RAY);
    await game.setTurnOrder([BattlerIndex.ENEMY, BattlerIndex.PLAYER]);
    await game.toNextTurn();

    expect(enemyPokemon.summonData.tags).toEqual([]);
  });

  it("protects ally from status", async () => {
    game.override.battleStyle("double");

    await game.classicMode.startBattle();

    game.move.select(MoveId.SPORE, 0, BattlerIndex.ENEMY_2);
    game.move.select(MoveId.NUZZLE, 1, BattlerIndex.ENEMY_2);

    await game.setTurnOrder([BattlerIndex.ENEMY, BattlerIndex.PLAYER, BattlerIndex.PLAYER_2, BattlerIndex.ENEMY_2]);

    await game.phaseInterceptor.to("BerryPhase");

    const enemyPokemon = game.scene.getEnemyField();

    expect(enemyPokemon[0].status).toBeUndefined();
    expect(enemyPokemon[1].status).toBeUndefined();
  });

  it("protects from Yawn", async () => {
    await game.classicMode.startBattle();
    const enemyPokemon = game.scene.getEnemyPokemon()!;

    game.move.select(MoveId.YAWN);
    await game.setTurnOrder([BattlerIndex.ENEMY, BattlerIndex.PLAYER]);
    await game.toNextTurn();

    expect(enemyPokemon.summonData.tags).toEqual([]);
  });

  it("doesn't protect from already existing Yawn", async () => {
    await game.classicMode.startBattle();
    const enemyPokemon = game.scene.getEnemyPokemon()!;

    game.move.select(MoveId.YAWN);
    await game.setTurnOrder([BattlerIndex.PLAYER, BattlerIndex.ENEMY]);
    await game.toNextTurn();

    game.move.select(MoveId.SPLASH);
    await game.toNextTurn();

    expect(enemyPokemon.status?.effect).toBe(StatusEffect.SLEEP);
  });

  it("doesn't protect from self-inflicted status from Rest or Flame Orb", async () => {
    game.override.enemyHeldItems([{ name: "FLAME_ORB" }]);
    await game.classicMode.startBattle();
    const enemyPokemon = game.scene.getEnemyPokemon()!;
    enemyPokemon.hp = 1;

<<<<<<< HEAD
    game.move.select(Moves.SPLASH);
    await game.move.forceEnemyMove(Moves.SAFEGUARD);
=======
    game.move.select(MoveId.SPLASH);
    await game.setTurnOrder([BattlerIndex.ENEMY, BattlerIndex.PLAYER]);
>>>>>>> fb6d6f5b
    await game.toNextTurn();

    expect(enemyPokemon.status?.effect).toBe(StatusEffect.BURN);

    enemyPokemon.resetStatus();

<<<<<<< HEAD
    game.move.select(Moves.SPLASH);
    await game.move.forceEnemyMove(Moves.REST);
=======
    game.override.enemyMoveset([MoveId.REST]);
    // Force the moveset to update mid-battle
    // TODO: Remove after enemy AI rework is in
    enemyPokemon.getMoveset();
    game.move.select(MoveId.SPLASH);
    enemyPokemon.damageAndUpdate(1);
>>>>>>> fb6d6f5b
    await game.toNextTurn();

    expect(enemyPokemon.status?.effect).toBe(StatusEffect.SLEEP);
  });

  it("protects from ability-inflicted status", async () => {
<<<<<<< HEAD
    await game.classicMode.startBattle();

    const player = game.field.getPlayerPokemon();
    game.field.mockAbility(player, Abilities.STATIC);
    vi.spyOn(
      player.getAbility().getAttrs(PostDefendContactApplyStatusEffectAbAttr)[0],
=======
    game.override.ability(AbilityId.STATIC);
    vi.spyOn(
      allAbilities[AbilityId.STATIC].getAttrs(PostDefendContactApplyStatusEffectAbAttr)[0],
>>>>>>> fb6d6f5b
      "chance",
      "get",
    ).mockReturnValue(100);

<<<<<<< HEAD
    game.move.select(Moves.SPLASH);
    await game.move.forceEnemyMove(Moves.SAFEGUARD);
    await game.toNextTurn();

    game.move.select(Moves.SPLASH);
    await game.move.forceEnemyMove(Moves.TACKLE);
=======
    game.move.select(MoveId.SPLASH);
    await game.setTurnOrder([BattlerIndex.ENEMY, BattlerIndex.PLAYER]);
    await game.toNextTurn();
    game.override.enemyMoveset([MoveId.TACKLE]);
    game.move.select(MoveId.SPLASH);
>>>>>>> fb6d6f5b
    await game.toNextTurn();

    const enemyPokemon = game.field.getEnemyPokemon();
    expect(enemyPokemon.status).toBeUndefined();
  });
});<|MERGE_RESOLUTION|>--- conflicted
+++ resolved
@@ -1,11 +1,6 @@
 import { BattlerIndex } from "#app/battle";
 import { PostDefendContactApplyStatusEffectAbAttr } from "#app/data/abilities/ability";
-<<<<<<< HEAD
 import { Abilities } from "#app/enums/abilities";
-=======
-import { allAbilities } from "#app/data/data-lists";
-import { AbilityId } from "#enums/ability-id";
->>>>>>> fb6d6f5b
 import { StatusEffect } from "#app/enums/status-effect";
 import GameManager from "#test/testUtils/gameManager";
 import { MoveId } from "#enums/move-id";
@@ -123,66 +118,38 @@
     const enemyPokemon = game.scene.getEnemyPokemon()!;
     enemyPokemon.hp = 1;
 
-<<<<<<< HEAD
     game.move.select(Moves.SPLASH);
     await game.move.forceEnemyMove(Moves.SAFEGUARD);
-=======
-    game.move.select(MoveId.SPLASH);
-    await game.setTurnOrder([BattlerIndex.ENEMY, BattlerIndex.PLAYER]);
->>>>>>> fb6d6f5b
     await game.toNextTurn();
 
     expect(enemyPokemon.status?.effect).toBe(StatusEffect.BURN);
 
     enemyPokemon.resetStatus();
 
-<<<<<<< HEAD
     game.move.select(Moves.SPLASH);
     await game.move.forceEnemyMove(Moves.REST);
-=======
-    game.override.enemyMoveset([MoveId.REST]);
-    // Force the moveset to update mid-battle
-    // TODO: Remove after enemy AI rework is in
-    enemyPokemon.getMoveset();
-    game.move.select(MoveId.SPLASH);
-    enemyPokemon.damageAndUpdate(1);
->>>>>>> fb6d6f5b
     await game.toNextTurn();
 
     expect(enemyPokemon.status?.effect).toBe(StatusEffect.SLEEP);
   });
 
   it("protects from ability-inflicted status", async () => {
-<<<<<<< HEAD
     await game.classicMode.startBattle();
 
     const player = game.field.getPlayerPokemon();
     game.field.mockAbility(player, Abilities.STATIC);
     vi.spyOn(
       player.getAbility().getAttrs(PostDefendContactApplyStatusEffectAbAttr)[0],
-=======
-    game.override.ability(AbilityId.STATIC);
-    vi.spyOn(
-      allAbilities[AbilityId.STATIC].getAttrs(PostDefendContactApplyStatusEffectAbAttr)[0],
->>>>>>> fb6d6f5b
       "chance",
       "get",
     ).mockReturnValue(100);
 
-<<<<<<< HEAD
     game.move.select(Moves.SPLASH);
     await game.move.forceEnemyMove(Moves.SAFEGUARD);
     await game.toNextTurn();
 
     game.move.select(Moves.SPLASH);
     await game.move.forceEnemyMove(Moves.TACKLE);
-=======
-    game.move.select(MoveId.SPLASH);
-    await game.setTurnOrder([BattlerIndex.ENEMY, BattlerIndex.PLAYER]);
-    await game.toNextTurn();
-    game.override.enemyMoveset([MoveId.TACKLE]);
-    game.move.select(MoveId.SPLASH);
->>>>>>> fb6d6f5b
     await game.toNextTurn();
 
     const enemyPokemon = game.field.getEnemyPokemon();
