--- conflicted
+++ resolved
@@ -1,17 +1,13 @@
 import { allAbilities } from "#data/data-lists";
 import { AbilityId } from "#enums/ability-id";
 import { BattlerIndex } from "#enums/battler-index";
+import { HeldItemId } from "#enums/held-item-id";
 import { MoveId } from "#enums/move-id";
 import { SpeciesId } from "#enums/species-id";
 import { StatusEffect } from "#enums/status-effect";
 import { GameManager } from "#test/testUtils/gameManager";
 import Phaser from "phaser";
 import { afterEach, beforeAll, beforeEach, describe, expect, it, vi } from "vitest";
-<<<<<<< HEAD
-import { AbilityId } from "#enums/ability-id";
-import { HeldItemId } from "#enums/held-item-id";
-=======
->>>>>>> 8cf1b9f7
 
 describe("Moves - Safeguard", () => {
   let phaserGame: Phaser.Game;
