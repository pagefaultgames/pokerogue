--- conflicted
+++ resolved
@@ -1,10 +1,5 @@
 import { BattlerIndex } from "#enums/battler-index";
-<<<<<<< HEAD
-import { PostDefendContactApplyStatusEffectAbAttr } from "#app/data/abilities/ability";
-=======
 import { allAbilities } from "#app/data/data-lists";
-import { AbilityId } from "#enums/ability-id";
->>>>>>> 73e0a290
 import { StatusEffect } from "#app/enums/status-effect";
 import GameManager from "#test/testUtils/gameManager";
 import { MoveId } from "#enums/move-id";
@@ -144,11 +139,7 @@
     const player = game.field.getPlayerPokemon();
     game.field.mockAbility(player, AbilityId.STATIC);
     vi.spyOn(
-<<<<<<< HEAD
-      player.getAbility().getAttrs(PostDefendContactApplyStatusEffectAbAttr)[0],
-=======
       allAbilities[AbilityId.STATIC].getAttrs("PostDefendContactApplyStatusEffectAbAttr")[0],
->>>>>>> 73e0a290
       "chance",
       "get",
     ).mockReturnValue(100);
