import { BattlerIndex } from "#app/battle";
import { Status } from "#app/data/status-effect";
import type { EnemyPokemon, PlayerPokemon } from "#app/field/pokemon";
import { MoveEndPhase } from "#app/phases/move-end-phase";
import { MoveId } from "#enums/move-id";
import { SpeciesId } from "#enums/species-id";
import { StatusEffect } from "#enums/status-effect";
import GameManager from "#test/testUtils/gameManager";
import Phaser from "phaser";
import { afterEach, beforeAll, beforeEach, describe, expect, test } from "vitest";

describe("Moves - Purify", () => {
  let phaserGame: Phaser.Game;
  let game: GameManager;

  beforeAll(() => {
    phaserGame = new Phaser.Game({
      type: Phaser.HEADLESS,
    });
  });

  afterEach(() => {
    game.phaseInterceptor.restoreOg();
  });

  beforeEach(() => {
    game = new GameManager(phaserGame);
<<<<<<< HEAD
    game.override
      .battleStyle("single")
      .starterSpecies(Species.PYUKUMUKU)
      .startingLevel(10)
      .moveset([Moves.PURIFY, Moves.SIZZLY_SLIDE])
      .enemySpecies(Species.MAGIKARP)
      .enemyLevel(10)
      .enemyMoveset([Moves.SPLASH, Moves.NONE, Moves.NONE, Moves.NONE]);
=======
    game.override.battleStyle("single");

    game.override.starterSpecies(SpeciesId.PYUKUMUKU);
    game.override.startingLevel(10);
    game.override.moveset([MoveId.PURIFY, MoveId.SIZZLY_SLIDE]);

    game.override.enemySpecies(SpeciesId.MAGIKARP);
    game.override.enemyLevel(10);
    game.override.enemyMoveset([MoveId.SPLASH, MoveId.NONE, MoveId.NONE, MoveId.NONE]);
>>>>>>> fb6d6f5b
  });

  test("Purify heals opponent status effect and restores user hp", async () => {
    await game.classicMode.startBattle();

    const enemyPokemon: EnemyPokemon = game.scene.getEnemyPokemon()!;
    const playerPokemon: PlayerPokemon = game.scene.getPlayerPokemon()!;

    playerPokemon.hp = playerPokemon.getMaxHp() - 1;
    enemyPokemon.status = new Status(StatusEffect.BURN);

    game.move.select(MoveId.PURIFY);
    await game.setTurnOrder([BattlerIndex.PLAYER, BattlerIndex.ENEMY]);
    await game.phaseInterceptor.to(MoveEndPhase);

    expect(enemyPokemon.status).toBeNull();
    expect(playerPokemon.isFullHp()).toBe(true);
  });

  test("Purify does not heal if opponent doesnt have any status effect", async () => {
    await game.classicMode.startBattle();

    const playerPokemon: PlayerPokemon = game.scene.getPlayerPokemon()!;

    playerPokemon.hp = playerPokemon.getMaxHp() - 1;
    const playerInitialHp = playerPokemon.hp;

    game.move.select(MoveId.PURIFY);
    await game.setTurnOrder([BattlerIndex.PLAYER, BattlerIndex.ENEMY]);
    await game.phaseInterceptor.to(MoveEndPhase);

    expect(playerPokemon.hp).toBe(playerInitialHp);
  });
});<|MERGE_RESOLUTION|>--- conflicted
+++ resolved
@@ -25,7 +25,6 @@
 
   beforeEach(() => {
     game = new GameManager(phaserGame);
-<<<<<<< HEAD
     game.override
       .battleStyle("single")
       .starterSpecies(Species.PYUKUMUKU)
@@ -34,17 +33,6 @@
       .enemySpecies(Species.MAGIKARP)
       .enemyLevel(10)
       .enemyMoveset([Moves.SPLASH, Moves.NONE, Moves.NONE, Moves.NONE]);
-=======
-    game.override.battleStyle("single");
-
-    game.override.starterSpecies(SpeciesId.PYUKUMUKU);
-    game.override.startingLevel(10);
-    game.override.moveset([MoveId.PURIFY, MoveId.SIZZLY_SLIDE]);
-
-    game.override.enemySpecies(SpeciesId.MAGIKARP);
-    game.override.enemyLevel(10);
-    game.override.enemyMoveset([MoveId.SPLASH, MoveId.NONE, MoveId.NONE, MoveId.NONE]);
->>>>>>> fb6d6f5b
   });
 
   test("Purify heals opponent status effect and restores user hp", async () => {
