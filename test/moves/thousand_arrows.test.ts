--- conflicted
+++ resolved
@@ -24,7 +24,6 @@
 
   beforeEach(() => {
     game = new GameManager(phaserGame);
-<<<<<<< HEAD
     game.override
       .battleStyle("single")
       .enemySpecies(Species.TOGETIC)
@@ -32,14 +31,6 @@
       .enemyLevel(100)
       .moveset([Moves.THOUSAND_ARROWS])
       .enemyMoveset(Moves.SPLASH);
-=======
-    game.override.battleStyle("single");
-    game.override.enemySpecies(SpeciesId.TOGETIC);
-    game.override.startingLevel(100);
-    game.override.enemyLevel(100);
-    game.override.moveset([MoveId.THOUSAND_ARROWS]);
-    game.override.enemyMoveset([MoveId.SPLASH, MoveId.SPLASH, MoveId.SPLASH, MoveId.SPLASH]);
->>>>>>> fb6d6f5b
   });
 
   it("move should hit and ground Flying-type targets", async () => {
@@ -60,12 +51,7 @@
   });
 
   it("move should hit and ground targets with Levitate", async () => {
-<<<<<<< HEAD
     game.override.enemySpecies(Species.SNORLAX).enemyAbility(Abilities.LEVITATE);
-=======
-    game.override.enemySpecies(SpeciesId.SNORLAX);
-    game.override.enemyAbility(AbilityId.LEVITATE);
->>>>>>> fb6d6f5b
 
     await game.classicMode.startBattle([SpeciesId.ILLUMISE]);
 
