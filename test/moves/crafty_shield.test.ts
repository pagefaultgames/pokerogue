import Phaser from "phaser";
import { afterEach, beforeAll, beforeEach, describe, expect, test } from "vitest";
import GameManager from "#test/testUtils/gameManager";
import { SpeciesId } from "#enums/species-id";
import { AbilityId } from "#enums/ability-id";
import { MoveId } from "#enums/move-id";
import { Stat } from "#enums/stat";
import { BattlerTagType } from "#app/enums/battler-tag-type";
import { BerryPhase } from "#app/phases/berry-phase";
import { CommandPhase } from "#app/phases/command-phase";

describe("Moves - Crafty Shield", () => {
  let phaserGame: Phaser.Game;
  let game: GameManager;

  beforeAll(() => {
    phaserGame = new Phaser.Game({
      type: Phaser.HEADLESS,
    });
  });

  afterEach(() => {
    game.phaseInterceptor.restoreOg();
  });

  beforeEach(() => {
    game = new GameManager(phaserGame);

<<<<<<< HEAD
    game.override
      .battleStyle("double")
      .moveset([Moves.CRAFTY_SHIELD, Moves.SPLASH, Moves.SWORDS_DANCE])
      .enemySpecies(Species.SNORLAX)
      .enemyMoveset([Moves.GROWL])
      .enemyAbility(Abilities.INSOMNIA)
      .startingLevel(100)
      .enemyLevel(100);
=======
    game.override.battleStyle("double");

    game.override.moveset([MoveId.CRAFTY_SHIELD, MoveId.SPLASH, MoveId.SWORDS_DANCE]);

    game.override.enemySpecies(SpeciesId.SNORLAX);
    game.override.enemyMoveset([MoveId.GROWL]);
    game.override.enemyAbility(AbilityId.INSOMNIA);

    game.override.startingLevel(100);
    game.override.enemyLevel(100);
>>>>>>> fb6d6f5b
  });

  test("should protect the user and allies from status moves", async () => {
    await game.classicMode.startBattle([SpeciesId.CHARIZARD, SpeciesId.BLASTOISE]);

    const leadPokemon = game.scene.getPlayerField();

    game.move.select(MoveId.CRAFTY_SHIELD);

    await game.phaseInterceptor.to(CommandPhase);

    game.move.select(MoveId.SPLASH, 1);

    await game.phaseInterceptor.to(BerryPhase, false);

    leadPokemon.forEach(p => expect(p.getStatStage(Stat.ATK)).toBe(0));
  });

  test("should not protect the user and allies from attack moves", async () => {
    game.override.enemyMoveset([MoveId.TACKLE]);

    await game.classicMode.startBattle([SpeciesId.CHARIZARD, SpeciesId.BLASTOISE]);

    const leadPokemon = game.scene.getPlayerField();

    game.move.select(MoveId.CRAFTY_SHIELD);

    await game.phaseInterceptor.to(CommandPhase);

    game.move.select(MoveId.SPLASH, 1);

    await game.phaseInterceptor.to(BerryPhase, false);

    expect(leadPokemon.some(p => p.hp < p.getMaxHp())).toBeTruthy();
  });

  test("should protect the user and allies from moves that ignore other protection", async () => {
<<<<<<< HEAD
    game.override.enemySpecies(Species.DUSCLOPS).enemyMoveset([Moves.CURSE]);
=======
    game.override.enemySpecies(SpeciesId.DUSCLOPS);
    game.override.enemyMoveset([MoveId.CURSE]);
>>>>>>> fb6d6f5b

    await game.classicMode.startBattle([SpeciesId.CHARIZARD, SpeciesId.BLASTOISE]);

    const leadPokemon = game.scene.getPlayerField();

    game.move.select(MoveId.CRAFTY_SHIELD);

    await game.phaseInterceptor.to(CommandPhase);

    game.move.select(MoveId.SPLASH, 1);

    await game.phaseInterceptor.to(BerryPhase, false);

    leadPokemon.forEach(p => expect(p.getTag(BattlerTagType.CURSED)).toBeUndefined());
  });

  test("should not block allies' self-targeted moves", async () => {
    await game.classicMode.startBattle([SpeciesId.CHARIZARD, SpeciesId.BLASTOISE]);

    const leadPokemon = game.scene.getPlayerField();

    game.move.select(MoveId.CRAFTY_SHIELD);

    await game.phaseInterceptor.to(CommandPhase);

    game.move.select(MoveId.SWORDS_DANCE, 1);

    await game.phaseInterceptor.to(BerryPhase, false);

    expect(leadPokemon[0].getStatStage(Stat.ATK)).toBe(0);
    expect(leadPokemon[1].getStatStage(Stat.ATK)).toBe(2);
  });
});<|MERGE_RESOLUTION|>--- conflicted
+++ resolved
@@ -26,7 +26,6 @@
   beforeEach(() => {
     game = new GameManager(phaserGame);
 
-<<<<<<< HEAD
     game.override
       .battleStyle("double")
       .moveset([Moves.CRAFTY_SHIELD, Moves.SPLASH, Moves.SWORDS_DANCE])
@@ -35,18 +34,6 @@
       .enemyAbility(Abilities.INSOMNIA)
       .startingLevel(100)
       .enemyLevel(100);
-=======
-    game.override.battleStyle("double");
-
-    game.override.moveset([MoveId.CRAFTY_SHIELD, MoveId.SPLASH, MoveId.SWORDS_DANCE]);
-
-    game.override.enemySpecies(SpeciesId.SNORLAX);
-    game.override.enemyMoveset([MoveId.GROWL]);
-    game.override.enemyAbility(AbilityId.INSOMNIA);
-
-    game.override.startingLevel(100);
-    game.override.enemyLevel(100);
->>>>>>> fb6d6f5b
   });
 
   test("should protect the user and allies from status moves", async () => {
@@ -84,12 +71,7 @@
   });
 
   test("should protect the user and allies from moves that ignore other protection", async () => {
-<<<<<<< HEAD
     game.override.enemySpecies(Species.DUSCLOPS).enemyMoveset([Moves.CURSE]);
-=======
-    game.override.enemySpecies(SpeciesId.DUSCLOPS);
-    game.override.enemyMoveset([MoveId.CURSE]);
->>>>>>> fb6d6f5b
 
     await game.classicMode.startBattle([SpeciesId.CHARIZARD, SpeciesId.BLASTOISE]);
 
