import Phaser from "phaser";
import { afterEach, beforeAll, beforeEach, describe, expect, it } from "vitest";
import GameManager from "#test/testUtils/gameManager";
import { Species } from "#enums/species";
import { Abilities } from "#enums/abilities";
import { Moves } from "#enums/moves";
import { Stat } from "#enums/stat";
import { BattlerTagType } from "#app/enums/battler-tag-type";
import { BattlerIndex } from "#app/battle";
import { ArenaTagType } from "#enums/arena-tag-type";
import { ArenaTagSide } from "#app/data/arena-tag";

describe("Moves - Crafty Shield", () => {
  let phaserGame: Phaser.Game;
  let game: GameManager;

  beforeAll(() => {
    phaserGame = new Phaser.Game({
      type: Phaser.HEADLESS,
    });
  });

  afterEach(() => {
    game.phaseInterceptor.restoreOg();
  });

  beforeEach(() => {
    game = new GameManager(phaserGame);

    game.override
      .battleStyle("double")
      .moveset([Moves.CRAFTY_SHIELD, Moves.SPLASH, Moves.SWORDS_DANCE, Moves.HOWL])
      .enemySpecies(Species.DUSKNOIR)
      .enemyMoveset(Moves.GROWL)
      .enemyAbility(Abilities.INSOMNIA)
      .startingLevel(100)
      .enemyLevel(100);
  });

<<<<<<< HEAD
  it("should protect the user and allies from status moves", async () => {
    await game.classicMode.startBattle([Species.CHARIZARD, Species.BLASTOISE]);
=======
  test("should protect the user and allies from status moves", async () => {
    await game.classicMode.startBattle([Species.CHARIZARD, Species.BLASTOISE]);

    const leadPokemon = game.scene.getPlayerField();

    game.move.select(Moves.CRAFTY_SHIELD);
>>>>>>> 7cd89cd4

    const [charizard, blastoise] = game.scene.getPlayerField();
    game.move.select(Moves.CRAFTY_SHIELD, BattlerIndex.PLAYER);
    game.move.select(Moves.SPLASH, BattlerIndex.PLAYER_2);
    await game.forceEnemyMove(Moves.GROWL);
    await game.forceEnemyMove(Moves.GROWL);

    await game.phaseInterceptor.to("TurnEndPhase");

    expect(charizard.getStatStage(Stat.ATK)).toBe(0);
    expect(blastoise.getStatStage(Stat.ATK)).toBe(0);
  });

  it("should not protect the user and allies from attack moves", async () => {
    game.override.enemyMoveset(Moves.TACKLE);
    await game.classicMode.startBattle([Species.CHARIZARD, Species.BLASTOISE]);

<<<<<<< HEAD
    const [charizard, blastoise] = game.scene.getPlayerField();
=======
    await game.classicMode.startBattle([Species.CHARIZARD, Species.BLASTOISE]);
>>>>>>> 7cd89cd4

    game.move.select(Moves.CRAFTY_SHIELD, BattlerIndex.PLAYER);
    game.move.select(Moves.SPLASH, BattlerIndex.PLAYER_2);
    await game.forceEnemyMove(Moves.TACKLE, BattlerIndex.PLAYER);
    await game.forceEnemyMove(Moves.TACKLE, BattlerIndex.PLAYER_2);
    await game.phaseInterceptor.to("TurnEndPhase");

    expect(charizard.isFullHp()).toBe(false);
    expect(blastoise.isFullHp()).toBe(false);
  });

  it("should not block entry hazards and field-targeted moves", async () => {
    game.override.enemyMoveset([Moves.PERISH_SONG, Moves.TOXIC_SPIKES]);
    await game.classicMode.startBattle([Species.CHARIZARD, Species.BLASTOISE]);

    const [charizard, blastoise] = game.scene.getPlayerField();

    game.move.select(Moves.CRAFTY_SHIELD, BattlerIndex.PLAYER);
    game.move.select(Moves.SPLASH, BattlerIndex.PLAYER_2);
    await game.forceEnemyMove(Moves.PERISH_SONG);
    await game.forceEnemyMove(Moves.TOXIC_SPIKES);
    await game.phaseInterceptor.to("TurnEndPhase");

    expect(game.scene.arena.getTagOnSide(ArenaTagType.TOXIC_SPIKES, ArenaTagSide.PLAYER)).toBeDefined();
    expect(charizard.getTag(BattlerTagType.PERISH_SONG)).toBeDefined();
    expect(blastoise.getTag(BattlerTagType.PERISH_SONG)).toBeDefined();
  });

<<<<<<< HEAD
  it("should protect the user and allies from moves that ignore other protection", async () => {
    game.override.moveset(Moves.CURSE);
=======
  test("should protect the user and allies from moves that ignore other protection", async () => {
    game.override.enemySpecies(Species.DUSCLOPS);
    game.override.enemyMoveset([Moves.CURSE]);

>>>>>>> 7cd89cd4
    await game.classicMode.startBattle([Species.CHARIZARD, Species.BLASTOISE]);

    const [charizard, blastoise] = game.scene.getPlayerField();

    game.move.select(Moves.CRAFTY_SHIELD, BattlerIndex.PLAYER);
    game.move.select(Moves.SPLASH, BattlerIndex.PLAYER_2);
    await game.forceEnemyMove(Moves.CURSE, BattlerIndex.PLAYER);
    await game.forceEnemyMove(Moves.CURSE, BattlerIndex.PLAYER_2);

    await game.phaseInterceptor.to("TurnEndPhase");

    expect(charizard.getTag(BattlerTagType.CURSED)).toBeDefined();
    expect(blastoise.getTag(BattlerTagType.CURSED)).toBeDefined();

    const [dusknoir1, dusknoir2] = game.scene.getEnemyField();
    expect(dusknoir1.isFullHp()).toBe(false);
    expect(dusknoir2.isFullHp()).toBe(false);
  });

<<<<<<< HEAD
  it("should not block allies' self or ally-targeted moves", async () => {
    await game.classicMode.startBattle([Species.CHARIZARD, Species.BLASTOISE]);
=======
  test("should not block allies' self-targeted moves", async () => {
    await game.classicMode.startBattle([Species.CHARIZARD, Species.BLASTOISE]);

    const leadPokemon = game.scene.getPlayerField();
>>>>>>> 7cd89cd4

    const [charizard, blastoise] = game.scene.getPlayerField();

    game.move.select(Moves.CRAFTY_SHIELD, BattlerIndex.PLAYER);
    game.move.select(Moves.SWORDS_DANCE, BattlerIndex.PLAYER_2);
    await game.phaseInterceptor.to("TurnEndPhase");

    expect(charizard.getStatStage(Stat.ATK)).toBe(0);
    expect(blastoise.getStatStage(Stat.ATK)).toBe(2);

    game.move.select(Moves.HOWL, BattlerIndex.PLAYER);
    game.move.select(Moves.CRAFTY_SHIELD, BattlerIndex.PLAYER_2);
    await game.phaseInterceptor.to("TurnEndPhase");

    expect(charizard.getStatStage(Stat.ATK)).toBe(1);
    expect(blastoise.getStatStage(Stat.ATK)).toBe(3);
  });
});<|MERGE_RESOLUTION|>--- conflicted
+++ resolved
@@ -37,17 +37,8 @@
       .enemyLevel(100);
   });
 
-<<<<<<< HEAD
   it("should protect the user and allies from status moves", async () => {
     await game.classicMode.startBattle([Species.CHARIZARD, Species.BLASTOISE]);
-=======
-  test("should protect the user and allies from status moves", async () => {
-    await game.classicMode.startBattle([Species.CHARIZARD, Species.BLASTOISE]);
-
-    const leadPokemon = game.scene.getPlayerField();
-
-    game.move.select(Moves.CRAFTY_SHIELD);
->>>>>>> 7cd89cd4
 
     const [charizard, blastoise] = game.scene.getPlayerField();
     game.move.select(Moves.CRAFTY_SHIELD, BattlerIndex.PLAYER);
@@ -64,12 +55,8 @@
   it("should not protect the user and allies from attack moves", async () => {
     game.override.enemyMoveset(Moves.TACKLE);
     await game.classicMode.startBattle([Species.CHARIZARD, Species.BLASTOISE]);
-
-<<<<<<< HEAD
+    
     const [charizard, blastoise] = game.scene.getPlayerField();
-=======
-    await game.classicMode.startBattle([Species.CHARIZARD, Species.BLASTOISE]);
->>>>>>> 7cd89cd4
 
     game.move.select(Moves.CRAFTY_SHIELD, BattlerIndex.PLAYER);
     game.move.select(Moves.SPLASH, BattlerIndex.PLAYER_2);
@@ -98,15 +85,9 @@
     expect(blastoise.getTag(BattlerTagType.PERISH_SONG)).toBeDefined();
   });
 
-<<<<<<< HEAD
   it("should protect the user and allies from moves that ignore other protection", async () => {
     game.override.moveset(Moves.CURSE);
-=======
-  test("should protect the user and allies from moves that ignore other protection", async () => {
-    game.override.enemySpecies(Species.DUSCLOPS);
-    game.override.enemyMoveset([Moves.CURSE]);
-
->>>>>>> 7cd89cd4
+    
     await game.classicMode.startBattle([Species.CHARIZARD, Species.BLASTOISE]);
 
     const [charizard, blastoise] = game.scene.getPlayerField();
@@ -126,15 +107,8 @@
     expect(dusknoir2.isFullHp()).toBe(false);
   });
 
-<<<<<<< HEAD
   it("should not block allies' self or ally-targeted moves", async () => {
     await game.classicMode.startBattle([Species.CHARIZARD, Species.BLASTOISE]);
-=======
-  test("should not block allies' self-targeted moves", async () => {
-    await game.classicMode.startBattle([Species.CHARIZARD, Species.BLASTOISE]);
-
-    const leadPokemon = game.scene.getPlayerField();
->>>>>>> 7cd89cd4
 
     const [charizard, blastoise] = game.scene.getPlayerField();
 
