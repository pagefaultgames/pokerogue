import { BattlerIndex } from "#enums/battler-index";
import { AbilityId } from "#enums/ability-id";
import { MoveId } from "#enums/move-id";
import { SpeciesId } from "#enums/species-id";
import GameManager from "#test/testUtils/gameManager";
import Phaser from "phaser";
import { afterEach, beforeAll, beforeEach, describe, expect, it } from "vitest";
import { MoveResult } from "#enums/move-result";
import { getPokemonNameWithAffix } from "#app/messages";
import i18next from "i18next";

describe("Moves - Pollen Puff", () => {
  let phaserGame: Phaser.Game;
  let game: GameManager;

  beforeAll(() => {
    phaserGame = new Phaser.Game({
      type: Phaser.HEADLESS,
    });
  });

  afterEach(() => {
    game.phaseInterceptor.restoreOg();
  });

  beforeEach(() => {
    game = new GameManager(phaserGame);
    game.override
      .ability(AbilityId.BALL_FETCH)
      .battleStyle("single")
<<<<<<< HEAD
      .disableCrits()
      .enemyLevel(100)
=======
      .criticalHits(false)
>>>>>>> 2065f4fd
      .enemySpecies(SpeciesId.MAGIKARP)
      .enemyAbility(AbilityId.BALL_FETCH)
      .enemyMoveset(MoveId.SPLASH);
  });

  it("should damage an enemy when used, or heal an ally for 50% max HP", async () => {
    game.override.battleStyle("double").ability(AbilityId.PARENTAL_BOND);
    await game.classicMode.startBattle([SpeciesId.BULBASAUR, SpeciesId.OMANYTE]);

    const [_, omantye, karp1] = game.scene.getField();
    omantye.hp = 1;

    game.move.use(MoveId.POLLEN_PUFF, BattlerIndex.PLAYER, BattlerIndex.PLAYER_2);
    game.move.use(MoveId.POLLEN_PUFF, BattlerIndex.PLAYER_2, BattlerIndex.ENEMY);
    await game.toEndOfTurn();

    expect(karp1.hp).toBeLessThan(karp1.getMaxHp());
    expect(omantye.hp).toBeCloseTo(0.5 * omantye.getMaxHp() + 1, 1);
    expect(game.phaseInterceptor.log).toContain("PokemonHealPhase");
  });

  it("should display message & count as failed when hitting a full HP ally", async () => {
    game.override.battleStyle("double").ability(AbilityId.PARENTAL_BOND);
    await game.classicMode.startBattle([SpeciesId.BULBASAUR, SpeciesId.OMANYTE]);

    const [bulbasaur, omantye] = game.scene.getPlayerField();

    game.move.use(MoveId.POLLEN_PUFF, BattlerIndex.PLAYER, BattlerIndex.PLAYER_2);
    game.move.use(MoveId.SPLASH, BattlerIndex.PLAYER_2);
    await game.toEndOfTurn();

    // move failed without unshifting a phase
    expect(omantye.hp).toBe(omantye.getMaxHp());
    expect(bulbasaur.getLastXMoves()[0].result).toBe(MoveResult.FAIL);
    expect(game.textInterceptor.logs).toContain(
      i18next.t("battle:hpIsFull", {
        pokemonName: getPokemonNameWithAffix(omantye),
      }),
    );
    expect(game.phaseInterceptor.log).not.toContain("PokemonHealPhase");
  });

  it("should not heal more than once if the user has a source of multi-hit", async () => {
    game.override.battleStyle("double").ability(AbilityId.PARENTAL_BOND);
    await game.classicMode.startBattle([SpeciesId.BULBASAUR, SpeciesId.OMANYTE]);

    const [bulbasaur, omantye] = game.scene.getPlayerField();

    omantye.hp = 1;

    game.move.use(MoveId.POLLEN_PUFF, BattlerIndex.PLAYER, BattlerIndex.PLAYER_2);
    game.move.use(MoveId.SPLASH, BattlerIndex.PLAYER_2);
    await game.toEndOfTurn();

    expect(bulbasaur.turnData.hitCount).toBe(0);
    expect(omantye.hp).toBeLessThanOrEqual(0.5 * omantye.getMaxHp() + 1);
    expect(game.phaseInterceptor.log.filter(l => l === "PokemonHealPhase")).toHaveLength(1);
  });

  it("should damage an enemy multiple times when the user has a source of multi-hit", async () => {
    game.override.ability(AbilityId.PARENTAL_BOND);
    await game.classicMode.startBattle([SpeciesId.MAGIKARP]);

    game.move.use(MoveId.POLLEN_PUFF);
    await game.toEndOfTurn();

    const target = game.scene.getEnemyPokemon()!;
    expect(target.battleData.hitCount).toBe(2);
  });
});<|MERGE_RESOLUTION|>--- conflicted
+++ resolved
@@ -28,12 +28,8 @@
     game.override
       .ability(AbilityId.BALL_FETCH)
       .battleStyle("single")
-<<<<<<< HEAD
-      .disableCrits()
-      .enemyLevel(100)
-=======
       .criticalHits(false)
->>>>>>> 2065f4fd
+      .startingLevel(100)
       .enemySpecies(SpeciesId.MAGIKARP)
       .enemyAbility(AbilityId.BALL_FETCH)
       .enemyMoveset(MoveId.SPLASH);
