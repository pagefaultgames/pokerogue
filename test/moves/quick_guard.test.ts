--- conflicted
+++ resolved
@@ -1,16 +1,9 @@
 import Phaser from "phaser";
 import { afterEach, beforeAll, beforeEach, describe, expect, it, vi } from "vitest";
 import GameManager from "#test/testUtils/gameManager";
-<<<<<<< HEAD
-import { Species } from "#enums/species";
-import { Abilities } from "#enums/abilities";
-import { Moves } from "#enums/moves";
-=======
 import { SpeciesId } from "#enums/species-id";
 import { AbilityId } from "#enums/ability-id";
 import { MoveId } from "#enums/move-id";
-import { Stat } from "#enums/stat";
->>>>>>> 9dcb9046
 import { BattlerIndex } from "#app/battle";
 import { MoveResult } from "#app/field/pokemon";
 
@@ -31,77 +24,42 @@
   beforeEach(() => {
     game = new GameManager(phaserGame);
 
-<<<<<<< HEAD
     game.override
       .battleStyle("double")
-      .moveset([Moves.QUICK_GUARD, Moves.SPLASH, Moves.SPIKY_SHIELD])
-      .enemySpecies(Species.SNORLAX)
-      .enemyMoveset(Moves.QUICK_ATTACK)
-      .enemyAbility(Abilities.BALL_FETCH)
+      .moveset([MoveId.QUICK_GUARD, MoveId.SPLASH, MoveId.SPIKY_SHIELD])
+      .enemySpecies(SpeciesId.SNORLAX)
+      .enemyMoveset(MoveId.QUICK_ATTACK)
+      .enemyAbility(AbilityId.BALL_FETCH)
       .startingLevel(100)
       .enemyLevel(100);
   });
 
   it("should protect the user and allies from priority moves", async () => {
-    await game.classicMode.startBattle([Species.CHARIZARD, Species.BLASTOISE]);
+    await game.classicMode.startBattle([SpeciesId.CHARIZARD, SpeciesId.BLASTOISE]);
 
     const [charizard, blastoise] = game.scene.getPlayerField();
-=======
-    game.override.battleStyle("double");
 
-    game.override.moveset([MoveId.QUICK_GUARD, MoveId.SPLASH, MoveId.FOLLOW_ME]);
-
-    game.override.enemySpecies(SpeciesId.SNORLAX);
-    game.override.enemyMoveset([MoveId.QUICK_ATTACK]);
-    game.override.enemyAbility(AbilityId.INSOMNIA);
-
-    game.override.startingLevel(100);
-    game.override.enemyLevel(100);
-  });
-
-  test("should protect the user and allies from priority moves", async () => {
-    await game.classicMode.startBattle([SpeciesId.CHARIZARD, SpeciesId.BLASTOISE]);
-
-    const playerPokemon = game.scene.getPlayerField();
-
-    game.move.select(MoveId.QUICK_GUARD);
-    game.move.select(MoveId.SPLASH, 1);
->>>>>>> 9dcb9046
-
-    game.move.select(Moves.QUICK_GUARD, BattlerIndex.PLAYER);
-    game.move.select(Moves.SPLASH, BattlerIndex.PLAYER_2);
-    await game.move.forceEnemyMove(Moves.QUICK_ATTACK, BattlerIndex.PLAYER);
-    await game.move.forceEnemyMove(Moves.QUICK_ATTACK, BattlerIndex.PLAYER_2);
+    game.move.select(MoveId.QUICK_GUARD, BattlerIndex.PLAYER);
+    game.move.select(MoveId.SPLASH, BattlerIndex.PLAYER_2);
+    await game.move.forceEnemyMove(MoveId.QUICK_ATTACK, BattlerIndex.PLAYER);
+    await game.move.forceEnemyMove(MoveId.QUICK_ATTACK, BattlerIndex.PLAYER_2);
     await game.phaseInterceptor.to("BerryPhase", false);
 
     expect(charizard.hp).toBe(charizard.getMaxHp());
     expect(blastoise.hp).toBe(blastoise.getMaxHp());
   });
 
-<<<<<<< HEAD
-  it.each<{ name: string; move: Moves; ability: Abilities }>([
-    { name: "Prankster", move: Moves.SPORE, ability: Abilities.PRANKSTER },
-    { name: "Gale Wings", move: Moves.BRAVE_BIRD, ability: Abilities.GALE_WINGS },
+  it.each<{ name: string; move: MoveId; ability: AbilityId }>([
+    { name: "Prankster", move: MoveId.SPORE, ability: AbilityId.PRANKSTER },
+    { name: "Gale Wings", move: MoveId.BRAVE_BIRD, ability: AbilityId.GALE_WINGS },
   ])("should protect the user and allies from $name-boosted moves", async ({ move, ability }) => {
     game.override.enemyMoveset(move).enemyAbility(ability);
-    await game.classicMode.startBattle([Species.CHARIZARD, Species.BLASTOISE]);
+    await game.classicMode.startBattle([SpeciesId.CHARIZARD, SpeciesId.BLASTOISE]);
 
     const [charizard, blastoise] = game.scene.getPlayerField();
-=======
-  test("should protect the user and allies from Prankster-boosted moves", async () => {
-    game.override.enemyAbility(AbilityId.PRANKSTER);
-    game.override.enemyMoveset([MoveId.GROWL]);
 
-    await game.classicMode.startBattle([SpeciesId.CHARIZARD, SpeciesId.BLASTOISE]);
-
-    const playerPokemon = game.scene.getPlayerField();
-
-    game.move.select(MoveId.QUICK_GUARD);
-    game.move.select(MoveId.SPLASH, 1);
->>>>>>> 9dcb9046
-
-    game.move.select(Moves.QUICK_GUARD, BattlerIndex.PLAYER);
-    game.move.select(Moves.SPLASH, BattlerIndex.PLAYER_2);
+    game.move.select(MoveId.QUICK_GUARD, BattlerIndex.PLAYER);
+    game.move.select(MoveId.SPLASH, BattlerIndex.PLAYER_2);
     await game.move.forceEnemyMove(move, BattlerIndex.PLAYER);
     await game.move.forceEnemyMove(move, BattlerIndex.PLAYER_2);
     await game.phaseInterceptor.to("BerryPhase", false);
@@ -112,55 +70,26 @@
     expect(blastoise.status?.effect).toBeUndefined();
   });
 
-<<<<<<< HEAD
   it("should increment (but not respect) other protection moves' fail counters", async () => {
     game.override.battleStyle("single");
-    await game.classicMode.startBattle([Species.CHARIZARD]);
-=======
-  test("should stop subsequent hits of a multi-hit priority move", async () => {
-    game.override.enemyMoveset([MoveId.WATER_SHURIKEN]);
-
-    await game.classicMode.startBattle([SpeciesId.CHARIZARD, SpeciesId.BLASTOISE]);
->>>>>>> 9dcb9046
+    await game.classicMode.startBattle([SpeciesId.CHARIZARD]);
 
     const charizard = game.scene.getPlayerPokemon()!;
     // force protect to fail on anything >0 uses
     vi.spyOn(charizard, "randBattleSeedInt").mockReturnValue(1);
 
-<<<<<<< HEAD
-    game.move.select(Moves.QUICK_GUARD);
+    game.move.select(MoveId.QUICK_GUARD);
     await game.toNextTurn();
 
     expect(charizard.getLastXMoves()[0].result).toBe(MoveResult.SUCCESS);
 
-    game.move.select(Moves.QUICK_GUARD);
+    game.move.select(MoveId.QUICK_GUARD);
     await game.toNextTurn();
-=======
-    game.move.select(MoveId.QUICK_GUARD);
-    game.move.select(MoveId.FOLLOW_ME, 1);
-
-    await game.phaseInterceptor.to("BerryPhase", false);
-
-    playerPokemon.forEach(p => expect(p.hp).toBe(p.getMaxHp()));
-    enemyPokemon.forEach(p => expect(p.turnData.hitCount).toBe(1));
-  });
-
-  test("should fail if the user is the last to move in the turn", async () => {
-    game.override.battleStyle("single");
-    game.override.enemyMoveset([MoveId.QUICK_GUARD]);
-
-    await game.classicMode.startBattle([SpeciesId.CHARIZARD]);
-
-    const playerPokemon = game.scene.getPlayerPokemon()!;
-    const enemyPokemon = game.scene.getEnemyPokemon()!;
-
-    game.move.select(MoveId.QUICK_GUARD);
->>>>>>> 9dcb9046
 
     // ignored fail chance
     expect(charizard.getLastXMoves()[0].result).toBe(MoveResult.SUCCESS);
 
-    game.move.select(Moves.SPIKY_SHIELD);
+    game.move.select(MoveId.SPIKY_SHIELD);
     await game.toNextTurn();
 
     expect(charizard.getLastXMoves()[0].result).toBe(MoveResult.FAIL);
