import Phaser from "phaser";
import { afterEach, beforeAll, beforeEach, describe, expect, test } from "vitest";
import GameManager from "#test/testUtils/gameManager";
import { SpeciesId } from "#enums/species-id";
import { AbilityId } from "#enums/ability-id";
import { MoveId } from "#enums/move-id";
import { Stat } from "#enums/stat";
import { BattlerIndex } from "#app/battle";
import { MoveResult } from "#app/field/pokemon";

describe("Moves - Quick Guard", () => {
  let phaserGame: Phaser.Game;
  let game: GameManager;

  beforeAll(() => {
    phaserGame = new Phaser.Game({
      type: Phaser.HEADLESS,
    });
  });

  afterEach(() => {
    game.phaseInterceptor.restoreOg();
  });

  beforeEach(() => {
    game = new GameManager(phaserGame);

<<<<<<< HEAD
    game.override
      .battleStyle("double")
      .moveset([Moves.QUICK_GUARD, Moves.SPLASH, Moves.FOLLOW_ME])
      .enemySpecies(Species.SNORLAX)
      .enemyMoveset([Moves.QUICK_ATTACK])
      .enemyAbility(Abilities.INSOMNIA)
      .startingLevel(100)
      .enemyLevel(100);
=======
    game.override.battleStyle("double");

    game.override.moveset([MoveId.QUICK_GUARD, MoveId.SPLASH, MoveId.FOLLOW_ME]);

    game.override.enemySpecies(SpeciesId.SNORLAX);
    game.override.enemyMoveset([MoveId.QUICK_ATTACK]);
    game.override.enemyAbility(AbilityId.INSOMNIA);

    game.override.startingLevel(100);
    game.override.enemyLevel(100);
>>>>>>> fb6d6f5b
  });

  test("should protect the user and allies from priority moves", async () => {
    await game.classicMode.startBattle([SpeciesId.CHARIZARD, SpeciesId.BLASTOISE]);

    const playerPokemon = game.scene.getPlayerField();

    game.move.select(MoveId.QUICK_GUARD);
    game.move.select(MoveId.SPLASH, 1);

    await game.phaseInterceptor.to("BerryPhase", false);

    playerPokemon.forEach(p => expect(p.hp).toBe(p.getMaxHp()));
  });

  test("should protect the user and allies from Prankster-boosted moves", async () => {
<<<<<<< HEAD
    game.override.enemyAbility(Abilities.PRANKSTER).enemyMoveset([Moves.GROWL]);
=======
    game.override.enemyAbility(AbilityId.PRANKSTER);
    game.override.enemyMoveset([MoveId.GROWL]);
>>>>>>> fb6d6f5b

    await game.classicMode.startBattle([SpeciesId.CHARIZARD, SpeciesId.BLASTOISE]);

    const playerPokemon = game.scene.getPlayerField();

    game.move.select(MoveId.QUICK_GUARD);
    game.move.select(MoveId.SPLASH, 1);

    await game.phaseInterceptor.to("BerryPhase", false);

    playerPokemon.forEach(p => expect(p.getStatStage(Stat.ATK)).toBe(0));
  });

  test("should stop subsequent hits of a multi-hit priority move", async () => {
    game.override.enemyMoveset([MoveId.WATER_SHURIKEN]);

    await game.classicMode.startBattle([SpeciesId.CHARIZARD, SpeciesId.BLASTOISE]);

    const playerPokemon = game.scene.getPlayerField();
    const enemyPokemon = game.scene.getEnemyField();

    game.move.select(MoveId.QUICK_GUARD);
    game.move.select(MoveId.FOLLOW_ME, 1);

    await game.phaseInterceptor.to("BerryPhase", false);

    playerPokemon.forEach(p => expect(p.hp).toBe(p.getMaxHp()));
    enemyPokemon.forEach(p => expect(p.turnData.hitCount).toBe(1));
  });

  test("should fail if the user is the last to move in the turn", async () => {
<<<<<<< HEAD
    game.override.battleStyle("single").enemyMoveset([Moves.QUICK_GUARD]);
=======
    game.override.battleStyle("single");
    game.override.enemyMoveset([MoveId.QUICK_GUARD]);
>>>>>>> fb6d6f5b

    await game.classicMode.startBattle([SpeciesId.CHARIZARD]);

    const playerPokemon = game.scene.getPlayerPokemon()!;
    const enemyPokemon = game.scene.getEnemyPokemon()!;

    game.move.select(MoveId.QUICK_GUARD);

    await game.setTurnOrder([BattlerIndex.ENEMY, BattlerIndex.PLAYER]);

    await game.phaseInterceptor.to("BerryPhase", false);

    expect(enemyPokemon.getLastXMoves()[0].result).toBe(MoveResult.SUCCESS);
    expect(playerPokemon.getLastXMoves()[0].result).toBe(MoveResult.FAIL);
  });
});<|MERGE_RESOLUTION|>--- conflicted
+++ resolved
@@ -25,7 +25,6 @@
   beforeEach(() => {
     game = new GameManager(phaserGame);
 
-<<<<<<< HEAD
     game.override
       .battleStyle("double")
       .moveset([Moves.QUICK_GUARD, Moves.SPLASH, Moves.FOLLOW_ME])
@@ -34,18 +33,6 @@
       .enemyAbility(Abilities.INSOMNIA)
       .startingLevel(100)
       .enemyLevel(100);
-=======
-    game.override.battleStyle("double");
-
-    game.override.moveset([MoveId.QUICK_GUARD, MoveId.SPLASH, MoveId.FOLLOW_ME]);
-
-    game.override.enemySpecies(SpeciesId.SNORLAX);
-    game.override.enemyMoveset([MoveId.QUICK_ATTACK]);
-    game.override.enemyAbility(AbilityId.INSOMNIA);
-
-    game.override.startingLevel(100);
-    game.override.enemyLevel(100);
->>>>>>> fb6d6f5b
   });
 
   test("should protect the user and allies from priority moves", async () => {
@@ -62,12 +49,7 @@
   });
 
   test("should protect the user and allies from Prankster-boosted moves", async () => {
-<<<<<<< HEAD
     game.override.enemyAbility(Abilities.PRANKSTER).enemyMoveset([Moves.GROWL]);
-=======
-    game.override.enemyAbility(AbilityId.PRANKSTER);
-    game.override.enemyMoveset([MoveId.GROWL]);
->>>>>>> fb6d6f5b
 
     await game.classicMode.startBattle([SpeciesId.CHARIZARD, SpeciesId.BLASTOISE]);
 
@@ -99,12 +81,7 @@
   });
 
   test("should fail if the user is the last to move in the turn", async () => {
-<<<<<<< HEAD
     game.override.battleStyle("single").enemyMoveset([Moves.QUICK_GUARD]);
-=======
-    game.override.battleStyle("single");
-    game.override.enemyMoveset([MoveId.QUICK_GUARD]);
->>>>>>> fb6d6f5b
 
     await game.classicMode.startBattle([SpeciesId.CHARIZARD]);
 
