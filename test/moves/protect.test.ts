--- conflicted
+++ resolved
@@ -27,7 +27,6 @@
   beforeEach(() => {
     game = new GameManager(phaserGame);
 
-<<<<<<< HEAD
     game.override
       .battleStyle("single")
       .moveset([Moves.PROTECT])
@@ -36,18 +35,6 @@
       .enemyMoveset([Moves.TACKLE])
       .startingLevel(100)
       .enemyLevel(100);
-=======
-    game.override.battleStyle("single");
-
-    game.override.moveset([MoveId.PROTECT]);
-    game.override.enemySpecies(SpeciesId.SNORLAX);
-
-    game.override.enemyAbility(AbilityId.INSOMNIA);
-    game.override.enemyMoveset([MoveId.TACKLE]);
-
-    game.override.startingLevel(100);
-    game.override.enemyLevel(100);
->>>>>>> fb6d6f5b
   });
 
   test("should protect the user from attacks", async () => {
