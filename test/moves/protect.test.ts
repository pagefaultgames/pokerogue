import { allMoves } from "#data/data-lists";
import { AbilityId } from "#enums/ability-id";
import { BattlerIndex } from "#enums/battler-index";
import { MoveId } from "#enums/move-id";
import { MoveResult } from "#enums/move-result";
import { MoveUseMode } from "#enums/move-use-mode";
import { SpeciesId } from "#enums/species-id";
import { Stat } from "#enums/stat";
import { GameManager } from "#test/test-utils/game-manager";
import Phaser from "phaser";
import { afterEach, beforeAll, beforeEach, describe, expect, it, vi } from "vitest";

describe("Moves - Protect", () => {
  let phaserGame: Phaser.Game;
  let game: GameManager;

  beforeAll(() => {
    phaserGame = new Phaser.Game({
      type: Phaser.HEADLESS,
    });
  });

  afterEach(() => {
    game.phaseInterceptor.restoreOg();
  });

  beforeEach(() => {
    game = new GameManager(phaserGame);
    game.override
      .battleStyle("single")
      .moveset([MoveId.PROTECT, MoveId.SPIKY_SHIELD, MoveId.ENDURE, MoveId.SPLASH])
      .enemySpecies(SpeciesId.SNORLAX)
      .enemyAbility(AbilityId.INSOMNIA)
      .enemyMoveset(MoveId.LUMINA_CRASH)
      .startingLevel(100)
      .enemyLevel(100);
  });

  it("should protect the user from attacks and their secondary effects", async () => {
    await game.classicMode.startBattle([SpeciesId.CHARIZARD]);

<<<<<<< HEAD
    const charizard = game.scene.getPlayerPokemon()!;
=======
    const leadPokemon = game.field.getPlayerPokemon();
>>>>>>> 37558721

    game.move.select(MoveId.PROTECT);
    await game.phaseInterceptor.to("BerryPhase", false);

    expect(charizard.hp).toBe(charizard.getMaxHp());
    expect(charizard.getStatStage(Stat.SPDEF)).toBe(0);
    expect(charizard);
  });

  it.each<{ numTurns: number; chance: number }>([
    { numTurns: 1, chance: 3 },
    { numTurns: 2, chance: 9 },
    { numTurns: 3, chance: 27 },
    { numTurns: 4, chance: 81 },
  ])("should have a 1/$chance success rate after $numTurns successful uses", async ({ numTurns, chance }) => {
    await game.classicMode.startBattle([SpeciesId.CHARIZARD]);

    const charizard = game.scene.getPlayerPokemon()!;

    // mock RNG roll to suceed unless exactly the desired chance is hit
    vi.spyOn(charizard, "randBattleSeedInt").mockImplementation(range => (range !== chance ? 0 : 1));
    const conditionSpy = vi.spyOn(allMoves[MoveId.PROTECT]["conditions"][0], "apply");

    // click protect many times
    for (let x = 0; x < numTurns; x++) {
      game.move.select(MoveId.PROTECT);
      await game.toNextTurn();

      expect(charizard.hp).toBe(charizard.getMaxHp());
      expect(charizard.getLastXMoves()[0].result).toBe(MoveResult.SUCCESS);
      expect(conditionSpy).toHaveLastReturnedWith(true);
    }

    game.move.select(MoveId.PROTECT);
    await game.toNextTurn();

    expect(charizard.hp).toBeLessThan(charizard.getMaxHp());
    expect(charizard.getLastXMoves()[0].result).toBe(MoveResult.FAIL);
    expect(conditionSpy).toHaveLastReturnedWith(false);
  });

  it("should share fail chance with all move variants", async () => {
    await game.classicMode.startBattle([SpeciesId.CHARIZARD]);

<<<<<<< HEAD
    const charizard = game.scene.getPlayerPokemon()!;
    charizard.summonData.moveHistory = [
      { move: MoveId.ENDURE, result: MoveResult.SUCCESS, targets: [BattlerIndex.PLAYER], useMode: MoveUseMode.NORMAL },
      {
        move: MoveId.SPIKY_SHIELD,
        result: MoveResult.SUCCESS,
        targets: [BattlerIndex.PLAYER],
        useMode: MoveUseMode.NORMAL,
      },
    ];
    // force protect to fail on anything >=2 uses (1/9 chance)
    vi.spyOn(charizard, "randBattleSeedInt").mockImplementation(range => (range >= 9 ? 1 : 0));
=======
    const leadPokemon = game.field.getPlayerPokemon();
>>>>>>> 37558721

    game.move.select(MoveId.PROTECT);
    await game.toNextTurn();

    expect(charizard.getLastXMoves()[0].result).toBe(MoveResult.FAIL);
  });

  it("should reset fail chance on move failure", async () => {
    await game.classicMode.startBattle([SpeciesId.CHARIZARD]);

    const charizard = game.scene.getPlayerPokemon()!;
    // force protect to always fail if RNG roll attempt is made
    vi.spyOn(charizard, "randBattleSeedInt").mockReturnValue(1);

    game.move.select(MoveId.PROTECT);
    await game.toNextTurn();
    expect(charizard.getLastXMoves()[0].result).toBe(MoveResult.SUCCESS);

    game.move.select(MoveId.SPIKY_SHIELD);
    await game.toNextTurn();
    expect(charizard.getLastXMoves()[0].result).toBe(MoveResult.FAIL);

    game.move.select(MoveId.SPIKY_SHIELD);
    await game.toNextTurn();
    expect(charizard.getLastXMoves()[0].result).toBe(MoveResult.SUCCESS);
  });

  it("should reset fail chance on using another move", async () => {
    await game.classicMode.startBattle([SpeciesId.CHARIZARD]);

    const charizard = game.scene.getPlayerPokemon()!;
    // force protect to always fail if RNG roll attempt is made
    vi.spyOn(charizard, "randBattleSeedInt").mockReturnValue(1);

    game.move.select(MoveId.PROTECT);
    await game.toNextTurn();
    expect(charizard.getLastXMoves()[0].result).toBe(MoveResult.SUCCESS);

    game.move.select(MoveId.SPLASH);
    await game.toNextTurn();

    game.move.select(MoveId.PROTECT);
    await game.toNextTurn();
    expect(charizard.getLastXMoves()[0].result).toBe(MoveResult.SUCCESS);
  });

  it("should reset fail chance on starting a new wave", async () => {
    await game.classicMode.startBattle([SpeciesId.CHARIZARD]);

<<<<<<< HEAD
    const charizard = game.scene.getPlayerPokemon()!;
    // force protect to always fail if RNG roll attempt is made
    vi.spyOn(charizard, "randBattleSeedInt").mockReturnValue(1);
=======
    const leadPokemon = game.field.getPlayerPokemon();
>>>>>>> 37558721

    game.move.select(MoveId.PROTECT);
    // Wait until move end phase to kill opponent to ensure protect doesn't fail due to going last
    await game.phaseInterceptor.to("MoveEndPhase");
    await game.doKillOpponents();
    await game.toNextWave();
    expect(charizard.getLastXMoves()[0].result).toBe(MoveResult.SUCCESS);

    game.move.select(MoveId.SPIKY_SHIELD);
    expect(charizard.getLastXMoves()[0].result).toBe(MoveResult.SUCCESS);
  });

  it("should not be blocked by Psychic Terrain", async () => {
    game.override.ability(AbilityId.PSYCHIC_SURGE);
    await game.classicMode.startBattle([SpeciesId.CHARIZARD]);

    const charizard = game.scene.getPlayerPokemon()!;
    game.move.select(MoveId.PROTECT);
    await game.toNextTurn();

    expect(charizard.getLastXMoves()[0].result).toBe(MoveResult.SUCCESS);
  });

  it("should stop subsequent hits of multi-hit moves", async () => {
    game.override.enemyMoveset([MoveId.TACHYON_CUTTER]);
    await game.classicMode.startBattle([SpeciesId.CHARIZARD]);

<<<<<<< HEAD
    const charizard = game.scene.getPlayerPokemon()!;
    const enemyPokemon = game.scene.getEnemyPokemon()!;
=======
    const leadPokemon = game.field.getPlayerPokemon();
    const enemyPokemon = game.field.getEnemyPokemon();
>>>>>>> 37558721

    game.move.select(MoveId.PROTECT);
    await game.phaseInterceptor.to("BerryPhase", false);

    expect(charizard.hp).toBe(charizard.getMaxHp());
    expect(enemyPokemon.turnData.hitCount).toBe(1);
  });

  it("should fail if the user moves last in the turn", async () => {
    game.override.enemyMoveset(MoveId.PROTECT);
    await game.classicMode.startBattle([SpeciesId.CHARIZARD]);

<<<<<<< HEAD
    const charizard = game.scene.getPlayerPokemon()!;
    const enemyPokemon = game.scene.getEnemyPokemon()!;
=======
    const leadPokemon = game.field.getPlayerPokemon();
    const enemyPokemon = game.field.getEnemyPokemon();
>>>>>>> 37558721

    game.move.select(MoveId.PROTECT);
    await game.setTurnOrder([BattlerIndex.ENEMY, BattlerIndex.PLAYER]);
    await game.phaseInterceptor.to("BerryPhase", false);

    expect(enemyPokemon.getLastXMoves()[0].result).toBe(MoveResult.SUCCESS);
    expect(charizard.getLastXMoves()[0].result).toBe(MoveResult.FAIL);
  });

  it("should not block Protection-bypassing moves or Future Sight", async () => {
    game.override.enemyMoveset([MoveId.FUTURE_SIGHT, MoveId.MIGHTY_CLEAVE, MoveId.SPORE]);
    await game.classicMode.startBattle([SpeciesId.AGGRON]);

    const aggron = game.scene.getPlayerPokemon()!;
    vi.spyOn(aggron, "randBattleSeedInt").mockReturnValue(0);

    // Turn 1: setup future sight
    game.move.select(MoveId.PROTECT);
    await game.move.forceEnemyMove(MoveId.FUTURE_SIGHT);
    await game.toNextTurn();

    // Turn 2: mighty cleave
    game.move.select(MoveId.PROTECT);
    await game.move.forceEnemyMove(MoveId.MIGHTY_CLEAVE);
    await game.toNextTurn();

    expect(aggron.hp).toBeLessThan(aggron.getMaxHp());

    aggron.hp = aggron.getMaxHp();

    // turn 3: Future Sight hits
    game.move.select(MoveId.PROTECT);
    await game.move.forceEnemyMove(MoveId.SPORE);
    await game.toNextTurn();

    expect(aggron.hp).toBeLessThan(aggron.getMaxHp());
    expect(aggron.status?.effect).toBeUndefined(); // check that protect actually worked
  });

  // TODO: Add test
  it.todo("should not reset counter when throwing balls");
});<|MERGE_RESOLUTION|>--- conflicted
+++ resolved
@@ -39,11 +39,7 @@
   it("should protect the user from attacks and their secondary effects", async () => {
     await game.classicMode.startBattle([SpeciesId.CHARIZARD]);
 
-<<<<<<< HEAD
-    const charizard = game.scene.getPlayerPokemon()!;
-=======
-    const leadPokemon = game.field.getPlayerPokemon();
->>>>>>> 37558721
+    const charizard = game.field.getPlayerPokemon();
 
     game.move.select(MoveId.PROTECT);
     await game.phaseInterceptor.to("BerryPhase", false);
@@ -88,8 +84,7 @@
   it("should share fail chance with all move variants", async () => {
     await game.classicMode.startBattle([SpeciesId.CHARIZARD]);
 
-<<<<<<< HEAD
-    const charizard = game.scene.getPlayerPokemon()!;
+    const charizard = game.field.getPlayerPokemon();
     charizard.summonData.moveHistory = [
       { move: MoveId.ENDURE, result: MoveResult.SUCCESS, targets: [BattlerIndex.PLAYER], useMode: MoveUseMode.NORMAL },
       {
@@ -101,9 +96,6 @@
     ];
     // force protect to fail on anything >=2 uses (1/9 chance)
     vi.spyOn(charizard, "randBattleSeedInt").mockImplementation(range => (range >= 9 ? 1 : 0));
-=======
-    const leadPokemon = game.field.getPlayerPokemon();
->>>>>>> 37558721
 
     game.move.select(MoveId.PROTECT);
     await game.toNextTurn();
@@ -153,13 +145,9 @@
   it("should reset fail chance on starting a new wave", async () => {
     await game.classicMode.startBattle([SpeciesId.CHARIZARD]);
 
-<<<<<<< HEAD
-    const charizard = game.scene.getPlayerPokemon()!;
+    const charizard = game.field.getPlayerPokemon();
     // force protect to always fail if RNG roll attempt is made
     vi.spyOn(charizard, "randBattleSeedInt").mockReturnValue(1);
-=======
-    const leadPokemon = game.field.getPlayerPokemon();
->>>>>>> 37558721
 
     game.move.select(MoveId.PROTECT);
     // Wait until move end phase to kill opponent to ensure protect doesn't fail due to going last
@@ -187,13 +175,8 @@
     game.override.enemyMoveset([MoveId.TACHYON_CUTTER]);
     await game.classicMode.startBattle([SpeciesId.CHARIZARD]);
 
-<<<<<<< HEAD
-    const charizard = game.scene.getPlayerPokemon()!;
-    const enemyPokemon = game.scene.getEnemyPokemon()!;
-=======
-    const leadPokemon = game.field.getPlayerPokemon();
+    const charizard = game.field.getPlayerPokemon();
     const enemyPokemon = game.field.getEnemyPokemon();
->>>>>>> 37558721
 
     game.move.select(MoveId.PROTECT);
     await game.phaseInterceptor.to("BerryPhase", false);
@@ -206,13 +189,8 @@
     game.override.enemyMoveset(MoveId.PROTECT);
     await game.classicMode.startBattle([SpeciesId.CHARIZARD]);
 
-<<<<<<< HEAD
-    const charizard = game.scene.getPlayerPokemon()!;
-    const enemyPokemon = game.scene.getEnemyPokemon()!;
-=======
-    const leadPokemon = game.field.getPlayerPokemon();
+    const charizard = game.field.getPlayerPokemon();
     const enemyPokemon = game.field.getEnemyPokemon();
->>>>>>> 37558721
 
     game.move.select(MoveId.PROTECT);
     await game.setTurnOrder([BattlerIndex.ENEMY, BattlerIndex.PLAYER]);
