--- conflicted
+++ resolved
@@ -49,13 +49,8 @@
       Math.floor(game.scene.getPlayerParty()[1].getMaxHp() * 0.33 + playerHp),
     );
     expect(game.phaseInterceptor.log).toContain("SwitchSummonPhase");
-<<<<<<< HEAD
-    expect(game.scene.getPlayerPokemon()!.species.speciesId).toBe(Species.SHUCKLE);
+    expect(game.scene.getPlayerPokemon()!.species.speciesId).toBe(SpeciesId.SHUCKLE);
   });
-=======
-    expect(game.scene.getPlayerPokemon()!.species.speciesId).toBe(SpeciesId.SHUCKLE);
-  }, 20000);
->>>>>>> fb6d6f5b
 
   it("triggers rough skin on the u-turn user before a new pokemon is switched in", async () => {
     // arrange
