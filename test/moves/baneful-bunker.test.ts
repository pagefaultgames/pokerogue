import { AbilityId } from "#enums/ability-id";
import { BattlerIndex } from "#enums/battler-index";
import { MoveId } from "#enums/move-id";
import { SpeciesId } from "#enums/species-id";
import { StatusEffect } from "#enums/status-effect";
import { GameManager } from "#test/test-utils/game-manager";
import Phaser from "phaser";
import { afterEach, beforeAll, beforeEach, describe, expect, it } from "vitest";

describe("Moves - Baneful Bunker", () => {
  let phaserGame: Phaser.Game;
  let game: GameManager;

  beforeAll(() => {
    phaserGame = new Phaser.Game({
      type: Phaser.HEADLESS,
    });
  });

  afterEach(() => {
    game.phaseInterceptor.restoreOg();
  });

  beforeEach(() => {
    game = new GameManager(phaserGame);

    game.override
      .battleStyle("single")
      .moveset([MoveId.SLASH, MoveId.FLASH_CANNON])
      .enemySpecies(SpeciesId.TOXAPEX)
      .enemyAbility(AbilityId.INSOMNIA)
      .enemyMoveset(MoveId.BANEFUL_BUNKER)
      .startingLevel(100)
      .enemyLevel(100);
  });

<<<<<<< HEAD
  function expectProtected() {
    expect(game.scene.getEnemyPokemon()?.hp).toBe(game.scene.getEnemyPokemon()?.getMaxHp());
    expect(game.scene.getPlayerPokemon()?.status?.effect).toBe(StatusEffect.POISON);
  }

  it("should protect the user and poison attackers that make contact", async () => {
    await game.classicMode.startBattle([SpeciesId.CHARIZARD]);
=======
    const leadPokemon = game.field.getPlayerPokemon();
    const enemyPokemon = game.field.getEnemyPokemon();
>>>>>>> 37558721

    game.move.select(MoveId.SLASH);
    await game.setTurnOrder([BattlerIndex.ENEMY, BattlerIndex.PLAYER]);
    await game.phaseInterceptor.to("BerryPhase", false);

    expectProtected();
  });

<<<<<<< HEAD
  it("should ignore accuracy checks", async () => {
    await game.classicMode.startBattle([SpeciesId.CHARIZARD]);
=======
    const leadPokemon = game.field.getPlayerPokemon();
    const enemyPokemon = game.field.getEnemyPokemon();
>>>>>>> 37558721

    game.move.select(MoveId.SLASH);
    await game.phaseInterceptor.to("MoveEndPhase"); // baneful bunker
    await game.move.forceMiss();

    await game.phaseInterceptor.to("BerryPhase", false);

    expectProtected();
  });

  it("should block non-contact moves without poisoning attackers", async () => {
    await game.classicMode.startBattle([SpeciesId.CHARIZARD]);

<<<<<<< HEAD
    const charizard = game.scene.getPlayerPokemon()!;
    const toxapex = game.scene.getEnemyPokemon()!;
=======
    const leadPokemon = game.field.getPlayerPokemon();
    const enemyPokemon = game.field.getEnemyPokemon();
>>>>>>> 37558721

    game.move.select(MoveId.FLASH_CANNON);
    await game.phaseInterceptor.to("BerryPhase", false);

    expect(toxapex.hp).toBe(toxapex.getMaxHp());
    expect(charizard.status?.effect).toBeUndefined();
  });
});<|MERGE_RESOLUTION|>--- conflicted
+++ resolved
@@ -34,7 +34,6 @@
       .enemyLevel(100);
   });
 
-<<<<<<< HEAD
   function expectProtected() {
     expect(game.scene.getEnemyPokemon()?.hp).toBe(game.scene.getEnemyPokemon()?.getMaxHp());
     expect(game.scene.getPlayerPokemon()?.status?.effect).toBe(StatusEffect.POISON);
@@ -42,10 +41,9 @@
 
   it("should protect the user and poison attackers that make contact", async () => {
     await game.classicMode.startBattle([SpeciesId.CHARIZARD]);
-=======
+
     const leadPokemon = game.field.getPlayerPokemon();
     const enemyPokemon = game.field.getEnemyPokemon();
->>>>>>> 37558721
 
     game.move.select(MoveId.SLASH);
     await game.setTurnOrder([BattlerIndex.ENEMY, BattlerIndex.PLAYER]);
@@ -54,13 +52,11 @@
     expectProtected();
   });
 
-<<<<<<< HEAD
   it("should ignore accuracy checks", async () => {
     await game.classicMode.startBattle([SpeciesId.CHARIZARD]);
-=======
+
     const leadPokemon = game.field.getPlayerPokemon();
     const enemyPokemon = game.field.getEnemyPokemon();
->>>>>>> 37558721
 
     game.move.select(MoveId.SLASH);
     await game.phaseInterceptor.to("MoveEndPhase"); // baneful bunker
@@ -74,13 +70,8 @@
   it("should block non-contact moves without poisoning attackers", async () => {
     await game.classicMode.startBattle([SpeciesId.CHARIZARD]);
 
-<<<<<<< HEAD
-    const charizard = game.scene.getPlayerPokemon()!;
-    const toxapex = game.scene.getEnemyPokemon()!;
-=======
-    const leadPokemon = game.field.getPlayerPokemon();
-    const enemyPokemon = game.field.getEnemyPokemon();
->>>>>>> 37558721
+    const charizard = game.field.getPlayerPokemon();
+    const toxapex = game.field.getEnemyPokemon();
 
     game.move.select(MoveId.FLASH_CANNON);
     await game.phaseInterceptor.to("BerryPhase", false);
