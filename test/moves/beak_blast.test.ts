--- conflicted
+++ resolved
@@ -1,9 +1,6 @@
 import { AbilityId } from "#enums/ability-id";
-<<<<<<< HEAD
+import { BattlerTagType } from "#enums/battler-tag-type";
 import { HeldItemId } from "#enums/held-item-id";
-=======
-import { BattlerTagType } from "#enums/battler-tag-type";
->>>>>>> 8cf1b9f7
 import { MoveId } from "#enums/move-id";
 import { SpeciesId } from "#enums/species-id";
 import { StatusEffect } from "#enums/status-effect";
