import { Stat } from "#enums/stat";
import type { EnemyPokemon, PlayerPokemon } from "#app/field/pokemon";
import { DamageAnimPhase } from "#app/phases/damage-anim-phase";
import { TurnEndPhase } from "#app/phases/turn-end-phase";
import { AbilityId } from "#enums/ability-id";
import { MoveId } from "#enums/move-id";
import GameManager from "#test/testUtils/gameManager";
import Phaser from "phaser";
import { afterEach, beforeAll, beforeEach, describe, expect, it, vi } from "vitest";
import { SpeciesId } from "#enums/species-id";

describe("Moves - Fissure", () => {
  let phaserGame: Phaser.Game;
  let game: GameManager;
  let partyPokemon: PlayerPokemon;
  let enemyPokemon: EnemyPokemon;

  beforeAll(() => {
    phaserGame = new Phaser.Game({
      type: Phaser.HEADLESS,
    });
  });

  afterEach(() => {
    game.phaseInterceptor.restoreOg();
  });

  beforeEach(async () => {
    game = new GameManager(phaserGame);

<<<<<<< HEAD
    game.override.battleStyle("single");
    game.override.criticalHits(false);

    game.override.starterSpecies(SpeciesId.SNORLAX);
    game.override.moveset([MoveId.FISSURE]);
    game.override.passiveAbility(AbilityId.BALL_FETCH);
    game.override.startingLevel(100);

    game.override.enemySpecies(SpeciesId.SNORLAX);
    game.override.enemyMoveset(MoveId.SPLASH);
    game.override.enemyPassiveAbility(AbilityId.BALL_FETCH);
    game.override.enemyLevel(100);
=======
    game.override
      .battleStyle("single")
      .disableCrits()
      .starterSpecies(SpeciesId.SNORLAX)
      .moveset([MoveId.FISSURE])
      .passiveAbility(AbilityId.BALL_FETCH)
      .startingLevel(100)
      .enemySpecies(SpeciesId.SNORLAX)
      .enemyMoveset(MoveId.SPLASH)
      .enemyPassiveAbility(AbilityId.BALL_FETCH)
      .enemyLevel(100);
>>>>>>> f8d8a3de

    await game.classicMode.startBattle();

    partyPokemon = game.scene.getPlayerParty()[0];
    enemyPokemon = game.scene.getEnemyPokemon()!;
  });

  it("ignores damage modification from abilities, for example FUR_COAT", async () => {
    game.override.ability(AbilityId.NO_GUARD).enemyAbility(AbilityId.FUR_COAT);

    game.move.select(MoveId.FISSURE);
    await game.phaseInterceptor.to(DamageAnimPhase, true);

    expect(enemyPokemon.isFainted()).toBe(true);
  });

  it("ignores user's ACC stat stage", async () => {
    vi.spyOn(partyPokemon, "getAccuracyMultiplier");

    partyPokemon.setStatStage(Stat.ACC, -6);

    game.move.select(MoveId.FISSURE);

    // wait for TurnEndPhase instead of DamagePhase as fissure might not actually inflict damage
    await game.phaseInterceptor.to(TurnEndPhase);

    expect(partyPokemon.getAccuracyMultiplier).toHaveReturnedWith(1);
  });

  it("ignores target's EVA stat stage", async () => {
    vi.spyOn(partyPokemon, "getAccuracyMultiplier");

    enemyPokemon.setStatStage(Stat.EVA, 6);

    game.move.select(MoveId.FISSURE);

    // wait for TurnEndPhase instead of DamagePhase as fissure might not actually inflict damage
    await game.phaseInterceptor.to(TurnEndPhase);

    expect(partyPokemon.getAccuracyMultiplier).toHaveReturnedWith(1);
  });
});<|MERGE_RESOLUTION|>--- conflicted
+++ resolved
@@ -28,32 +28,17 @@
   beforeEach(async () => {
     game = new GameManager(phaserGame);
 
-<<<<<<< HEAD
-    game.override.battleStyle("single");
-    game.override.criticalHits(false);
-
-    game.override.starterSpecies(SpeciesId.SNORLAX);
-    game.override.moveset([MoveId.FISSURE]);
-    game.override.passiveAbility(AbilityId.BALL_FETCH);
-    game.override.startingLevel(100);
-
-    game.override.enemySpecies(SpeciesId.SNORLAX);
-    game.override.enemyMoveset(MoveId.SPLASH);
-    game.override.enemyPassiveAbility(AbilityId.BALL_FETCH);
-    game.override.enemyLevel(100);
-=======
     game.override
       .battleStyle("single")
-      .disableCrits()
+      .criticalHits(false)
       .starterSpecies(SpeciesId.SNORLAX)
-      .moveset([MoveId.FISSURE])
+      .moveset(MoveId.FISSURE)
       .passiveAbility(AbilityId.BALL_FETCH)
       .startingLevel(100)
       .enemySpecies(SpeciesId.SNORLAX)
       .enemyMoveset(MoveId.SPLASH)
       .enemyPassiveAbility(AbilityId.BALL_FETCH)
       .enemyLevel(100);
->>>>>>> f8d8a3de
 
     await game.classicMode.startBattle();
 
