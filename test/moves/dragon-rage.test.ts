import { AbilityId } from "#enums/ability-id";
import { BattlerTagType } from "#enums/battler-tag-type";
import { MoveId } from "#enums/move-id";
import { PokemonType } from "#enums/pokemon-type";
import { SpeciesId } from "#enums/species-id";
import { Stat } from "#enums/stat";
import type { EnemyPokemon, PlayerPokemon } from "#field/pokemon";
import { TurnEndPhase } from "#phases/turn-end-phase";
import { GameManager } from "#test/test-utils/game-manager";
import Phaser from "phaser";
import { afterEach, beforeAll, beforeEach, describe, expect, it, vi } from "vitest";

describe("Moves - Dragon Rage", () => {
  let phaserGame: Phaser.Game;
  let game: GameManager;
  let partyPokemon: PlayerPokemon;
  let enemyPokemon: EnemyPokemon;

  const dragonRageDamage = 40;

  beforeAll(() => {
    phaserGame = new Phaser.Game({
      type: Phaser.HEADLESS,
    });
  });

  afterEach(() => {
    game.phaseInterceptor.restoreOg();
  });

  beforeEach(async () => {
    game = new GameManager(phaserGame);

    game.override
      .battleStyle("single")
      .starterSpecies(SpeciesId.SNORLAX)
      .moveset([MoveId.DRAGON_RAGE])
      .ability(AbilityId.BALL_FETCH)
      .passiveAbility(AbilityId.BALL_FETCH)
      .startingLevel(100)
      .enemySpecies(SpeciesId.SNORLAX)
      .enemyMoveset(MoveId.SPLASH)
      .enemyAbility(AbilityId.BALL_FETCH)
      .enemyPassiveAbility(AbilityId.BALL_FETCH)
      .enemyLevel(100);

    await game.classicMode.startBattle();

<<<<<<< HEAD
    partyPokemon = game.field.getPlayerPokemon();
    enemyPokemon = game.scene.getEnemyPokemon()!;
=======
    partyPokemon = game.scene.getPlayerParty()[0];
    enemyPokemon = game.field.getEnemyPokemon();
>>>>>>> 907e3c82
  });

  it("ignores weaknesses", async () => {
    game.override.criticalHits(false);
    vi.spyOn(enemyPokemon, "getTypes").mockReturnValue([PokemonType.DRAGON]);

    game.move.select(MoveId.DRAGON_RAGE);
    await game.phaseInterceptor.to(TurnEndPhase);

    expect(enemyPokemon.getInverseHp()).toBe(dragonRageDamage);
  });

  it("ignores resistances", async () => {
    game.override.criticalHits(false);
    vi.spyOn(enemyPokemon, "getTypes").mockReturnValue([PokemonType.STEEL]);

    game.move.select(MoveId.DRAGON_RAGE);
    await game.phaseInterceptor.to(TurnEndPhase);

    expect(enemyPokemon.getInverseHp()).toBe(dragonRageDamage);
  });

  it("ignores SPATK stat stages", async () => {
    game.override.criticalHits(false);
    partyPokemon.setStatStage(Stat.SPATK, 2);

    game.move.select(MoveId.DRAGON_RAGE);
    await game.phaseInterceptor.to(TurnEndPhase);

    expect(enemyPokemon.getInverseHp()).toBe(dragonRageDamage);
  });

  it("ignores stab", async () => {
    game.override.criticalHits(false);
    vi.spyOn(partyPokemon, "getTypes").mockReturnValue([PokemonType.DRAGON]);

    game.move.select(MoveId.DRAGON_RAGE);
    await game.phaseInterceptor.to(TurnEndPhase);

    expect(enemyPokemon.getInverseHp()).toBe(dragonRageDamage);
  });

  it("ignores criticals", async () => {
    partyPokemon.addTag(BattlerTagType.ALWAYS_CRIT, 99);

    game.move.select(MoveId.DRAGON_RAGE);
    await game.phaseInterceptor.to(TurnEndPhase);

    expect(enemyPokemon.getInverseHp()).toBe(dragonRageDamage);
  });

  it("ignores damage modification from abilities, for example ICE_SCALES", async () => {
    game.override.criticalHits(false).enemyAbility(AbilityId.ICE_SCALES);

    game.move.select(MoveId.DRAGON_RAGE);
    await game.phaseInterceptor.to(TurnEndPhase);

    expect(enemyPokemon.getInverseHp()).toBe(dragonRageDamage);
  });
});<|MERGE_RESOLUTION|>--- conflicted
+++ resolved
@@ -46,13 +46,8 @@
 
     await game.classicMode.startBattle();
 
-<<<<<<< HEAD
     partyPokemon = game.field.getPlayerPokemon();
-    enemyPokemon = game.scene.getEnemyPokemon()!;
-=======
-    partyPokemon = game.scene.getPlayerParty()[0];
     enemyPokemon = game.field.getEnemyPokemon();
->>>>>>> 907e3c82
   });
 
   it("ignores weaknesses", async () => {
