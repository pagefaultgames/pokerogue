--- conflicted
+++ resolved
@@ -28,7 +28,6 @@
 
   beforeEach(() => {
     game = new GameManager(phaserGame);
-<<<<<<< HEAD
     game.override
       .starterSpecies(Species.MAGIKARP)
       .enemySpecies(Species.SNORLAX)
@@ -36,14 +35,6 @@
       .enemyLevel(100)
       .moveset([Moves.FILLET_AWAY])
       .enemyMoveset(Moves.SPLASH);
-=======
-    game.override.starterSpecies(SpeciesId.MAGIKARP);
-    game.override.enemySpecies(SpeciesId.SNORLAX);
-    game.override.startingLevel(100);
-    game.override.enemyLevel(100);
-    game.override.moveset([MoveId.FILLET_AWAY]);
-    game.override.enemyMoveset(MoveId.SPLASH);
->>>>>>> fb6d6f5b
   });
 
   //Bulbapedia Reference: https://bulbapedia.bulbagarden.net/wiki/fillet_away_(move)
