import type { ArenaTrapTag } from "#data/arena-tag";
import { allMoves } from "#data/data-lists";
import { AbilityId } from "#enums/ability-id";
import { ArenaTagSide } from "#enums/arena-tag-side";
import { ArenaTagType } from "#enums/arena-tag-type";
import { BattlerIndex } from "#enums/battler-index";
import { HeldItemId } from "#enums/held-item-id";
import { MoveId } from "#enums/move-id";
import { SpeciesId } from "#enums/species-id";
import { StatusEffect } from "#enums/status-effect";
import { GameManager } from "#test/test-utils/game-manager";
import Phaser from "phaser";
import { afterEach, beforeAll, beforeEach, describe, expect, it, vi } from "vitest";

describe("Moves - Destiny Bond", () => {
  let phaserGame: Phaser.Game;
  let game: GameManager;

  const defaultParty = [SpeciesId.BULBASAUR, SpeciesId.SQUIRTLE];
  const enemyFirst = [BattlerIndex.ENEMY, BattlerIndex.PLAYER];
  const playerFirst = [BattlerIndex.PLAYER, BattlerIndex.ENEMY];

  beforeAll(() => {
    phaserGame = new Phaser.Game({
      type: Phaser.HEADLESS,
    });
  });

  afterEach(() => {
    game.phaseInterceptor.restoreOg();
  });

  beforeEach(() => {
    game = new GameManager(phaserGame);
    game.override
      .battleStyle("single")
      .ability(AbilityId.UNNERVE) // Pre-emptively prevent flakiness from opponent berries
      .enemySpecies(SpeciesId.RATTATA)
      .enemyAbility(AbilityId.RUN_AWAY)
      .startingLevel(100) // Make sure tested moves KO
      .enemyLevel(5)
      .enemyMoveset(MoveId.DESTINY_BOND);
  });

  it("should KO the opponent on the same turn", async () => {
    const moveToUse = MoveId.TACKLE;

    game.override.moveset(moveToUse);
    await game.classicMode.startBattle(defaultParty);

    const enemyPokemon = game.field.getEnemyPokemon();
    const playerPokemon = game.field.getPlayerPokemon();

    game.move.select(moveToUse);
    await game.setTurnOrder(enemyFirst);
    await game.phaseInterceptor.to("BerryPhase");

    expect(enemyPokemon.isFainted()).toBe(true);
    expect(playerPokemon.isFainted()).toBe(true);
  });

  it("should KO the opponent on the next turn", async () => {
    const moveToUse = MoveId.TACKLE;

    game.override.moveset([MoveId.SPLASH, moveToUse]);
    await game.classicMode.startBattle(defaultParty);

    const enemyPokemon = game.field.getEnemyPokemon();
    const playerPokemon = game.field.getPlayerPokemon();

    // Turn 1: Enemy uses Destiny Bond and doesn't faint
    game.move.select(MoveId.SPLASH);
    await game.setTurnOrder(playerFirst);
    await game.toNextTurn();

    expect(enemyPokemon.isFainted()).toBe(false);
    expect(enemyPokemon.isFainted()).toBe(false);

    // Turn 2: Player KO's the enemy before the enemy's turn
    game.move.select(moveToUse);
    await game.setTurnOrder(playerFirst);
    await game.phaseInterceptor.to("BerryPhase");

    expect(enemyPokemon.isFainted()).toBe(true);
    expect(playerPokemon.isFainted()).toBe(true);
  });

  it("should fail if used twice in a row", async () => {
    const moveToUse = MoveId.TACKLE;

    game.override.moveset([MoveId.SPLASH, moveToUse]);
    await game.classicMode.startBattle(defaultParty);

    const enemyPokemon = game.field.getEnemyPokemon();
    const playerPokemon = game.field.getPlayerPokemon();

    // Turn 1: Enemy uses Destiny Bond and doesn't faint
    game.move.select(MoveId.SPLASH);
    await game.setTurnOrder(enemyFirst);
    await game.toNextTurn();

    expect(enemyPokemon.isFainted()).toBe(false);
    expect(enemyPokemon.isFainted()).toBe(false);

    // Turn 2: Enemy should fail Destiny Bond then get KO'd
    game.move.select(moveToUse);
    await game.setTurnOrder(enemyFirst);
    await game.phaseInterceptor.to("BerryPhase");

    expect(enemyPokemon.isFainted()).toBe(true);
    expect(playerPokemon.isFainted()).toBe(false);
  });

  it("should not KO the opponent if the user dies to weather", async () => {
    // Opponent will be reduced to 1 HP by False Swipe, then faint to Sandstorm
    const moveToUse = MoveId.FALSE_SWIPE;

    game.override.moveset(moveToUse).ability(AbilityId.SAND_STREAM);
    await game.classicMode.startBattle(defaultParty);

    const enemyPokemon = game.field.getEnemyPokemon();
    const playerPokemon = game.field.getPlayerPokemon();

    game.move.select(moveToUse);
    await game.setTurnOrder(enemyFirst);
    await game.phaseInterceptor.to("BerryPhase");

    expect(enemyPokemon.isFainted()).toBe(true);
    expect(playerPokemon.isFainted()).toBe(false);
  });

  it("should not KO the opponent if the user had another turn", async () => {
    const moveToUse = MoveId.TACKLE;

    game.override.moveset([MoveId.SPORE, moveToUse]);
    await game.classicMode.startBattle(defaultParty);

    const enemyPokemon = game.field.getEnemyPokemon();
    const playerPokemon = game.field.getPlayerPokemon();

    // Turn 1: Enemy uses Destiny Bond and doesn't faint
    game.move.select(MoveId.SPORE);
    await game.setTurnOrder(enemyFirst);
    await game.toNextTurn();

    expect(enemyPokemon.isFainted()).toBe(false);
    expect(playerPokemon.isFainted()).toBe(false);
    expect(enemyPokemon.status?.effect).toBe(StatusEffect.SLEEP);

    // Turn 2: Enemy should skip a turn due to sleep, then get KO'd
    game.move.select(moveToUse);
    await game.setTurnOrder(enemyFirst);
    await game.phaseInterceptor.to("BerryPhase");

    expect(enemyPokemon.isFainted()).toBe(true);
    expect(playerPokemon.isFainted()).toBe(false);
  });

  it("should not KO an ally", async () => {
    game.override.moveset([MoveId.DESTINY_BOND, MoveId.CRUNCH]).battleStyle("double");
    await game.classicMode.startBattle([SpeciesId.SHEDINJA, SpeciesId.BULBASAUR, SpeciesId.SQUIRTLE]);

    const enemyPokemon0 = game.scene.getEnemyField()[0];
    const enemyPokemon1 = game.scene.getEnemyField()[1];
    const playerPokemon0 = game.scene.getPlayerField()[0];
    const playerPokemon1 = game.scene.getPlayerField()[1];

    // Shedinja uses Destiny Bond, then ally Bulbasaur KO's Shedinja with Crunch
    game.move.select(MoveId.DESTINY_BOND, 0);
    game.move.select(MoveId.CRUNCH, 1, BattlerIndex.PLAYER);
    await game.setTurnOrder([BattlerIndex.PLAYER, BattlerIndex.PLAYER_2, BattlerIndex.ENEMY, BattlerIndex.ENEMY_2]);
    await game.phaseInterceptor.to("BerryPhase");

    expect(enemyPokemon0.isFainted()).toBe(false);
    expect(enemyPokemon1.isFainted()).toBe(false);
    expect(playerPokemon0.isFainted()).toBe(true);
    expect(playerPokemon1.isFainted()).toBe(false);
  });

  it("should not cause a crash if the user is KO'd by Ceaseless Edge", async () => {
    const moveToUse = MoveId.CEASELESS_EDGE;
    vi.spyOn(allMoves[moveToUse], "accuracy", "get").mockReturnValue(100);

    game.override.moveset(moveToUse);
    await game.classicMode.startBattle(defaultParty);

    const enemyPokemon = game.field.getEnemyPokemon();
    const playerPokemon = game.field.getPlayerPokemon();

    game.move.select(moveToUse);
    await game.setTurnOrder(enemyFirst);
    await game.phaseInterceptor.to("BerryPhase");

    expect(enemyPokemon.isFainted()).toBe(true);
    expect(playerPokemon.isFainted()).toBe(true);

    // Ceaseless Edge spikes effect should still activate
    const tagAfter = game.scene.arena.getTagOnSide(ArenaTagType.SPIKES, ArenaTagSide.ENEMY) as ArenaTrapTag;
    expect(tagAfter.tagType).toBe(ArenaTagType.SPIKES);
    expect(tagAfter.layers).toBe(1);
  });

  it("should not cause a crash if the user is KO'd by Pledge moves", async () => {
    game.override.moveset([MoveId.GRASS_PLEDGE, MoveId.WATER_PLEDGE]).battleStyle("double");
    await game.classicMode.startBattle(defaultParty);

    const enemyPokemon0 = game.scene.getEnemyField()[0];
    const enemyPokemon1 = game.scene.getEnemyField()[1];
    const playerPokemon0 = game.scene.getPlayerField()[0];
    const playerPokemon1 = game.scene.getPlayerField()[1];

    game.move.select(MoveId.GRASS_PLEDGE, 0, BattlerIndex.ENEMY);
    game.move.select(MoveId.WATER_PLEDGE, 1, BattlerIndex.ENEMY);
    await game.setTurnOrder([BattlerIndex.ENEMY, BattlerIndex.ENEMY_2, BattlerIndex.PLAYER, BattlerIndex.PLAYER_2]);
    await game.phaseInterceptor.to("BerryPhase");

    expect(enemyPokemon0?.isFainted()).toBe(true);
    expect(enemyPokemon1?.isFainted()).toBe(false);
    expect(playerPokemon0?.isFainted()).toBe(false);
    expect(playerPokemon1?.isFainted()).toBe(true);

    // Pledge secondary effect should still activate
    const tagAfter = game.scene.arena.getTagOnSide(ArenaTagType.GRASS_WATER_PLEDGE, ArenaTagSide.ENEMY) as ArenaTrapTag;
    expect(tagAfter.tagType).toBe(ArenaTagType.GRASS_WATER_PLEDGE);
  });

  /**
   * In particular, this should prevent something like
   * {@link https://github.com/pagefaultgames/pokerogue/issues/4219}
   * from occurring with fainting by KO'ing a Destiny Bond user with U-Turn.
   */
  it("should not allow the opponent to revive via Reviver Seed", async () => {
    const moveToUse = MoveId.TACKLE;

    game.override.moveset(moveToUse).startingHeldItems([{ entry: HeldItemId.REVIVER_SEED }]);
    await game.classicMode.startBattle(defaultParty);

    const enemyPokemon = game.field.getEnemyPokemon();
    const playerPokemon = game.field.getPlayerPokemon();

    game.move.select(moveToUse);
    await game.setTurnOrder(enemyFirst);
    await game.phaseInterceptor.to("BerryPhase");

    expect(enemyPokemon.isFainted()).toBe(true);
    expect(playerPokemon.isFainted()).toBe(true);

    // Check that the Tackle user's Reviver Seed did not activate
<<<<<<< HEAD
    expect(playerPokemon?.heldItemManager.getStack(HeldItemId.REVIVER_SEED)).toBe(1);
=======
    const revSeeds = game.scene
      .getModifiers(PokemonInstantReviveModifier)
      .filter(m => m.pokemonId === playerPokemon.id);
    expect(revSeeds.length).toBe(1);
>>>>>>> 167e3ae3
  });
});<|MERGE_RESOLUTION|>--- conflicted
+++ resolved
@@ -246,13 +246,6 @@
     expect(playerPokemon.isFainted()).toBe(true);
 
     // Check that the Tackle user's Reviver Seed did not activate
-<<<<<<< HEAD
-    expect(playerPokemon?.heldItemManager.getStack(HeldItemId.REVIVER_SEED)).toBe(1);
-=======
-    const revSeeds = game.scene
-      .getModifiers(PokemonInstantReviveModifier)
-      .filter(m => m.pokemonId === playerPokemon.id);
-    expect(revSeeds.length).toBe(1);
->>>>>>> 167e3ae3
+    expect(playerPokemon.heldItemManager.getStack(HeldItemId.REVIVER_SEED)).toBe(1);
   });
 });