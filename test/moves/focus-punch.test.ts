--- conflicted
+++ resolved
@@ -118,16 +118,9 @@
     await game.classicMode.startBattle([SpeciesId.CHARIZARD]);
 
     game.move.select(MoveId.FOCUS_PUNCH);
-<<<<<<< HEAD
-    await game.phaseInterceptor.to("MoveEndPhase", true);
-    await game.phaseInterceptor.to("MessagePhase", false);
-    await game.phaseInterceptor.to("MoveEndPhase", true);
-    expect(game).toHaveShownMessage(i18next.t("moveTriggers:lostFocus", { pokemonName: "Charizard" }));
-=======
     await game.phaseInterceptor.to("MoveEndPhase");
     await game.phaseInterceptor.to("MoveEndPhase");
     expect(game.textInterceptor.logs).toContain(i18next.t("moveTriggers:lostFocus", { pokemonName: "Charizard" }));
->>>>>>> fb59f9c9
     expect(game.textInterceptor.logs).not.toContain(i18next.t("battle:attackFailed"));
   });
 });