import { AbilityId } from "#enums/ability-id";
import { MoveId } from "#enums/move-id";
import { SpeciesId } from "#enums/species-id";
import { BerryPhase } from "#phases/berry-phase";
import { MessagePhase } from "#phases/message-phase";
import { SwitchSummonPhase } from "#phases/switch-summon-phase";
import { TurnStartPhase } from "#phases/turn-start-phase";
import { GameManager } from "#test/test-utils/game-manager";
import i18next from "i18next";
import Phaser from "phaser";
import { beforeAll, beforeEach, describe, expect, it } from "vitest";

describe("Moves - Focus Punch", () => {
  let phaserGame: Phaser.Game;
  let game: GameManager;

  beforeAll(() => {
    phaserGame = new Phaser.Game({
      type: Phaser.HEADLESS,
    });
  });

  beforeEach(() => {
    game = new GameManager(phaserGame);
    game.override
      .battleStyle("single")
      .ability(AbilityId.UNNERVE)
      .moveset([MoveId.FOCUS_PUNCH])
      .enemySpecies(SpeciesId.GROUDON)
      .enemyAbility(AbilityId.INSOMNIA)
      .enemyMoveset(MoveId.SPLASH)
      .startingLevel(100)
      .enemyLevel(100);
  });

  it("should deal damage at the end of turn if uninterrupted", async () => {
    await game.classicMode.startBattle([SpeciesId.CHARIZARD]);

    const leadPokemon = game.field.getPlayerPokemon();
    const enemyPokemon = game.field.getEnemyPokemon();

    const enemyStartingHp = enemyPokemon.hp;

    game.move.select(MoveId.FOCUS_PUNCH);

    await game.phaseInterceptor.to(MessagePhase);

    expect(enemyPokemon.hp).toBe(enemyStartingHp);
    expect(leadPokemon.getMoveHistory().length).toBe(0);

    await game.phaseInterceptor.to(BerryPhase, false);

    expect(enemyPokemon.hp).toBeLessThan(enemyStartingHp);
    expect(leadPokemon.getMoveHistory().length).toBe(1);
    expect(leadPokemon.turnData.totalDamageDealt).toBe(enemyStartingHp - enemyPokemon.hp);
  });

  it("should fail if the user is hit", async () => {
    game.override.enemyMoveset([MoveId.TACKLE]);

    await game.classicMode.startBattle([SpeciesId.CHARIZARD]);

    const leadPokemon = game.field.getPlayerPokemon();
    const enemyPokemon = game.field.getEnemyPokemon();

    const enemyStartingHp = enemyPokemon.hp;

    game.move.select(MoveId.FOCUS_PUNCH);

    await game.phaseInterceptor.to(MessagePhase);

    expect(enemyPokemon.hp).toBe(enemyStartingHp);
    expect(leadPokemon.getMoveHistory().length).toBe(0);

    await game.phaseInterceptor.to(BerryPhase, false);

    expect(enemyPokemon.hp).toBe(enemyStartingHp);
    expect(leadPokemon.getMoveHistory().length).toBe(1);
    expect(leadPokemon.turnData.totalDamageDealt).toBe(0);
  });

  it("should be cancelled if the user falls asleep mid-turn", async () => {
    game.override.enemyMoveset([MoveId.SPORE]);

    await game.classicMode.startBattle([SpeciesId.CHARIZARD]);

    const leadPokemon = game.field.getPlayerPokemon();
    const enemyPokemon = game.field.getEnemyPokemon();

    game.move.select(MoveId.FOCUS_PUNCH);

    await game.phaseInterceptor.to(MessagePhase); // Header message

    expect(leadPokemon.getMoveHistory().length).toBe(0);

    await game.phaseInterceptor.to(BerryPhase, false);

    expect(leadPokemon.getMoveHistory().length).toBe(1);
    expect(enemyPokemon.hp).toBe(enemyPokemon.getMaxHp());
  });

  it("should not queue its pre-move message before an enemy switches", async () => {
    /** Guarantee a Trainer battle with multiple enemy Pokemon */
    game.override.startingWave(25);

    await game.classicMode.startBattle([SpeciesId.CHARIZARD]);

    game.forceEnemyToSwitch();
    game.move.select(MoveId.FOCUS_PUNCH);

    await game.phaseInterceptor.to(TurnStartPhase);

    expect(game.scene.phaseManager.getCurrentPhase() instanceof SwitchSummonPhase).toBeTruthy();
    expect(game.scene.phaseManager.hasPhaseOfType("MoveHeaderPhase")).toBe(true);
  });
  it("should replace the 'but it failed' text when the user gets hit", async () => {
    game.override.enemyMoveset([MoveId.TACKLE]);
    await game.classicMode.startBattle([SpeciesId.CHARIZARD]);

    game.move.select(MoveId.FOCUS_PUNCH);
<<<<<<< HEAD
    await game.phaseInterceptor.to("MoveEndPhase", true);
    await game.phaseInterceptor.to("MessagePhase", false);
    await game.phaseInterceptor.to("MoveEndPhase", true);
    expect(game).toHaveShownMessage(i18next.t("moveTriggers:lostFocus", { pokemonName: "Charizard" }));
    expect(game).not.toHaveShownMessage(i18next.t("battle:attackFailed"));
=======
    await game.phaseInterceptor.to("MoveEndPhase");
    await game.phaseInterceptor.to("MoveEndPhase");
    expect(game.textInterceptor.logs).toContain(i18next.t("moveTriggers:lostFocus", { pokemonName: "Charizard" }));
    expect(game.textInterceptor.logs).not.toContain(i18next.t("battle:attackFailed"));
>>>>>>> fb59f9c9
  });
});<|MERGE_RESOLUTION|>--- conflicted
+++ resolved
@@ -118,17 +118,9 @@
     await game.classicMode.startBattle([SpeciesId.CHARIZARD]);
 
     game.move.select(MoveId.FOCUS_PUNCH);
-<<<<<<< HEAD
-    await game.phaseInterceptor.to("MoveEndPhase", true);
-    await game.phaseInterceptor.to("MessagePhase", false);
-    await game.phaseInterceptor.to("MoveEndPhase", true);
+    await game.phaseInterceptor.to("MoveEndPhase");
+    await game.phaseInterceptor.to("MoveEndPhase");
     expect(game).toHaveShownMessage(i18next.t("moveTriggers:lostFocus", { pokemonName: "Charizard" }));
     expect(game).not.toHaveShownMessage(i18next.t("battle:attackFailed"));
-=======
-    await game.phaseInterceptor.to("MoveEndPhase");
-    await game.phaseInterceptor.to("MoveEndPhase");
-    expect(game.textInterceptor.logs).toContain(i18next.t("moveTriggers:lostFocus", { pokemonName: "Charizard" }));
-    expect(game.textInterceptor.logs).not.toContain(i18next.t("battle:attackFailed"));
->>>>>>> fb59f9c9
   });
 });