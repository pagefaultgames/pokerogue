--- conflicted
+++ resolved
@@ -25,20 +25,11 @@
     game.override
       .battleStyle("single")
       .disableCrits()
-<<<<<<< HEAD
       .enemySpecies(Species.MAGIKARP)
       .enemyAbility(Abilities.BALL_FETCH)
       .enemyMoveset([Moves.GLAIVE_RUSH])
       .ability(Abilities.BALL_FETCH)
       .moveset([Moves.SHADOW_SNEAK, Moves.AVALANCHE, Moves.SPLASH, Moves.GLAIVE_RUSH]);
-=======
-      .enemySpecies(SpeciesId.MAGIKARP)
-      .enemyAbility(AbilityId.BALL_FETCH)
-      .enemyMoveset([MoveId.GLAIVE_RUSH])
-      .starterSpecies(SpeciesId.KLINK)
-      .ability(AbilityId.BALL_FETCH)
-      .moveset([MoveId.SHADOW_SNEAK, MoveId.AVALANCHE, MoveId.SPLASH, MoveId.GLAIVE_RUSH]);
->>>>>>> fb6d6f5b
   });
 
   it("takes double damage from attacks", async () => {
@@ -69,13 +60,8 @@
   });
 
   it("interacts properly with multi-lens", async () => {
-<<<<<<< HEAD
     game.override.startingHeldItems([{ name: "MULTI_LENS", count: 2 }]).enemyMoveset([Moves.AVALANCHE]);
     await game.classicMode.startBattle([Species.KLINK]);
-=======
-    game.override.startingHeldItems([{ name: "MULTI_LENS", count: 2 }]).enemyMoveset([MoveId.AVALANCHE]);
-    await game.classicMode.startBattle();
->>>>>>> fb6d6f5b
 
     const player = game.scene.getPlayerPokemon()!;
     const enemy = game.scene.getEnemyPokemon()!;
@@ -94,13 +80,8 @@
   });
 
   it("secondary effects only last until next move", async () => {
-<<<<<<< HEAD
     game.override.enemyMoveset([Moves.SHADOW_SNEAK]);
     await game.classicMode.startBattle([Species.KLINK]);
-=======
-    game.override.enemyMoveset([MoveId.SHADOW_SNEAK]);
-    await game.classicMode.startBattle();
->>>>>>> fb6d6f5b
 
     const player = game.scene.getPlayerPokemon()!;
     const enemy = game.scene.getEnemyPokemon()!;
@@ -124,13 +105,8 @@
   });
 
   it("secondary effects are removed upon switching", async () => {
-<<<<<<< HEAD
     game.override.enemyMoveset([Moves.SHADOW_SNEAK]);
     await game.classicMode.startBattle([Species.KLINK, Species.FEEBAS]);
-=======
-    game.override.enemyMoveset([MoveId.SHADOW_SNEAK]).starterSpecies(0);
-    await game.classicMode.startBattle([SpeciesId.KLINK, SpeciesId.FEEBAS]);
->>>>>>> fb6d6f5b
 
     const player = game.scene.getPlayerPokemon()!;
     const enemy = game.scene.getEnemyPokemon()!;
@@ -150,15 +126,10 @@
   });
 
   it("secondary effects don't activate if move fails", async () => {
-<<<<<<< HEAD
     game.override
       .moveset([Moves.SHADOW_SNEAK, Moves.PROTECT, Moves.SPLASH, Moves.GLAIVE_RUSH])
       .enemyMoveset([Moves.GLAIVE_RUSH, Moves.SPLASH]);
     await game.classicMode.startBattle([Species.KLINK]);
-=======
-    game.override.moveset([MoveId.SHADOW_SNEAK, MoveId.PROTECT, MoveId.SPLASH, MoveId.GLAIVE_RUSH]);
-    await game.classicMode.startBattle();
->>>>>>> fb6d6f5b
 
     const player = game.scene.getPlayerPokemon()!;
     const enemy = game.scene.getEnemyPokemon()!;
@@ -166,7 +137,6 @@
     enemy.hp = 1000;
     player.hp = 1000;
 
-<<<<<<< HEAD
     game.move.select(Moves.PROTECT);
     await game.move.forceEnemyMove(Moves.GLAIVE_RUSH);
     await game.phaseInterceptor.to("TurnEndPhase");
@@ -179,18 +149,6 @@
 
     game.move.select(Moves.SHADOW_SNEAK);
     await game.move.forceEnemyMove(Moves.SPLASH);
-=======
-    game.move.select(MoveId.PROTECT);
-    await game.phaseInterceptor.to("TurnEndPhase");
-
-    game.move.select(MoveId.SHADOW_SNEAK);
-    await game.phaseInterceptor.to("TurnEndPhase");
-    game.override.enemyMoveset([MoveId.SPLASH]);
-    const damagedHP1 = 1000 - enemy.hp;
-    enemy.hp = 1000;
-
-    game.move.select(MoveId.SHADOW_SNEAK);
->>>>>>> fb6d6f5b
     await game.phaseInterceptor.to("TurnEndPhase");
     const damagedHP2 = 1000 - enemy.hp;
 
