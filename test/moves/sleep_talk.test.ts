--- conflicted
+++ resolved
@@ -37,81 +37,67 @@
   });
 
   it("should call a random valid move if the user is asleep", async () => {
-    game.override.moveset([Moves.SLEEP_TALK, Moves.DIG, Moves.FLY, Moves.SWORDS_DANCE]); // Dig and Fly are invalid moves, Swords Dance should always be called
-    await game.classicMode.startBattle([Species.FEEBAS]);
+    game.override.moveset([MoveId.SLEEP_TALK, MoveId.DIG, MoveId.FLY, MoveId.SWORDS_DANCE]); // Dig and Fly are invalid moves, Swords Dance should always be called
+    await game.classicMode.startBattle([SpeciesId.FEEBAS]);
 
-    game.move.select(Moves.SLEEP_TALK);
+    game.move.select(MoveId.SLEEP_TALK);
     await game.toNextTurn();
-    const feebas = game.scene.getPlayerPokemon()!;
 
+    const feebas = game.field.getPlayerPokemon();
     expect(feebas.getStatStage(Stat.ATK)).toBe(2);
-    expect(feebas.getLastXMoves()).toEqual(
-      expect.arrayContaining([
+    expect(feebas.getLastXMoves(2)).toEqual([
         expect.objectContaining({
-          move: Moves.SWORDS_DANCE,
+          move: MoveId.SWORDS_DANCE,
           result: MoveResult.SUCCESS,
           virtual: true,
         }),
         expect.objectContaining({
-          move: Moves.SLEEP_TALK,
+          move: MoveId.SLEEP_TALK,
           result: MoveResult.SUCCESS,
           virtual: false,
-        }),
-      ]),
-    );
+        })
+      ])
   });
 
   it("should fail if the user is not asleep", async () => {
-    game.override.statusEffect(StatusEffect.NONE);
+    game.override.statusEffect(StatusEffect.POISON);
     await game.classicMode.startBattle([SpeciesId.FEEBAS]);
 
     game.move.select(MoveId.SLEEP_TALK);
     await game.toNextTurn();
-    expect(game.scene.getPlayerPokemon()!.getLastXMoves()[0].result).toBe(MoveResult.FAIL);
+    expect(game.field.getPlayerPokemon().getLastXMoves()[0].result).toBe(MoveResult.FAIL);
   });
 
-<<<<<<< HEAD
   it("should fail the turn the user wakes up from Sleep", async () => {
-    await game.classicMode.startBattle([Species.FEEBAS]);
+    await game.classicMode.startBattle([SpeciesId.FEEBAS]);
 
-    const feebas = game.scene.getPlayerPokemon()!;
+    const feebas = game.field.getPlayerPokemon();
     expect(feebas.status?.effect).toBe(StatusEffect.SLEEP);
     feebas.status!.sleepTurnsRemaining = 1;
 
-    game.move.select(Moves.SLEEP_TALK);
-=======
+    game.move.select(MoveId.SLEEP_TALK);
+    await game.toNextTurn();
+    expect(feebas.getLastXMoves()[0].result).toBe(MoveResult.FAIL);
+  });
+
   it("should fail if the user has no valid moves", async () => {
     game.override.moveset([MoveId.SLEEP_TALK, MoveId.DIG, MoveId.METRONOME, MoveId.SOLAR_BEAM]);
     await game.classicMode.startBattle([SpeciesId.FEEBAS]);
 
     game.move.select(MoveId.SLEEP_TALK);
->>>>>>> fb6d6f5b
     await game.toNextTurn();
-    expect(feebas.getLastXMoves()[0].result).toBe(MoveResult.FAIL);
+    expect(game.field.getPlayerPokemon().getLastXMoves()[0].result).toBe(MoveResult.FAIL);
   });
 
-<<<<<<< HEAD
-  it("should fail if the user has no valid moves", async () => {
-    game.override.moveset([Moves.SLEEP_TALK, Moves.DIG, Moves.METRONOME, Moves.SOLAR_BEAM]);
-    await game.classicMode.startBattle([Species.FEEBAS]);
-=======
-  it("should call a random valid move if the user is asleep", async () => {
-    game.override.moveset([MoveId.SLEEP_TALK, MoveId.DIG, MoveId.FLY, MoveId.SWORDS_DANCE]); // Dig and Fly are invalid moves, Swords Dance should always be called
+  it("should apply secondary effects of the called move", async () => {
+    game.override.moveset([MoveId.SLEEP_TALK, MoveId.SCALE_SHOT]);
     await game.classicMode.startBattle([SpeciesId.FEEBAS]);
->>>>>>> fb6d6f5b
-
-    game.move.select(MoveId.SLEEP_TALK);
-    await game.toNextTurn();
-    expect(game.scene.getPlayerPokemon()!.getLastXMoves()[0].result).toBe(MoveResult.FAIL);
-  });
-
-  it("should apply secondary effects of a move", async () => {
-    game.override.moveset([MoveId.SLEEP_TALK, MoveId.DIG, MoveId.FLY, MoveId.WOOD_HAMMER]); // Dig and Fly are invalid moves, Wood Hammer should always be called
-    await game.classicMode.startBattle();
 
     game.move.select(MoveId.SLEEP_TALK);
     await game.toNextTurn();
 
-    expect(game.scene.getPlayerPokemon()!.isFullHp()).toBeFalsy(); // Wood Hammer recoil effect should be applied
+    const feebas = game.field.getPlayerPokemon()
+    expect(feebas.getStatStage(Stat.SPD)).toBe(1);
+    expect(feebas.getStatStage(Stat.DEF)).toBe(-1);
   });
 });