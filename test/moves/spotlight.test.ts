import { BattlerIndex } from "#app/battle";
import { TurnEndPhase } from "#app/phases/turn-end-phase";
import { MoveId } from "#enums/move-id";
import { SpeciesId } from "#enums/species-id";
import GameManager from "#test/testUtils/gameManager";
import Phaser from "phaser";
import { afterEach, beforeAll, beforeEach, describe, expect, test } from "vitest";

describe("Moves - Spotlight", () => {
  let phaserGame: Phaser.Game;
  let game: GameManager;

  beforeAll(() => {
    phaserGame = new Phaser.Game({
      type: Phaser.HEADLESS,
    });
  });

  afterEach(() => {
    game.phaseInterceptor.restoreOg();
  });

  beforeEach(() => {
    game = new GameManager(phaserGame);
<<<<<<< HEAD
    game.override
      .battleStyle("double")
      .starterSpecies(Species.AMOONGUSS)
      .enemySpecies(Species.SNORLAX)
      .startingLevel(100)
      .enemyLevel(100)
      .moveset([Moves.FOLLOW_ME, Moves.RAGE_POWDER, Moves.SPOTLIGHT, Moves.QUICK_ATTACK])
      .enemyMoveset([Moves.FOLLOW_ME, Moves.SPLASH]);
=======
    game.override.battleStyle("double");
    game.override.starterSpecies(SpeciesId.AMOONGUSS);
    game.override.enemySpecies(SpeciesId.SNORLAX);
    game.override.startingLevel(100);
    game.override.enemyLevel(100);
    game.override.moveset([MoveId.FOLLOW_ME, MoveId.RAGE_POWDER, MoveId.SPOTLIGHT, MoveId.QUICK_ATTACK]);
    game.override.enemyMoveset([MoveId.FOLLOW_ME, MoveId.SPLASH]);
>>>>>>> fb6d6f5b
  });

  test("move should redirect attacks to the target", async () => {
    await game.classicMode.startBattle([SpeciesId.AMOONGUSS, SpeciesId.CHARIZARD]);

    const enemyPokemon = game.scene.getEnemyField();

    game.move.select(MoveId.SPOTLIGHT, 0, BattlerIndex.ENEMY);
    game.move.select(MoveId.QUICK_ATTACK, 1, BattlerIndex.ENEMY_2);

    await game.move.selectEnemyMove(MoveId.SPLASH);
    await game.move.selectEnemyMove(MoveId.SPLASH);

    await game.phaseInterceptor.to(TurnEndPhase, false);

    expect(enemyPokemon[0].hp).toBeLessThan(enemyPokemon[0].getMaxHp());
    expect(enemyPokemon[1].hp).toBe(enemyPokemon[1].getMaxHp());
  });

  test("move should cause other redirection moves to fail", async () => {
    await game.classicMode.startBattle([SpeciesId.AMOONGUSS, SpeciesId.CHARIZARD]);

    const enemyPokemon = game.scene.getEnemyField();

    game.move.select(MoveId.SPOTLIGHT, 0, BattlerIndex.ENEMY);
    game.move.select(MoveId.QUICK_ATTACK, 1, BattlerIndex.ENEMY_2);

    await game.move.selectEnemyMove(MoveId.SPLASH);
    await game.move.selectEnemyMove(MoveId.FOLLOW_ME);

    await game.phaseInterceptor.to("BerryPhase", false);

    expect(enemyPokemon[0].hp).toBeLessThan(enemyPokemon[0].getMaxHp());
    expect(enemyPokemon[1].hp).toBe(enemyPokemon[1].getMaxHp());
  });
});<|MERGE_RESOLUTION|>--- conflicted
+++ resolved
@@ -22,7 +22,6 @@
 
   beforeEach(() => {
     game = new GameManager(phaserGame);
-<<<<<<< HEAD
     game.override
       .battleStyle("double")
       .starterSpecies(Species.AMOONGUSS)
@@ -31,15 +30,6 @@
       .enemyLevel(100)
       .moveset([Moves.FOLLOW_ME, Moves.RAGE_POWDER, Moves.SPOTLIGHT, Moves.QUICK_ATTACK])
       .enemyMoveset([Moves.FOLLOW_ME, Moves.SPLASH]);
-=======
-    game.override.battleStyle("double");
-    game.override.starterSpecies(SpeciesId.AMOONGUSS);
-    game.override.enemySpecies(SpeciesId.SNORLAX);
-    game.override.startingLevel(100);
-    game.override.enemyLevel(100);
-    game.override.moveset([MoveId.FOLLOW_ME, MoveId.RAGE_POWDER, MoveId.SPOTLIGHT, MoveId.QUICK_ATTACK]);
-    game.override.enemyMoveset([MoveId.FOLLOW_ME, MoveId.SPLASH]);
->>>>>>> fb6d6f5b
   });
 
   test("move should redirect attacks to the target", async () => {
