--- conflicted
+++ resolved
@@ -27,7 +27,6 @@
   beforeEach(() => {
     moveToCheck = allMoves[MoveId.HARD_PRESS];
     game = new GameManager(phaserGame);
-<<<<<<< HEAD
     game.override
       .battleStyle("single")
       .ability(Abilities.BALL_FETCH)
@@ -35,14 +34,6 @@
       .enemyAbility(Abilities.BALL_FETCH)
       .enemyMoveset(Moves.SPLASH)
       .moveset([Moves.HARD_PRESS]);
-=======
-    game.override.battleStyle("single");
-    game.override.ability(AbilityId.BALL_FETCH);
-    game.override.enemySpecies(SpeciesId.MUNCHLAX);
-    game.override.enemyAbility(AbilityId.BALL_FETCH);
-    game.override.enemyMoveset(MoveId.SPLASH);
-    game.override.moveset([MoveId.HARD_PRESS]);
->>>>>>> fb6d6f5b
     vi.spyOn(moveToCheck, "calculateBattlePower");
   });
 
