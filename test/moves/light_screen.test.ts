--- conflicted
+++ resolved
@@ -1,12 +1,7 @@
 import type BattleScene from "#app/battle-scene";
 import { ArenaTagSide } from "#app/data/arena-tag";
-<<<<<<< HEAD
 import type Move from "#app/data/moves/move";
-import { allMoves } from "#app/data/moves/move";
-=======
-import type Move from "#app/data/move";
-import { allMoves, CritOnlyAttr } from "#app/data/move";
->>>>>>> e73dbe98
+import { allMoves, CritOnlyAttr } from "#app/data/moves/move";
 import { Abilities } from "#app/enums/abilities";
 import { ArenaTagType } from "#app/enums/arena-tag-type";
 import type Pokemon from "#app/field/pokemon";
