import { BattlerIndex } from "#app/battle";
<<<<<<< HEAD
import { RandomMoveAttr } from "#app/data/moves/move";
=======
import { allMoves } from "#app/data/data-lists";
>>>>>>> 1c4edabd
import type Pokemon from "#app/field/pokemon";
import { MoveResult } from "#app/field/pokemon";
import type { MovePhase } from "#app/phases/move-phase";
import { AbilityId } from "#enums/ability-id";
import { MoveUseMode } from "#enums/move-use-mode";
import { MoveId } from "#enums/move-id";
import { SpeciesId } from "#enums/species-id";
import { Stat } from "#enums/stat";
import GameManager from "#test/testUtils/gameManager";
import Phaser from "phaser";
import { afterEach, beforeAll, beforeEach, describe, expect, it, vi } from "vitest";

describe("Moves - Instruct", () => {
  let phaserGame: Phaser.Game;
  let game: GameManager;

  function instructSuccess(target: Pokemon, move: MoveId): void {
    expect(target.getLastXMoves(-1)[0].move).toBe(move);
    expect(target.getLastXMoves(-1)[1].move).toBe(target.getLastXMoves()[0].move);
    expect(target.getMoveset().find(m => m?.moveId === move)?.ppUsed).toBe(2);
  }

  beforeAll(() => {
    phaserGame = new Phaser.Game({
      type: Phaser.HEADLESS,
    });
  });

  afterEach(() => {
    game.phaseInterceptor.restoreOg();
  });

  beforeEach(() => {
    game = new GameManager(phaserGame);
    game.override
      .battleStyle("single")
      .enemySpecies(SpeciesId.SHUCKLE)
      .enemyAbility(AbilityId.BALL_FETCH)
      .passiveAbility(AbilityId.NO_GUARD)
      .enemyLevel(100)
      .startingLevel(100)
      .disableCrits();
  });

  it("should repeat target's last used move", async () => {
    game.override.moveset(MoveId.INSTRUCT).enemyLevel(1000); // ensures shuckle no die
    await game.classicMode.startBattle([SpeciesId.AMOONGUSS]);

    const enemy = game.scene.getEnemyPokemon()!;
    game.move.changeMoveset(enemy, MoveId.SONIC_BOOM);

    game.move.select(MoveId.INSTRUCT);
    await game.move.selectEnemyMove(MoveId.SONIC_BOOM);
    await game.setTurnOrder([BattlerIndex.ENEMY, BattlerIndex.PLAYER]);

    await game.phaseInterceptor.to("MovePhase"); // enemy attacks us
    await game.phaseInterceptor.to("MovePhase", false); // instruct
    let currentPhase = game.scene.phaseManager.getCurrentPhase() as MovePhase;
    expect(currentPhase.pokemon).toBe(game.scene.getPlayerPokemon());
    await game.phaseInterceptor.to("MoveEndPhase");

    await game.phaseInterceptor.to("MovePhase", false); // enemy repeats move
    currentPhase = game.scene.phaseManager.getCurrentPhase() as MovePhase;
    expect(currentPhase.pokemon).toBe(enemy);
    expect(currentPhase.move.moveId).toBe(MoveId.SONIC_BOOM);
    await game.phaseInterceptor.to("TurnEndPhase", false);

    instructSuccess(enemy, MoveId.SONIC_BOOM);
    expect(game.scene.getPlayerPokemon()?.getInverseHp()).toBe(40);
  });

  it("should repeat enemy's move through substitute", async () => {
    game.override.moveset([MoveId.INSTRUCT, MoveId.SPLASH]);
    await game.classicMode.startBattle([SpeciesId.AMOONGUSS]);

    const enemy = game.scene.getEnemyPokemon()!;
    game.move.changeMoveset(enemy, [MoveId.SONIC_BOOM, MoveId.SUBSTITUTE]);

    game.move.select(MoveId.SPLASH);
    await game.move.selectEnemyMove(MoveId.SUBSTITUTE);
    await game.setTurnOrder([BattlerIndex.PLAYER, BattlerIndex.ENEMY]);
    await game.toNextTurn();

    game.move.select(MoveId.INSTRUCT);
    await game.move.selectEnemyMove(MoveId.SONIC_BOOM);
    await game.setTurnOrder([BattlerIndex.ENEMY, BattlerIndex.PLAYER]);
    await game.phaseInterceptor.to("TurnEndPhase", false);

    instructSuccess(game.scene.getEnemyPokemon()!, MoveId.SONIC_BOOM);
    expect(game.scene.getPlayerPokemon()?.getInverseHp()).toBe(40);
  });

  it("should repeat ally's attack on enemy", async () => {
    game.override.battleStyle("double").enemyMoveset(MoveId.SPLASH);
    await game.classicMode.startBattle([SpeciesId.AMOONGUSS, SpeciesId.SHUCKLE]);

    const [amoonguss, shuckle] = game.scene.getPlayerField();
    game.move.changeMoveset(amoonguss, [MoveId.INSTRUCT, MoveId.SONIC_BOOM]);
    game.move.changeMoveset(shuckle, [MoveId.INSTRUCT, MoveId.SONIC_BOOM]);

    game.move.select(MoveId.INSTRUCT, BattlerIndex.PLAYER, BattlerIndex.PLAYER_2);
    game.move.select(MoveId.SONIC_BOOM, BattlerIndex.PLAYER_2, BattlerIndex.ENEMY);
    await game.setTurnOrder([BattlerIndex.PLAYER_2, BattlerIndex.PLAYER, BattlerIndex.ENEMY, BattlerIndex.ENEMY_2]);
    await game.phaseInterceptor.to("TurnEndPhase", false);

    instructSuccess(shuckle, MoveId.SONIC_BOOM);
    expect(game.scene.getEnemyField()[0].getInverseHp()).toBe(40);
  });

  // TODO: Enable test case once gigaton hammer (and blood moon) are reworked
  it.todo("should repeat enemy's Gigaton Hammer", async () => {
    game.override.moveset(MoveId.INSTRUCT).enemyLevel(5);
    await game.classicMode.startBattle([SpeciesId.AMOONGUSS]);

    const enemy = game.scene.getEnemyPokemon()!;
    game.move.changeMoveset(enemy, [MoveId.GIGATON_HAMMER, MoveId.BLOOD_MOON]);

    game.move.select(MoveId.INSTRUCT);
    await game.setTurnOrder([BattlerIndex.ENEMY, BattlerIndex.PLAYER]);
    await game.phaseInterceptor.to("BerryPhase");

    instructSuccess(enemy, MoveId.GIGATON_HAMMER);
    expect(game.scene.getPlayerPokemon()!.turnData.attacksReceived.length).toBe(2);
  });

  it("should add moves to move queue for copycat", async () => {
    game.override.battleStyle("double").moveset(MoveId.INSTRUCT).enemyLevel(5);
    await game.classicMode.startBattle([SpeciesId.AMOONGUSS]);

    const [enemy1, enemy2] = game.scene.getEnemyField()!;
    game.move.changeMoveset(enemy1, MoveId.WATER_GUN);
    game.move.changeMoveset(enemy2, MoveId.COPYCAT);

    game.move.select(MoveId.INSTRUCT, BattlerIndex.PLAYER, BattlerIndex.ENEMY);
    await game.setTurnOrder([BattlerIndex.ENEMY, BattlerIndex.PLAYER, BattlerIndex.ENEMY_2]);
    await game.phaseInterceptor.to("BerryPhase");

    instructSuccess(enemy1, MoveId.WATER_GUN);
    // amoonguss gets hit by water gun thrice; once by original attack, once by instructed use and once by copycat
    expect(game.scene.getPlayerPokemon()!.turnData.attacksReceived.length).toBe(3);
  });

  it("should fail on metronomed moves, even if also in moveset", async () => {
    vi.spyOn(RandomMoveAttr.prototype, "getMoveOverride").mockReturnValue(MoveId.ABSORB);
    await game.classicMode.startBattle([SpeciesId.AMOONGUSS]);

    const enemy = game.scene.getEnemyPokemon()!;
    game.move.changeMoveset(enemy, [MoveId.METRONOME, MoveId.ABSORB]);

    game.move.use(MoveId.INSTRUCT);
    await game.move.selectEnemyMove(MoveId.METRONOME);
    await game.setTurnOrder([BattlerIndex.ENEMY, BattlerIndex.PLAYER]);
    await game.phaseInterceptor.to("BerryPhase");

    expect(game.scene.getPlayerPokemon()!.getLastXMoves()[0].result).toBe(MoveResult.FAIL);
  });

  it("should respect enemy's status condition", async () => {
    game.override.moveset([MoveId.INSTRUCT, MoveId.THUNDER_WAVE]).enemyMoveset(MoveId.SONIC_BOOM);
    await game.classicMode.startBattle([SpeciesId.AMOONGUSS]);

    game.move.select(MoveId.THUNDER_WAVE);
    await game.setTurnOrder([BattlerIndex.ENEMY, BattlerIndex.PLAYER]);
    await game.toNextTurn();

    game.move.select(MoveId.INSTRUCT);
    await game.setTurnOrder([BattlerIndex.PLAYER, BattlerIndex.ENEMY]);
    await game.phaseInterceptor.to("MovePhase");
    // force enemy's instructed move (and only the instructed move) to bork
    await game.move.forceStatusActivation(true);
    await game.move.forceStatusActivation(false);
    await game.phaseInterceptor.to("TurnEndPhase", false);

    const moveHistory = game.scene.getEnemyPokemon()?.getLastXMoves(-1)!;
    expect(moveHistory.map(m => m.move)).toEqual([MoveId.SONIC_BOOM, MoveId.NONE, MoveId.SONIC_BOOM]);
    expect(game.scene.getPlayerPokemon()?.getInverseHp()).toBe(40);
  });

  it("should not repeat enemy's out of pp move", async () => {
    game.override.moveset(MoveId.INSTRUCT).enemySpecies(SpeciesId.UNOWN);
    await game.classicMode.startBattle([SpeciesId.AMOONGUSS]);

    const enemyPokemon = game.scene.getEnemyPokemon()!;
    game.move.changeMoveset(enemyPokemon, MoveId.HIDDEN_POWER);
    const moveUsed = enemyPokemon.moveset.find(m => m?.moveId === MoveId.HIDDEN_POWER)!;
    moveUsed.ppUsed = moveUsed.getMovePp() - 1;

    game.move.select(MoveId.INSTRUCT);
    await game.move.selectEnemyMove(MoveId.HIDDEN_POWER);
    await game.setTurnOrder([BattlerIndex.ENEMY, BattlerIndex.PLAYER]);
    await game.phaseInterceptor.to("TurnEndPhase", false);

    const playerMoves = game.field.getPlayerPokemon().getLastXMoves(-1);
    expect(playerMoves[0].result).toBe(MoveResult.FAIL);
    expect(enemyPokemon.getMoveHistory().length).toBe(1);
  });

  it("should redirect attacking moves if enemy faints", async () => {
    game.override.battleStyle("double").enemyMoveset(MoveId.SPLASH).enemySpecies(SpeciesId.MAGIKARP).enemyLevel(1);
    await game.classicMode.startBattle([SpeciesId.HISUI_ELECTRODE, SpeciesId.KOMMO_O]);

    const [electrode, kommo_o] = game.scene.getPlayerField()!;
    game.move.changeMoveset(electrode, MoveId.CHLOROBLAST);
    game.move.changeMoveset(kommo_o, MoveId.INSTRUCT);

    game.move.select(MoveId.CHLOROBLAST, BattlerIndex.PLAYER, BattlerIndex.ENEMY);
    game.move.select(MoveId.INSTRUCT, BattlerIndex.PLAYER_2, BattlerIndex.PLAYER);
    await game.setTurnOrder([BattlerIndex.PLAYER, BattlerIndex.PLAYER_2, BattlerIndex.ENEMY, BattlerIndex.ENEMY_2]);
    await game.phaseInterceptor.to("BerryPhase");

    // Chloroblast always deals 50% max HP% recoil UNLESS you whiff
    // due to lack of targets or similar,
    // so all we have to do is check whether electrode fainted or not.
    // Naturally, both karps should also be dead as well.
    expect(electrode.isFainted()).toBe(true);
    const [karp1, karp2] = game.scene.getEnemyField()!;
    expect(karp1.isFainted()).toBe(true);
    expect(karp2.isFainted()).toBe(true);
  });

  it("should allow for dancer copying of instructed dance move", async () => {
    game.override.battleStyle("double").enemyMoveset([MoveId.INSTRUCT, MoveId.SPLASH]).enemyLevel(1000);
    await game.classicMode.startBattle([SpeciesId.ORICORIO, SpeciesId.VOLCARONA]);

    const [oricorio, volcarona] = game.scene.getPlayerField();
    game.move.changeMoveset(oricorio, MoveId.SPLASH);
    game.move.changeMoveset(volcarona, MoveId.FIERY_DANCE);

    game.move.select(MoveId.SPLASH, BattlerIndex.PLAYER);
    game.move.select(MoveId.FIERY_DANCE, BattlerIndex.PLAYER_2, BattlerIndex.ENEMY);
    await game.move.selectEnemyMove(MoveId.INSTRUCT, BattlerIndex.PLAYER_2);
    await game.move.selectEnemyMove(MoveId.SPLASH);
    await game.setTurnOrder([BattlerIndex.PLAYER, BattlerIndex.PLAYER_2, BattlerIndex.ENEMY, BattlerIndex.ENEMY_2]);
    await game.phaseInterceptor.to("BerryPhase");

    // fiery dance triggered dancer successfully for a total of 4 hits
    // Enemy level is set to a high value so that it does not faint even after all 4 hits
    instructSuccess(volcarona, MoveId.FIERY_DANCE);
    expect(game.scene.getEnemyField()[0].turnData.attacksReceived.length).toBe(4);
  });

  it("should not repeat move when switching out", async () => {
    game.override.enemyMoveset(MoveId.INSTRUCT).enemySpecies(SpeciesId.UNOWN);
    await game.classicMode.startBattle([SpeciesId.AMOONGUSS, SpeciesId.TOXICROAK]);

    const amoonguss = game.scene.getPlayerPokemon()!;
    game.move.changeMoveset(amoonguss, MoveId.SEED_BOMB);

    amoonguss.pushMoveHistory({
      move: MoveId.SEED_BOMB,
      targets: [BattlerIndex.ENEMY],
      result: MoveResult.SUCCESS,
      useMode: MoveUseMode.NORMAL,
    });

    game.doSwitchPokemon(1);
    await game.phaseInterceptor.to("TurnEndPhase", false);

    const enemyMoves = game.scene.getEnemyPokemon()?.getLastXMoves(-1)!;
    expect(enemyMoves?.[0]?.result).toBe(MoveResult.FAIL);
  });

  it("should fail if no move has yet been used by target", async () => {
    game.override.moveset(MoveId.INSTRUCT).enemyMoveset(MoveId.SPLASH);
    await game.classicMode.startBattle([SpeciesId.AMOONGUSS]);

    game.move.select(MoveId.INSTRUCT);
    await game.move.selectEnemyMove(MoveId.SPLASH);
    await game.setTurnOrder([BattlerIndex.PLAYER, BattlerIndex.ENEMY]);
    await game.phaseInterceptor.to("TurnEndPhase", false);

    expect(game.scene.getPlayerPokemon()!.getLastXMoves()[0].result).toBe(MoveResult.FAIL);
  });

  it("should attempt to call enemy's disabled move, but move use itself should fail", async () => {
    game.override.moveset([MoveId.INSTRUCT, MoveId.DISABLE]).battleStyle("double");
    await game.classicMode.startBattle([SpeciesId.AMOONGUSS, SpeciesId.DROWZEE]);

    const [enemy1, enemy2] = game.scene.getEnemyField();
    game.move.changeMoveset(enemy1, MoveId.SONIC_BOOM);
    game.move.changeMoveset(enemy2, MoveId.SPLASH);

    game.move.select(MoveId.INSTRUCT, BattlerIndex.PLAYER, BattlerIndex.ENEMY);
    game.move.select(MoveId.DISABLE, BattlerIndex.PLAYER_2, BattlerIndex.ENEMY);
    await game.move.selectEnemyMove(MoveId.SONIC_BOOM, BattlerIndex.PLAYER);
    await game.setTurnOrder([BattlerIndex.ENEMY, BattlerIndex.PLAYER_2, BattlerIndex.PLAYER, BattlerIndex.ENEMY_2]);
    await game.phaseInterceptor.to("TurnEndPhase", false);

    expect(game.scene.getPlayerPokemon()!.getLastXMoves()[0].result).toBe(MoveResult.SUCCESS);
    expect(enemy1.getLastXMoves()[0].result).toBe(MoveResult.FAIL);
    expect(enemy1.getMoveset().find(m => m.moveId === MoveId.SONIC_BOOM)?.ppUsed).toBe(1);
  });

  it("should not repeat enemy's move through protect", async () => {
    game.override.moveset([MoveId.INSTRUCT]);
    await game.classicMode.startBattle([SpeciesId.AMOONGUSS]);

    const enemy = game.scene.getEnemyPokemon()!;
    game.move.changeMoveset(enemy, MoveId.PROTECT);
    game.move.select(MoveId.INSTRUCT);
    await game.setTurnOrder([BattlerIndex.ENEMY, BattlerIndex.PLAYER]);
    await game.phaseInterceptor.to("TurnEndPhase", false);

    expect(enemy.getLastXMoves(-1)[0].move).toBe(MoveId.PROTECT);
    expect(enemy.getLastXMoves(-1)[1]).toBeUndefined(); // undefined because instruct failed and didn't repeat
    expect(enemy.getMoveset().find(m => m?.moveId === MoveId.PROTECT)?.ppUsed).toBe(1);
  });

  it("should not repeat enemy's charging move", async () => {
    game.override.moveset([MoveId.INSTRUCT]).enemyMoveset([MoveId.SONIC_BOOM, MoveId.HYPER_BEAM]);
    await game.classicMode.startBattle([SpeciesId.SHUCKLE]);

    const player = game.scene.getPlayerPokemon()!;
    const enemy = game.scene.getEnemyPokemon()!;
    enemy.pushMoveHistory({
      move: MoveId.SONIC_BOOM,
      targets: [BattlerIndex.PLAYER],
      result: MoveResult.SUCCESS,
      useMode: MoveUseMode.NORMAL,
    });

    game.move.select(MoveId.INSTRUCT);
    await game.move.selectEnemyMove(MoveId.HYPER_BEAM);
    await game.setTurnOrder([BattlerIndex.ENEMY, BattlerIndex.PLAYER]);
    await game.toNextTurn();

    // instruct fails at copying last move due to charging turn (rather than instructing sonic boom)
    expect(player.getLastXMoves()[0].result).toBe(MoveResult.FAIL);

    game.move.select(MoveId.INSTRUCT);
    await game.setTurnOrder([BattlerIndex.ENEMY, BattlerIndex.PLAYER]);
    await game.phaseInterceptor.to("TurnEndPhase", false);

    expect(player.getLastXMoves()[0].result).toBe(MoveResult.FAIL);
  });

  it("should not repeat move since forgotten by target", async () => {
    game.override.enemyMoveset(MoveId.INSTRUCT);
    await game.classicMode.startBattle([SpeciesId.REGIELEKI]);

    const regieleki = game.scene.getPlayerPokemon()!;
    regieleki.pushMoveHistory({
      move: MoveId.ELECTRO_DRIFT,
      targets: [BattlerIndex.PLAYER],
      result: MoveResult.SUCCESS,
      useMode: MoveUseMode.NORMAL,
    });

    game.move.select(MoveId.SPLASH);
    await game.setTurnOrder([BattlerIndex.ENEMY, BattlerIndex.PLAYER]);
    await game.toEndOfTurn();
    expect(game.field.getEnemyPokemon().getLastXMoves()[0].result).toBe(MoveResult.FAIL);
  });

  it("should disregard priority of instructed move on use", async () => {
    game.override.enemyMoveset([MoveId.SPLASH, MoveId.WHIRLWIND]).moveset(MoveId.INSTRUCT);
    await game.classicMode.startBattle([SpeciesId.LUCARIO, SpeciesId.BANETTE]);

    const enemyPokemon = game.scene.getEnemyPokemon()!;
    enemyPokemon.pushMoveHistory({
      move: MoveId.WHIRLWIND,
      targets: [BattlerIndex.PLAYER],
      result: MoveResult.SUCCESS,
      useMode: MoveUseMode.NORMAL,
    });

    game.move.select(MoveId.INSTRUCT);
    await game.move.selectEnemyMove(MoveId.SPLASH);
    await game.phaseInterceptor.to("TurnEndPhase", false);

    // lucario instructed enemy whirlwind at 0 priority to switch itself out
    const instructedMove = enemyPokemon.getLastXMoves(-1)[1];
    expect(instructedMove.result).toBe(MoveResult.SUCCESS);
    expect(instructedMove.move).toBe(MoveId.WHIRLWIND);
    expect(game.scene.getPlayerPokemon()?.species.speciesId).toBe(SpeciesId.BANETTE);
  });

  it("should respect moves' original priority for psychic terrain", async () => {
    game.override
      .battleStyle("double")
      .moveset([MoveId.QUICK_ATTACK, MoveId.SPLASH, MoveId.INSTRUCT])
      .enemyMoveset([MoveId.SPLASH, MoveId.PSYCHIC_TERRAIN]);
    await game.classicMode.startBattle([SpeciesId.BANETTE, SpeciesId.KLEFKI]);

    const banette = game.scene.getPlayerPokemon()!;

    game.move.select(MoveId.QUICK_ATTACK, BattlerIndex.PLAYER, BattlerIndex.ENEMY); // succeeds due to terrain no
    game.move.select(MoveId.SPLASH, BattlerIndex.PLAYER_2);
    await game.move.selectEnemyMove(MoveId.SPLASH);
    await game.move.selectEnemyMove(MoveId.PSYCHIC_TERRAIN);
    await game.toNextTurn();
    expect(banette.getLastXMoves(-1)[0]).toEqual(
      expect.objectContaining({
        move: MoveId.QUICK_ATTACK,
        targets: [BattlerIndex.ENEMY],
        result: MoveResult.SUCCESS,
      }),
    );

    game.move.select(MoveId.SPLASH, BattlerIndex.PLAYER);
    game.move.select(MoveId.INSTRUCT, BattlerIndex.PLAYER_2, BattlerIndex.PLAYER);
    await game.setTurnOrder([BattlerIndex.PLAYER_2, BattlerIndex.PLAYER, BattlerIndex.ENEMY, BattlerIndex.ENEMY_2]);
    await game.phaseInterceptor.to("TurnEndPhase", false);

    // quick attack failed when instructed
    expect(banette.getLastXMoves(-1)[1].move).toBe(MoveId.QUICK_ATTACK);
    expect(banette.getLastXMoves(-1)[1].result).toBe(MoveResult.FAIL);
  });

  // TODO: Enable once Sky Drop is fully implemented
  it.todo("should not work against Sky Dropped targets, even if user/target have No Guard", async () => {
    game.override.battleStyle("double").ability(AbilityId.NO_GUARD);
    await game.classicMode.startBattle([SpeciesId.BANETTE, SpeciesId.KLEFKI]);

    const [banette, klefki] = game.scene.getPlayerField();
    banette.pushMoveHistory({
      move: MoveId.VINE_WHIP,
      targets: [BattlerIndex.ENEMY],
      result: MoveResult.SUCCESS,
      useMode: MoveUseMode.NORMAL,
    });

    // Attempt to instruct banette after having been sent airborne
    game.move.use(MoveId.VINE_WHIP, BattlerIndex.PLAYER, BattlerIndex.ENEMY);
    game.move.use(MoveId.INSTRUCT, BattlerIndex.PLAYER_2, BattlerIndex.PLAYER);
    await game.move.forceEnemyMove(MoveId.SKY_DROP, BattlerIndex.PLAYER);
    await game.move.forceEnemyMove(MoveId.ASTONISH, BattlerIndex.PLAYER);
    await game.setTurnOrder([BattlerIndex.ENEMY, BattlerIndex.PLAYER_2, BattlerIndex.PLAYER, BattlerIndex.ENEMY_2]);
    await game.phaseInterceptor.to("TurnEndPhase", false);

    // Klefki instruct fails due to banette being airborne, even though it got hit prior
    expect(banette.visible).toBe(false);
    expect(banette.isFullHp()).toBe(false);
    expect(klefki.getLastXMoves()[0]).toMatchObject({
      move: MoveId.INSTRUCT,
      targets: [BattlerIndex.PLAYER],
      result: MoveResult.FAIL,
    });
  });

  it("should still work with prankster in psychic terrain", async () => {
    game.override
      .battleStyle("double")
      .ability(AbilityId.PRANKSTER)
      .enemyMoveset(MoveId.SPLASH)
      .enemyAbility(AbilityId.PSYCHIC_SURGE);
    await game.classicMode.startBattle([SpeciesId.BANETTE, SpeciesId.KLEFKI]);

    const [banette, klefki] = game.scene.getPlayerField();
    game.move.changeMoveset(banette, [MoveId.VINE_WHIP]);
    game.move.changeMoveset(klefki, MoveId.INSTRUCT);
    banette.pushMoveHistory({
      move: MoveId.VINE_WHIP,
      targets: [BattlerIndex.ENEMY],
      result: MoveResult.SUCCESS,
      useMode: MoveUseMode.NORMAL,
    });

    game.move.select(MoveId.VINE_WHIP, BattlerIndex.PLAYER);
    game.move.select(MoveId.INSTRUCT, BattlerIndex.PLAYER_2, BattlerIndex.PLAYER); // copies vine whip
    await game.setTurnOrder([BattlerIndex.PLAYER_2, BattlerIndex.PLAYER, BattlerIndex.ENEMY, BattlerIndex.ENEMY_2]);
    await game.phaseInterceptor.to("TurnEndPhase", false);

    // Klefki instructing a non-priority move succeeds, ignoring the priority of Instruct itself
    expect(banette.getLastXMoves(-1)[1].move).toBe(MoveId.VINE_WHIP);
    expect(banette.getLastXMoves(-1)[2].move).toBe(MoveId.VINE_WHIP);
    expect(klefki.getLastXMoves(-1)[0]).toEqual(
      expect.objectContaining({
        move: MoveId.INSTRUCT,
        targets: [BattlerIndex.PLAYER],
        result: MoveResult.SUCCESS,
      }),
    );
  });

  it("should cause spread moves to correctly hit targets in doubles after singles", async () => {
    game.override
      .battleStyle("even-doubles")
      .moveset([MoveId.BREAKING_SWIPE, MoveId.INSTRUCT, MoveId.SPLASH])
      .enemyMoveset(MoveId.SONIC_BOOM)
      .enemySpecies(SpeciesId.AXEW)
      .startingLevel(500)
      .enemyLevel(1);
    await game.classicMode.startBattle([SpeciesId.KORAIDON, SpeciesId.KLEFKI]);

    const koraidon = game.scene.getPlayerField()[0]!;

    game.move.select(MoveId.BREAKING_SWIPE);
    await game.phaseInterceptor.to("TurnEndPhase", false);
    expect(koraidon.hp).toBe(koraidon.getMaxHp());
    expect(koraidon.getLastXMoves(-1)[0].targets).toEqual([BattlerIndex.ENEMY]);
    await game.toNextWave();

    game.move.select(MoveId.SPLASH, BattlerIndex.PLAYER);
    game.move.select(MoveId.INSTRUCT, BattlerIndex.PLAYER_2, BattlerIndex.PLAYER);
    await game.setTurnOrder([BattlerIndex.PLAYER_2, BattlerIndex.PLAYER, BattlerIndex.ENEMY, BattlerIndex.ENEMY_2]);
    await game.phaseInterceptor.to("TurnEndPhase", false);

    // did not take damage since enemies died beforehand;
    // last move used hit both enemies
    expect(koraidon.hp).toBe(koraidon.getMaxHp());
    expect(koraidon.getLastXMoves(-1)[1].targets?.sort()).toEqual([BattlerIndex.ENEMY, BattlerIndex.ENEMY_2]);
  });

  it("should cause AoE moves to correctly hit everyone in doubles after singles", async () => {
    game.override
      .battleStyle("even-doubles")
      .moveset([MoveId.BRUTAL_SWING, MoveId.INSTRUCT, MoveId.SPLASH])
      .enemySpecies(SpeciesId.AXEW)
      .enemyMoveset(MoveId.SONIC_BOOM)
      .startingLevel(500)
      .enemyLevel(1);
    await game.classicMode.startBattle([SpeciesId.KORAIDON, SpeciesId.KLEFKI]);

    const koraidon = game.scene.getPlayerField()[0]!;

    game.move.select(MoveId.BRUTAL_SWING);
    await game.setTurnOrder([BattlerIndex.PLAYER, BattlerIndex.ENEMY]);
    await game.phaseInterceptor.to("TurnEndPhase", false);

    expect(koraidon.hp).toBe(koraidon.getMaxHp());
    expect(koraidon.getLastXMoves(-1)[0].targets).toEqual([BattlerIndex.ENEMY]);

    await game.toNextWave();

    game.move.select(MoveId.SPLASH, BattlerIndex.PLAYER);
    game.move.select(MoveId.INSTRUCT, BattlerIndex.PLAYER_2, BattlerIndex.PLAYER);
    await game.setTurnOrder([BattlerIndex.PLAYER_2, BattlerIndex.PLAYER, BattlerIndex.ENEMY, BattlerIndex.ENEMY_2]);
    await game.phaseInterceptor.to("TurnEndPhase", false);

    // did not take damage since enemies died beforehand;
    // last move used hit everything around it
    expect(koraidon.hp).toBe(koraidon.getMaxHp());
    expect(koraidon.getLastXMoves(-1)[1].targets).toHaveLength(3);
    expect(koraidon.getLastXMoves(-1)[1].targets).toEqual(
      expect.arrayContaining([BattlerIndex.PLAYER_2, BattlerIndex.ENEMY, BattlerIndex.ENEMY_2]),
    );
  });

  it("should cause multi-hit moves to hit the appropriate number of times in singles", async () => {
    game.override
      .enemyAbility(AbilityId.SKILL_LINK)
      .moveset([MoveId.SPLASH, MoveId.INSTRUCT])
      .enemyMoveset(MoveId.BULLET_SEED);
    await game.classicMode.startBattle([SpeciesId.BULBASAUR]);

    const bulbasaur = game.scene.getPlayerPokemon()!;

    game.move.select(MoveId.SPLASH);
    await game.toNextTurn();

    game.move.select(MoveId.INSTRUCT);
    await game.setTurnOrder([BattlerIndex.PLAYER, BattlerIndex.ENEMY]);
    await game.phaseInterceptor.to("BerryPhase");

    expect(bulbasaur.turnData.attacksReceived.length).toBe(10);

    await game.toNextTurn();
    game.move.select(MoveId.INSTRUCT);
    await game.setTurnOrder([BattlerIndex.ENEMY, BattlerIndex.PLAYER]);
    await game.phaseInterceptor.to("BerryPhase");

    expect(bulbasaur.turnData.attacksReceived.length).toBe(10);
  });

  it("should cause multi-hit moves to hit the appropriate number of times in doubles", async () => {
    game.override
      .battleStyle("double")
      .enemyAbility(AbilityId.SKILL_LINK)
      .moveset([MoveId.SPLASH, MoveId.INSTRUCT])
      .enemyMoveset([MoveId.BULLET_SEED, MoveId.SPLASH])
      .enemyLevel(5);
    await game.classicMode.startBattle([SpeciesId.BULBASAUR, SpeciesId.IVYSAUR]);

    const [, ivysaur] = game.scene.getPlayerField();

    game.move.select(MoveId.SPLASH, BattlerIndex.PLAYER);
    game.move.select(MoveId.SPLASH, BattlerIndex.PLAYER_2);
    await game.move.selectEnemyMove(MoveId.BULLET_SEED, BattlerIndex.PLAYER_2);
    await game.move.selectEnemyMove(MoveId.SPLASH);
    await game.toNextTurn();

    game.move.select(MoveId.INSTRUCT, BattlerIndex.PLAYER, BattlerIndex.ENEMY);
    game.move.select(MoveId.INSTRUCT, BattlerIndex.PLAYER_2, BattlerIndex.ENEMY);
    await game.move.selectEnemyMove(MoveId.BULLET_SEED, BattlerIndex.PLAYER_2);
    await game.move.selectEnemyMove(MoveId.SPLASH);
    await game.setTurnOrder([BattlerIndex.PLAYER, BattlerIndex.PLAYER_2, BattlerIndex.ENEMY, BattlerIndex.ENEMY_2]);
    await game.phaseInterceptor.to("BerryPhase");

    expect(ivysaur.turnData.attacksReceived.length).toBe(15);

    await game.toNextTurn();
    game.move.select(MoveId.INSTRUCT, BattlerIndex.PLAYER, BattlerIndex.ENEMY);
    game.move.select(MoveId.INSTRUCT, BattlerIndex.PLAYER_2, BattlerIndex.ENEMY);
    await game.move.selectEnemyMove(MoveId.BULLET_SEED, BattlerIndex.PLAYER_2);
    await game.move.selectEnemyMove(MoveId.SPLASH);
    await game.setTurnOrder([BattlerIndex.ENEMY, BattlerIndex.ENEMY_2, BattlerIndex.PLAYER, BattlerIndex.PLAYER_2]);
    await game.phaseInterceptor.to("BerryPhase");

    expect(ivysaur.turnData.attacksReceived.length).toBe(15);
  });

  it("should respect prior flinches and trigger Steadfast", async () => {
    game.override.battleStyle("double");
    vi.spyOn(allMoves[MoveId.AIR_SLASH], "chance", "get").mockReturnValue(100);
    await game.classicMode.startBattle([SpeciesId.AUDINO, SpeciesId.ABRA]);

    // Fake enemy 1 having attacked prior
    const [, player2, enemy1, enemy2] = game.scene.getField();
    enemy1.pushMoveHistory({ move: MoveId.ABSORB, targets: [BattlerIndex.PLAYER] });
    game.field.mockAbility(enemy1, AbilityId.STEADFAST);

    game.move.use(MoveId.AIR_SLASH, BattlerIndex.PLAYER, BattlerIndex.ENEMY);
    game.move.use(MoveId.INSTRUCT, BattlerIndex.PLAYER_2, BattlerIndex.ENEMY);
    await game.move.forceEnemyMove(MoveId.ABSORB);
    await game.move.forceEnemyMove(MoveId.INSTRUCT, BattlerIndex.ENEMY);
    await game.setTurnOrder([BattlerIndex.PLAYER, BattlerIndex.ENEMY, BattlerIndex.PLAYER_2, BattlerIndex.ENEMY_2]);
    await game.toEndOfTurn();

    expect(enemy1.getLastXMoves(-1).map(m => m.move)).toEqual([MoveId.NONE, MoveId.NONE, MoveId.NONE, MoveId.ABSORB]);
    expect(enemy1.getStatStage(Stat.SPD)).toBe(3);
    expect(player2.getLastXMoves()[0].result).toBe(MoveResult.SUCCESS);
    expect(enemy2.getLastXMoves()[0].result).toBe(MoveResult.SUCCESS);
  });
});<|MERGE_RESOLUTION|>--- conflicted
+++ resolved
@@ -1,9 +1,6 @@
 import { BattlerIndex } from "#app/battle";
-<<<<<<< HEAD
 import { RandomMoveAttr } from "#app/data/moves/move";
-=======
 import { allMoves } from "#app/data/data-lists";
->>>>>>> 1c4edabd
 import type Pokemon from "#app/field/pokemon";
 import { MoveResult } from "#app/field/pokemon";
 import type { MovePhase } from "#app/phases/move-phase";
