--- conflicted
+++ resolved
@@ -1,9 +1,5 @@
-<<<<<<< HEAD
-import { BattlerIndex } from "#app/battle";
+import { BattlerIndex } from "#enums/battler-index";
 import { RandomMoveAttr } from "#app/data/moves/move";
-=======
-import { BattlerIndex } from "#enums/battler-index";
->>>>>>> 48e911e0
 import { allMoves } from "#app/data/data-lists";
 import type Pokemon from "#app/field/pokemon";
 import { MoveResult } from "#enums/move-result";
