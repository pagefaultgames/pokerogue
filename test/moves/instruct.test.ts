--- conflicted
+++ resolved
@@ -3,16 +3,10 @@
 import type Pokemon from "#app/field/pokemon";
 import { MoveResult } from "#app/field/pokemon";
 import type { MovePhase } from "#app/phases/move-phase";
-<<<<<<< HEAD
-import { Abilities } from "#enums/abilities";
+import { AbilityId } from "#enums/ability-id";
 import { MoveUseType } from "#enums/move-use-type";
-import { Moves } from "#enums/moves";
-import { Species } from "#enums/species";
-=======
-import { AbilityId } from "#enums/ability-id";
 import { MoveId } from "#enums/move-id";
 import { SpeciesId } from "#enums/species-id";
->>>>>>> fb6d6f5b
 import GameManager from "#test/testUtils/gameManager";
 import Phaser from "phaser";
 import { afterEach, beforeAll, beforeEach, describe, expect, it, vi } from "vitest";
@@ -147,14 +141,14 @@
   });
 
   it("should fail on metronomed moves, even if also in moveset", async () => {
-    vi.spyOn(RandomMoveAttr.prototype, "getMoveOverride").mockReturnValue(Moves.ABSORB);
-    await game.classicMode.startBattle([Species.AMOONGUSS]);
+    vi.spyOn(RandomMoveAttr.prototype, "getMoveOverride").mockReturnValue(MoveId.ABSORB);
+    await game.classicMode.startBattle([SpeciesId.AMOONGUSS]);
 
     const enemy = game.scene.getEnemyPokemon()!;
-    game.move.changeMoveset(enemy, [Moves.METRONOME, Moves.ABSORB]);
-
-    game.move.use(Moves.INSTRUCT);
-    await game.move.selectEnemyMove(Moves.METRONOME);
+    game.move.changeMoveset(enemy, [MoveId.METRONOME, MoveId.ABSORB]);
+
+    game.move.use(MoveId.INSTRUCT);
+    await game.move.selectEnemyMove(MoveId.METRONOME);
     await game.setTurnOrder([BattlerIndex.ENEMY, BattlerIndex.PLAYER]);
     await game.phaseInterceptor.to("BerryPhase");
 
@@ -252,22 +246,12 @@
     const amoonguss = game.scene.getPlayerPokemon()!;
     game.move.changeMoveset(amoonguss, MoveId.SEED_BOMB);
 
-<<<<<<< HEAD
     amoonguss.pushMoveHistory({
-      move: Moves.SEED_BOMB,
+      move: MoveId.SEED_BOMB,
       targets: [BattlerIndex.ENEMY],
       result: MoveResult.SUCCESS,
       useType: MoveUseType.NORMAL,
     });
-=======
-    amoonguss.summonData.moveHistory = [
-      {
-        move: MoveId.SEED_BOMB,
-        targets: [BattlerIndex.ENEMY],
-        result: MoveResult.SUCCESS,
-      },
-    ];
->>>>>>> fb6d6f5b
 
     game.doSwitchPokemon(1);
     await game.phaseInterceptor.to("TurnEndPhase", false);
@@ -302,21 +286,9 @@
     await game.setTurnOrder([BattlerIndex.ENEMY, BattlerIndex.PLAYER_2, BattlerIndex.PLAYER, BattlerIndex.ENEMY_2]);
     await game.phaseInterceptor.to("TurnEndPhase", false);
 
-<<<<<<< HEAD
     expect(game.scene.getPlayerPokemon()!.getLastXMoves()[0].result).toBe(MoveResult.SUCCESS);
     expect(enemy1.getLastXMoves()[0].result).toBe(MoveResult.FAIL);
-    expect(enemy1.getMoveset().find(m => m.moveId === Moves.SONIC_BOOM)?.ppUsed).toBe(1);
-=======
-    expect(game.scene.getPlayerField()[0].getLastXMoves()[0].result).toBe(MoveResult.SUCCESS);
-    const enemyMove = game.scene.getEnemyField()[0]!.getLastXMoves()[0];
-    expect(enemyMove.result).toBe(MoveResult.FAIL);
-    expect(
-      game.scene
-        .getEnemyField()[0]
-        .getMoveset()
-        .find(m => m?.moveId === MoveId.SONIC_BOOM)?.ppUsed,
-    ).toBe(1);
->>>>>>> fb6d6f5b
+    expect(enemy1.getMoveset().find(m => m.moveId === MoveId.SONIC_BOOM)?.ppUsed).toBe(1);
   });
 
   it("should not repeat enemy's move through protect", async () => {
@@ -340,23 +312,12 @@
 
     const player = game.scene.getPlayerPokemon()!;
     const enemy = game.scene.getEnemyPokemon()!;
-<<<<<<< HEAD
     enemy.pushMoveHistory({
-      move: Moves.SONIC_BOOM,
+      move: MoveId.SONIC_BOOM,
       targets: [BattlerIndex.PLAYER],
       result: MoveResult.SUCCESS,
       useType: MoveUseType.NORMAL,
     });
-=======
-    enemy.summonData.moveHistory = [
-      {
-        move: MoveId.SONIC_BOOM,
-        targets: [BattlerIndex.PLAYER],
-        result: MoveResult.SUCCESS,
-        virtual: false,
-      },
-    ];
->>>>>>> fb6d6f5b
 
     game.move.select(MoveId.INSTRUCT);
     await game.move.selectEnemyMove(MoveId.HYPER_BEAM);
@@ -396,23 +357,12 @@
     await game.classicMode.startBattle([SpeciesId.LUCARIO, SpeciesId.BANETTE]);
 
     const enemyPokemon = game.scene.getEnemyPokemon()!;
-<<<<<<< HEAD
     enemyPokemon.pushMoveHistory({
-      move: Moves.WHIRLWIND,
+      move: MoveId.WHIRLWIND,
       targets: [BattlerIndex.PLAYER],
       result: MoveResult.SUCCESS,
       useType: MoveUseType.NORMAL,
     });
-=======
-    enemyPokemon.summonData.moveHistory = [
-      {
-        move: MoveId.WHIRLWIND,
-        targets: [BattlerIndex.PLAYER],
-        result: MoveResult.SUCCESS,
-        virtual: false,
-      },
-    ];
->>>>>>> fb6d6f5b
 
     game.move.select(MoveId.INSTRUCT);
     await game.move.selectEnemyMove(MoveId.SPLASH);
@@ -428,31 +378,20 @@
   it("should respect moves' original priority for psychic terrain", async () => {
     game.override
       .battleStyle("double")
-<<<<<<< HEAD
-      .moveset([Moves.QUICK_ATTACK, Moves.SPLASH, Moves.INSTRUCT])
-      .enemyMoveset([Moves.SPLASH, Moves.PSYCHIC_TERRAIN]);
-    await game.classicMode.startBattle([Species.BANETTE, Species.KLEFKI]);
-
-    const banette = game.scene.getPlayerPokemon()!;
-
-    game.move.select(Moves.QUICK_ATTACK, BattlerIndex.PLAYER, BattlerIndex.ENEMY); // succeeds due to terrain no
-    game.move.select(Moves.SPLASH, BattlerIndex.PLAYER_2);
-    await game.move.selectEnemyMove(Moves.SPLASH);
-    await game.move.selectEnemyMove(Moves.PSYCHIC_TERRAIN);
-=======
       .moveset([MoveId.QUICK_ATTACK, MoveId.SPLASH, MoveId.INSTRUCT])
       .enemyMoveset([MoveId.SPLASH, MoveId.PSYCHIC_TERRAIN]);
     await game.classicMode.startBattle([SpeciesId.BANETTE, SpeciesId.KLEFKI]);
+
+    const banette = game.scene.getPlayerPokemon()!;
 
     game.move.select(MoveId.QUICK_ATTACK, BattlerIndex.PLAYER, BattlerIndex.ENEMY); // succeeds due to terrain no
     game.move.select(MoveId.SPLASH, BattlerIndex.PLAYER_2);
     await game.move.selectEnemyMove(MoveId.SPLASH);
     await game.move.selectEnemyMove(MoveId.PSYCHIC_TERRAIN);
->>>>>>> fb6d6f5b
     await game.toNextTurn();
     expect(banette.getLastXMoves(-1)[0]).toEqual(
       expect.objectContaining({
-        move: Moves.QUICK_ATTACK,
+        move: MoveId.QUICK_ATTACK,
         targets: [BattlerIndex.ENEMY],
         result: MoveResult.SUCCESS,
       }),
@@ -464,38 +403,36 @@
     await game.phaseInterceptor.to("TurnEndPhase", false);
 
     // quick attack failed when instructed
-<<<<<<< HEAD
-    expect(banette.getLastXMoves(-1)[1].move).toBe(Moves.QUICK_ATTACK);
+    expect(banette.getLastXMoves(-1)[1].move).toBe(MoveId.QUICK_ATTACK);
     expect(banette.getLastXMoves(-1)[1].result).toBe(MoveResult.FAIL);
   });
 
   // TODO: Enable once Sky Drop is fully implemented
   it.todo("should not work against Sky Dropped targets, even if user/target have No Guard", async () => {
-    game.override.battleStyle("double").ability(Abilities.NO_GUARD);
-    await game.classicMode.startBattle([Species.BANETTE, Species.KLEFKI]);
+    game.override.battleStyle("double").ability(AbilityId.NO_GUARD);
+    await game.classicMode.startBattle([SpeciesId.BANETTE, SpeciesId.KLEFKI]);
 
     const [banette, klefki] = game.scene.getPlayerField();
     banette.pushMoveHistory({
-      move: Moves.VINE_WHIP,
+      move: MoveId.VINE_WHIP,
       targets: [BattlerIndex.ENEMY],
       result: MoveResult.SUCCESS,
       useType: MoveUseType.NORMAL,
     });
 
     // Attempt to instruct banette after having been sent airborne
-    game.move.use(Moves.VINE_WHIP, BattlerIndex.PLAYER, BattlerIndex.ENEMY);
-    game.move.use(Moves.INSTRUCT, BattlerIndex.PLAYER_2, BattlerIndex.PLAYER);
-    await game.move.forceEnemyMove(Moves.SKY_DROP, BattlerIndex.PLAYER);
-    await game.move.forceEnemyMove(Moves.ASTONISH, BattlerIndex.PLAYER);
+    game.move.use(MoveId.VINE_WHIP, BattlerIndex.PLAYER, BattlerIndex.ENEMY);
+    game.move.use(MoveId.INSTRUCT, BattlerIndex.PLAYER_2, BattlerIndex.PLAYER);
+    await game.move.forceEnemyMove(MoveId.SKY_DROP, BattlerIndex.PLAYER);
+    await game.move.forceEnemyMove(MoveId.ASTONISH, BattlerIndex.PLAYER);
     await game.setTurnOrder([BattlerIndex.ENEMY, BattlerIndex.PLAYER_2, BattlerIndex.PLAYER, BattlerIndex.ENEMY_2]);
     await game.phaseInterceptor.to("TurnEndPhase", false);
-
 
     // Klefki instruct fails due to banette being airborne, even though it got hit prior
     expect(banette.visible).toBe(false);
     expect(banette.isFullHp()).toBe(false);
     expect(klefki.getLastXMoves()[0]).toMatchObject({
-      move: Moves.INSTRUCT,
+      move: MoveId.INSTRUCT,
       targets: [BattlerIndex.PLAYER],
       result: MoveResult.FAIL,
     });
@@ -504,83 +441,47 @@
   it("should still work with prankster in psychic terrain", async () => {
     game.override
       .battleStyle("double")
-      .ability(Abilities.PRANKSTER)
-      .enemyMoveset(Moves.SPLASH)
-      .enemyAbility(Abilities.PSYCHIC_SURGE);
-    await game.classicMode.startBattle([Species.BANETTE, Species.KLEFKI]);
+      .ability(AbilityId.PRANKSTER)
+      .enemyMoveset(MoveId.SPLASH)
+      .enemyAbility(AbilityId.PSYCHIC_SURGE);
+    await game.classicMode.startBattle([SpeciesId.BANETTE, SpeciesId.KLEFKI]);
 
     const [banette, klefki] = game.scene.getPlayerField();
-    game.move.changeMoveset(banette, [Moves.VINE_WHIP]);
-    game.move.changeMoveset(klefki, Moves.INSTRUCT);
+    game.move.changeMoveset(banette, [MoveId.VINE_WHIP]);
+    game.move.changeMoveset(klefki, MoveId.INSTRUCT);
     banette.pushMoveHistory({
-      move: Moves.VINE_WHIP,
+      move: MoveId.VINE_WHIP,
       targets: [BattlerIndex.ENEMY],
       result: MoveResult.SUCCESS,
       useType: MoveUseType.NORMAL,
     });
 
-    game.move.select(Moves.VINE_WHIP, BattlerIndex.PLAYER);
-    game.move.select(Moves.INSTRUCT, BattlerIndex.PLAYER_2, BattlerIndex.PLAYER); // copies vine whip
+    game.move.select(MoveId.VINE_WHIP, BattlerIndex.PLAYER);
+    game.move.select(MoveId.INSTRUCT, BattlerIndex.PLAYER_2, BattlerIndex.PLAYER); // copies vine whip
     await game.setTurnOrder([BattlerIndex.PLAYER_2, BattlerIndex.PLAYER, BattlerIndex.ENEMY, BattlerIndex.ENEMY_2]);
     await game.phaseInterceptor.to("TurnEndPhase", false);
 
     // Klefki instructing a non-priority move succeeds, ignoring the priority of Instruct itself
-    expect(banette.getLastXMoves(-1)[1].move).toBe(Moves.VINE_WHIP);
-    expect(banette.getLastXMoves(-1)[2].move).toBe(Moves.VINE_WHIP);
+    expect(banette.getLastXMoves(-1)[1].move).toBe(MoveId.VINE_WHIP);
+    expect(banette.getLastXMoves(-1)[2].move).toBe(MoveId.VINE_WHIP);
     expect(klefki.getLastXMoves(-1)[0]).toEqual(
       expect.objectContaining({
-        move: Moves.INSTRUCT,
+        move: MoveId.INSTRUCT,
         targets: [BattlerIndex.PLAYER],
         result: MoveResult.SUCCESS,
       }),
     );
-=======
-    const banette = game.scene.getPlayerPokemon()!;
-    expect(banette.getLastXMoves(-1)[1].move).toBe(MoveId.QUICK_ATTACK);
-    expect(banette.getLastXMoves(-1)[1].result).toBe(MoveResult.FAIL);
-  });
-
-  it("should still work w/ prankster in psychic terrain", async () => {
-    game.override.battleStyle("double").enemyMoveset([MoveId.SPLASH, MoveId.PSYCHIC_TERRAIN]);
-    await game.classicMode.startBattle([SpeciesId.BANETTE, SpeciesId.KLEFKI]);
-
-    const [banette, klefki] = game.scene.getPlayerField()!;
-    game.move.changeMoveset(banette, [MoveId.VINE_WHIP, MoveId.SPLASH]);
-    game.move.changeMoveset(klefki, [MoveId.INSTRUCT, MoveId.SPLASH]);
-
-    game.move.select(MoveId.VINE_WHIP, BattlerIndex.PLAYER, BattlerIndex.ENEMY);
-    game.move.select(MoveId.SPLASH, BattlerIndex.PLAYER_2);
-    await game.move.selectEnemyMove(MoveId.SPLASH);
-    await game.move.selectEnemyMove(MoveId.PSYCHIC_TERRAIN);
-    await game.toNextTurn();
-
-    game.move.select(MoveId.SPLASH, BattlerIndex.PLAYER);
-    game.move.select(MoveId.INSTRUCT, BattlerIndex.PLAYER_2, BattlerIndex.PLAYER); // copies vine whip
-    await game.setTurnOrder([BattlerIndex.PLAYER_2, BattlerIndex.PLAYER, BattlerIndex.ENEMY, BattlerIndex.ENEMY_2]);
-    await game.phaseInterceptor.to("TurnEndPhase", false);
-    expect(banette.getLastXMoves(-1)[1].move).toBe(MoveId.VINE_WHIP);
-    expect(banette.getLastXMoves(-1)[2].move).toBe(MoveId.VINE_WHIP);
-    expect(banette.getMoveset().find(m => m?.moveId === MoveId.VINE_WHIP)?.ppUsed).toBe(2);
->>>>>>> fb6d6f5b
   });
 
   it("should cause spread moves to correctly hit targets in doubles after singles", async () => {
     game.override
       .battleStyle("even-doubles")
-<<<<<<< HEAD
-      .moveset([Moves.BREAKING_SWIPE, Moves.INSTRUCT, Moves.SPLASH])
-      .enemyMoveset(Moves.SONIC_BOOM)
-      .enemySpecies(Species.AXEW)
-      .startingLevel(500)
-      .enemyLevel(1);
-    await game.classicMode.startBattle([Species.KORAIDON, Species.KLEFKI]);
-=======
       .moveset([MoveId.BREAKING_SWIPE, MoveId.INSTRUCT, MoveId.SPLASH])
       .enemyMoveset(MoveId.SONIC_BOOM)
       .enemySpecies(SpeciesId.AXEW)
-      .startingLevel(500);
+      .startingLevel(500)
+      .enemyLevel(1);
     await game.classicMode.startBattle([SpeciesId.KORAIDON, SpeciesId.KLEFKI]);
->>>>>>> fb6d6f5b
 
     const koraidon = game.scene.getPlayerField()[0]!;
 
@@ -604,20 +505,12 @@
   it("should cause AoE moves to correctly hit everyone in doubles after singles", async () => {
     game.override
       .battleStyle("even-doubles")
-<<<<<<< HEAD
-      .moveset([Moves.BRUTAL_SWING, Moves.INSTRUCT, Moves.SPLASH])
-      .enemySpecies(Species.AXEW)
-      .enemyMoveset(Moves.SONIC_BOOM)
-      .startingLevel(500)
-      .enemyLevel(1);
-    await game.classicMode.startBattle([Species.KORAIDON, Species.KLEFKI]);
-=======
       .moveset([MoveId.BRUTAL_SWING, MoveId.INSTRUCT, MoveId.SPLASH])
       .enemySpecies(SpeciesId.AXEW)
       .enemyMoveset(MoveId.SONIC_BOOM)
-      .startingLevel(500);
+      .startingLevel(500)
+      .enemyLevel(1);
     await game.classicMode.startBattle([SpeciesId.KORAIDON, SpeciesId.KLEFKI]);
->>>>>>> fb6d6f5b
 
     const koraidon = game.scene.getPlayerField()[0]!;
 
