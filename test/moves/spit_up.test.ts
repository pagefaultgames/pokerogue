import { Stat } from "#enums/stat";
import { StockpilingTag } from "#app/data/battler-tags";
import { allMoves } from "#app/data/data-lists";
import { BattlerTagType } from "#app/enums/battler-tag-type";
import type { TurnMove } from "#app/field/pokemon";
import { MoveResult } from "#app/field/pokemon";
import GameManager from "#test/testUtils/gameManager";
import { AbilityId } from "#enums/ability-id";
import { MoveId } from "#enums/move-id";
import type Move from "#app/data/moves/move";
import { SpeciesId } from "#enums/species-id";
import Phaser from "phaser";
import { afterEach, beforeAll, beforeEach, describe, expect, it, vi } from "vitest";
import { MovePhase } from "#app/phases/move-phase";
import { TurnInitPhase } from "#app/phases/turn-init-phase";

describe("Moves - Spit Up", () => {
  let phaserGame: Phaser.Game;
  let game: GameManager;

  let spitUp: Move;

  beforeAll(() => {
    phaserGame = new Phaser.Game({ type: Phaser.HEADLESS });
  });

  afterEach(() => {
    game.phaseInterceptor.restoreOg();
  });

  beforeEach(() => {
    spitUp = allMoves[MoveId.SPIT_UP];
    game = new GameManager(phaserGame);

<<<<<<< HEAD
    game.override
      .battleStyle("single")
      .enemySpecies(Species.RATTATA)
      .enemyMoveset(Moves.SPLASH)
      .enemyAbility(Abilities.NONE)
      .enemyLevel(2000)
      .moveset(Moves.SPIT_UP)
      .ability(Abilities.NONE);
=======
    game.override.battleStyle("single");

    game.override.enemySpecies(SpeciesId.RATTATA);
    game.override.enemyMoveset(MoveId.SPLASH);
    game.override.enemyAbility(AbilityId.NONE);
    game.override.enemyLevel(2000);

    game.override.moveset(new Array(4).fill(spitUp.id));
    game.override.ability(AbilityId.NONE);
>>>>>>> fb6d6f5b

    vi.spyOn(spitUp, "calculateBattlePower");
  });

  describe("consumes all stockpile stacks to deal damage (scaling with stacks)", () => {
    it("1 stack -> 100 power", async () => {
      const stacksToSetup = 1;
      const expectedPower = 100;

      await game.classicMode.startBattle([SpeciesId.ABOMASNOW]);

      const pokemon = game.scene.getPlayerPokemon()!;
      pokemon.addTag(BattlerTagType.STOCKPILING);

      const stockpilingTag = pokemon.getTag(StockpilingTag)!;
      expect(stockpilingTag).toBeDefined();
      expect(stockpilingTag.stockpiledCount).toBe(stacksToSetup);

      game.move.select(MoveId.SPIT_UP);
      await game.phaseInterceptor.to(TurnInitPhase);

      expect(spitUp.calculateBattlePower).toHaveBeenCalledOnce();
      expect(spitUp.calculateBattlePower).toHaveReturnedWith(expectedPower);

      expect(pokemon.getTag(StockpilingTag)).toBeUndefined();
    });

    it("2 stacks -> 200 power", async () => {
      const stacksToSetup = 2;
      const expectedPower = 200;

      await game.classicMode.startBattle([SpeciesId.ABOMASNOW]);

      const pokemon = game.scene.getPlayerPokemon()!;
      pokemon.addTag(BattlerTagType.STOCKPILING);
      pokemon.addTag(BattlerTagType.STOCKPILING);

      const stockpilingTag = pokemon.getTag(StockpilingTag)!;
      expect(stockpilingTag).toBeDefined();
      expect(stockpilingTag.stockpiledCount).toBe(stacksToSetup);

      game.move.select(MoveId.SPIT_UP);
      await game.phaseInterceptor.to(TurnInitPhase);

      expect(spitUp.calculateBattlePower).toHaveBeenCalledOnce();
      expect(spitUp.calculateBattlePower).toHaveReturnedWith(expectedPower);

      expect(pokemon.getTag(StockpilingTag)).toBeUndefined();
    });

    it("3 stacks -> 300 power", async () => {
      const stacksToSetup = 3;
      const expectedPower = 300;

      await game.classicMode.startBattle([SpeciesId.ABOMASNOW]);

      const pokemon = game.scene.getPlayerPokemon()!;
      pokemon.addTag(BattlerTagType.STOCKPILING);
      pokemon.addTag(BattlerTagType.STOCKPILING);
      pokemon.addTag(BattlerTagType.STOCKPILING);

      const stockpilingTag = pokemon.getTag(StockpilingTag)!;
      expect(stockpilingTag).toBeDefined();
      expect(stockpilingTag.stockpiledCount).toBe(stacksToSetup);

      game.move.select(MoveId.SPIT_UP);
      await game.phaseInterceptor.to(TurnInitPhase);

      expect(spitUp.calculateBattlePower).toHaveBeenCalledOnce();
      expect(spitUp.calculateBattlePower).toHaveReturnedWith(expectedPower);

      expect(pokemon.getTag(StockpilingTag)).toBeUndefined();
    });
  });

  it("fails without stacks", async () => {
    await game.classicMode.startBattle([SpeciesId.ABOMASNOW]);

    const pokemon = game.scene.getPlayerPokemon()!;

    const stockpilingTag = pokemon.getTag(StockpilingTag)!;
    expect(stockpilingTag).toBeUndefined();

    game.move.select(MoveId.SPIT_UP);
    await game.phaseInterceptor.to(TurnInitPhase);

    expect(pokemon.getMoveHistory().at(-1)).toMatchObject<TurnMove>({
      move: MoveId.SPIT_UP,
      result: MoveResult.FAIL,
      targets: [game.scene.getEnemyPokemon()!.getBattlerIndex()],
    });

    expect(spitUp.calculateBattlePower).not.toHaveBeenCalled();
  });

  describe("restores stat boosts granted by stacks", () => {
    it("decreases stats based on stored values (both boosts equal)", async () => {
      await game.classicMode.startBattle([SpeciesId.ABOMASNOW]);

      const pokemon = game.scene.getPlayerPokemon()!;
      pokemon.addTag(BattlerTagType.STOCKPILING);

      const stockpilingTag = pokemon.getTag(StockpilingTag)!;
      expect(stockpilingTag).toBeDefined();

      game.move.select(MoveId.SPIT_UP);
      await game.phaseInterceptor.to(MovePhase);

      expect(pokemon.getStatStage(Stat.DEF)).toBe(1);
      expect(pokemon.getStatStage(Stat.SPDEF)).toBe(1);

      await game.phaseInterceptor.to(TurnInitPhase);

      expect(pokemon.getMoveHistory().at(-1)).toMatchObject<TurnMove>({
        move: MoveId.SPIT_UP,
        result: MoveResult.SUCCESS,
        targets: [game.scene.getEnemyPokemon()!.getBattlerIndex()],
      });

      expect(spitUp.calculateBattlePower).toHaveBeenCalledOnce();

      expect(pokemon.getStatStage(Stat.DEF)).toBe(0);
      expect(pokemon.getStatStage(Stat.SPDEF)).toBe(0);

      expect(pokemon.getTag(StockpilingTag)).toBeUndefined();
    });

    it("decreases stats based on stored values (different boosts)", async () => {
      await game.classicMode.startBattle([SpeciesId.ABOMASNOW]);

      const pokemon = game.scene.getPlayerPokemon()!;
      pokemon.addTag(BattlerTagType.STOCKPILING);

      const stockpilingTag = pokemon.getTag(StockpilingTag)!;
      expect(stockpilingTag).toBeDefined();

      // for the sake of simplicity (and because other tests cover the setup), set boost amounts directly
      stockpilingTag.statChangeCounts = {
        [Stat.DEF]: -1,
        [Stat.SPDEF]: 2,
      };

      game.move.select(MoveId.SPIT_UP);
      await game.phaseInterceptor.to(TurnInitPhase);

      expect(pokemon.getMoveHistory().at(-1)).toMatchObject<TurnMove>({
        move: MoveId.SPIT_UP,
        result: MoveResult.SUCCESS,
        targets: [game.scene.getEnemyPokemon()!.getBattlerIndex()],
      });

      expect(spitUp.calculateBattlePower).toHaveBeenCalledOnce();

      expect(pokemon.getStatStage(Stat.DEF)).toBe(1);
      expect(pokemon.getStatStage(Stat.SPDEF)).toBe(-2);

      expect(pokemon.getTag(StockpilingTag)).toBeUndefined();
    });
  });
});<|MERGE_RESOLUTION|>--- conflicted
+++ resolved
@@ -32,7 +32,6 @@
     spitUp = allMoves[MoveId.SPIT_UP];
     game = new GameManager(phaserGame);
 
-<<<<<<< HEAD
     game.override
       .battleStyle("single")
       .enemySpecies(Species.RATTATA)
@@ -41,17 +40,6 @@
       .enemyLevel(2000)
       .moveset(Moves.SPIT_UP)
       .ability(Abilities.NONE);
-=======
-    game.override.battleStyle("single");
-
-    game.override.enemySpecies(SpeciesId.RATTATA);
-    game.override.enemyMoveset(MoveId.SPLASH);
-    game.override.enemyAbility(AbilityId.NONE);
-    game.override.enemyLevel(2000);
-
-    game.override.moveset(new Array(4).fill(spitUp.id));
-    game.override.ability(AbilityId.NONE);
->>>>>>> fb6d6f5b
 
     vi.spyOn(spitUp, "calculateBattlePower");
   });
