import { SpeciesId } from "#enums/species-id";
import { MoveId } from "#enums/move-id";
import { AbilityId } from "#enums/ability-id";
import { BattlerIndex } from "#app/battle";
import { WeatherType } from "#enums/weather-type";
import { MoveResult } from "#app/field/pokemon";
import GameManager from "#test/testUtils/gameManager";
import Phaser from "phaser";
import { describe, beforeAll, afterEach, beforeEach, it, expect } from "vitest";
import { MoveUseType } from "#enums/move-use-type";

describe("Moves - Quash", () => {
  let phaserGame: Phaser.Game;
  let game: GameManager;

  beforeAll(() => {
    phaserGame = new Phaser.Game({
      type: Phaser.HEADLESS,
    });
  });

  afterEach(() => {
    game.phaseInterceptor.restoreOg();
  });

  beforeEach(() => {
    game = new GameManager(phaserGame);
    game.override
      .battleStyle("double")
      .enemyLevel(1)
      .enemySpecies(SpeciesId.SLOWPOKE)
      .enemyAbility(AbilityId.BALL_FETCH)
      .enemyMoveset([MoveId.RAIN_DANCE, MoveId.SPLASH])
      .ability(AbilityId.BALL_FETCH)
      .moveset([MoveId.QUASH, MoveId.SUNNY_DAY, MoveId.RAIN_DANCE, MoveId.SPLASH]);
  });

  it("makes the target move last in a turn, ignoring priority", async () => {
    await game.classicMode.startBattle([SpeciesId.ACCELGOR, SpeciesId.RATTATA]);

    game.move.select(MoveId.QUASH, 0, BattlerIndex.PLAYER_2);
    game.move.select(MoveId.SUNNY_DAY, 1);
    await game.move.selectEnemyMove(MoveId.SPLASH);
    await game.move.selectEnemyMove(MoveId.RAIN_DANCE);

    await game.phaseInterceptor.to("TurnEndPhase", false);
    // will be sunny if player_2 moved last because of quash, rainy otherwise
    expect(game.scene.arena.weather?.weatherType).toBe(WeatherType.SUNNY);
  });

  it("fails if the target has already moved", async () => {
<<<<<<< HEAD
    await game.classicMode.startBattle([Species.ACCELGOR, Species.RATTATA]);
    game.move.select(Moves.SPLASH, BattlerIndex.PLAYER);
    game.move.select(Moves.QUASH, BattlerIndex.PLAYER_2, BattlerIndex.PLAYER);
=======
    await game.classicMode.startBattle([SpeciesId.ACCELGOR, SpeciesId.RATTATA]);
    game.move.select(MoveId.SPLASH, 0);
    game.move.select(MoveId.QUASH, 1, BattlerIndex.PLAYER);
>>>>>>> fb6d6f5b

    await game.phaseInterceptor.to("MoveEndPhase");
    await game.phaseInterceptor.to("MoveEndPhase");

    expect(game.scene.getPlayerField()[1].getLastXMoves(1)[0].result).toBe(MoveResult.FAIL);
  });

  // TODO: Enable once rampaging moves and move queue are fixed.
  // Currently does literally nothing because `MoveUseType` is overridden from move queue
  // within `MovePhase`, but should be enabled once that jank is removed
  it.todo("should maintain PP ignore status of rampaging moves", async () => {
    game.override.moveset([]);
    await game.classicMode.startBattle([Species.ACCELGOR, Species.RATTATA]);

    const [accelgor, rattata] = game.scene.getPlayerField();
    expect(accelgor).toBeDefined();
    expect(rattata).toBeDefined();

    game.move.changeMoveset(accelgor, [Moves.SPLASH, Moves.QUASH]);
    game.move.changeMoveset(rattata, Moves.OUTRAGE);

    game.move.select(Moves.SPLASH, BattlerIndex.PLAYER);
    game.move.select(Moves.OUTRAGE, BattlerIndex.PLAYER_2);
    await game.phaseInterceptor.to("TurnEndPhase");

    const outrageMove = rattata.getMoveset().find(m => m.moveId === Moves.OUTRAGE);
    expect(outrageMove?.ppUsed).toBe(1);

    game.move.select(Moves.QUASH, BattlerIndex.PLAYER, BattlerIndex.PLAYER_2);
    await game.phaseInterceptor.to("TurnEndPhase");

    expect(accelgor.getLastXMoves()[0].result).toBe(MoveResult.SUCCESS);
    expect(outrageMove?.ppUsed).toBe(1);
    expect(rattata.getLastXMoves()[0]).toMatchObject({
      move: Moves.OUTRAGE,
      result: MoveResult.SUCCESS,
      useType: MoveUseType.IGNORE_PP,
    });
  });

  it("makes multiple quashed targets move in speed order at the end of the turn", async () => {
    game.override.enemySpecies(SpeciesId.NINJASK).enemyLevel(100);

    await game.classicMode.startBattle([SpeciesId.ACCELGOR, SpeciesId.RATTATA]);

    // both users are quashed - rattata is slower so sun should be up at end of turn
    game.move.select(MoveId.RAIN_DANCE, 0);
    game.move.select(MoveId.SUNNY_DAY, 1);

    await game.move.selectEnemyMove(MoveId.QUASH, BattlerIndex.PLAYER);
    await game.move.selectEnemyMove(MoveId.QUASH, BattlerIndex.PLAYER_2);

    await game.phaseInterceptor.to("TurnEndPhase", false);
    expect(game.scene.arena.weather?.weatherType).toBe(WeatherType.SUNNY);
  });

  it("respects trick room", async () => {
    game.override.enemyMoveset([MoveId.RAIN_DANCE, MoveId.SPLASH, MoveId.TRICK_ROOM]);

    await game.classicMode.startBattle([SpeciesId.ACCELGOR, SpeciesId.RATTATA]);
    game.move.select(MoveId.SPLASH, 0);
    game.move.select(MoveId.SPLASH, 1);

    await game.move.selectEnemyMove(MoveId.TRICK_ROOM);
    await game.move.selectEnemyMove(MoveId.SPLASH);
    await game.phaseInterceptor.to("TurnInitPhase");
    // both users are quashed - accelgor should move last w/ TR so rain should be up at end of turn
    game.move.select(MoveId.RAIN_DANCE, 0);
    game.move.select(MoveId.SUNNY_DAY, 1);

    await game.move.selectEnemyMove(MoveId.QUASH, BattlerIndex.PLAYER);
    await game.move.selectEnemyMove(MoveId.QUASH, BattlerIndex.PLAYER_2);

    await game.phaseInterceptor.to("TurnEndPhase", false);
    expect(game.scene.arena.weather?.weatherType).toBe(WeatherType.RAIN);
  });
});<|MERGE_RESOLUTION|>--- conflicted
+++ resolved
@@ -49,15 +49,9 @@
   });
 
   it("fails if the target has already moved", async () => {
-<<<<<<< HEAD
-    await game.classicMode.startBattle([Species.ACCELGOR, Species.RATTATA]);
-    game.move.select(Moves.SPLASH, BattlerIndex.PLAYER);
-    game.move.select(Moves.QUASH, BattlerIndex.PLAYER_2, BattlerIndex.PLAYER);
-=======
     await game.classicMode.startBattle([SpeciesId.ACCELGOR, SpeciesId.RATTATA]);
-    game.move.select(MoveId.SPLASH, 0);
-    game.move.select(MoveId.QUASH, 1, BattlerIndex.PLAYER);
->>>>>>> fb6d6f5b
+    game.move.select(MoveId.SPLASH, BattlerIndex.PLAYER);
+    game.move.select(MoveId.QUASH, BattlerIndex.PLAYER_2, BattlerIndex.PLAYER);
 
     await game.phaseInterceptor.to("MoveEndPhase");
     await game.phaseInterceptor.to("MoveEndPhase");
@@ -70,29 +64,29 @@
   // within `MovePhase`, but should be enabled once that jank is removed
   it.todo("should maintain PP ignore status of rampaging moves", async () => {
     game.override.moveset([]);
-    await game.classicMode.startBattle([Species.ACCELGOR, Species.RATTATA]);
+    await game.classicMode.startBattle([SpeciesId.ACCELGOR, SpeciesId.RATTATA]);
 
     const [accelgor, rattata] = game.scene.getPlayerField();
     expect(accelgor).toBeDefined();
     expect(rattata).toBeDefined();
 
-    game.move.changeMoveset(accelgor, [Moves.SPLASH, Moves.QUASH]);
-    game.move.changeMoveset(rattata, Moves.OUTRAGE);
+    game.move.changeMoveset(accelgor, [MoveId.SPLASH, MoveId.QUASH]);
+    game.move.changeMoveset(rattata, MoveId.OUTRAGE);
 
-    game.move.select(Moves.SPLASH, BattlerIndex.PLAYER);
-    game.move.select(Moves.OUTRAGE, BattlerIndex.PLAYER_2);
+    game.move.select(MoveId.SPLASH, BattlerIndex.PLAYER);
+    game.move.select(MoveId.OUTRAGE, BattlerIndex.PLAYER_2);
     await game.phaseInterceptor.to("TurnEndPhase");
 
-    const outrageMove = rattata.getMoveset().find(m => m.moveId === Moves.OUTRAGE);
+    const outrageMove = rattata.getMoveset().find(m => m.moveId === MoveId.OUTRAGE);
     expect(outrageMove?.ppUsed).toBe(1);
 
-    game.move.select(Moves.QUASH, BattlerIndex.PLAYER, BattlerIndex.PLAYER_2);
+    game.move.select(MoveId.QUASH, BattlerIndex.PLAYER, BattlerIndex.PLAYER_2);
     await game.phaseInterceptor.to("TurnEndPhase");
 
     expect(accelgor.getLastXMoves()[0].result).toBe(MoveResult.SUCCESS);
     expect(outrageMove?.ppUsed).toBe(1);
     expect(rattata.getLastXMoves()[0]).toMatchObject({
-      move: Moves.OUTRAGE,
+      move: MoveId.OUTRAGE,
       result: MoveResult.SUCCESS,
       useType: MoveUseType.IGNORE_PP,
     });
