--- conflicted
+++ resolved
@@ -22,11 +22,7 @@
   beforeEach(() => {
     game = new GameManager(phaserGame);
     game.override
-<<<<<<< HEAD
-      .moveset([Moves.THUNDER, Moves.BULLET_SEED, Moves.TOXIC])
-=======
       .moveset([Moves.THUNDER, Moves.BULLET_SEED, Moves.TOXIC, Moves.SHEER_COLD])
->>>>>>> 6add614e
       .ability(Abilities.SKILL_LINK)
       .startingLevel(100)
       .battleType("single")
@@ -54,12 +50,6 @@
     expect(game.scene.getEnemyPokemon()!.hp).toBe(1);
   });
 
-<<<<<<< HEAD
-  it("shouldn't prevent fainting from indirect damage", async () => {
-    game.override.enemyLevel(100);
-    await game.classicMode.startBattle([Species.ARCEUS]);
-
-=======
   it("should let the pokemon survive against OHKO moves", async () => {
     await game.classicMode.startBattle([Species.MAGIKARP]);
     const enemy = game.scene.getEnemyPokemon()!;
@@ -85,13 +75,12 @@
       .moveset(move)
       .enemyMoveset(Moves.ENDURE);
     await game.classicMode.startBattle([Species.MAGIKARP, Species.FEEBAS]);
->>>>>>> 6add614e
     const enemy = game.scene.getEnemyPokemon()!;
-    enemy.hp = 2;
+    enemy.damageAndUpdate(enemy.hp - 1);
 
-    game.move.select(Moves.TOXIC);
-    await game.phaseInterceptor.to("VictoryPhase");
+    game.move.select(move);
+    await game.phaseInterceptor.to("TurnEndPhase");
 
-    expect(enemy.isFainted()).toBe(true);
+    expect(enemy.isFainted()).toBeTruthy();
   });
 });