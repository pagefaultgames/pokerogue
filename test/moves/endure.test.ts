<<<<<<< HEAD
import { HitResult } from "#app/field/pokemon";
import { Abilities } from "#enums/abilities";
import { Moves } from "#enums/moves";
import { Species } from "#enums/species";
=======
import { AbilityId } from "#enums/ability-id";
import { MoveId } from "#enums/move-id";
import { SpeciesId } from "#enums/species-id";
>>>>>>> 9dcb9046
import GameManager from "#test/testUtils/gameManager";
import Phaser from "phaser";
import { afterEach, beforeAll, beforeEach, describe, expect, it, vi } from "vitest";

describe("Moves - Endure", () => {
  let phaserGame: Phaser.Game;
  let game: GameManager;

  beforeAll(() => {
    phaserGame = new Phaser.Game({
      type: Phaser.HEADLESS,
    });
  });

  afterEach(() => {
    game.phaseInterceptor.restoreOg();
  });

  beforeEach(() => {
    game = new GameManager(phaserGame);
    game.override
<<<<<<< HEAD
      .moveset([Moves.THUNDER, Moves.BULLET_SEED, Moves.SHEER_COLD])
      .ability(Abilities.SKILL_LINK)
=======
      .moveset([MoveId.THUNDER, MoveId.BULLET_SEED, MoveId.TOXIC, MoveId.SHEER_COLD])
      .ability(AbilityId.SKILL_LINK)
>>>>>>> 9dcb9046
      .startingLevel(100)
      .battleStyle("single")
      .disableCrits()
      .enemySpecies(SpeciesId.MAGIKARP)
      .enemyAbility(AbilityId.NO_GUARD)
      .enemyMoveset(MoveId.ENDURE);
  });

<<<<<<< HEAD
  it("should let the pokemon survive with 1 HP from attacks", async () => {
    await game.classicMode.startBattle([Species.ARCEUS]);
=======
  it("should let the pokemon survive with 1 HP", async () => {
    await game.classicMode.startBattle([SpeciesId.ARCEUS]);
>>>>>>> 9dcb9046

    game.move.select(MoveId.THUNDER);
    await game.phaseInterceptor.to("BerryPhase");

    const enemy = game.scene.getEnemyPokemon()!;
    expect(enemy.hp).toBe(1);
  });

<<<<<<< HEAD
  it("should let the pokemon survive with 1 HP from multi-strike moves", async () => {
    await game.classicMode.startBattle([Species.ARCEUS]);
=======
  it("should let the pokemon survive with 1 HP when hit with a multihit move", async () => {
    await game.classicMode.startBattle([SpeciesId.ARCEUS]);
>>>>>>> 9dcb9046

    game.move.select(MoveId.BULLET_SEED);
    await game.phaseInterceptor.to("BerryPhase");

    const enemy = game.scene.getEnemyPokemon()!;
    expect(enemy.hp).toBe(1);
  });

  it("should let the pokemon survive against OHKO moves", async () => {
<<<<<<< HEAD
    await game.classicMode.startBattle([Species.MAGIKARP]);
=======
    await game.classicMode.startBattle([SpeciesId.MAGIKARP]);
    const enemy = game.scene.getEnemyPokemon()!;
>>>>>>> 9dcb9046

    game.move.select(MoveId.SHEER_COLD);
    await game.phaseInterceptor.to("TurnEndPhase");

    const enemy = game.scene.getEnemyPokemon()!;
    expect(enemy.hp).toBe(1);
  });

  // comprehensive indirect damage test copied from Reviver Seed test
  it.each([
<<<<<<< HEAD
    { moveType: "Damaging Move Chip", move: Moves.SALT_CURE },
    { moveType: "Status Move Chip", move: Moves.LEECH_SEED },
    { moveType: "Partial Trapping move", move: Moves.WHIRLPOOL },
    { moveType: "Status Effect", move: Moves.TOXIC },
    { moveType: "Weather", move: Moves.SANDSTORM },
  ])("should not prevent fainting from $moveType Damage", async ({ move }) => {
    game.override.moveset(move).enemyLevel(100);
    await game.classicMode.startBattle([Species.MAGIKARP, Species.FEEBAS]);

=======
    { moveType: "Damaging Move Chip Damage", move: MoveId.SALT_CURE },
    { moveType: "Chip Damage", move: MoveId.LEECH_SEED },
    { moveType: "Trapping Chip Damage", move: MoveId.WHIRLPOOL },
    { moveType: "Status Effect Damage", move: MoveId.TOXIC },
    { moveType: "Weather", move: MoveId.SANDSTORM },
  ])("should not prevent fainting from $moveType", async ({ move }) => {
    game.override
      .enemyLevel(1)
      .startingLevel(100)
      .enemySpecies(SpeciesId.MAGIKARP)
      .moveset(move)
      .enemyMoveset(MoveId.ENDURE);
    await game.classicMode.startBattle([SpeciesId.MAGIKARP, SpeciesId.FEEBAS]);
>>>>>>> 9dcb9046
    const enemy = game.scene.getEnemyPokemon()!;
    enemy.hp = 2;
    // force attack to do 1 dmg (for salt cure)
    vi.spyOn(enemy, "getAttackDamage").mockReturnValue({ cancelled: false, result: HitResult.EFFECTIVE, damage: 1 });

    game.move.select(move);
    await game.phaseInterceptor.to("TurnEndPhase");

    expect(enemy.isFainted()).toBe(true);
  });
});<|MERGE_RESOLUTION|>--- conflicted
+++ resolved
@@ -1,13 +1,7 @@
-<<<<<<< HEAD
 import { HitResult } from "#app/field/pokemon";
-import { Abilities } from "#enums/abilities";
-import { Moves } from "#enums/moves";
-import { Species } from "#enums/species";
-=======
 import { AbilityId } from "#enums/ability-id";
 import { MoveId } from "#enums/move-id";
 import { SpeciesId } from "#enums/species-id";
->>>>>>> 9dcb9046
 import GameManager from "#test/testUtils/gameManager";
 import Phaser from "phaser";
 import { afterEach, beforeAll, beforeEach, describe, expect, it, vi } from "vitest";
@@ -29,13 +23,8 @@
   beforeEach(() => {
     game = new GameManager(phaserGame);
     game.override
-<<<<<<< HEAD
-      .moveset([Moves.THUNDER, Moves.BULLET_SEED, Moves.SHEER_COLD])
-      .ability(Abilities.SKILL_LINK)
-=======
-      .moveset([MoveId.THUNDER, MoveId.BULLET_SEED, MoveId.TOXIC, MoveId.SHEER_COLD])
+      .moveset([MoveId.THUNDER, MoveId.BULLET_SEED, MoveId.SHEER_COLD])
       .ability(AbilityId.SKILL_LINK)
->>>>>>> 9dcb9046
       .startingLevel(100)
       .battleStyle("single")
       .disableCrits()
@@ -44,13 +33,8 @@
       .enemyMoveset(MoveId.ENDURE);
   });
 
-<<<<<<< HEAD
   it("should let the pokemon survive with 1 HP from attacks", async () => {
-    await game.classicMode.startBattle([Species.ARCEUS]);
-=======
-  it("should let the pokemon survive with 1 HP", async () => {
     await game.classicMode.startBattle([SpeciesId.ARCEUS]);
->>>>>>> 9dcb9046
 
     game.move.select(MoveId.THUNDER);
     await game.phaseInterceptor.to("BerryPhase");
@@ -59,13 +43,8 @@
     expect(enemy.hp).toBe(1);
   });
 
-<<<<<<< HEAD
   it("should let the pokemon survive with 1 HP from multi-strike moves", async () => {
-    await game.classicMode.startBattle([Species.ARCEUS]);
-=======
-  it("should let the pokemon survive with 1 HP when hit with a multihit move", async () => {
     await game.classicMode.startBattle([SpeciesId.ARCEUS]);
->>>>>>> 9dcb9046
 
     game.move.select(MoveId.BULLET_SEED);
     await game.phaseInterceptor.to("BerryPhase");
@@ -75,12 +54,7 @@
   });
 
   it("should let the pokemon survive against OHKO moves", async () => {
-<<<<<<< HEAD
-    await game.classicMode.startBattle([Species.MAGIKARP]);
-=======
     await game.classicMode.startBattle([SpeciesId.MAGIKARP]);
-    const enemy = game.scene.getEnemyPokemon()!;
->>>>>>> 9dcb9046
 
     game.move.select(MoveId.SHEER_COLD);
     await game.phaseInterceptor.to("TurnEndPhase");
@@ -91,31 +65,15 @@
 
   // comprehensive indirect damage test copied from Reviver Seed test
   it.each([
-<<<<<<< HEAD
-    { moveType: "Damaging Move Chip", move: Moves.SALT_CURE },
-    { moveType: "Status Move Chip", move: Moves.LEECH_SEED },
-    { moveType: "Partial Trapping move", move: Moves.WHIRLPOOL },
-    { moveType: "Status Effect", move: Moves.TOXIC },
-    { moveType: "Weather", move: Moves.SANDSTORM },
+    { moveType: "Damaging Move Chip", move: MoveId.SALT_CURE },
+    { moveType: "Status Move Chip", move: MoveId.LEECH_SEED },
+    { moveType: "Partial Trapping move", move: MoveId.WHIRLPOOL },
+    { moveType: "Status Effect", move: MoveId.TOXIC },
+    { moveType: "Weather", move: MoveId.SANDSTORM },
   ])("should not prevent fainting from $moveType Damage", async ({ move }) => {
     game.override.moveset(move).enemyLevel(100);
-    await game.classicMode.startBattle([Species.MAGIKARP, Species.FEEBAS]);
+    await game.classicMode.startBattle([SpeciesId.MAGIKARP, SpeciesId.FEEBAS]);
 
-=======
-    { moveType: "Damaging Move Chip Damage", move: MoveId.SALT_CURE },
-    { moveType: "Chip Damage", move: MoveId.LEECH_SEED },
-    { moveType: "Trapping Chip Damage", move: MoveId.WHIRLPOOL },
-    { moveType: "Status Effect Damage", move: MoveId.TOXIC },
-    { moveType: "Weather", move: MoveId.SANDSTORM },
-  ])("should not prevent fainting from $moveType", async ({ move }) => {
-    game.override
-      .enemyLevel(1)
-      .startingLevel(100)
-      .enemySpecies(SpeciesId.MAGIKARP)
-      .moveset(move)
-      .enemyMoveset(MoveId.ENDURE);
-    await game.classicMode.startBattle([SpeciesId.MAGIKARP, SpeciesId.FEEBAS]);
->>>>>>> 9dcb9046
     const enemy = game.scene.getEnemyPokemon()!;
     enemy.hp = 2;
     // force attack to do 1 dmg (for salt cure)
