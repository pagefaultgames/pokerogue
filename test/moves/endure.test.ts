--- conflicted
+++ resolved
@@ -39,12 +39,7 @@
     game.move.select(MoveId.THUNDER);
     await game.phaseInterceptor.to("BerryPhase");
 
-<<<<<<< HEAD
-    const enemy = game.scene.getEnemyPokemon()!;
-    expect(enemy.hp).toBe(1);
-=======
     expect(game.field.getEnemyPokemon().hp).toBe(1);
->>>>>>> 37558721
   });
 
   it("should let the pokemon survive with 1 HP from multi-strike moves", async () => {
@@ -53,25 +48,16 @@
     game.move.select(MoveId.BULLET_SEED);
     await game.phaseInterceptor.to("BerryPhase");
 
-<<<<<<< HEAD
-    const enemy = game.scene.getEnemyPokemon()!;
-    expect(enemy.hp).toBe(1);
-=======
     expect(game.field.getEnemyPokemon().hp).toBe(1);
->>>>>>> 37558721
   });
 
   it("should let the pokemon survive against OHKO moves", async () => {
     await game.classicMode.startBattle([SpeciesId.MAGIKARP]);
-<<<<<<< HEAD
-=======
     const enemy = game.field.getEnemyPokemon();
->>>>>>> 37558721
 
     game.move.select(MoveId.SHEER_COLD);
     await game.phaseInterceptor.to("TurnEndPhase");
 
-    const enemy = game.scene.getEnemyPokemon()!;
     expect(enemy.hp).toBe(1);
   });
 
@@ -85,16 +71,10 @@
   ])("should not prevent fainting from $moveType Damage", async ({ move }) => {
     game.override.moveset(move).enemyLevel(100);
     await game.classicMode.startBattle([SpeciesId.MAGIKARP, SpeciesId.FEEBAS]);
-<<<<<<< HEAD
-
-    const enemy = game.scene.getEnemyPokemon()!;
+    const enemy = game.field.getEnemyPokemon();
     enemy.hp = 2;
     // force attack to do 1 dmg (for salt cure)
     vi.spyOn(enemy, "getAttackDamage").mockReturnValue({ cancelled: false, result: HitResult.EFFECTIVE, damage: 1 });
-=======
-    const enemy = game.field.getEnemyPokemon();
-    enemy.damageAndUpdate(enemy.hp - 1);
->>>>>>> 37558721
 
     game.move.select(move);
     await game.phaseInterceptor.to("TurnEndPhase");
