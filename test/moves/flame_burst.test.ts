import { allAbilities } from "#app/data/data-lists";
import { AbilityId } from "#enums/ability-id";
import type Pokemon from "#app/field/pokemon";
import { TurnEndPhase } from "#app/phases/turn-end-phase";
import { MoveId } from "#enums/move-id";
import { SpeciesId } from "#enums/species-id";
import GameManager from "#test/testUtils/gameManager";
import Phaser from "phaser";
import { afterEach, beforeAll, beforeEach, describe, expect, it, vi } from "vitest";

describe("Moves - Flame Burst", () => {
  let phaserGame: Phaser.Game;
  let game: GameManager;

  /**
   * Calculates the effect damage of Flame Burst which is 1/16 of the target ally's max HP
   * See Flame Burst {@link https://bulbapedia.bulbagarden.net/wiki/Flame_Burst_(move)}
   * See Flame Burst's move attribute {@linkcode FlameBurstAttr}
   * @param pokemon {@linkcode Pokemon} - The ally of the move's target
   * @returns Effect damage of Flame Burst
   */
  const getEffectDamage = (pokemon: Pokemon): number => {
    return Math.max(1, Math.floor((pokemon.getMaxHp() * 1) / 16));
  };

  beforeAll(() => {
    phaserGame = new Phaser.Game({
      type: Phaser.HEADLESS,
    });
  });

  afterEach(() => {
    game.phaseInterceptor.restoreOg();
  });

  beforeEach(() => {
    game = new GameManager(phaserGame);
<<<<<<< HEAD
    game.override
      .battleStyle("double")
      .moveset([Moves.FLAME_BURST, Moves.SPLASH])
      .disableCrits()
      .ability(Abilities.UNNERVE)
      .startingWave(4)
      .enemySpecies(Species.SHUCKLE)
      .enemyAbility(Abilities.BALL_FETCH)
      .enemyMoveset([Moves.SPLASH]);
=======
    game.override.battleStyle("double");
    game.override.moveset([MoveId.FLAME_BURST, MoveId.SPLASH]);
    game.override.disableCrits();
    game.override.ability(AbilityId.UNNERVE);
    game.override.startingWave(4);
    game.override.enemySpecies(SpeciesId.SHUCKLE);
    game.override.enemyAbility(AbilityId.BALL_FETCH);
    game.override.enemyMoveset([MoveId.SPLASH]);
>>>>>>> fb6d6f5b
  });

  it("inflicts damage to the target's ally equal to 1/16 of its max HP", async () => {
    await game.classicMode.startBattle([SpeciesId.PIKACHU, SpeciesId.PIKACHU]);
    const [leftEnemy, rightEnemy] = game.scene.getEnemyField();

    game.move.select(MoveId.FLAME_BURST, 0, leftEnemy.getBattlerIndex());
    game.move.select(MoveId.SPLASH, 1);
    await game.phaseInterceptor.to(TurnEndPhase);

    expect(leftEnemy.hp).toBeLessThan(leftEnemy.getMaxHp());
    expect(rightEnemy.hp).toBe(rightEnemy.getMaxHp() - getEffectDamage(rightEnemy));
  });

  it("does not inflict damage to the target's ally if the target was not affected by Flame Burst", async () => {
    game.override.enemyAbility(AbilityId.FLASH_FIRE);

    await game.classicMode.startBattle([SpeciesId.PIKACHU, SpeciesId.PIKACHU]);
    const [leftEnemy, rightEnemy] = game.scene.getEnemyField();

    game.move.select(MoveId.FLAME_BURST, 0, leftEnemy.getBattlerIndex());
    game.move.select(MoveId.SPLASH, 1);
    await game.phaseInterceptor.to(TurnEndPhase);

    expect(leftEnemy.hp).toBe(leftEnemy.getMaxHp());
    expect(rightEnemy.hp).toBe(rightEnemy.getMaxHp());
  });

  it("does not interact with the target ally's abilities", async () => {
    await game.classicMode.startBattle([SpeciesId.PIKACHU, SpeciesId.PIKACHU]);
    const [leftEnemy, rightEnemy] = game.scene.getEnemyField();

    vi.spyOn(rightEnemy, "getAbility").mockReturnValue(allAbilities[AbilityId.FLASH_FIRE]);

    game.move.select(MoveId.FLAME_BURST, 0, leftEnemy.getBattlerIndex());
    game.move.select(MoveId.SPLASH, 1);
    await game.phaseInterceptor.to(TurnEndPhase);

    expect(leftEnemy.hp).toBeLessThan(leftEnemy.getMaxHp());
    expect(rightEnemy.hp).toBe(rightEnemy.getMaxHp() - getEffectDamage(rightEnemy));
  });

  it("effect damage is prevented by Magic Guard", async () => {
    await game.classicMode.startBattle([SpeciesId.PIKACHU, SpeciesId.PIKACHU]);
    const [leftEnemy, rightEnemy] = game.scene.getEnemyField();

    vi.spyOn(rightEnemy, "getAbility").mockReturnValue(allAbilities[AbilityId.MAGIC_GUARD]);

    game.move.select(MoveId.FLAME_BURST, 0, leftEnemy.getBattlerIndex());
    game.move.select(MoveId.SPLASH, 1);
    await game.phaseInterceptor.to(TurnEndPhase);

    expect(leftEnemy.hp).toBeLessThan(leftEnemy.getMaxHp());
    expect(rightEnemy.hp).toBe(rightEnemy.getMaxHp());
  });

  it(
    "is not affected by protection moves and Endure",
    async () => {
      // TODO: update this test when it's possible to select move for each enemy
    },
    { skip: true },
  );
});<|MERGE_RESOLUTION|>--- conflicted
+++ resolved
@@ -35,7 +35,6 @@
 
   beforeEach(() => {
     game = new GameManager(phaserGame);
-<<<<<<< HEAD
     game.override
       .battleStyle("double")
       .moveset([Moves.FLAME_BURST, Moves.SPLASH])
@@ -45,16 +44,6 @@
       .enemySpecies(Species.SHUCKLE)
       .enemyAbility(Abilities.BALL_FETCH)
       .enemyMoveset([Moves.SPLASH]);
-=======
-    game.override.battleStyle("double");
-    game.override.moveset([MoveId.FLAME_BURST, MoveId.SPLASH]);
-    game.override.disableCrits();
-    game.override.ability(AbilityId.UNNERVE);
-    game.override.startingWave(4);
-    game.override.enemySpecies(SpeciesId.SHUCKLE);
-    game.override.enemyAbility(AbilityId.BALL_FETCH);
-    game.override.enemyMoveset([MoveId.SPLASH]);
->>>>>>> fb6d6f5b
   });
 
   it("inflicts damage to the target's ally equal to 1/16 of its max HP", async () => {
