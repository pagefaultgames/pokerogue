--- conflicted
+++ resolved
@@ -24,20 +24,12 @@
 
   beforeEach(() => {
     game = new GameManager(phaserGame);
-<<<<<<< HEAD
     game.override
       .battleStyle("single")
       .enemySpecies(Species.MEWTWO)
       .enemyAbility(Abilities.INSOMNIA)
       .ability(Abilities.INSOMNIA)
       .moveset([Moves.TACKLE]);
-=======
-    game.override.battleStyle("single");
-    game.override.enemySpecies(SpeciesId.MEWTWO);
-    game.override.enemyAbility(AbilityId.INSOMNIA);
-    game.override.ability(AbilityId.INSOMNIA);
-    game.override.moveset([MoveId.TACKLE]);
->>>>>>> fb6d6f5b
   });
 
   it("opponent faster than player 50 vs 150", async () => {
