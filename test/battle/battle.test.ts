import { allSpecies } from "#app/data/pokemon-species";
import { Stat } from "#enums/stat";
import { getGameMode } from "#app/game-mode";
import { GameModes } from "#enums/game-modes";
import { BattleEndPhase } from "#app/phases/battle-end-phase";
import { CommandPhase } from "#app/phases/command-phase";
import { DamageAnimPhase } from "#app/phases/damage-anim-phase";
import { EncounterPhase } from "#app/phases/encounter-phase";
import { EnemyCommandPhase } from "#app/phases/enemy-command-phase";
import { LoginPhase } from "#app/phases/login-phase";
import { NextEncounterPhase } from "#app/phases/next-encounter-phase";
import { SelectGenderPhase } from "#app/phases/select-gender-phase";
import { SelectModifierPhase } from "#app/phases/select-modifier-phase";
import { SelectStarterPhase } from "#app/phases/select-starter-phase";
import { SummonPhase } from "#app/phases/summon-phase";
import { SwitchPhase } from "#app/phases/switch-phase";
import { TitlePhase } from "#app/phases/title-phase";
import { TurnInitPhase } from "#app/phases/turn-init-phase";
import { VictoryPhase } from "#app/phases/victory-phase";
import GameManager from "#test/testUtils/gameManager";
import { generateStarter } from "#test/testUtils/gameManagerUtils";
import { UiMode } from "#enums/ui-mode";
import { AbilityId } from "#enums/ability-id";
import { MoveId } from "#enums/move-id";
import { PlayerGender } from "#enums/player-gender";
import { SpeciesId } from "#enums/species-id";
import Phaser from "phaser";
import { afterEach, beforeAll, beforeEach, describe, expect, it, vi } from "vitest";
import { BiomeId } from "#enums/biome-id";

describe("Test Battle Phase", () => {
  let phaserGame: Phaser.Game;
  let game: GameManager;

  beforeAll(() => {
    phaserGame = new Phaser.Game({
      type: Phaser.HEADLESS,
    });
  });

  afterEach(() => {
    game.phaseInterceptor.restoreOg();
  });

  beforeEach(() => {
    game = new GameManager(phaserGame);
    game.scene.gameData.gender = undefined!; // just for these tests!
  });

  it("test phase interceptor with prompt", async () => {
    await game.phaseInterceptor.run(LoginPhase);

    game.onNextPrompt("SelectGenderPhase", UiMode.OPTION_SELECT, () => {
      game.scene.gameData.gender = PlayerGender.MALE;
      game.endPhase();
    });

    await game.phaseInterceptor.run(SelectGenderPhase);

    await game.phaseInterceptor.run(TitlePhase);
    await game.waitMode(UiMode.TITLE);

    expect(game.scene.ui?.getMode()).toBe(UiMode.TITLE);
    expect(game.scene.gameData.gender).toBe(PlayerGender.MALE);
  });

  it("test phase interceptor with prompt with preparation for a future prompt", async () => {
    await game.phaseInterceptor.run(LoginPhase);

    game.onNextPrompt("SelectGenderPhase", UiMode.OPTION_SELECT, () => {
      game.scene.gameData.gender = PlayerGender.MALE;
      game.endPhase();
    });

    game.onNextPrompt("CheckSwitchPhase", UiMode.CONFIRM, () => {
      game.setMode(UiMode.MESSAGE);
      game.endPhase();
    });
    await game.phaseInterceptor.run(SelectGenderPhase);

    await game.phaseInterceptor.run(TitlePhase);
    await game.waitMode(UiMode.TITLE);

    expect(game.scene.ui?.getMode()).toBe(UiMode.TITLE);
    expect(game.scene.gameData.gender).toBe(PlayerGender.MALE);
  });

  it("newGame one-liner", async () => {
    await game.classicMode.startBattle();
    expect(game.scene.ui?.getMode()).toBe(UiMode.COMMAND);
<<<<<<< HEAD
    expect(game.scene.getCurrentPhase()!.constructor.name).toBe(CommandPhase.name);
  });
=======
    expect(game.scene.phaseManager.getCurrentPhase()!.constructor.name).toBe(CommandPhase.name);
  }, 20000);
>>>>>>> 581348ec

  it("do attack wave 3 - single battle - regular - OHKO", async () => {
    game.override.starterSpecies(SpeciesId.MEWTWO);
    game.override.enemySpecies(SpeciesId.RATTATA);
    game.override.startingLevel(2000);
    game.override.startingWave(3).battleStyle("single");
    game.override.moveset([MoveId.TACKLE]);
    game.override.enemyAbility(AbilityId.HYDRATION);
    game.override.enemyMoveset([MoveId.TACKLE, MoveId.TACKLE, MoveId.TACKLE, MoveId.TACKLE]);
    await game.classicMode.startBattle();
    game.move.select(MoveId.TACKLE);
    await game.phaseInterceptor.runFrom(EnemyCommandPhase).to(SelectModifierPhase, false);
  });

  it("do attack wave 3 - single battle - regular - NO OHKO with opponent using non damage attack", async () => {
    game.override.starterSpecies(SpeciesId.MEWTWO);
    game.override.enemySpecies(SpeciesId.RATTATA);
    game.override.startingLevel(5);
    game.override.startingWave(3);
    game.override.moveset([MoveId.TACKLE]);
    game.override.enemyAbility(AbilityId.HYDRATION);
    game.override.enemyMoveset([MoveId.TAIL_WHIP, MoveId.TAIL_WHIP, MoveId.TAIL_WHIP, MoveId.TAIL_WHIP]);
    game.override.battleStyle("single");
    await game.classicMode.startBattle();
    game.move.select(MoveId.TACKLE);
    await game.phaseInterceptor.runFrom(EnemyCommandPhase).to(TurnInitPhase, false);
  });

  it("load 100% data file", async () => {
    await game.importData("./test/testUtils/saves/everything.prsv");
    const caughtCount = Object.keys(game.scene.gameData.dexData).filter(key => {
      const species = game.scene.gameData.dexData[key];
      return species.caughtAttr !== 0n;
    }).length;
    expect(caughtCount).toBe(Object.keys(allSpecies).length);
  });

  it("start battle with selected team", async () => {
    await game.classicMode.startBattle([SpeciesId.CHARIZARD, SpeciesId.CHANSEY, SpeciesId.MEW]);
    expect(game.scene.getPlayerParty().map(p => p.species.speciesId)).toEqual([
      SpeciesId.CHARIZARD,
      SpeciesId.CHANSEY,
      SpeciesId.MEW,
    ]);
  });

  it("test remove random battle seed int", async () => {
    for (let i = 0; i < 10; i++) {
      const rand = game.scene.randBattleSeedInt(16);
      expect(rand).toBe(15);
    }
  });

  it("wrong phase", async () => {
    await game.phaseInterceptor.run(LoginPhase);
    await game.phaseInterceptor.run(LoginPhase).catch(e => {
      expect(e).toBe("Wrong phase: this is SelectGenderPhase and not LoginPhase");
    });
  });

  it("wrong phase but skip", async () => {
    await game.phaseInterceptor.run(LoginPhase);
    await game.phaseInterceptor.run(LoginPhase, () => game.isCurrentPhase(SelectGenderPhase));
  });

  it("good run", async () => {
    await game.phaseInterceptor.run(LoginPhase);
    game.onNextPrompt(
      "SelectGenderPhase",
      UiMode.OPTION_SELECT,
      () => {
        game.scene.gameData.gender = PlayerGender.MALE;
        game.endPhase();
      },
      () => game.isCurrentPhase(TitlePhase),
    );
    await game.phaseInterceptor.run(SelectGenderPhase, () => game.isCurrentPhase(TitlePhase));
    await game.phaseInterceptor.run(TitlePhase);
  });

  it("good run from select gender to title", async () => {
    await game.phaseInterceptor.run(LoginPhase);
    game.onNextPrompt(
      "SelectGenderPhase",
      UiMode.OPTION_SELECT,
      () => {
        game.scene.gameData.gender = PlayerGender.MALE;
        game.endPhase();
      },
      () => game.isCurrentPhase(TitlePhase),
    );
    await game.phaseInterceptor.runFrom(SelectGenderPhase).to(TitlePhase);
  });

  it("good run to SummonPhase phase", async () => {
    await game.phaseInterceptor.run(LoginPhase);
    game.onNextPrompt(
      "SelectGenderPhase",
      UiMode.OPTION_SELECT,
      () => {
        game.scene.gameData.gender = PlayerGender.MALE;
        game.endPhase();
      },
      () => game.isCurrentPhase(TitlePhase),
    );
    game.onNextPrompt("TitlePhase", UiMode.TITLE, () => {
      game.scene.gameMode = getGameMode(GameModes.CLASSIC);
      const starters = generateStarter(game.scene);
      const selectStarterPhase = new SelectStarterPhase();
      game.scene.phaseManager.pushPhase(new EncounterPhase(false));
      selectStarterPhase.initBattle(starters);
    });
    await game.phaseInterceptor.runFrom(SelectGenderPhase).to(SummonPhase);
  });

  it("2vs1", async () => {
    game.override.battleStyle("single");
    game.override.enemySpecies(SpeciesId.MIGHTYENA);
    game.override.enemyAbility(AbilityId.HYDRATION);
    game.override.ability(AbilityId.HYDRATION);
    await game.classicMode.startBattle([SpeciesId.BLASTOISE, SpeciesId.CHARIZARD]);
    expect(game.scene.ui?.getMode()).toBe(UiMode.COMMAND);
    expect(game.scene.phaseManager.getCurrentPhase()!.constructor.name).toBe(CommandPhase.name);
  }, 20000);

  it("1vs1", async () => {
    game.override.battleStyle("single");
    game.override.enemySpecies(SpeciesId.MIGHTYENA);
    game.override.enemyAbility(AbilityId.HYDRATION);
    game.override.ability(AbilityId.HYDRATION);
    await game.classicMode.startBattle([SpeciesId.BLASTOISE]);
    expect(game.scene.ui?.getMode()).toBe(UiMode.COMMAND);
    expect(game.scene.phaseManager.getCurrentPhase()!.constructor.name).toBe(CommandPhase.name);
  }, 20000);

  it("2vs2", async () => {
    game.override.battleStyle("double");
    game.override.enemySpecies(SpeciesId.MIGHTYENA);
    game.override.enemyAbility(AbilityId.HYDRATION);
    game.override.ability(AbilityId.HYDRATION);
    game.override.startingWave(3);
    await game.classicMode.startBattle([SpeciesId.BLASTOISE, SpeciesId.CHARIZARD]);
    expect(game.scene.ui?.getMode()).toBe(UiMode.COMMAND);
    expect(game.scene.phaseManager.getCurrentPhase()!.constructor.name).toBe(CommandPhase.name);
  }, 20000);

  it("4vs2", async () => {
    game.override.battleStyle("double");
    game.override.enemySpecies(SpeciesId.MIGHTYENA);
    game.override.enemyAbility(AbilityId.HYDRATION);
    game.override.ability(AbilityId.HYDRATION);
    game.override.startingWave(3);
    await game.classicMode.startBattle([SpeciesId.BLASTOISE, SpeciesId.CHARIZARD, SpeciesId.DARKRAI, SpeciesId.GABITE]);
    expect(game.scene.ui?.getMode()).toBe(UiMode.COMMAND);
    expect(game.scene.phaseManager.getCurrentPhase()!.constructor.name).toBe(CommandPhase.name);
  }, 20000);

  it("kill opponent pokemon", async () => {
    const moveToUse = MoveId.SPLASH;
    game.override.battleStyle("single");
    game.override.starterSpecies(SpeciesId.MEWTWO);
    game.override.enemySpecies(SpeciesId.RATTATA);
    game.override.enemyAbility(AbilityId.HYDRATION);
    game.override.ability(AbilityId.ZEN_MODE);
    game.override.startingLevel(2000);
    game.override.startingWave(3);
    game.override.moveset([moveToUse]);
    game.override.enemyMoveset([MoveId.TACKLE, MoveId.TACKLE, MoveId.TACKLE, MoveId.TACKLE]);
    await game.classicMode.startBattle([SpeciesId.DARMANITAN, SpeciesId.CHARIZARD]);

    game.move.select(moveToUse);
    await game.phaseInterceptor.to(DamageAnimPhase, false);
    await game.killPokemon(game.scene.currentBattle.enemyParty[0]);
    expect(game.scene.currentBattle.enemyParty[0].isFainted()).toBe(true);
    await game.phaseInterceptor.to(VictoryPhase, false);
  });

  it("to next turn", async () => {
    const moveToUse = MoveId.SPLASH;
    game.override.battleStyle("single");
    game.override.starterSpecies(SpeciesId.MEWTWO);
    game.override.enemySpecies(SpeciesId.RATTATA);
    game.override.enemyAbility(AbilityId.HYDRATION);
    game.override.ability(AbilityId.ZEN_MODE);
    game.override.startingLevel(2000);
    game.override.startingWave(3);
    game.override.moveset([moveToUse]);
    game.override.enemyMoveset([MoveId.TACKLE, MoveId.TACKLE, MoveId.TACKLE, MoveId.TACKLE]);
    await game.classicMode.startBattle();
    const turn = game.scene.currentBattle.turn;
    game.move.select(moveToUse);
    await game.toNextTurn();
    expect(game.scene.currentBattle.turn).toBeGreaterThan(turn);
  });

  it("does not set new weather if staying in same biome", async () => {
    const moveToUse = MoveId.SPLASH;
    game.override
      .battleStyle("single")
      .starterSpecies(SpeciesId.MEWTWO)
      .enemySpecies(SpeciesId.RATTATA)
      .enemyAbility(AbilityId.HYDRATION)
      .ability(AbilityId.ZEN_MODE)
      .startingLevel(2000)
      .startingWave(3)
      .startingBiome(BiomeId.LAKE)
      .moveset([moveToUse]);
    game.override.enemyMoveset([MoveId.TACKLE, MoveId.TACKLE, MoveId.TACKLE, MoveId.TACKLE]);
    await game.classicMode.startBattle();
    const waveIndex = game.scene.currentBattle.waveIndex;
    game.move.select(moveToUse);

    vi.spyOn(game.scene.arena, "trySetWeather");
    await game.doKillOpponents();
    await game.toNextWave();
    expect(game.scene.arena.trySetWeather).not.toHaveBeenCalled();
    expect(game.scene.currentBattle.waveIndex).toBeGreaterThan(waveIndex);
  });

  it("does not force switch if active pokemon faints at same time as enemy mon and is revived in post-battle", async () => {
    const moveToUse = MoveId.TAKE_DOWN;
    game.override
      .battleStyle("single")
      .starterSpecies(SpeciesId.SAWK)
      .enemySpecies(SpeciesId.RATTATA)
      .startingWave(1)
      .startingLevel(100)
      .moveset([moveToUse])
      .enemyMoveset(MoveId.SPLASH)
      .startingHeldItems([{ name: "TEMP_STAT_STAGE_BOOSTER", type: Stat.ACC }]);

    await game.classicMode.startBattle();
    game.scene.getPlayerPokemon()!.hp = 1;
    game.move.select(moveToUse);

    await game.phaseInterceptor.to(BattleEndPhase);
    game.doRevivePokemon(0); // pretend max revive was picked
    game.doSelectModifier();

    game.onNextPrompt(
      "SwitchPhase",
      UiMode.PARTY,
      () => {
        expect.fail("Switch was forced");
      },
      () => game.isCurrentPhase(NextEncounterPhase),
    );
    await game.phaseInterceptor.to(SwitchPhase);
  });
});<|MERGE_RESOLUTION|>--- conflicted
+++ resolved
@@ -88,13 +88,8 @@
   it("newGame one-liner", async () => {
     await game.classicMode.startBattle();
     expect(game.scene.ui?.getMode()).toBe(UiMode.COMMAND);
-<<<<<<< HEAD
-    expect(game.scene.getCurrentPhase()!.constructor.name).toBe(CommandPhase.name);
-  });
-=======
-    expect(game.scene.phaseManager.getCurrentPhase()!.constructor.name).toBe(CommandPhase.name);
-  }, 20000);
->>>>>>> 581348ec
+    expect(game.scene.phaseManager.getCurrentPhase()).toBeInstanceOf(CommandPhase);
+  });
 
   it("do attack wave 3 - single battle - regular - OHKO", async () => {
     game.override.starterSpecies(SpeciesId.MEWTWO);
