<<<<<<< HEAD
import { allSpecies } from "#app/data/data-lists";
=======
>>>>>>> 8cf1b9f7
import { getGameMode } from "#app/game-mode";
import { allSpecies } from "#data/data-lists";
import { AbilityId } from "#enums/ability-id";
import { BiomeId } from "#enums/biome-id";
import { GameModes } from "#enums/game-modes";
import { MoveId } from "#enums/move-id";
import { PlayerGender } from "#enums/player-gender";
import { SpeciesId } from "#enums/species-id";
import { Stat } from "#enums/stat";
import { UiMode } from "#enums/ui-mode";
import { BattleEndPhase } from "#phases/battle-end-phase";
import { CommandPhase } from "#phases/command-phase";
import { DamageAnimPhase } from "#phases/damage-anim-phase";
import { EncounterPhase } from "#phases/encounter-phase";
import { EnemyCommandPhase } from "#phases/enemy-command-phase";
import { LoginPhase } from "#phases/login-phase";
import { NextEncounterPhase } from "#phases/next-encounter-phase";
import { SelectGenderPhase } from "#phases/select-gender-phase";
import { SelectStarterPhase } from "#phases/select-starter-phase";
import { SummonPhase } from "#phases/summon-phase";
import { SwitchPhase } from "#phases/switch-phase";
import { TitlePhase } from "#phases/title-phase";
import { TurnInitPhase } from "#phases/turn-init-phase";
import { GameManager } from "#test/testUtils/gameManager";
import { generateStarter } from "#test/testUtils/gameManagerUtils";
import Phaser from "phaser";
import { afterEach, beforeAll, beforeEach, describe, expect, it, vi } from "vitest";
<<<<<<< HEAD
import { BiomeId } from "#enums/biome-id";
import { TrainerItemId } from "#enums/trainer-item-id";
=======
>>>>>>> 8cf1b9f7

describe("Test Battle Phase", () => {
  let phaserGame: Phaser.Game;
  let game: GameManager;

  beforeAll(() => {
    phaserGame = new Phaser.Game({
      type: Phaser.HEADLESS,
    });
  });

  afterEach(() => {
    game.phaseInterceptor.restoreOg();
  });

  beforeEach(() => {
    game = new GameManager(phaserGame);
    game.scene.gameData.gender = undefined!; // just for these tests!
  });

  it("test phase interceptor with prompt", async () => {
    await game.phaseInterceptor.run(LoginPhase);

    game.onNextPrompt("SelectGenderPhase", UiMode.OPTION_SELECT, () => {
      game.scene.gameData.gender = PlayerGender.MALE;
      game.endPhase();
    });

    await game.phaseInterceptor.run(SelectGenderPhase);

    await game.phaseInterceptor.run(TitlePhase);
    await game.waitMode(UiMode.TITLE);

    expect(game.scene.ui?.getMode()).toBe(UiMode.TITLE);
    expect(game.scene.gameData.gender).toBe(PlayerGender.MALE);
  });

  it("test phase interceptor with prompt with preparation for a future prompt", async () => {
    await game.phaseInterceptor.run(LoginPhase);

    game.onNextPrompt("SelectGenderPhase", UiMode.OPTION_SELECT, () => {
      game.scene.gameData.gender = PlayerGender.MALE;
      game.endPhase();
    });

    game.onNextPrompt("CheckSwitchPhase", UiMode.CONFIRM, () => {
      game.setMode(UiMode.MESSAGE);
      game.endPhase();
    });
    await game.phaseInterceptor.run(SelectGenderPhase);

    await game.phaseInterceptor.run(TitlePhase);
    await game.waitMode(UiMode.TITLE);

    expect(game.scene.ui?.getMode()).toBe(UiMode.TITLE);
    expect(game.scene.gameData.gender).toBe(PlayerGender.MALE);
  });

  it("newGame one-liner", async () => {
    await game.classicMode.startBattle();
    expect(game.scene.ui?.getMode()).toBe(UiMode.COMMAND);
    expect(game.scene.phaseManager.getCurrentPhase()?.phaseName).toBe("CommandPhase");
  });

  it("do attack wave 3 - single battle - regular - OHKO", async () => {
    game.override.enemySpecies(SpeciesId.RATTATA).startingLevel(2000).battleStyle("single").startingWave(3);
    await game.classicMode.startBattle([SpeciesId.MEWTWO]);
    game.move.use(MoveId.TACKLE);
    await game.phaseInterceptor.to("SelectRewardPhase");
  });

  it("do attack wave 3 - single battle - regular - NO OHKO with opponent using non damage attack", async () => {
    game.override
      .enemySpecies(SpeciesId.RATTATA)
      .startingLevel(5)
      .startingWave(3)
      .moveset([MoveId.TACKLE])
      .enemyAbility(AbilityId.HYDRATION)
      .enemyMoveset([MoveId.TAIL_WHIP, MoveId.TAIL_WHIP, MoveId.TAIL_WHIP, MoveId.TAIL_WHIP])
      .battleStyle("single");
    await game.classicMode.startBattle([SpeciesId.MEWTWO]);
    game.move.select(MoveId.TACKLE);
    await game.phaseInterceptor.runFrom(EnemyCommandPhase).to(TurnInitPhase, false);
  });

  it("load 100% data file", async () => {
    await game.importData("./test/testUtils/saves/everything.prsv");
    const caughtCount = Object.keys(game.scene.gameData.dexData).filter(key => {
      const species = game.scene.gameData.dexData[key];
      return species.caughtAttr !== 0n;
    }).length;
    expect(caughtCount).toBe(Object.keys(allSpecies).length);
  });

  it("start battle with selected team", async () => {
    await game.classicMode.startBattle([SpeciesId.CHARIZARD, SpeciesId.CHANSEY, SpeciesId.MEW]);
    expect(game.scene.getPlayerParty().map(p => p.species.speciesId)).toEqual([
      SpeciesId.CHARIZARD,
      SpeciesId.CHANSEY,
      SpeciesId.MEW,
    ]);
  });

  it("test remove random battle seed int", async () => {
    for (let i = 0; i < 10; i++) {
      const rand = game.scene.randBattleSeedInt(16);
      expect(rand).toBe(15);
    }
  });

  it("wrong phase", async () => {
    await game.phaseInterceptor.run(LoginPhase);
    await game.phaseInterceptor.run(LoginPhase).catch(e => {
      expect(e).toBe("Wrong phase: this is SelectGenderPhase and not LoginPhase");
    });
  });

  it("wrong phase but skip", async () => {
    await game.phaseInterceptor.run(LoginPhase);
    await game.phaseInterceptor.run(LoginPhase, () => game.isCurrentPhase(SelectGenderPhase));
  });

  it("good run", async () => {
    await game.phaseInterceptor.run(LoginPhase);
    game.onNextPrompt(
      "SelectGenderPhase",
      UiMode.OPTION_SELECT,
      () => {
        game.scene.gameData.gender = PlayerGender.MALE;
        game.endPhase();
      },
      () => game.isCurrentPhase(TitlePhase),
    );
    await game.phaseInterceptor.run(SelectGenderPhase, () => game.isCurrentPhase(TitlePhase));
    await game.phaseInterceptor.run(TitlePhase);
  });

  it("good run from select gender to title", async () => {
    await game.phaseInterceptor.run(LoginPhase);
    game.onNextPrompt(
      "SelectGenderPhase",
      UiMode.OPTION_SELECT,
      () => {
        game.scene.gameData.gender = PlayerGender.MALE;
        game.endPhase();
      },
      () => game.isCurrentPhase(TitlePhase),
    );
    await game.phaseInterceptor.runFrom(SelectGenderPhase).to(TitlePhase);
  });

  it("good run to SummonPhase phase", async () => {
    await game.phaseInterceptor.run(LoginPhase);
    game.onNextPrompt(
      "SelectGenderPhase",
      UiMode.OPTION_SELECT,
      () => {
        game.scene.gameData.gender = PlayerGender.MALE;
        game.endPhase();
      },
      () => game.isCurrentPhase(TitlePhase),
    );
    game.onNextPrompt("TitlePhase", UiMode.TITLE, () => {
      game.scene.gameMode = getGameMode(GameModes.CLASSIC);
      const starters = generateStarter(game.scene);
      const selectStarterPhase = new SelectStarterPhase();
      game.scene.phaseManager.pushPhase(new EncounterPhase(false));
      selectStarterPhase.initBattle(starters);
    });
    await game.phaseInterceptor.runFrom(SelectGenderPhase).to(SummonPhase);
  });

  it("2vs1", async () => {
    game.override.battleStyle("single");
    game.override.enemySpecies(SpeciesId.MIGHTYENA);
    game.override.enemyAbility(AbilityId.HYDRATION);
    game.override.ability(AbilityId.HYDRATION);
    await game.classicMode.startBattle([SpeciesId.BLASTOISE, SpeciesId.CHARIZARD]);
    expect(game.scene.ui?.getMode()).toBe(UiMode.COMMAND);
    expect(game.scene.phaseManager.getCurrentPhase()!.constructor.name).toBe(CommandPhase.name);
  }, 20000);

  it("1vs1", async () => {
    game.override.battleStyle("single");
    game.override.enemySpecies(SpeciesId.MIGHTYENA);
    game.override.enemyAbility(AbilityId.HYDRATION);
    game.override.ability(AbilityId.HYDRATION);
    await game.classicMode.startBattle([SpeciesId.BLASTOISE]);
    expect(game.scene.ui?.getMode()).toBe(UiMode.COMMAND);
    expect(game.scene.phaseManager.getCurrentPhase()!.constructor.name).toBe(CommandPhase.name);
  }, 20000);

  it("2vs2", async () => {
    game.override.battleStyle("double");
    game.override.enemySpecies(SpeciesId.MIGHTYENA);
    game.override.enemyAbility(AbilityId.HYDRATION);
    game.override.ability(AbilityId.HYDRATION);
    game.override.startingWave(3);
    await game.classicMode.startBattle([SpeciesId.BLASTOISE, SpeciesId.CHARIZARD]);
    expect(game.scene.ui?.getMode()).toBe(UiMode.COMMAND);
    expect(game.scene.phaseManager.getCurrentPhase()!.constructor.name).toBe(CommandPhase.name);
  }, 20000);

  it("4vs2", async () => {
    game.override.battleStyle("double");
    game.override.enemySpecies(SpeciesId.MIGHTYENA);
    game.override.enemyAbility(AbilityId.HYDRATION);
    game.override.ability(AbilityId.HYDRATION);
    game.override.startingWave(3);
    await game.classicMode.startBattle([SpeciesId.BLASTOISE, SpeciesId.CHARIZARD, SpeciesId.DARKRAI, SpeciesId.GABITE]);
    expect(game.scene.ui?.getMode()).toBe(UiMode.COMMAND);
    expect(game.scene.phaseManager.getCurrentPhase()!.constructor.name).toBe(CommandPhase.name);
  }, 20000);

  it("kill opponent pokemon", async () => {
    const moveToUse = MoveId.SPLASH;
    game.override
      .battleStyle("single")
      .starterSpecies(SpeciesId.MEWTWO)
      .enemySpecies(SpeciesId.RATTATA)
      .enemyAbility(AbilityId.HYDRATION)
      .ability(AbilityId.ZEN_MODE)
      .startingLevel(2000)
      .startingWave(3)
      .moveset([moveToUse])
      .enemyMoveset([MoveId.TACKLE, MoveId.TACKLE, MoveId.TACKLE, MoveId.TACKLE]);
    await game.classicMode.startBattle([SpeciesId.DARMANITAN, SpeciesId.CHARIZARD]);

    game.move.select(moveToUse);
    await game.phaseInterceptor.to(DamageAnimPhase, false);
    await game.killPokemon(game.scene.currentBattle.enemyParty[0]);
    expect(game.scene.currentBattle.enemyParty[0].isFainted()).toBe(true);
    await game.phaseInterceptor.to("VictoryPhase");
  });

  it("to next turn", async () => {
    const moveToUse = MoveId.SPLASH;
    game.override
      .battleStyle("single")
      .enemySpecies(SpeciesId.RATTATA)
      .enemyAbility(AbilityId.HYDRATION)
      .ability(AbilityId.ZEN_MODE)
      .startingLevel(2000)
      .startingWave(3)
      .moveset([moveToUse])
      .enemyMoveset([MoveId.TACKLE, MoveId.TACKLE, MoveId.TACKLE, MoveId.TACKLE]);
    await game.classicMode.startBattle([SpeciesId.MEWTWO]);
    const turn = game.scene.currentBattle.turn;
    game.move.select(moveToUse);
    await game.toNextTurn();
    expect(game.scene.currentBattle.turn).toBeGreaterThan(turn);
  });

  it("does not set new weather if staying in same biome", async () => {
    const moveToUse = MoveId.SPLASH;
    game.override
      .battleStyle("single")
      .starterSpecies(SpeciesId.MEWTWO)
      .enemySpecies(SpeciesId.RATTATA)
      .enemyAbility(AbilityId.HYDRATION)
      .ability(AbilityId.ZEN_MODE)
      .startingLevel(2000)
      .startingWave(3)
      .startingBiome(BiomeId.LAKE)
      .moveset([moveToUse])
      .enemyMoveset([MoveId.TACKLE, MoveId.TACKLE, MoveId.TACKLE, MoveId.TACKLE]);
    await game.classicMode.startBattle();
    const waveIndex = game.scene.currentBattle.waveIndex;
    game.move.select(moveToUse);

    vi.spyOn(game.scene.arena, "trySetWeather");
    await game.doKillOpponents();
    await game.toNextWave();
    expect(game.scene.arena.trySetWeather).not.toHaveBeenCalled();
    expect(game.scene.currentBattle.waveIndex).toBeGreaterThan(waveIndex);
  });

  it("does not force switch if active pokemon faints at same time as enemy mon and is revived in post-battle", async () => {
    const moveToUse = MoveId.TAKE_DOWN;
    game.override
      .battleStyle("single")
      .starterSpecies(SpeciesId.SAWK)
      .enemySpecies(SpeciesId.RATTATA)
      .startingWave(1)
      .startingLevel(100)
      .moveset([moveToUse])
      .enemyMoveset(MoveId.SPLASH)
      .startingTrainerItems([{ entry: TrainerItemId.X_ACCURACY }]);

    await game.classicMode.startBattle();
    game.scene.getPlayerPokemon()!.hp = 1;
    game.move.select(moveToUse);

    await game.phaseInterceptor.to(BattleEndPhase);
    game.doRevivePokemon(0); // pretend max revive was picked
    game.doSelectModifier();

    game.onNextPrompt(
      "SwitchPhase",
      UiMode.PARTY,
      () => {
        expect.fail("Switch was forced");
      },
      () => game.isCurrentPhase(NextEncounterPhase),
    );
    await game.phaseInterceptor.to(SwitchPhase);
  });
});<|MERGE_RESOLUTION|>--- conflicted
+++ resolved
@@ -1,7 +1,3 @@
-<<<<<<< HEAD
-import { allSpecies } from "#app/data/data-lists";
-=======
->>>>>>> 8cf1b9f7
 import { getGameMode } from "#app/game-mode";
 import { allSpecies } from "#data/data-lists";
 import { AbilityId } from "#enums/ability-id";
@@ -10,7 +6,7 @@
 import { MoveId } from "#enums/move-id";
 import { PlayerGender } from "#enums/player-gender";
 import { SpeciesId } from "#enums/species-id";
-import { Stat } from "#enums/stat";
+import { TrainerItemId } from "#enums/trainer-item-id";
 import { UiMode } from "#enums/ui-mode";
 import { BattleEndPhase } from "#phases/battle-end-phase";
 import { CommandPhase } from "#phases/command-phase";
@@ -29,11 +25,6 @@
 import { generateStarter } from "#test/testUtils/gameManagerUtils";
 import Phaser from "phaser";
 import { afterEach, beforeAll, beforeEach, describe, expect, it, vi } from "vitest";
-<<<<<<< HEAD
-import { BiomeId } from "#enums/biome-id";
-import { TrainerItemId } from "#enums/trainer-item-id";
-=======
->>>>>>> 8cf1b9f7
 
 describe("Test Battle Phase", () => {
   let phaserGame: Phaser.Game;
