import { allSpecies } from "#app/data/pokemon-species";
import { Stat } from "#enums/stat";
import { getGameMode } from "#app/game-mode";
import { GameModes } from "#enums/game-modes";
import { BattleEndPhase } from "#app/phases/battle-end-phase";
import { CommandPhase } from "#app/phases/command-phase";
import { DamageAnimPhase } from "#app/phases/damage-anim-phase";
import { EncounterPhase } from "#app/phases/encounter-phase";
import { EnemyCommandPhase } from "#app/phases/enemy-command-phase";
import { LoginPhase } from "#app/phases/login-phase";
import { NextEncounterPhase } from "#app/phases/next-encounter-phase";
import { SelectGenderPhase } from "#app/phases/select-gender-phase";
import { SelectStarterPhase } from "#app/phases/select-starter-phase";
import { SummonPhase } from "#app/phases/summon-phase";
import { SwitchPhase } from "#app/phases/switch-phase";
import { TitlePhase } from "#app/phases/title-phase";
import { TurnInitPhase } from "#app/phases/turn-init-phase";
import GameManager from "#test/testUtils/gameManager";
import { generateStarter } from "#test/testUtils/gameManagerUtils";
import { UiMode } from "#enums/ui-mode";
import { AbilityId } from "#enums/ability-id";
import { MoveId } from "#enums/move-id";
import { PlayerGender } from "#enums/player-gender";
import { SpeciesId } from "#enums/species-id";
import Phaser from "phaser";
import { afterEach, beforeAll, beforeEach, describe, expect, it, vi } from "vitest";
import { BiomeId } from "#enums/biome-id";

describe("Test Battle Phase", () => {
  let phaserGame: Phaser.Game;
  let game: GameManager;

  beforeAll(() => {
    phaserGame = new Phaser.Game({
      type: Phaser.HEADLESS,
    });
  });

  afterEach(() => {
    game.phaseInterceptor.restoreOg();
  });

  beforeEach(() => {
    game = new GameManager(phaserGame);
    game.scene.gameData.gender = undefined!; // just for these tests!
  });

  it("test phase interceptor with prompt", async () => {
    await game.phaseInterceptor.run(LoginPhase);

    game.onNextPrompt("SelectGenderPhase", UiMode.OPTION_SELECT, () => {
      game.scene.gameData.gender = PlayerGender.MALE;
      game.endPhase();
    });

    await game.phaseInterceptor.run(SelectGenderPhase);

    await game.phaseInterceptor.run(TitlePhase);
    await game.waitMode(UiMode.TITLE);

    expect(game.scene.ui?.getMode()).toBe(UiMode.TITLE);
    expect(game.scene.gameData.gender).toBe(PlayerGender.MALE);
  });

  it("test phase interceptor with prompt with preparation for a future prompt", async () => {
    await game.phaseInterceptor.run(LoginPhase);

    game.onNextPrompt("SelectGenderPhase", UiMode.OPTION_SELECT, () => {
      game.scene.gameData.gender = PlayerGender.MALE;
      game.endPhase();
    });

    game.onNextPrompt("CheckSwitchPhase", UiMode.CONFIRM, () => {
      game.setMode(UiMode.MESSAGE);
      game.endPhase();
    });
    await game.phaseInterceptor.run(SelectGenderPhase);

    await game.phaseInterceptor.run(TitlePhase);
    await game.waitMode(UiMode.TITLE);

    expect(game.scene.ui?.getMode()).toBe(UiMode.TITLE);
    expect(game.scene.gameData.gender).toBe(PlayerGender.MALE);
  });

  it("newGame one-liner", async () => {
    await game.classicMode.startBattle();
    expect(game.scene.ui?.getMode()).toBe(UiMode.COMMAND);
    expect(game.scene.phaseManager.getCurrentPhase()?.phaseName).toBe("CommandPhase");
  });

  it("do attack wave 3 - single battle - regular - OHKO", async () => {
<<<<<<< HEAD
    game.override.starterSpecies(SpeciesId.MEWTWO);
    game.override.enemySpecies(SpeciesId.RATTATA);
    game.override.startingLevel(2000);
    game.override.startingWave(3).battleStyle("single");
    game.override.moveset([MoveId.TACKLE]);
    game.override.enemyAbility(AbilityId.HYDRATION);
    game.override.enemyMoveset([MoveId.TACKLE, MoveId.TACKLE, MoveId.TACKLE, MoveId.TACKLE]);
    await game.classicMode.startBattle();
    game.move.select(MoveId.TACKLE);
    await game.phaseInterceptor.runFrom(EnemyCommandPhase).to(SelectModifierPhase, false);
  });
=======
    game.override.enemySpecies(SpeciesId.RATTATA).startingLevel(2000).battleStyle("single");
    await game.classicMode.startBattle([SpeciesId.MEWTWO]);
    game.move.use(MoveId.TACKLE);
    await game.phaseInterceptor.to("SelectModifierPhase");
  }, 20000);
>>>>>>> 061c9872

  it("do attack wave 3 - single battle - regular - NO OHKO with opponent using non damage attack", async () => {
    game.override
      .enemySpecies(SpeciesId.RATTATA)
      .startingLevel(5)
      .startingWave(3)
      .moveset([MoveId.TACKLE])
      .enemyAbility(AbilityId.HYDRATION)
      .enemyMoveset([MoveId.TAIL_WHIP, MoveId.TAIL_WHIP, MoveId.TAIL_WHIP, MoveId.TAIL_WHIP])
      .battleStyle("single");
    await game.classicMode.startBattle([SpeciesId.MEWTWO]);
    game.move.select(MoveId.TACKLE);
    await game.phaseInterceptor.runFrom(EnemyCommandPhase).to(TurnInitPhase, false);
  });

  it("load 100% data file", async () => {
    await game.importData("./test/testUtils/saves/everything.prsv");
    const caughtCount = Object.keys(game.scene.gameData.dexData).filter(key => {
      const species = game.scene.gameData.dexData[key];
      return species.caughtAttr !== 0n;
    }).length;
    expect(caughtCount).toBe(Object.keys(allSpecies).length);
  });

  it("start battle with selected team", async () => {
    await game.classicMode.startBattle([SpeciesId.CHARIZARD, SpeciesId.CHANSEY, SpeciesId.MEW]);
    expect(game.scene.getPlayerParty().map(p => p.species.speciesId)).toEqual([
      SpeciesId.CHARIZARD,
      SpeciesId.CHANSEY,
      SpeciesId.MEW,
    ]);
  });

  it("test remove random battle seed int", async () => {
    for (let i = 0; i < 10; i++) {
      const rand = game.scene.randBattleSeedInt(16);
      expect(rand).toBe(15);
    }
  });

  it("wrong phase", async () => {
    await game.phaseInterceptor.run(LoginPhase);
    await game.phaseInterceptor.run(LoginPhase).catch(e => {
      expect(e).toBe("Wrong phase: this is SelectGenderPhase and not LoginPhase");
    });
  });

  it("wrong phase but skip", async () => {
    await game.phaseInterceptor.run(LoginPhase);
    await game.phaseInterceptor.run(LoginPhase, () => game.isCurrentPhase(SelectGenderPhase));
  });

  it("good run", async () => {
    await game.phaseInterceptor.run(LoginPhase);
    game.onNextPrompt(
      "SelectGenderPhase",
      UiMode.OPTION_SELECT,
      () => {
        game.scene.gameData.gender = PlayerGender.MALE;
        game.endPhase();
      },
      () => game.isCurrentPhase(TitlePhase),
    );
    await game.phaseInterceptor.run(SelectGenderPhase, () => game.isCurrentPhase(TitlePhase));
    await game.phaseInterceptor.run(TitlePhase);
  });

  it("good run from select gender to title", async () => {
    await game.phaseInterceptor.run(LoginPhase);
    game.onNextPrompt(
      "SelectGenderPhase",
      UiMode.OPTION_SELECT,
      () => {
        game.scene.gameData.gender = PlayerGender.MALE;
        game.endPhase();
      },
      () => game.isCurrentPhase(TitlePhase),
    );
    await game.phaseInterceptor.runFrom(SelectGenderPhase).to(TitlePhase);
  });

  it("good run to SummonPhase phase", async () => {
    await game.phaseInterceptor.run(LoginPhase);
    game.onNextPrompt(
      "SelectGenderPhase",
      UiMode.OPTION_SELECT,
      () => {
        game.scene.gameData.gender = PlayerGender.MALE;
        game.endPhase();
      },
      () => game.isCurrentPhase(TitlePhase),
    );
    game.onNextPrompt("TitlePhase", UiMode.TITLE, () => {
      game.scene.gameMode = getGameMode(GameModes.CLASSIC);
      const starters = generateStarter(game.scene);
      const selectStarterPhase = new SelectStarterPhase();
      game.scene.phaseManager.pushPhase(new EncounterPhase(false));
      selectStarterPhase.initBattle(starters);
    });
    await game.phaseInterceptor.runFrom(SelectGenderPhase).to(SummonPhase);
  });

  it("2vs1", async () => {
    game.override.battleStyle("single");
    game.override.enemySpecies(SpeciesId.MIGHTYENA);
    game.override.enemyAbility(AbilityId.HYDRATION);
    game.override.ability(AbilityId.HYDRATION);
    await game.classicMode.startBattle([SpeciesId.BLASTOISE, SpeciesId.CHARIZARD]);
    expect(game.scene.ui?.getMode()).toBe(UiMode.COMMAND);
    expect(game.scene.phaseManager.getCurrentPhase()!.constructor.name).toBe(CommandPhase.name);
  }, 20000);

  it("1vs1", async () => {
    game.override.battleStyle("single");
    game.override.enemySpecies(SpeciesId.MIGHTYENA);
    game.override.enemyAbility(AbilityId.HYDRATION);
    game.override.ability(AbilityId.HYDRATION);
    await game.classicMode.startBattle([SpeciesId.BLASTOISE]);
    expect(game.scene.ui?.getMode()).toBe(UiMode.COMMAND);
    expect(game.scene.phaseManager.getCurrentPhase()!.constructor.name).toBe(CommandPhase.name);
  }, 20000);

  it("2vs2", async () => {
    game.override.battleStyle("double");
    game.override.enemySpecies(SpeciesId.MIGHTYENA);
    game.override.enemyAbility(AbilityId.HYDRATION);
    game.override.ability(AbilityId.HYDRATION);
    game.override.startingWave(3);
    await game.classicMode.startBattle([SpeciesId.BLASTOISE, SpeciesId.CHARIZARD]);
    expect(game.scene.ui?.getMode()).toBe(UiMode.COMMAND);
    expect(game.scene.phaseManager.getCurrentPhase()!.constructor.name).toBe(CommandPhase.name);
  }, 20000);

  it("4vs2", async () => {
    game.override.battleStyle("double");
    game.override.enemySpecies(SpeciesId.MIGHTYENA);
    game.override.enemyAbility(AbilityId.HYDRATION);
    game.override.ability(AbilityId.HYDRATION);
    game.override.startingWave(3);
    await game.classicMode.startBattle([SpeciesId.BLASTOISE, SpeciesId.CHARIZARD, SpeciesId.DARKRAI, SpeciesId.GABITE]);
    expect(game.scene.ui?.getMode()).toBe(UiMode.COMMAND);
    expect(game.scene.phaseManager.getCurrentPhase()!.constructor.name).toBe(CommandPhase.name);
  }, 20000);

  it("kill opponent pokemon", async () => {
    const moveToUse = MoveId.SPLASH;
    game.override
      .battleStyle("single")
      .starterSpecies(SpeciesId.MEWTWO)
      .enemySpecies(SpeciesId.RATTATA)
      .enemyAbility(AbilityId.HYDRATION)
      .ability(AbilityId.ZEN_MODE)
      .startingLevel(2000)
      .startingWave(3)
      .moveset([moveToUse])
      .enemyMoveset([MoveId.TACKLE, MoveId.TACKLE, MoveId.TACKLE, MoveId.TACKLE]);
    await game.classicMode.startBattle([SpeciesId.DARMANITAN, SpeciesId.CHARIZARD]);

    game.move.select(moveToUse);
    await game.phaseInterceptor.to(DamageAnimPhase, false);
    await game.killPokemon(game.scene.currentBattle.enemyParty[0]);
    expect(game.scene.currentBattle.enemyParty[0].isFainted()).toBe(true);
<<<<<<< HEAD
    await game.phaseInterceptor.to(VictoryPhase, false);
=======
    await game.phaseInterceptor.to("VictoryPhase");
>>>>>>> 061c9872
  });

  it("to next turn", async () => {
    const moveToUse = MoveId.SPLASH;
    game.override
      .battleStyle("single")
      .enemySpecies(SpeciesId.RATTATA)
      .enemyAbility(AbilityId.HYDRATION)
      .ability(AbilityId.ZEN_MODE)
      .startingLevel(2000)
      .startingWave(3)
      .moveset([moveToUse])
      .enemyMoveset([MoveId.TACKLE, MoveId.TACKLE, MoveId.TACKLE, MoveId.TACKLE]);
    await game.classicMode.startBattle([SpeciesId.MEWTWO]);
    const turn = game.scene.currentBattle.turn;
    game.move.select(moveToUse);
    await game.toNextTurn();
    expect(game.scene.currentBattle.turn).toBeGreaterThan(turn);
  });

  it("does not set new weather if staying in same biome", async () => {
    const moveToUse = MoveId.SPLASH;
    game.override
      .battleStyle("single")
      .starterSpecies(SpeciesId.MEWTWO)
      .enemySpecies(SpeciesId.RATTATA)
      .enemyAbility(AbilityId.HYDRATION)
      .ability(AbilityId.ZEN_MODE)
      .startingLevel(2000)
      .startingWave(3)
      .startingBiome(BiomeId.LAKE)
      .moveset([moveToUse])
      .enemyMoveset([MoveId.TACKLE, MoveId.TACKLE, MoveId.TACKLE, MoveId.TACKLE]);
    await game.classicMode.startBattle();
    const waveIndex = game.scene.currentBattle.waveIndex;
    game.move.select(moveToUse);

    vi.spyOn(game.scene.arena, "trySetWeather");
    await game.doKillOpponents();
    await game.toNextWave();
    expect(game.scene.arena.trySetWeather).not.toHaveBeenCalled();
    expect(game.scene.currentBattle.waveIndex).toBeGreaterThan(waveIndex);
  });

  it("does not force switch if active pokemon faints at same time as enemy mon and is revived in post-battle", async () => {
    const moveToUse = MoveId.TAKE_DOWN;
    game.override
      .battleStyle("single")
      .starterSpecies(SpeciesId.SAWK)
      .enemySpecies(SpeciesId.RATTATA)
      .startingWave(1)
      .startingLevel(100)
      .moveset([moveToUse])
      .enemyMoveset(MoveId.SPLASH)
      .startingHeldItems([{ name: "TEMP_STAT_STAGE_BOOSTER", type: Stat.ACC }]);

    await game.classicMode.startBattle();
    game.scene.getPlayerPokemon()!.hp = 1;
    game.move.select(moveToUse);

    await game.phaseInterceptor.to(BattleEndPhase);
    game.doRevivePokemon(0); // pretend max revive was picked
    game.doSelectModifier();

    game.onNextPrompt(
      "SwitchPhase",
      UiMode.PARTY,
      () => {
        expect.fail("Switch was forced");
      },
      () => game.isCurrentPhase(NextEncounterPhase),
    );
    await game.phaseInterceptor.to(SwitchPhase);
  });
});<|MERGE_RESOLUTION|>--- conflicted
+++ resolved
@@ -90,25 +90,11 @@
   });
 
   it("do attack wave 3 - single battle - regular - OHKO", async () => {
-<<<<<<< HEAD
-    game.override.starterSpecies(SpeciesId.MEWTWO);
-    game.override.enemySpecies(SpeciesId.RATTATA);
-    game.override.startingLevel(2000);
-    game.override.startingWave(3).battleStyle("single");
-    game.override.moveset([MoveId.TACKLE]);
-    game.override.enemyAbility(AbilityId.HYDRATION);
-    game.override.enemyMoveset([MoveId.TACKLE, MoveId.TACKLE, MoveId.TACKLE, MoveId.TACKLE]);
-    await game.classicMode.startBattle();
-    game.move.select(MoveId.TACKLE);
-    await game.phaseInterceptor.runFrom(EnemyCommandPhase).to(SelectModifierPhase, false);
-  });
-=======
-    game.override.enemySpecies(SpeciesId.RATTATA).startingLevel(2000).battleStyle("single");
+    game.override.enemySpecies(SpeciesId.RATTATA).startingLevel(2000).battleStyle("single").startingWave(3);
     await game.classicMode.startBattle([SpeciesId.MEWTWO]);
     game.move.use(MoveId.TACKLE);
     await game.phaseInterceptor.to("SelectModifierPhase");
-  }, 20000);
->>>>>>> 061c9872
+  });
 
   it("do attack wave 3 - single battle - regular - NO OHKO with opponent using non damage attack", async () => {
     game.override
@@ -271,11 +257,7 @@
     await game.phaseInterceptor.to(DamageAnimPhase, false);
     await game.killPokemon(game.scene.currentBattle.enemyParty[0]);
     expect(game.scene.currentBattle.enemyParty[0].isFainted()).toBe(true);
-<<<<<<< HEAD
-    await game.phaseInterceptor.to(VictoryPhase, false);
-=======
     await game.phaseInterceptor.to("VictoryPhase");
->>>>>>> 061c9872
   });
 
   it("to next turn", async () => {
