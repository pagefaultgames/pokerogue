import { allSpecies } from "#app/data/pokemon-species";
import { Stat } from "#enums/stat";
import { GameModes, getGameMode } from "#app/game-mode";
import { BattleEndPhase } from "#app/phases/battle-end-phase";
import { CommandPhase } from "#app/phases/command-phase";
import { DamageAnimPhase } from "#app/phases/damage-anim-phase";
import { EncounterPhase } from "#app/phases/encounter-phase";
import { EnemyCommandPhase } from "#app/phases/enemy-command-phase";
import { LoginPhase } from "#app/phases/login-phase";
import { NextEncounterPhase } from "#app/phases/next-encounter-phase";
import { SelectGenderPhase } from "#app/phases/select-gender-phase";
import { SelectStarterPhase } from "#app/phases/select-starter-phase";
import { SummonPhase } from "#app/phases/summon-phase";
import { SwitchPhase } from "#app/phases/switch-phase";
import { TitlePhase } from "#app/phases/title-phase";
import { TurnInitPhase } from "#app/phases/turn-init-phase";
import GameManager from "#test/testUtils/gameManager";
import { generateStarter } from "#test/testUtils/gameManagerUtils";
import { UiMode } from "#enums/ui-mode";
import { AbilityId } from "#enums/ability-id";
import { MoveId } from "#enums/move-id";
import { PlayerGender } from "#enums/player-gender";
import { SpeciesId } from "#enums/species-id";
import Phaser from "phaser";
import { afterEach, beforeAll, beforeEach, describe, expect, it, vi } from "vitest";
import { BiomeId } from "#enums/biome-id";

describe("Test Battle Phase", () => {
  let phaserGame: Phaser.Game;
  let game: GameManager;

  beforeAll(() => {
    phaserGame = new Phaser.Game({
      type: Phaser.HEADLESS,
    });
  });

  afterEach(() => {
    game.phaseInterceptor.restoreOg();
  });

  beforeEach(() => {
    game = new GameManager(phaserGame);
    game.scene.gameData.gender = undefined!; // just for these tests!
  });

  it("test phase interceptor with prompt", async () => {
    await game.phaseInterceptor.run(LoginPhase);

    game.onNextPrompt("SelectGenderPhase", UiMode.OPTION_SELECT, () => {
      game.scene.gameData.gender = PlayerGender.MALE;
      game.endPhase();
    });

    await game.phaseInterceptor.run(SelectGenderPhase);

    await game.phaseInterceptor.run(TitlePhase);
    await game.waitMode(UiMode.TITLE);

    expect(game.scene.ui?.getMode()).toBe(UiMode.TITLE);
    expect(game.scene.gameData.gender).toBe(PlayerGender.MALE);
  }, 20000);

  it("test phase interceptor with prompt with preparation for a future prompt", async () => {
    await game.phaseInterceptor.run(LoginPhase);

    game.onNextPrompt("SelectGenderPhase", UiMode.OPTION_SELECT, () => {
      game.scene.gameData.gender = PlayerGender.MALE;
      game.endPhase();
    });

    game.onNextPrompt("CheckSwitchPhase", UiMode.CONFIRM, () => {
      game.setMode(UiMode.MESSAGE);
      game.endPhase();
    });
    await game.phaseInterceptor.run(SelectGenderPhase);

    await game.phaseInterceptor.run(TitlePhase);
    await game.waitMode(UiMode.TITLE);

    expect(game.scene.ui?.getMode()).toBe(UiMode.TITLE);
    expect(game.scene.gameData.gender).toBe(PlayerGender.MALE);
  }, 20000);

  it("newGame one-liner", async () => {
    await game.classicMode.startBattle();
    expect(game.scene.ui?.getMode()).toBe(UiMode.COMMAND);
    expect(game.scene.getCurrentPhase()!.constructor.name).toBe(CommandPhase.name);
  }, 20000);

  it("do attack wave 3 - single battle - regular - OHKO", async () => {
<<<<<<< HEAD
    game.override.enemySpecies(Species.RATTATA).startingLevel(2000).battleStyle("single");
    await game.classicMode.startBattle([Species.MEWTWO]);
    game.move.use(Moves.TACKLE);
    await game.phaseInterceptor.to("SelectModifierPhase");
  }, 20000);

  it("do attack wave 3 - single battle - regular - NO OHKO with opponent using non damage attack", async () => {
    game.override
      .enemySpecies(Species.RATTATA)
      .startingLevel(5)
      .startingWave(3)
      .moveset([Moves.TACKLE])
      .enemyAbility(Abilities.HYDRATION)
      .enemyMoveset([Moves.TAIL_WHIP, Moves.TAIL_WHIP, Moves.TAIL_WHIP, Moves.TAIL_WHIP])
      .battleStyle("single");
    await game.classicMode.startBattle([Species.MEWTWO]);
    game.move.select(Moves.TACKLE);
=======
    game.override.starterSpecies(SpeciesId.MEWTWO);
    game.override.enemySpecies(SpeciesId.RATTATA);
    game.override.startingLevel(2000);
    game.override.startingWave(3).battleStyle("single");
    game.override.moveset([MoveId.TACKLE]);
    game.override.enemyAbility(AbilityId.HYDRATION);
    game.override.enemyMoveset([MoveId.TACKLE, MoveId.TACKLE, MoveId.TACKLE, MoveId.TACKLE]);
    await game.classicMode.startBattle();
    game.move.select(MoveId.TACKLE);
    await game.phaseInterceptor.runFrom(EnemyCommandPhase).to(SelectModifierPhase, false);
  }, 20000);

  it("do attack wave 3 - single battle - regular - NO OHKO with opponent using non damage attack", async () => {
    game.override.starterSpecies(SpeciesId.MEWTWO);
    game.override.enemySpecies(SpeciesId.RATTATA);
    game.override.startingLevel(5);
    game.override.startingWave(3);
    game.override.moveset([MoveId.TACKLE]);
    game.override.enemyAbility(AbilityId.HYDRATION);
    game.override.enemyMoveset([MoveId.TAIL_WHIP, MoveId.TAIL_WHIP, MoveId.TAIL_WHIP, MoveId.TAIL_WHIP]);
    game.override.battleStyle("single");
    await game.classicMode.startBattle();
    game.move.select(MoveId.TACKLE);
>>>>>>> fb6d6f5b
    await game.phaseInterceptor.runFrom(EnemyCommandPhase).to(TurnInitPhase, false);
  }, 20000);

  it("load 100% data file", async () => {
    await game.importData("./test/testUtils/saves/everything.prsv");
    const caughtCount = Object.keys(game.scene.gameData.dexData).filter(key => {
      const species = game.scene.gameData.dexData[key];
      return species.caughtAttr !== 0n;
    }).length;
    expect(caughtCount).toBe(Object.keys(allSpecies).length);
  }, 20000);

  it("start battle with selected team", async () => {
    await game.classicMode.startBattle([SpeciesId.CHARIZARD, SpeciesId.CHANSEY, SpeciesId.MEW]);
    expect(game.scene.getPlayerParty()[0].species.speciesId).toBe(SpeciesId.CHARIZARD);
    expect(game.scene.getPlayerParty()[1].species.speciesId).toBe(SpeciesId.CHANSEY);
    expect(game.scene.getPlayerParty()[2].species.speciesId).toBe(SpeciesId.MEW);
  }, 20000);

  it("test remove random battle seed int", async () => {
    for (let i = 0; i < 10; i++) {
      const rand = game.scene.randBattleSeedInt(16);
      expect(rand).toBe(15);
    }
  });

  it("wrong phase", async () => {
    await game.phaseInterceptor.run(LoginPhase);
    await game.phaseInterceptor.run(LoginPhase).catch(e => {
      expect(e).toBe("Wrong phase: this is SelectGenderPhase and not LoginPhase");
    });
  }, 20000);

  it("wrong phase but skip", async () => {
    await game.phaseInterceptor.run(LoginPhase);
    await game.phaseInterceptor.run(LoginPhase, () => game.isCurrentPhase(SelectGenderPhase));
  }, 20000);

  it("good run", async () => {
    await game.phaseInterceptor.run(LoginPhase);
    game.onNextPrompt(
      "SelectGenderPhase",
      UiMode.OPTION_SELECT,
      () => {
        game.scene.gameData.gender = PlayerGender.MALE;
        game.endPhase();
      },
      () => game.isCurrentPhase(TitlePhase),
    );
    await game.phaseInterceptor.run(SelectGenderPhase, () => game.isCurrentPhase(TitlePhase));
    await game.phaseInterceptor.run(TitlePhase);
  }, 20000);

  it("good run from select gender to title", async () => {
    await game.phaseInterceptor.run(LoginPhase);
    game.onNextPrompt(
      "SelectGenderPhase",
      UiMode.OPTION_SELECT,
      () => {
        game.scene.gameData.gender = PlayerGender.MALE;
        game.endPhase();
      },
      () => game.isCurrentPhase(TitlePhase),
    );
    await game.phaseInterceptor.runFrom(SelectGenderPhase).to(TitlePhase);
  }, 20000);

  it("good run to SummonPhase phase", async () => {
    await game.phaseInterceptor.run(LoginPhase);
    game.onNextPrompt(
      "SelectGenderPhase",
      UiMode.OPTION_SELECT,
      () => {
        game.scene.gameData.gender = PlayerGender.MALE;
        game.endPhase();
      },
      () => game.isCurrentPhase(TitlePhase),
    );
    game.onNextPrompt("TitlePhase", UiMode.TITLE, () => {
      game.scene.gameMode = getGameMode(GameModes.CLASSIC);
      const starters = generateStarter(game.scene);
      const selectStarterPhase = new SelectStarterPhase();
      game.scene.pushPhase(new EncounterPhase(false));
      selectStarterPhase.initBattle(starters);
    });
    await game.phaseInterceptor.runFrom(SelectGenderPhase).to(SummonPhase);
  }, 20000);

  it("2vs1", async () => {
    game.override.battleStyle("single");
    game.override.enemySpecies(SpeciesId.MIGHTYENA);
    game.override.enemyAbility(AbilityId.HYDRATION);
    game.override.ability(AbilityId.HYDRATION);
    await game.classicMode.startBattle([SpeciesId.BLASTOISE, SpeciesId.CHARIZARD]);
    expect(game.scene.ui?.getMode()).toBe(UiMode.COMMAND);
    expect(game.scene.getCurrentPhase()!.constructor.name).toBe(CommandPhase.name);
  }, 20000);

  it("1vs1", async () => {
    game.override.battleStyle("single");
    game.override.enemySpecies(SpeciesId.MIGHTYENA);
    game.override.enemyAbility(AbilityId.HYDRATION);
    game.override.ability(AbilityId.HYDRATION);
    await game.classicMode.startBattle([SpeciesId.BLASTOISE]);
    expect(game.scene.ui?.getMode()).toBe(UiMode.COMMAND);
    expect(game.scene.getCurrentPhase()!.constructor.name).toBe(CommandPhase.name);
  }, 20000);

  it("2vs2", async () => {
    game.override.battleStyle("double");
    game.override.enemySpecies(SpeciesId.MIGHTYENA);
    game.override.enemyAbility(AbilityId.HYDRATION);
    game.override.ability(AbilityId.HYDRATION);
    game.override.startingWave(3);
    await game.classicMode.startBattle([SpeciesId.BLASTOISE, SpeciesId.CHARIZARD]);
    expect(game.scene.ui?.getMode()).toBe(UiMode.COMMAND);
    expect(game.scene.getCurrentPhase()!.constructor.name).toBe(CommandPhase.name);
  }, 20000);

  it("4vs2", async () => {
    game.override.battleStyle("double");
    game.override.enemySpecies(SpeciesId.MIGHTYENA);
    game.override.enemyAbility(AbilityId.HYDRATION);
    game.override.ability(AbilityId.HYDRATION);
    game.override.startingWave(3);
    await game.classicMode.startBattle([SpeciesId.BLASTOISE, SpeciesId.CHARIZARD, SpeciesId.DARKRAI, SpeciesId.GABITE]);
    expect(game.scene.ui?.getMode()).toBe(UiMode.COMMAND);
    expect(game.scene.getCurrentPhase()!.constructor.name).toBe(CommandPhase.name);
  }, 20000);

  it("kill opponent pokemon", async () => {
<<<<<<< HEAD
    const moveToUse = Moves.SPLASH;
    game.override
      .battleStyle("single")
      .starterSpecies(Species.MEWTWO)
      .enemySpecies(Species.RATTATA)
      .enemyAbility(Abilities.HYDRATION)
      .ability(Abilities.ZEN_MODE)
      .startingLevel(2000)
      .startingWave(3)
      .moveset([moveToUse])
      .enemyMoveset([Moves.TACKLE, Moves.TACKLE, Moves.TACKLE, Moves.TACKLE]);
    await game.classicMode.startBattle([Species.DARMANITAN, Species.CHARIZARD]);
=======
    const moveToUse = MoveId.SPLASH;
    game.override.battleStyle("single");
    game.override.starterSpecies(SpeciesId.MEWTWO);
    game.override.enemySpecies(SpeciesId.RATTATA);
    game.override.enemyAbility(AbilityId.HYDRATION);
    game.override.ability(AbilityId.ZEN_MODE);
    game.override.startingLevel(2000);
    game.override.startingWave(3);
    game.override.moveset([moveToUse]);
    game.override.enemyMoveset([MoveId.TACKLE, MoveId.TACKLE, MoveId.TACKLE, MoveId.TACKLE]);
    await game.classicMode.startBattle([SpeciesId.DARMANITAN, SpeciesId.CHARIZARD]);
>>>>>>> fb6d6f5b

    game.move.select(moveToUse);
    await game.phaseInterceptor.to(DamageAnimPhase, false);
    await game.killPokemon(game.scene.currentBattle.enemyParty[0]);
    expect(game.scene.currentBattle.enemyParty[0].isFainted()).toBe(true);
    await game.phaseInterceptor.to("VictoryPhase");
  });

  it("to next turn", async () => {
<<<<<<< HEAD
    const moveToUse = Moves.SPLASH;
    game.override
      .battleStyle("single")
      .enemySpecies(Species.RATTATA)
      .enemyAbility(Abilities.HYDRATION)
      .ability(Abilities.ZEN_MODE)
      .startingLevel(2000)
      .startingWave(3)
      .moveset([moveToUse])
      .enemyMoveset([Moves.TACKLE, Moves.TACKLE, Moves.TACKLE, Moves.TACKLE]);
    await game.classicMode.startBattle([Species.MEWTWO]);
=======
    const moveToUse = MoveId.SPLASH;
    game.override.battleStyle("single");
    game.override.starterSpecies(SpeciesId.MEWTWO);
    game.override.enemySpecies(SpeciesId.RATTATA);
    game.override.enemyAbility(AbilityId.HYDRATION);
    game.override.ability(AbilityId.ZEN_MODE);
    game.override.startingLevel(2000);
    game.override.startingWave(3);
    game.override.moveset([moveToUse]);
    game.override.enemyMoveset([MoveId.TACKLE, MoveId.TACKLE, MoveId.TACKLE, MoveId.TACKLE]);
    await game.classicMode.startBattle();
>>>>>>> fb6d6f5b
    const turn = game.scene.currentBattle.turn;
    game.move.select(moveToUse);
    await game.toNextTurn();
    expect(game.scene.currentBattle.turn).toBeGreaterThan(turn);
  }, 20000);

  it("does not set new weather if staying in same biome", async () => {
    const moveToUse = MoveId.SPLASH;
    game.override
      .battleStyle("single")
      .starterSpecies(SpeciesId.MEWTWO)
      .enemySpecies(SpeciesId.RATTATA)
      .enemyAbility(AbilityId.HYDRATION)
      .ability(AbilityId.ZEN_MODE)
      .startingLevel(2000)
      .startingWave(3)
<<<<<<< HEAD
      .startingBiome(Biome.LAKE)
      .moveset([moveToUse])
      .enemyMoveset([Moves.TACKLE, Moves.TACKLE, Moves.TACKLE, Moves.TACKLE]);
=======
      .startingBiome(BiomeId.LAKE)
      .moveset([moveToUse]);
    game.override.enemyMoveset([MoveId.TACKLE, MoveId.TACKLE, MoveId.TACKLE, MoveId.TACKLE]);
>>>>>>> fb6d6f5b
    await game.classicMode.startBattle();
    const waveIndex = game.scene.currentBattle.waveIndex;
    game.move.select(moveToUse);

    vi.spyOn(game.scene.arena, "trySetWeather");
    await game.doKillOpponents();
    await game.toNextWave();
    expect(game.scene.arena.trySetWeather).not.toHaveBeenCalled();
    expect(game.scene.currentBattle.waveIndex).toBeGreaterThan(waveIndex);
  }, 20000);

  it("does not force switch if active pokemon faints at same time as enemy mon and is revived in post-battle", async () => {
    const moveToUse = MoveId.TAKE_DOWN;
    game.override
      .battleStyle("single")
      .starterSpecies(SpeciesId.SAWK)
      .enemySpecies(SpeciesId.RATTATA)
      .startingWave(1)
      .startingLevel(100)
      .moveset([moveToUse])
      .enemyMoveset(MoveId.SPLASH)
      .startingHeldItems([{ name: "TEMP_STAT_STAGE_BOOSTER", type: Stat.ACC }]);

    await game.classicMode.startBattle();
    game.scene.getPlayerPokemon()!.hp = 1;
    game.move.select(moveToUse);

    await game.phaseInterceptor.to(BattleEndPhase);
    game.doRevivePokemon(0); // pretend max revive was picked
    game.doSelectModifier();

    game.onNextPrompt(
      "SwitchPhase",
      UiMode.PARTY,
      () => {
        expect.fail("Switch was forced");
      },
      () => game.isCurrentPhase(NextEncounterPhase),
    );
    await game.phaseInterceptor.to(SwitchPhase);
  }, 20000);
});<|MERGE_RESOLUTION|>--- conflicted
+++ resolved
@@ -89,7 +89,6 @@
   }, 20000);
 
   it("do attack wave 3 - single battle - regular - OHKO", async () => {
-<<<<<<< HEAD
     game.override.enemySpecies(Species.RATTATA).startingLevel(2000).battleStyle("single");
     await game.classicMode.startBattle([Species.MEWTWO]);
     game.move.use(Moves.TACKLE);
@@ -107,31 +106,6 @@
       .battleStyle("single");
     await game.classicMode.startBattle([Species.MEWTWO]);
     game.move.select(Moves.TACKLE);
-=======
-    game.override.starterSpecies(SpeciesId.MEWTWO);
-    game.override.enemySpecies(SpeciesId.RATTATA);
-    game.override.startingLevel(2000);
-    game.override.startingWave(3).battleStyle("single");
-    game.override.moveset([MoveId.TACKLE]);
-    game.override.enemyAbility(AbilityId.HYDRATION);
-    game.override.enemyMoveset([MoveId.TACKLE, MoveId.TACKLE, MoveId.TACKLE, MoveId.TACKLE]);
-    await game.classicMode.startBattle();
-    game.move.select(MoveId.TACKLE);
-    await game.phaseInterceptor.runFrom(EnemyCommandPhase).to(SelectModifierPhase, false);
-  }, 20000);
-
-  it("do attack wave 3 - single battle - regular - NO OHKO with opponent using non damage attack", async () => {
-    game.override.starterSpecies(SpeciesId.MEWTWO);
-    game.override.enemySpecies(SpeciesId.RATTATA);
-    game.override.startingLevel(5);
-    game.override.startingWave(3);
-    game.override.moveset([MoveId.TACKLE]);
-    game.override.enemyAbility(AbilityId.HYDRATION);
-    game.override.enemyMoveset([MoveId.TAIL_WHIP, MoveId.TAIL_WHIP, MoveId.TAIL_WHIP, MoveId.TAIL_WHIP]);
-    game.override.battleStyle("single");
-    await game.classicMode.startBattle();
-    game.move.select(MoveId.TACKLE);
->>>>>>> fb6d6f5b
     await game.phaseInterceptor.runFrom(EnemyCommandPhase).to(TurnInitPhase, false);
   }, 20000);
 
@@ -263,7 +237,6 @@
   }, 20000);
 
   it("kill opponent pokemon", async () => {
-<<<<<<< HEAD
     const moveToUse = Moves.SPLASH;
     game.override
       .battleStyle("single")
@@ -276,19 +249,6 @@
       .moveset([moveToUse])
       .enemyMoveset([Moves.TACKLE, Moves.TACKLE, Moves.TACKLE, Moves.TACKLE]);
     await game.classicMode.startBattle([Species.DARMANITAN, Species.CHARIZARD]);
-=======
-    const moveToUse = MoveId.SPLASH;
-    game.override.battleStyle("single");
-    game.override.starterSpecies(SpeciesId.MEWTWO);
-    game.override.enemySpecies(SpeciesId.RATTATA);
-    game.override.enemyAbility(AbilityId.HYDRATION);
-    game.override.ability(AbilityId.ZEN_MODE);
-    game.override.startingLevel(2000);
-    game.override.startingWave(3);
-    game.override.moveset([moveToUse]);
-    game.override.enemyMoveset([MoveId.TACKLE, MoveId.TACKLE, MoveId.TACKLE, MoveId.TACKLE]);
-    await game.classicMode.startBattle([SpeciesId.DARMANITAN, SpeciesId.CHARIZARD]);
->>>>>>> fb6d6f5b
 
     game.move.select(moveToUse);
     await game.phaseInterceptor.to(DamageAnimPhase, false);
@@ -298,7 +258,6 @@
   });
 
   it("to next turn", async () => {
-<<<<<<< HEAD
     const moveToUse = Moves.SPLASH;
     game.override
       .battleStyle("single")
@@ -310,19 +269,6 @@
       .moveset([moveToUse])
       .enemyMoveset([Moves.TACKLE, Moves.TACKLE, Moves.TACKLE, Moves.TACKLE]);
     await game.classicMode.startBattle([Species.MEWTWO]);
-=======
-    const moveToUse = MoveId.SPLASH;
-    game.override.battleStyle("single");
-    game.override.starterSpecies(SpeciesId.MEWTWO);
-    game.override.enemySpecies(SpeciesId.RATTATA);
-    game.override.enemyAbility(AbilityId.HYDRATION);
-    game.override.ability(AbilityId.ZEN_MODE);
-    game.override.startingLevel(2000);
-    game.override.startingWave(3);
-    game.override.moveset([moveToUse]);
-    game.override.enemyMoveset([MoveId.TACKLE, MoveId.TACKLE, MoveId.TACKLE, MoveId.TACKLE]);
-    await game.classicMode.startBattle();
->>>>>>> fb6d6f5b
     const turn = game.scene.currentBattle.turn;
     game.move.select(moveToUse);
     await game.toNextTurn();
@@ -339,15 +285,9 @@
       .ability(AbilityId.ZEN_MODE)
       .startingLevel(2000)
       .startingWave(3)
-<<<<<<< HEAD
       .startingBiome(Biome.LAKE)
       .moveset([moveToUse])
       .enemyMoveset([Moves.TACKLE, Moves.TACKLE, Moves.TACKLE, Moves.TACKLE]);
-=======
-      .startingBiome(BiomeId.LAKE)
-      .moveset([moveToUse]);
-    game.override.enemyMoveset([MoveId.TACKLE, MoveId.TACKLE, MoveId.TACKLE, MoveId.TACKLE]);
->>>>>>> fb6d6f5b
     await game.classicMode.startBattle();
     const waveIndex = game.scene.currentBattle.waveIndex;
     game.move.select(moveToUse);
