--- conflicted
+++ resolved
@@ -374,16 +374,10 @@
 
   /**
    * Transition to the {@linkcode TurnEndPhase | end of the current turn}.
-<<<<<<< HEAD
-   * @param endTurn - Whether to run the TurnEndPhase or not; default `true`
-   */
-  async toEndOfTurn(endTurn = true) {
-=======
    * @param endTurn - Whether to run the `TurnEndPhase` or not; default `true`
    * @returns A Promise that resolves once the current turn has ended.
    */
   async toEndOfTurn(endTurn = true): Promise<void> {
->>>>>>> b381d196
     await this.phaseInterceptor.to("TurnEndPhase", endTurn);
     console.log("==================[End of Turn]==================");
   }
