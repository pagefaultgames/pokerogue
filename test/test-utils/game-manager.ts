import { updateUserInfo } from "#app/account";
import { BattleScene } from "#app/battle-scene";
import { getGameMode } from "#app/game-mode";
import { globalScene } from "#app/global-scene";
import overrides from "#app/overrides";
import { modifierTypes } from "#data/data-lists";
import { BattlerIndex } from "#enums/battler-index";
import { Button } from "#enums/buttons";
import { ExpGainsSpeed } from "#enums/exp-gains-speed";
import { ExpNotification } from "#enums/exp-notification";
import { GameModes } from "#enums/game-modes";
import type { MysteryEncounterType } from "#enums/mystery-encounter-type";
import { PlayerGender } from "#enums/player-gender";
import type { PokeballType } from "#enums/pokeball";
import type { SpeciesId } from "#enums/species-id";
import { UiMode } from "#enums/ui-mode";
import type { EnemyPokemon, PlayerPokemon } from "#field/pokemon";
import { Trainer } from "#field/trainer";
import { ModifierTypeOption } from "#modifiers/modifier-type";
import { CheckSwitchPhase } from "#phases/check-switch-phase";
import { CommandPhase } from "#phases/command-phase";
import { EncounterPhase } from "#phases/encounter-phase";
import { LoginPhase } from "#phases/login-phase";
import { MovePhase } from "#phases/move-phase";
import { MysteryEncounterPhase } from "#phases/mystery-encounter-phases";
import { NewBattlePhase } from "#phases/new-battle-phase";
import { SelectStarterPhase } from "#phases/select-starter-phase";
import type { SelectTargetPhase } from "#phases/select-target-phase";
import { TitlePhase } from "#phases/title-phase";
import { TurnEndPhase } from "#phases/turn-end-phase";
import { TurnInitPhase } from "#phases/turn-init-phase";
import { TurnStartPhase } from "#phases/turn-start-phase";
import { ErrorInterceptor } from "#test/test-utils/error-interceptor";
import { generateStarter } from "#test/test-utils/game-manager-utils";
import { GameWrapper } from "#test/test-utils/game-wrapper";
import { ChallengeModeHelper } from "#test/test-utils/helpers/challenge-mode-helper";
import { ClassicModeHelper } from "#test/test-utils/helpers/classic-mode-helper";
import { DailyModeHelper } from "#test/test-utils/helpers/daily-mode-helper";
import { FieldHelper } from "#test/test-utils/helpers/field-helper";
import { ModifierHelper } from "#test/test-utils/helpers/modifiers-helper";
import { MoveHelper } from "#test/test-utils/helpers/move-helper";
import { OverridesHelper } from "#test/test-utils/helpers/overrides-helper";
import { ReloadHelper } from "#test/test-utils/helpers/reload-helper";
import { SettingsHelper } from "#test/test-utils/helpers/settings-helper";
import type { InputsHandler } from "#test/test-utils/inputs-handler";
import { MockFetch } from "#test/test-utils/mocks/mock-fetch";
import { PhaseInterceptor } from "#test/test-utils/phase-interceptor";
import { TextInterceptor } from "#test/test-utils/text-interceptor";
import type { BallUiHandler } from "#ui/ball-ui-handler";
import type { BattleMessageUiHandler } from "#ui/battle-message-ui-handler";
import type { CommandUiHandler } from "#ui/command-ui-handler";
import type { ModifierSelectUiHandler } from "#ui/modifier-select-ui-handler";
import type { PartyUiHandler } from "#ui/party-ui-handler";
import type { StarterSelectUiHandler } from "#ui/starter-select-ui-handler";
import type { TargetSelectUiHandler } from "#ui/target-select-ui-handler";
import { isNullOrUndefined } from "#utils/common";
import fs from "node:fs";
import { AES, enc } from "crypto-js";
import { expect, vi } from "vitest";

/**
 * Class to manage the game state and transitions between phases.
 */
export class GameManager {
  public gameWrapper: GameWrapper;
  public scene: BattleScene;
  public phaseInterceptor: PhaseInterceptor;
  public textInterceptor: TextInterceptor;
  public inputsHandler: InputsHandler;
  public readonly override: OverridesHelper;
  public readonly move: MoveHelper;
  public readonly classicMode: ClassicModeHelper;
  public readonly dailyMode: DailyModeHelper;
  public readonly challengeMode: ChallengeModeHelper;
  public readonly settings: SettingsHelper;
  public readonly reload: ReloadHelper;
  public readonly modifiers: ModifierHelper;
  public readonly field: FieldHelper;

  /**
   * Creates an instance of GameManager.
   * @param phaserGame - The Phaser game instance.
   * @param bypassLogin - Whether to bypass the login phase.
   */
  constructor(phaserGame: Phaser.Game, bypassLogin = true) {
    localStorage.clear();
    ErrorInterceptor.getInstance().clear();
    // Simulate max rolls on RNG functions
    // TODO: Create helpers for disabling/enabling battle RNG
    BattleScene.prototype.randBattleSeedInt = (range, min = 0) => min + range - 1;
    this.gameWrapper = new GameWrapper(phaserGame, bypassLogin);

    // TODO: Figure out a way to optimize and re-use the same game manager for each test

    // Re-use an existing `globalScene` if present, or else create a new scene from scratch.
    if (globalScene) {
      this.scene = globalScene;
      this.phaseInterceptor = new PhaseInterceptor(this.scene);
      this.resetScene();
    } else {
      this.scene = new BattleScene();
      this.phaseInterceptor = new PhaseInterceptor(this.scene);
      this.gameWrapper.setScene(this.scene);
<<<<<<< HEAD
=======
      firstTimeScene = true;
    }

    this.phaseInterceptor = new PhaseInterceptor(this.scene);

    if (!firstTimeScene) {
      this.scene.reset(false, true);
      (this.scene.ui.handlers[UiMode.STARTER_SELECT] as StarterSelectUiHandler).clearStarterPreferences();

      // Must be run after phase interceptor has been initialized.
      this.scene.phaseManager.toTitleScreen(true);
      this.scene.phaseManager.shiftPhase();

      this.gameWrapper.scene = this.scene;
>>>>>>> 93525b58
    }

    this.textInterceptor = new TextInterceptor(this.scene);
    this.override = new OverridesHelper(this);
    this.move = new MoveHelper(this);
    this.classicMode = new ClassicModeHelper(this);
    this.dailyMode = new DailyModeHelper(this);
    this.challengeMode = new ChallengeModeHelper(this);
    this.settings = new SettingsHelper(this);
    this.reload = new ReloadHelper(this);
    this.modifiers = new ModifierHelper(this);
    this.field = new FieldHelper(this);

    this.initDefaultOverrides();

    // TODO: remove `any` assertion
    global.fetch = vi.fn(MockFetch) as any;
  }

  /** Reset a prior `BattleScene` instance to the proper initial state. */
  private resetScene(): void {
    this.scene.reset(false, true);
    (this.scene.ui.handlers[UiMode.STARTER_SELECT] as StarterSelectUiHandler).clearStarterPreferences();

    this.gameWrapper.scene = this.scene;

    this.scene.phaseManager.clearAllPhases();
    this.scene.phaseManager.unshiftNew("LoginPhase");
    this.scene.phaseManager.unshiftNew("TitlePhase");
    this.scene.phaseManager.shiftPhase();
  }

  /**
   * Initialize various default overrides for starting tests, typically to alleviate randomness.
   */
  // TODO: This should not be here
  private initDefaultOverrides(): void {
    // Disables Mystery Encounters on all tests (can be overridden at test level)
    this.override.mysteryEncounterChance(0);
  }

  /**
   * Sets the game mode.
   * @param mode - The mode to set.
   */
  setMode(mode: UiMode) {
    this.scene.ui?.setMode(mode);
  }

  /**
   * Waits until the specified mode is set.
   * @param mode - The mode to wait for.
   * @returns A promise that resolves when the mode is set.
   */
  // TODO: This is unused
  async waitMode(mode: UiMode): Promise<void> {
    await vi.waitUntil(() => this.scene.ui?.getMode() === mode);
  }

  /**
   * End the currently running phase immediately.
   */
  endPhase() {
    this.scene.phaseManager.getCurrentPhase()?.end();
  }

  /**
   * Adds an action to be executed on the next prompt.
   * This can be used to (among other things) simulate inputs or run functions mid-phase.
   * @param phaseTarget - The target phase.
   * @param mode - The mode to wait for.
   * @param callback - The callback function to execute on next prompt.
   * @param expireFn - Optional function to determine if the prompt has expired.
   */
  onNextPrompt(
    phaseTarget: string,
    mode: UiMode,
    callback: () => void,
    expireFn?: () => void,
    awaitingActionInput = false,
  ) {
    this.phaseInterceptor.addToNextPrompt(phaseTarget, mode, callback, expireFn, awaitingActionInput);
  }

  /**
   * Runs the game to the title phase.
   * @returns A promise that resolves when the title phase is reached.
   */
  async runToTitle(): Promise<void> {
    await this.phaseInterceptor.whenAboutToRun(LoginPhase);
    this.phaseInterceptor.pop();
    await this.phaseInterceptor.run(TitlePhase);

    this.scene.gameSpeed = 5;
    this.scene.moveAnimations = false;
    this.scene.showLevelUpStats = false;
    this.scene.expGainsSpeed = ExpGainsSpeed.SKIP;
    this.scene.expParty = ExpNotification.SKIP;
    this.scene.hpBarSpeed = 3;
    this.scene.enableTutorials = false;
    this.scene.gameData.gender = PlayerGender.MALE; // set initial player gender
    this.scene.battleStyle = this.settings.battleStyle;
    this.scene.fieldVolume = 0;
  }

  /**
   * Helper function to run to the final boss encounter as it's a bit tricky due to extra dialogue
   * Also handles Major/Minor bosses from endless modes
   * @param species - Array of {@linkcode SpeciesId}s to start the final battle with.
   * @param mode - The {@linkcode GameModes} to spawn the final boss encounter in.
   */
  async runToFinalBossEncounter(species: SpeciesId[], mode: GameModes) {
    await this.runToTitle();

    this.onNextPrompt("TitlePhase", UiMode.TITLE, () => {
      this.scene.gameMode = getGameMode(mode);
      const starters = generateStarter(this.scene, species);
      const selectStarterPhase = new SelectStarterPhase();
      this.scene.phaseManager.pushPhase(new EncounterPhase(false));
      selectStarterPhase.initBattle(starters);
    });

    // This will consider all battle entry dialog as seens and skip them
    vi.spyOn(this.scene.ui, "shouldSkipDialogue").mockReturnValue(true);

    if (overrides.OPP_HELD_ITEMS_OVERRIDE.length === 0) {
      this.removeEnemyHeldItems();
    }

    await this.phaseInterceptor.to("CommandPhase", false);
    console.log("==================[Final Boss Encounter]==================");
  }

  /**
   * Runs the game to a mystery encounter phase.
   * @param encounterType - If specified, will expect encounter to be the given type.
   * @param species - Optional array of species for party to start with.
   * @returns A Promise that resolves when the EncounterPhase ends.
   */
  async runToMysteryEncounter(encounterType?: MysteryEncounterType, species?: SpeciesId[]) {
    if (!isNullOrUndefined(encounterType)) {
      this.override.disableTrainerWaves();
      this.override.mysteryEncounter(encounterType);
    }

    await this.runToTitle();

    this.onNextPrompt(
      "TitlePhase",
      UiMode.TITLE,
      () => {
        this.scene.gameMode = getGameMode(GameModes.CLASSIC);
        const starters = generateStarter(this.scene, species);
        const selectStarterPhase = new SelectStarterPhase();
        this.scene.phaseManager.pushPhase(new EncounterPhase(false));
        selectStarterPhase.initBattle(starters);
      },
      () => this.isCurrentPhase(EncounterPhase),
    );

    this.onNextPrompt(
      "EncounterPhase",
      UiMode.MESSAGE,
      () => {
        const handler = this.scene.ui.getHandler() as BattleMessageUiHandler;
        handler.processInput(Button.ACTION);
      },
      () => this.isCurrentPhase(MysteryEncounterPhase),
      true,
    );

    await this.phaseInterceptor.run(EncounterPhase);
    if (!isNullOrUndefined(encounterType)) {
      expect(this.scene.currentBattle?.mysteryEncounter?.encounterType).toBe(encounterType);
    }
  }

  /**
   * Emulate a player's target selection after a move is chosen, usually called automatically by {@linkcode MoveHelper.select}.
   * Will trigger during the next {@linkcode SelectTargetPhase}
   * @param targetIndex - The {@linkcode BattlerIndex} of the attack target, or `undefined` for multi-target attacks
   * @param movePosition - The 0-indexed position of the move in the pokemon's moveset array
   * @throws Immediately fails tests
   */
  selectTarget(movePosition: number, targetIndex?: BattlerIndex) {
    this.onNextPrompt(
      "SelectTargetPhase",
      UiMode.TARGET_SELECT,
      () => {
        const handler = this.scene.ui.getHandler() as TargetSelectUiHandler;
        const move = (this.scene.phaseManager.getCurrentPhase() as SelectTargetPhase)
          .getPokemon()
          .getMoveset()
          [movePosition].getMove();

        if (move.isMultiTarget() && targetIndex !== undefined) {
          expect.fail(`targetIndex was passed to selectMove() but move ("${move.name}") is not targetted`);
        }
        handler.setCursor(targetIndex ?? BattlerIndex.ENEMY);
        handler.processInput(Button.ACTION);
      },
      () =>
        this.isCurrentPhase(CommandPhase) ||
        this.isCurrentPhase(MovePhase) ||
        this.isCurrentPhase(TurnStartPhase) ||
        this.isCurrentPhase(TurnEndPhase),
    );
  }

  /** Faint all opponents currently on the field */
  async doKillOpponents() {
    await this.killPokemon(this.scene.currentBattle.enemyParty[0]);
    if (this.scene.currentBattle.double) {
      await this.killPokemon(this.scene.currentBattle.enemyParty[1]);
    }
  }

  /** Queue up button presses to skip taking an item on the next {@linkcode SelectModifierPhase} */
  doSelectModifier() {
    this.onNextPrompt(
      "SelectModifierPhase",
      UiMode.MODIFIER_SELECT,
      () => {
        const handler = this.scene.ui.getHandler() as ModifierSelectUiHandler;
        handler.processInput(Button.CANCEL);
      },
      () =>
        this.isCurrentPhase(CommandPhase) ||
        this.isCurrentPhase(NewBattlePhase) ||
        this.isCurrentPhase(CheckSwitchPhase),
      true,
    );

    this.onNextPrompt(
      "SelectModifierPhase",
      UiMode.CONFIRM,
      () => {
        const handler = this.scene.ui.getHandler() as ModifierSelectUiHandler;
        handler.processInput(Button.ACTION);
      },
      () =>
        this.isCurrentPhase(CommandPhase) ||
        this.isCurrentPhase(NewBattlePhase) ||
        this.isCurrentPhase(CheckSwitchPhase),
    );
  }

  forceEnemyToSwitch() {
    const originalMatchupScore = Trainer.prototype.getPartyMemberMatchupScores;
    Trainer.prototype.getPartyMemberMatchupScores = () => {
      Trainer.prototype.getPartyMemberMatchupScores = originalMatchupScore;
      return [
        [1, 100],
        [1, 100],
      ];
    };
  }

  /**
   * Transition to the first {@linkcode CommandPhase} of the next turn.
   * @returns A promise that resolves once the next {@linkcode CommandPhase} has been reached.
   */
  async toNextTurn() {
    await this.phaseInterceptor.to("TurnInitPhase");
    await this.phaseInterceptor.to("CommandPhase");
    console.log("==================[New Turn]==================");
  }

  /** Transition to the {@linkcode TurnEndPhase | end of the current turn}. */
  async toEndOfTurn() {
    await this.phaseInterceptor.to("TurnEndPhase");
    console.log("==================[End of Turn]==================");
  }

  /**
   * Queue up button presses to skip taking an item on the next {@linkcode SelectModifierPhase},
   * and then transition to the next {@linkcode CommandPhase}.
   */
  async toNextWave() {
    this.doSelectModifier();

    // forcibly end the message box for switching pokemon
    this.onNextPrompt(
      "CheckSwitchPhase",
      UiMode.CONFIRM,
      () => {
        this.setMode(UiMode.MESSAGE);
        this.endPhase();
      },
      () => this.isCurrentPhase(TurnInitPhase),
    );

    await this.phaseInterceptor.to("TurnInitPhase");
    await this.phaseInterceptor.to("CommandPhase");
    console.log("==================[New Wave]==================");
  }

  /**
   * Check if the player has won the battle.
   * @returns whether the player has won the battle (all opposing Pokemon have been fainted)
   */
  isVictory() {
    return this.scene.currentBattle.enemyParty.every(pokemon => pokemon.isFainted());
  }

  /**
   * Checks if the current phase matches the target phase.
   * @param phaseTarget - The target phase.
   * @returns Whether the current phase matches the target phase
   */
  isCurrentPhase(phaseTarget) {
    const targetName = typeof phaseTarget === "string" ? phaseTarget : phaseTarget.name;
    return this.scene.phaseManager.getCurrentPhase()?.constructor.name === targetName;
  }

  /**
   * Checks if the current mode matches the target mode.
   * @param mode - The target {@linkcode UiMode} to check.
   * @returns Whether the current mode matches the target mode.
   */
  isCurrentMode(mode: UiMode) {
    return this.scene.ui?.getMode() === mode;
  }

  /**
   * Exports the save data to import it in a test game.
   * @returns A promise that resolves with the exported save data.
   */
  exportSaveToTest(): Promise<string> {
    const saveKey = "x0i2O7WRiANTqPmZ";
    return new Promise(async resolve => {
      const sessionSaveData = this.scene.gameData.getSessionSaveData();
      const encryptedSaveData = AES.encrypt(JSON.stringify(sessionSaveData), saveKey).toString();
      resolve(encryptedSaveData);
    });
  }

  /**
   * Imports game data from a file.
   * @param path - The path to the data file.
   * @returns A promise that resolves with a tuple containing a boolean indicating success and an integer status code.
   */
  async importData(path): Promise<[boolean, number]> {
    const saveKey = "x0i2O7WRiANTqPmZ";
    const dataRaw = fs.readFileSync(path, { encoding: "utf8", flag: "r" });
    let dataStr = AES.decrypt(dataRaw, saveKey).toString(enc.Utf8);
    dataStr = this.scene.gameData.convertSystemDataStr(dataStr);
    const systemData = this.scene.gameData.parseSystemData(dataStr);
    const valid = !!systemData.dexData && !!systemData.timestamp;
    if (valid) {
      await updateUserInfo();
      await this.scene.gameData.initSystem(dataStr);
    }
    return updateUserInfo();
  }

  /**
   * Faint a player or enemy pokemon instantly by setting their HP to 0.
   * @param pokemon - The player/enemy pokemon being fainted
   * @returns A Promise that resolves once the fainted pokemon's FaintPhase finishes running.
   */
  async killPokemon(pokemon: PlayerPokemon | EnemyPokemon) {
    pokemon.hp = 0;
    this.scene.phaseManager.pushNew("FaintPhase", pokemon.getBattlerIndex(), true);
    await this.phaseInterceptor.to("FaintPhase");
  }

  /**
   * Command an in-battle switch to another {@linkcode Pokemon} via the main battle menu.
   * @param pokemonIndex - The 0-indexed position of the party pokemon to switch to.
   * Should never be called with 0 as that will select the currently active pokemon and freeze.
   */
  doSwitchPokemon(pokemonIndex: number) {
    this.onNextPrompt("CommandPhase", UiMode.COMMAND, () => {
      (this.scene.ui.getHandler() as CommandUiHandler).setCursor(2);
      (this.scene.ui.getHandler() as CommandUiHandler).processInput(Button.ACTION);
    });

    this.doSelectPartyPokemon(pokemonIndex, "CommandPhase");
  }

  /**
   * Revive pokemon, currently players only.
   * @param pokemonIndex - The 0-indexed position of the pokemon in your party to revive
   */
  doRevivePokemon(pokemonIndex: number) {
    const party = this.scene.getPlayerParty();
    const candidate = new ModifierTypeOption(modifierTypes.MAX_REVIVE(), 0);
    const modifier = candidate.type!.newModifier(party[pokemonIndex]);
    this.scene.addModifier(modifier, false);
  }

  /**
   * Select a pokemon from the party menu during the given phase.
   * Only really handles the basic case of "navigate to party slot and press Action twice" -
   * any menus that come up afterwards are ignored and must be handled separately by the caller.
   * @param slot - The 0-indexed position of the pokemon in your party to switch to
   * @param inPhase - Which phase to expect the selection to occur in. Defaults to `SwitchPhase`
   * (which is where the majority of non-command switch operations occur).
   */
  doSelectPartyPokemon(slot: number, inPhase = "SwitchPhase") {
    this.onNextPrompt(inPhase, UiMode.PARTY, () => {
      const partyHandler = this.scene.ui.getHandler() as PartyUiHandler;

      partyHandler.setCursor(slot);
      partyHandler.processInput(Button.ACTION); // select party slot
      partyHandler.processInput(Button.ACTION); // send out (or whatever option is at the top)
    });
  }

  /**
   * Select the BALL option from the command menu, then press Action; in the BALL
   * menu, select a pokéball type and press Action again to throw it.
   * @param ballIndex - The {@linkcode PokeballType} to throw
   */
  public doThrowPokeball(ballIndex: PokeballType) {
    this.onNextPrompt("CommandPhase", UiMode.COMMAND, () => {
      (this.scene.ui.getHandler() as CommandUiHandler).setCursor(1);
      (this.scene.ui.getHandler() as CommandUiHandler).processInput(Button.ACTION);
    });

    this.onNextPrompt("CommandPhase", UiMode.BALL, () => {
      const ballHandler = this.scene.ui.getHandler() as BallUiHandler;
      ballHandler.setCursor(ballIndex);
      ballHandler.processInput(Button.ACTION); // select ball and throw
    });
  }

  /**
   * Intercepts `TurnStartPhase` and mocks {@linkcode TurnStartPhase.getSpeedOrder}'s return value.
   * Used to manually modify Pokemon turn order.
   * Note: This *DOES NOT* account for priority.
   * @param order - The turn order to set as an array of {@linkcode BattlerIndex}es.
   * @example
   * ```ts
   * await game.setTurnOrder([BattlerIndex.PLAYER, BattlerIndex.ENEMY, BattlerIndex.ENEMY_2, BattlerIndex.PLAYER_2]);
   * ```
   */
  async setTurnOrder(order: BattlerIndex[]): Promise<void> {
    await this.phaseInterceptor.to(TurnStartPhase, false);

    vi.spyOn(this.scene.phaseManager.getCurrentPhase() as TurnStartPhase, "getSpeedOrder").mockReturnValue(order);
  }

  /**
   * Removes all held items from enemy pokemon.
   */
  removeEnemyHeldItems(): void {
    this.scene.clearEnemyHeldItemModifiers();
    this.scene.clearEnemyModifiers();
    console.log("Enemy held items removed");
  }
}<|MERGE_RESOLUTION|>--- conflicted
+++ resolved
@@ -101,23 +101,6 @@
       this.scene = new BattleScene();
       this.phaseInterceptor = new PhaseInterceptor(this.scene);
       this.gameWrapper.setScene(this.scene);
-<<<<<<< HEAD
-=======
-      firstTimeScene = true;
-    }
-
-    this.phaseInterceptor = new PhaseInterceptor(this.scene);
-
-    if (!firstTimeScene) {
-      this.scene.reset(false, true);
-      (this.scene.ui.handlers[UiMode.STARTER_SELECT] as StarterSelectUiHandler).clearStarterPreferences();
-
-      // Must be run after phase interceptor has been initialized.
-      this.scene.phaseManager.toTitleScreen(true);
-      this.scene.phaseManager.shiftPhase();
-
-      this.gameWrapper.scene = this.scene;
->>>>>>> 93525b58
     }
 
     this.textInterceptor = new TextInterceptor(this.scene);
@@ -144,9 +127,7 @@
 
     this.gameWrapper.scene = this.scene;
 
-    this.scene.phaseManager.clearAllPhases();
-    this.scene.phaseManager.unshiftNew("LoginPhase");
-    this.scene.phaseManager.unshiftNew("TitlePhase");
+    this.scene.phaseManager.toTitleScreen(true);
     this.scene.phaseManager.shiftPhase();
   }
 
