--- conflicted
+++ resolved
@@ -411,7 +411,6 @@
    * @returns Whether the current phase matches the target phase
    * @todo Remove `phaseClass` from signature
    */
-<<<<<<< HEAD
   isCurrentPhase(phaseTarget: PhaseString): boolean;
   /**
    * Checks if the current phase matches the target phase.
@@ -422,12 +421,7 @@
   isCurrentPhase(phaseTarget: PhaseClass): boolean;
   isCurrentPhase(phaseTarget: PhaseString | PhaseClass): boolean {
     const targetName = typeof phaseTarget === "string" ? phaseTarget : (phaseTarget.name as PhaseString);
-    return this.scene.phaseManager.getCurrentPhase()?.is(targetName) ?? false;
-=======
-  isCurrentPhase(phaseTarget: PhaseClass | PhaseString) {
-    const targetName = typeof phaseTarget === "string" ? phaseTarget : phaseTarget.name;
-    return this.scene.phaseManager.getCurrentPhase().phaseName === targetName;
->>>>>>> e2227316
+    return this.scene.phaseManager.getCurrentPhase().is(targetName);
   }
 
   /**
