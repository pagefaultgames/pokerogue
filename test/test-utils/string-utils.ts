--- conflicted
+++ resolved
@@ -93,17 +93,10 @@
  */
 export function stringifyEnumArray<E extends EnumOrObject>(
   obj: E,
-<<<<<<< HEAD
-  enums: ObjectValues<E>[],
-  transformValues?: (val: (typeof enums)[number]) => string,
-): string {
-  if (obj.length === 0) {
-=======
   enums: E[keyof E][],
   transformValues?: (val: (typeof enums)[number]) => string,
 ): string {
   if (enums.length === 0) {
->>>>>>> 53ae8900
     return "[]";
   }
 
