--- conflicted
+++ resolved
@@ -144,15 +144,9 @@
 
 /**
  * Convert an array of enums or `const object`s into a readable string version.
-<<<<<<< HEAD
- * @param obj - The {@linkcode NormalEnum} to source reverse mappings from
- * @param enums - An array of {@linkcode obj}'s values
- * @param transformValues - An optional function used to transform `obj`'s values into strings.
-=======
  * @param obj - The `EnumOrObject` to source reverse mappings from
  * @param values - An array of `obj`'s values to convert into strings
  * @param options - Optional parameters modifying the stringification process
->>>>>>> ae6726ea
  * @returns The stringified representation of `enums`.
  * @example
  * ```ts
@@ -169,56 +163,6 @@
  * // Output: "[Thing ONE Yeah, Thing TWO Yeah, Thing THREE Yeah]";
  * ```
  */
-<<<<<<< HEAD
-export function stringifyEnumArray<E extends EnumOrObject>(
-  obj: E,
-  enums: E[keyof E][],
-  transformValues?: (val: (typeof enums)[number]) => string,
-): string {
-  if (enums.length === 0) {
-    return "[]";
-  }
-
-  const vals = transformValues ? enums.map(transformValues) : enums;
-  /** An array of string names */
-  let names: string[];
-
-  if (obj[enums[0]] !== undefined) {
-    // Reverse mapping exists - `obj` is a `TSNumericEnum` and its reverse mapped counterparts are strings
-    names = enums.map(e => (obj as TSNumericEnum<E>)[e] as string);
-  } else {
-    // No reverse mapping exists means `obj` is a `NormalEnum`.
-    // NB: This (while ugly) should be more ergonomic than doing a repeated lookup for large `const object`s
-    // as the `enums` array should be significantly shorter than the corresponding enum type.
-    names = [];
-    for (const [k, v] of Object.entries(obj as NormalEnum<E>)) {
-      if (names.length === enums.length) {
-        // No more names to get
-        break;
-      }
-      // Find all matches for the given enum, assigning their keys to the names array
-      findIndices(enums, v).forEach(matchIndex => {
-        names[matchIndex] = k;
-      });
-    }
-  }
-  return `[${names.join(", ")}] (=[${vals.join(", ")}])`;
-}
-/**
- * Return the indices of all occurrences of a value in an array.
- * @param arr - The array to search
- * @param searchElement - The value to locate in the array
- * @param fromIndex - The array index at which to begin the search. If fromIndex is omitted, the
- * search starts at index 0
- */
-function findIndices<T>(arr: T[], searchElement: T, fromIndex = 0): number[] {
-  const indices: number[] = [];
-  const arrSliced = arr.slice(fromIndex);
-  for (const [index, value] of arrSliced.entries()) {
-    if (value === searchElement) {
-      indices.push(index);
-    }
-=======
 export function stringifyEnumArray<E extends EnumOrObject, V extends E[keyof E], X extends boolean>(
   obj: E,
   values: readonly V[],
@@ -240,7 +184,6 @@
   const keyPart = values.map(v => getKeyPart(obj, v, { casing, prefix, suffix })).join(", ");
   if (excludeValues) {
     return `[${keyPart}]`;
->>>>>>> ae6726ea
   }
   const valuePart =
     typeof values[0] === "string"
