import { getPokemonNameWithAffix } from "#app/messages";
<<<<<<< HEAD
import { MoveId } from "#enums/move-id";
import type { OneOther } from "#test/@types/test-helpers";
import { getEnumStr, getOnelineDiffStr, getOrdinal } from "#test/test-utils/string-utils";
=======
import type { MoveId } from "#enums/move-id";
import type { Pokemon } from "#field/pokemon";
import { getOnelineDiffStr, getOrdinal } from "#test/test-utils/string-utils";
>>>>>>> 03cc0b1a
import { isPokemonInstance, receivedStr } from "#test/test-utils/test-utils";
import type { TurnMove } from "#types/turn-move";
import type { MatcherState, SyncExpectationResult } from "@vitest/expect";

/**
 * Matcher to check the contents of a {@linkcode Pokemon}'s move history.
 * @param received - The actual value received. Should be a {@linkcode Pokemon}
 * @param expectedMove - The {@linkcode MoveId} the Pokemon is expected to have used,
 * or a partially filled {@linkcode TurnMove} containing the desired properties to check
 * @param index - The index of the move history entry to check, in order from most recent to least recent;
 * default `0` (last used move)
 * @returns Whether the matcher passed
 */
export function toHaveUsedMove(
  this: MatcherState,
  received: unknown,
  expectedMove: MoveId | OneOther<TurnMove, "move">,
  index = 0,
): SyncExpectationResult {
  if (!isPokemonInstance(received)) {
    return {
      pass: this.isNot,
      message: () => `Expected to receive a Pokémon, but got ${receivedStr(received)}!`,
    };
  }

  const historyMove: TurnMove | undefined = received.getLastXMoves(-1)[index];
  const pkmName = getPokemonNameWithAffix(received);

  if (historyMove === undefined) {
    return {
      pass: this.isNot,
      message: () => `Expected ${pkmName} to have used ${index + 1} moves, but it didn't!`,
      actual: received.getLastXMoves(-1),
    };
  }

  const moveIndexStr = index === 0 ? "last move" : `${getOrdinal(index)} most recent move`;

  // Break out early if a move-only comparison was done or if the move ID did not match
  const expectedId = typeof expectedMove === "number" ? expectedMove : expectedMove.move;
  const actualId = historyMove.move;
  const sameId = this.equals(actualId, expectedId, this.customTesters);

  if (typeof expectedMove === "number" || !sameId) {
    const expectedIdStr = getEnumStr(MoveId, expectedId);
    const actualIdStr = getEnumStr(MoveId, actualId);
    return {
      pass: sameId,
      // Expected Magikarp' 5th most recent move to be PHOTON_GEYSER, but got METRONOME instead!
      message: () =>
        sameId
          ? `Expected ${pkmName}'s ${moveIndexStr} to NOT be ${expectedIdStr}, but it was!`
          : `Expected ${pkmName}'s ${moveIndexStr} to be ${expectedIdStr}, but got ${actualIdStr} instead!`,
      expected: expectedMove,
      actual: historyMove,
    };
  }

  // Compare equality with the provided object
  const pass = this.equals(historyMove, expectedMove, [
    ...this.customTesters,
    this.utils.subsetEquality,
    this.utils.iterableEquality,
  ]);

  const expectedStr = getOnelineDiffStr.call(this, expectedMove);

  return {
    pass,
    message: () =>
      pass
        ? `Expected ${pkmName}'s ${moveIndexStr} to NOT match ${expectedStr}, but it did!`
        : `Expected ${pkmName}'s ${moveIndexStr} to match ${expectedStr}, but it didn't!`,
    expected: expectedMove,
    actual: historyMove,
  };
}<|MERGE_RESOLUTION|>--- conflicted
+++ resolved
@@ -1,13 +1,8 @@
 import { getPokemonNameWithAffix } from "#app/messages";
-<<<<<<< HEAD
 import { MoveId } from "#enums/move-id";
+import type { Pokemon } from "#field/pokemon";
 import type { OneOther } from "#test/@types/test-helpers";
 import { getEnumStr, getOnelineDiffStr, getOrdinal } from "#test/test-utils/string-utils";
-=======
-import type { MoveId } from "#enums/move-id";
-import type { Pokemon } from "#field/pokemon";
-import { getOnelineDiffStr, getOrdinal } from "#test/test-utils/string-utils";
->>>>>>> 03cc0b1a
 import { isPokemonInstance, receivedStr } from "#test/test-utils/test-utils";
 import type { TurnMove } from "#types/turn-move";
 import type { MatcherState, SyncExpectationResult } from "@vitest/expect";
