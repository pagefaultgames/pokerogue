import type { ArenaTag, ArenaTagTypeMap } from "#data/arena-tag";
import { ArenaTagSide } from "#enums/arena-tag-side";
import type { ArenaTagType } from "#enums/arena-tag-type";
import type { OneOther } from "#test/@types/test-helpers";
import type { GameManager } from "#test/test-utils/game-manager";
import { getOnelineDiffStr } from "#test/test-utils/string-utils";
import { isGameManagerInstance, receivedStr } from "#test/test-utils/test-utils";
import type { ArenaTagDataMap, SerializableArenaTagType } from "#types/arena-tags";
import type { MatcherState, SyncExpectationResult } from "@vitest/expect";

/**
 * Helper type for serializable arena tag options.
 * Allows for caching to avoid repeated instantiation and faster typechecking.
 * @internal
 */
type SerializableArenaTagOptions<A extends SerializableArenaTagType> = OneOther<ArenaTagDataMap[A], "tagType"> & {
  tagType: A;
};

/**
 * Helper type for non-serializable arena tag options.
 * Allows for caching to avoid repeated instantiation and faster typechecking.
 * @internal
 */
type NonSerializableArenaTagOptions<A extends ArenaTagType> = OneOther<ArenaTagTypeMap[A], "tagType"> & {
  tagType: A;
};

/**
 * Options type for {@linkcode toHaveArenaTag}.
 * @typeParam A - The {@linkcode ArenaTagType} being checked
 * @remarks
 * If `A` corresponds to a serializable `ArenaTag`, only properties allowed to be serialized
 * (i.e. can change across instances) will be present and able to be checked.
 */
export type toHaveArenaTagOptions<A extends ArenaTagType> = [A] extends [SerializableArenaTagType]
  ? SerializableArenaTagOptions<A>
  : NonSerializableArenaTagOptions<A>;

/**
<<<<<<< HEAD
 * Matcher to check if the {@linkcode Arena} contains the given {@linkcode ArenaTag}.
 * @param received - The object to check. Should be the current {@linkcode GameManager}.
=======
 * Matcher to check if the {@linkcode Arena} has a given {@linkcode ArenaTag} active.
 * @param received - The object to check. Should be the current {@linkcode GameManager}
>>>>>>> 0086773c
 * @param expectedTag - The `ArenaTagType` of the desired tag, or a partially-filled object
 * containing the desired properties
 * @param side - The {@linkcode ArenaTagSide | side of the field} the tag should affect, or
 * {@linkcode ArenaTagSide.BOTH} to check both sides
 * @returns The result of the matching
 */
export function toHaveArenaTag<A extends ArenaTagType>(
  this: MatcherState,
  received: unknown,
  expectedTag: A | toHaveArenaTagOptions<A>,
  side: ArenaTagSide = ArenaTagSide.BOTH,
): SyncExpectationResult {
  if (!isGameManagerInstance(received)) {
    return {
      pass: this.isNot,
      message: () => `Expected to receive a GameManager, but got ${receivedStr(received)}!`,
    };
  }

  if (!received.scene?.arena) {
    return {
      pass: this.isNot,
      message: () => `Expected GameManager.${received.scene ? "scene.arena" : "scene"} to be defined!`,
    };
  }

  // Coerce lone `tagType`s into objects
  // Bangs are ok as we enforce safety via overloads
  // @ts-expect-error - Typescript is being stupid as tag type and side will always exist
  const etag: Partial<ArenaTag> & { tagType: T; side: ArenaTagSide } =
    typeof expectedTag === "object" ? expectedTag : { tagType: expectedTag, side };

  // If checking only tag type/side OR no tags were found, break out early.
  // We need to get all tags for the case of checking properties of a tag present on both sides of the arena
  const tags = received.scene.arena.findTagsOnSide(t => t.tagType === etag.tagType, etag.side);
  if (typeof expectedTag !== "object" || tags.length === 0) {
    const pass = tags.length > 0;
    return {
      pass,
      message: () =>
        pass
          ? `Expected the Arena to NOT have a tag of type ${etag.tagType}, but it did!`
          : `Expected the Arena to have a tag of type ${etag.tagType}, but it didn't!`,
      expected: etag,
      actual: received.scene.arena.tags.map(t => ({ tagType: t.tagType, side: t.side })),
    };
  }

  // Pass if any of the matching tags meet our criteria
  const pass = tags.some(tag =>
    this.equals(tag, etag, [...this.customTesters, this.utils.subsetEquality, this.utils.iterableEquality]),
  );

  const expectedStr = getOnelineDiffStr.call(this, expectedTag);
  return {
    pass,
    message: () =>
      pass
        ? `Expected the Arena to NOT have a tag matching ${expectedStr}, but it did!`
        : `Expected the Arena to have a tag matching ${expectedStr}, but it didn't!`,
    expected: expectedTag,
    actual: tags,
  };
}<|MERGE_RESOLUTION|>--- conflicted
+++ resolved
@@ -38,13 +38,8 @@
   : NonSerializableArenaTagOptions<A>;
 
 /**
-<<<<<<< HEAD
- * Matcher to check if the {@linkcode Arena} contains the given {@linkcode ArenaTag}.
- * @param received - The object to check. Should be the current {@linkcode GameManager}.
-=======
  * Matcher to check if the {@linkcode Arena} has a given {@linkcode ArenaTag} active.
  * @param received - The object to check. Should be the current {@linkcode GameManager}
->>>>>>> 0086773c
  * @param expectedTag - The `ArenaTagType` of the desired tag, or a partially-filled object
  * containing the desired properties
  * @param side - The {@linkcode ArenaTagSide | side of the field} the tag should affect, or
