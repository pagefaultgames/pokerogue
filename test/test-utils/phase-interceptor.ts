--- conflicted
+++ resolved
@@ -3,104 +3,6 @@
 import { PHASE_INTERCEPTOR_COLOR, PHASE_START_COLOR } from "#app/constants/colors";
 import type { Phase } from "#app/phase";
 import { UiMode } from "#enums/ui-mode";
-<<<<<<< HEAD
-import { AttemptCapturePhase } from "#phases/attempt-capture-phase";
-import { AttemptRunPhase } from "#phases/attempt-run-phase";
-import { BattleEndPhase } from "#phases/battle-end-phase";
-import { BerryPhase } from "#phases/berry-phase";
-import { CheckSwitchPhase } from "#phases/check-switch-phase";
-import { CommandPhase } from "#phases/command-phase";
-import { DamageAnimPhase } from "#phases/damage-anim-phase";
-import { EggLapsePhase } from "#phases/egg-lapse-phase";
-import { EncounterPhase } from "#phases/encounter-phase";
-import { EndEvolutionPhase } from "#phases/end-evolution-phase";
-import { EnemyCommandPhase } from "#phases/enemy-command-phase";
-import { EvolutionPhase } from "#phases/evolution-phase";
-import { ExpPhase } from "#phases/exp-phase";
-import { FaintPhase } from "#phases/faint-phase";
-import { FormChangePhase } from "#phases/form-change-phase";
-import { GameOverModifierRewardPhase } from "#phases/game-over-modifier-reward-phase";
-import { GameOverPhase } from "#phases/game-over-phase";
-import { LearnMovePhase } from "#phases/learn-move-phase";
-import { LevelCapPhase } from "#phases/level-cap-phase";
-import { LoginPhase } from "#phases/login-phase";
-import { MessagePhase } from "#phases/message-phase";
-import { ModifierRewardPhase } from "#phases/modifier-reward-phase";
-import { MoveEffectPhase } from "#phases/move-effect-phase";
-import { MoveEndPhase } from "#phases/move-end-phase";
-import { MovePhase } from "#phases/move-phase";
-import {
-  MysteryEncounterBattlePhase,
-  MysteryEncounterOptionSelectedPhase,
-  MysteryEncounterPhase,
-  MysteryEncounterRewardsPhase,
-  PostMysteryEncounterPhase,
-} from "#phases/mystery-encounter-phases";
-import { NewBattlePhase } from "#phases/new-battle-phase";
-import { NewBiomeEncounterPhase } from "#phases/new-biome-encounter-phase";
-import { NextEncounterPhase } from "#phases/next-encounter-phase";
-import { PartyExpPhase } from "#phases/party-exp-phase";
-import { PartyHealPhase } from "#phases/party-heal-phase";
-import { PokemonHealPhase } from "#phases/pokemon-heal-phase";
-import { PokemonTransformPhase } from "#phases/pokemon-transform-phase";
-import { PositionalTagPhase } from "#phases/positional-tag-phase";
-import { PostGameOverPhase } from "#phases/post-game-over-phase";
-import { PostSummonPhase } from "#phases/post-summon-phase";
-import { QuietFormChangePhase } from "#phases/quiet-form-change-phase";
-import { RevivalBlessingPhase } from "#phases/revival-blessing-phase";
-import { RibbonModifierRewardPhase } from "#phases/ribbon-modifier-reward-phase";
-import { SelectBiomePhase } from "#phases/select-biome-phase";
-import { SelectGenderPhase } from "#phases/select-gender-phase";
-import { SelectModifierPhase } from "#phases/select-modifier-phase";
-import { SelectStarterPhase } from "#phases/select-starter-phase";
-import { SelectTargetPhase } from "#phases/select-target-phase";
-import { ShinySparklePhase } from "#phases/shiny-sparkle-phase";
-import { ShowAbilityPhase } from "#phases/show-ability-phase";
-import { StatStageChangePhase } from "#phases/stat-stage-change-phase";
-import { SummonPhase } from "#phases/summon-phase";
-import { SwitchPhase } from "#phases/switch-phase";
-import { SwitchSummonPhase } from "#phases/switch-summon-phase";
-import { TeraPhase } from "#phases/tera-phase";
-import { TitlePhase } from "#phases/title-phase";
-import { ToggleDoublePositionPhase } from "#phases/toggle-double-position-phase";
-import { TurnEndPhase } from "#phases/turn-end-phase";
-import { TurnInitPhase } from "#phases/turn-init-phase";
-import { TurnStartPhase } from "#phases/turn-start-phase";
-import { UnavailablePhase } from "#phases/unavailable-phase";
-import { UnlockPhase } from "#phases/unlock-phase";
-import { VictoryPhase } from "#phases/victory-phase";
-import { ErrorInterceptor } from "#test/test-utils/error-interceptor";
-import type { PhaseClass, PhaseString } from "#types/phase-types";
-import type { AwaitableUiHandler } from "#ui/awaitable-ui-handler";
-import { UI } from "#ui/ui";
-
-export interface PromptHandler {
-  phaseTarget?: string;
-  mode?: UiMode;
-  callback?: () => void;
-  expireFn?: () => void;
-  awaitingActionInput?: boolean;
-}
-
-type PhaseInterceptorPhase = PhaseClass | PhaseString;
-
-interface PhaseStub {
-  start(): void;
-  endBySetMode: boolean;
-}
-
-interface InProgressStub {
-  name: string;
-  callback(): void;
-  onError(error: any): void;
-}
-
-interface onHoldStub {
-  name: string;
-  call(): void;
-}
-
-=======
 import type { GameManager } from "#test/test-utils/game-manager";
 import type { PromptHandler } from "#test/test-utils/helpers/prompt-handler";
 import type { Constructor } from "#types/common";
@@ -123,7 +25,6 @@
  * The PhaseInterceptor is a wrapper around the `BattleScene`'s {@linkcode PhaseManager}.
  * It allows tests to exert finer control over the phase system, providing logging, manual advancing, and other helpful utilities.
  */
->>>>>>> 7376bd5a
 export class PhaseInterceptor {
   private readonly scene: BattleScene;
   /**
@@ -136,87 +37,9 @@
    * @see {@linkcode StateType}
    * @defaultValue `idling`
    */
-<<<<<<< HEAD
-  private PHASES = [
-    LoginPhase,
-    TitlePhase,
-    SelectGenderPhase,
-    NewBiomeEncounterPhase,
-    SelectStarterPhase,
-    PostSummonPhase,
-    SummonPhase,
-    ToggleDoublePositionPhase,
-    CheckSwitchPhase,
-    ShowAbilityPhase,
-    MessagePhase,
-    TurnInitPhase,
-    CommandPhase,
-    EnemyCommandPhase,
-    TurnStartPhase,
-    MovePhase,
-    MoveEffectPhase,
-    DamageAnimPhase,
-    FaintPhase,
-    BerryPhase,
-    TurnEndPhase,
-    BattleEndPhase,
-    EggLapsePhase,
-    SelectModifierPhase,
-    NextEncounterPhase,
-    NewBattlePhase,
-    VictoryPhase,
-    LearnMovePhase,
-    MoveEndPhase,
-    StatStageChangePhase,
-    ShinySparklePhase,
-    SelectTargetPhase,
-    UnavailablePhase,
-    QuietFormChangePhase,
-    SwitchPhase,
-    SwitchSummonPhase,
-    PartyHealPhase,
-    FormChangePhase,
-    EvolutionPhase,
-    TeraPhase,
-    EndEvolutionPhase,
-    LevelCapPhase,
-    AttemptRunPhase,
-    SelectBiomePhase,
-    PositionalTagPhase,
-    PokemonTransformPhase,
-    MysteryEncounterPhase,
-    MysteryEncounterOptionSelectedPhase,
-    MysteryEncounterBattlePhase,
-    MysteryEncounterRewardsPhase,
-    PostMysteryEncounterPhase,
-    RibbonModifierRewardPhase,
-    GameOverModifierRewardPhase,
-    ModifierRewardPhase,
-    PartyExpPhase,
-    ExpPhase,
-    EncounterPhase,
-    GameOverPhase,
-    UnlockPhase,
-    PostGameOverPhase,
-    RevivalBlessingPhase,
-    PokemonHealPhase,
-    AttemptCapturePhase,
-  ];
-
-  private endBySetMode = [
-    TitlePhase,
-    SelectGenderPhase,
-    CommandPhase,
-    SelectStarterPhase,
-    SelectModifierPhase,
-    MysteryEncounterPhase,
-    PostMysteryEncounterPhase,
-  ];
-=======
   private state: StateType = "idling";
   /** The current target that is being ran to. */
   private target: PhaseString;
->>>>>>> 7376bd5a
 
   /**
    * Initialize a new PhaseInterceptor.
