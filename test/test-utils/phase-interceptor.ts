import type { PhaseManager, PhaseString } from "#app/@types/phase-types";
import type { BattleScene } from "#app/battle-scene";
import type { Phase } from "#app/phase";
import type { Constructor } from "#app/utils/common";
import { UiMode } from "#enums/ui-mode";
// biome-ignore-start lint/correctness/noUnusedImports: TSDoc imports
import type { GameManager } from "#test/test-utils/game-manager";
import type { PromptHandler } from "#test/test-utils/helpers/prompt-handler";
// biome-ignore-end lint/correctness/noUnusedImports: TSDoc imports
import { inspect } from "util";
import chalk from "chalk";
import { vi } from "vitest";
import { getEnumStr } from "./string-utils";

/**
 * A Set containing phase names that will not be shown in the console when started.
 *
 * Used to reduce console noise from very repetitive phases.
 */
const blacklistedPhaseNames: ReadonlySet<PhaseString> = new Set(["ActivatePriorityQueuePhase"]);

/**
 * The interceptor's current state.
 * Possible values are the following:
 * - `running`: The interceptor is currently running a phase.
 * - `interrupted`: The interceptor has been interrupted by a UI prompt or similar mechanism,
 *    and is currently waiting for the current phase to end.
 * - `idling`: The interceptor is not currently running a phase and is ready to start a new one.
 */
type StateType = "running" | "interrupted" | "idling";

/**
 * The PhaseInterceptor is a wrapper around the `BattleScene`'s {@linkcode PhaseManager}.
 * It allows tests to exert finer control over the phase system, providing logging, manual advancing, and other helpful utilities.
 */
export class PhaseInterceptor {
  private scene: BattleScene;
  /**
   * A log containing all phases having been executed in FIFO order. \
   * Entries are appended each time {@linkcode run} is called, and can be cleared manually with {@linkcode clearLogs}.
   */
  public log: PhaseString[] = [];
  /**
   * The interceptor's current state.
   * Possible values are the following:
   * - `running`: The interceptor is currently running a phase.
   * - `interrupted`: The interceptor has been interrupted by a UI prompt and is waiting for the caller to end it.
   * - `idling`: The interceptor is not currently running a phase and is ready to start a new one.
   */
  private state: StateType = "idling";

  private target: PhaseString;

  /**
   * Constructor to initialize the scene and properties, and to start the phase handling.
   * @param scene - The scene to be managed
   */
  constructor(scene: BattleScene) {
    this.scene = scene;
    // Mock the private startCurrentPhase method to toggle `isRunning` rather than actually starting anything
    vi.spyOn(
      this.scene.phaseManager as unknown as typeof PhaseManager & {
        startCurrentPhase: PhaseManager["startCurrentPhase"];
      },
      "startCurrentPhase",
    ).mockImplementation(() => {
      this.state = "idling";
    });
  }

  /**
   * Method to transition to a target phase.
   * @param target - The name of the {@linkcode Phase} to transition to
   * @param runTarget - Whether or not to run the target phase before resolving; default `true`
   * @returns A Promise that resolves once `target` has been reached.
   * @todo remove `Constructor` from type signature in favor of phase strings
   * @remarks
   * This will not resolve for _any_ reason until the target phase has been reached.
   * @example
   * ```ts
   * await game.phaseInterceptor.to("MoveEffectPhase", false);
   * ```
   */
  public async to(target: PhaseString | Constructor<Phase>, runTarget = true): Promise<void> {
    this.target = typeof target === "string" ? target : (target.name as PhaseString);

    const pm = this.scene.phaseManager;

    // TODO: remove bangs once signature is updated
    let currentPhase = pm.getCurrentPhase()!;

    let didLog = false;

    // NB: This has to use an interval to wait for UI prompts to activate
    // since our UI code effectively stalls when waiting for input.
    // This entire function can likely be made synchronous once UI code is moved to a separate scene.
    await vi.waitUntil(
      async () => {
        // If we were interrupted by a UI prompt, we assume that the calling code will queue inputs to
        // end the current phase manually, so we just wait for the phase to end from the caller.
        if (this.state === "interrupted") {
          if (!didLog) {
            this.doLog("PhaseInterceptor.to: Waiting for phase to end after being interrupted!");
            didLog = true;
          }
          return false;
        }

        currentPhase = pm.getCurrentPhase()!;
        if (currentPhase.is(this.target)) {
          return true;
        }

        // Current phase is different; run and wait for it to finish.
        await this.run(currentPhase);
        return false;
      },
      { interval: 0, timeout: 20_000 },
    );

    // We hit the target; run as applicable and wrap up.
    if (!runTarget) {
      this.doLog(`PhaseInterceptor.to: Stopping before running ${this.target}`);
      return;
    }

    await this.run(currentPhase);
    this.doLog(
      `PhaseInterceptor.to: Stopping ${this.state === "interrupted" ? `after reaching ${getEnumStr(UiMode, this.scene.ui.getMode())} during` : "on completion of"} ${this.target}`,
    );
  }

  /**
   * Internal wrapper method to start a phase and wait until it finishes.
   * @param currentPhase - The {@linkcode Phase} to run
   * @returns A Promise that resolves when the phase has completed running.
   */
  private async run(currentPhase: Phase): Promise<void> {
    try {
      this.state = "running";
      this.logPhase(currentPhase.phaseName);
      currentPhase.start();
      await vi.waitUntil(
        () => this.state !== "running",
        { interval: 50, timeout: 20_000 }, // TODO: Figure out an appropriate timeout for individual phases
      );
    } catch (error) {
      throw error instanceof Error
        ? error
        : new Error(`Unknown error occurred while running phase ${currentPhase.phaseName}!\nError: ${inspect(error)}`);
    }
  }

  /**
   * If this is at the target phase, unlock the interceptor and
   * return control back to the caller once the calling phase has finished.
   * @remarks
   * This should not be called by anything other than {@linkcode PromptHandler}.
   */
  public checkMode(): void {
    const currentPhase = this.scene.phaseManager.getCurrentPhase()!;
    if (!currentPhase.is(this.target) || this.state === "interrupted") {
      // Wrong phase / already interrupted = do nothing
      return;
    }

    // Interrupt the phase and return control to the caller
    this.state = "interrupted";
  }

  /**
   * Skip the next upcoming phase.
   * @throws Error if currently running a phase.
   * @remarks
   * This function should be used for skipping phases _not yet started_.
   * To end ones already in the process of running, use {@linkcode GameManager.endPhase}.
   * @example
   * await game.phaseInterceptor.to("LoginPhase", false);
   * game.phaseInterceptor.shiftPhase();
   */
  public shiftPhase(): void {
    const phaseName = this.scene.phaseManager.getCurrentPhase()!.phaseName;
    if (this.state !== "idling") {
      throw new Error(`shiftPhase attempted to skip phase ${phaseName} mid-execution!`);
    }
    this.doLog(`Skipping current phase ${phaseName}`);
    this.scene.phaseManager.shiftPhase();
  }

  /**
   * Deprecated no-op function.
   *
   * This was previously used to reset timers created using `setInterval` to wait for phases to end
   * and undo various method stubs after each test run. \
   * However, since we now use {@linkcode vi.waitUntil} and {@linkcode vi.spyOn} to perform these tasks
   * respectively, this function has become no longer needed.
   * @deprecated This is no longer needed and will be removed in a future PR
   */
  public restoreOg() {}

  /**
   * Method to log the start of a phase.
   * Called in place of {@linkcode PhaseManager.startCurrentPhase} to allow for manual intervention.
   * @param phaseName - The name of the phase to log.
   */
<<<<<<< HEAD
  private logPhase(phaseName: PhaseString) {
    if (!blacklistedPhaseNames.has(phaseName)) {
      console.log(`%cStart Phase: ${phaseName}`, "color:green");
    }
    this.log.push(phaseName);
=======
  startPromptHandler() {
    this.promptInterval = setInterval(() => {
      if (this.prompts.length) {
        const actionForNextPrompt = this.prompts[0];
        const expireFn = actionForNextPrompt.expireFn?.();
        const currentMode = this.scene.ui.getMode();
        const currentPhase = this.scene.phaseManager.getCurrentPhase().phaseName;
        const currentHandler = this.scene.ui.getHandler();
        if (expireFn) {
          this.prompts.shift();
        } else if (
          currentMode === actionForNextPrompt.mode &&
          currentPhase === actionForNextPrompt.phaseTarget &&
          currentHandler.active &&
          (!actionForNextPrompt.awaitingActionInput ||
            (actionForNextPrompt.awaitingActionInput && (currentHandler as AwaitableUiHandler)["awaitingActionInput"]))
        ) {
          const prompt = this.prompts.shift();
          if (prompt?.callback) {
            prompt.callback();
          }
        }
      }
    });
>>>>>>> e2227316
  }

  /**
   * Clear all prior phase logs.
   */
  public clearLogs(): void {
    this.log = [];
  }

  /**
   * Wrapper function to add coral coloration to phase logs.
   * @param args - Arguments to original logging function
   */
  private doLog(...args: unknown[]): void {
    console.log(chalk.hex("#ff7f50")(...args));
  }
}<|MERGE_RESOLUTION|>--- conflicted
+++ resolved
@@ -11,9 +11,10 @@
 import chalk from "chalk";
 import { vi } from "vitest";
 import { getEnumStr } from "./string-utils";
+import { PHASE_INTERCEPTOR_COLOR, PHASE_START_COLOR } from "#app/constants/colors";
 
 /**
- * A Set containing phase names that will not be shown in the console when started.
+ * A {@linkcode ReadonlySet} containing phase names that will not be shown in the console when started.
  *
  * Used to reduce console noise from very repetitive phases.
  */
@@ -86,8 +87,7 @@
 
     const pm = this.scene.phaseManager;
 
-    // TODO: remove bangs once signature is updated
-    let currentPhase = pm.getCurrentPhase()!;
+    let currentPhase = pm.getCurrentPhase();
 
     let didLog = false;
 
@@ -106,7 +106,7 @@
           return false;
         }
 
-        currentPhase = pm.getCurrentPhase()!;
+        currentPhase = pm.getCurrentPhase();
         if (currentPhase.is(this.target)) {
           return true;
         }
@@ -158,7 +158,7 @@
    * This should not be called by anything other than {@linkcode PromptHandler}.
    */
   public checkMode(): void {
-    const currentPhase = this.scene.phaseManager.getCurrentPhase()!;
+    const currentPhase = this.scene.phaseManager.getCurrentPhase();
     if (!currentPhase.is(this.target) || this.state === "interrupted") {
       // Wrong phase / already interrupted = do nothing
       return;
@@ -203,38 +203,11 @@
    * Called in place of {@linkcode PhaseManager.startCurrentPhase} to allow for manual intervention.
    * @param phaseName - The name of the phase to log.
    */
-<<<<<<< HEAD
   private logPhase(phaseName: PhaseString) {
     if (!blacklistedPhaseNames.has(phaseName)) {
-      console.log(`%cStart Phase: ${phaseName}`, "color:green");
+      console.log(`%cStart Phase: ${phaseName}`, `color:${PHASE_START_COLOR}`);
     }
     this.log.push(phaseName);
-=======
-  startPromptHandler() {
-    this.promptInterval = setInterval(() => {
-      if (this.prompts.length) {
-        const actionForNextPrompt = this.prompts[0];
-        const expireFn = actionForNextPrompt.expireFn?.();
-        const currentMode = this.scene.ui.getMode();
-        const currentPhase = this.scene.phaseManager.getCurrentPhase().phaseName;
-        const currentHandler = this.scene.ui.getHandler();
-        if (expireFn) {
-          this.prompts.shift();
-        } else if (
-          currentMode === actionForNextPrompt.mode &&
-          currentPhase === actionForNextPrompt.phaseTarget &&
-          currentHandler.active &&
-          (!actionForNextPrompt.awaitingActionInput ||
-            (actionForNextPrompt.awaitingActionInput && (currentHandler as AwaitableUiHandler)["awaitingActionInput"]))
-        ) {
-          const prompt = this.prompts.shift();
-          if (prompt?.callback) {
-            prompt.callback();
-          }
-        }
-      }
-    });
->>>>>>> e2227316
   }
 
   /**
@@ -249,6 +222,6 @@
    * @param args - Arguments to original logging function
    */
   private doLog(...args: unknown[]): void {
-    console.log(chalk.hex("#ff7f50")(...args));
+    console.log(chalk.hex(PHASE_INTERCEPTOR_COLOR)(...args));
   }
 }