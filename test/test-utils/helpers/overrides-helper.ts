/** biome-ignore-start lint/correctness/noUnusedImports: tsdoc imports */
import type { NewArenaEvent } from "#events/battle-scene";

/** biome-ignore-end lint/correctness/noUnusedImports: tsdoc imports */

<<<<<<< HEAD
import type { PokeballCounts } from "#app/battle-scene";
=======
import { OVERRIDES_COLOR } from "#app/constants/colors";
>>>>>>> d3462a14
import type { BattleStyle, RandomTrainerOverride } from "#app/overrides";
import Overrides from "#app/overrides";
import { AbilityId } from "#enums/ability-id";
import type { BattleType } from "#enums/battle-type";
import { BiomeId } from "#enums/biome-id";
import { MoveId } from "#enums/move-id";
import type { MysteryEncounterTier } from "#enums/mystery-encounter-tier";
import type { MysteryEncounterType } from "#enums/mystery-encounter-type";
import { Nature } from "#enums/nature";
import { SpeciesId } from "#enums/species-id";
import { StatusEffect } from "#enums/status-effect";
import type { Unlockables } from "#enums/unlockables";
import { WeatherType } from "#enums/weather-type";
import type { HeldItemConfiguration } from "#items/held-item-data-types";
import type { TrainerItemConfiguration } from "#items/trainer-item-data-types";
import type { Variant } from "#sprites/variant";
import { GameManagerHelper } from "#test/test-utils/helpers/game-manager-helper";
import type { RewardSpecs } from "#types/rewards";
import { coerceArray, shiftCharCodes } from "#utils/common";
import chalk from "chalk";
import { vi } from "vitest";

/**
 * Helper to handle overrides in tests
 */
export class OverridesHelper extends GameManagerHelper {
  /**
   * If `true`, removes the starting items from enemies at the start of each test.
   * @defaultValue `true`
   */
  public removeEnemyStartingItems = true;
  /**
   * If `true`, sets the shiny overrides to disable shinies at the start of each test.
   * @defaultValue `true`
   */
  public disableShinies = true;
  /**
   * If `true`, will set the IV overrides for player and enemy pokemon to `31` at the start of each test.
   * @defaultValue `true`
   */
  public normalizeIVs = true;
  /**
   * If `true`, will set the Nature overrides for player and enemy pokemon to a neutral nature at the start of each test.
   * @defaultValue `true`
   */
  public normalizeNatures = true;

  /**
   * Override the starting biome
   * @warning Any event listeners that are attached to {@linkcode NewArenaEvent} may need to be handled down the line
   * @param biome - The biome to set
   */
  public startingBiome(biome: BiomeId): this {
    this.game.scene.newArena(biome);
    this.log(`Starting biome set to ${BiomeId[biome]} (=${biome})!`);
    return this;
  }

  /**
   * Override the starting wave index
   * @param wave - The wave to set. Classic: `1`-`200`
   * @returns `this`
   */
  public startingWave(wave: number): this {
    vi.spyOn(Overrides, "STARTING_WAVE_OVERRIDE", "get").mockReturnValue(wave);
    this.log(`Starting wave set to ${wave}!`);
    return this;
  }

  /**
   * Override the player pokemon's starting level
   * @param level - The level to set
   * @returns `this`
   */
  public startingLevel(level: SpeciesId | number): this {
    vi.spyOn(Overrides, "STARTING_LEVEL_OVERRIDE", "get").mockReturnValue(level);
    this.log(`Player Pokemon starting level set to ${level}!`);
    return this;
  }

  /**
   * Override the XP Multiplier
   * @param value - The XP multiplier to set
   * @returns `this`
   */
  public xpMultiplier(value: number): this {
    vi.spyOn(Overrides, "XP_MULTIPLIER_OVERRIDE", "get").mockReturnValue(value);
    this.log(`XP Multiplier set to ${value}!`);
    return this;
  }

  /**
   * Override the wave level cap
   * @param cap - The level cap value to set; 0 uses normal level caps and negative values
   * disable it completely
   * @returns `this`
   */
  public levelCap(cap: number): this {
    vi.spyOn(Overrides, "LEVEL_CAP_OVERRIDE", "get").mockReturnValue(cap);
    let capStr: string;
    if (cap > 0) {
      capStr = `Level cap set to ${cap}!`;
    } else if (cap < 0) {
      capStr = "Level cap disabled!";
    } else {
      capStr = "Level cap reset to default value for wave.";
    }
    this.log(capStr);
    return this;
  }

  /**
   * Override the player pokemon's starting held items
   * @param items - The items to hold
   * @returns `this`
   */
  public startingHeldItems(itemConfiguration: HeldItemConfiguration): this {
    vi.spyOn(Overrides, "STARTING_HELD_ITEMS_OVERRIDE", "get").mockReturnValue(itemConfiguration);
    this.log("Player Pokemon starting held items set to:", itemConfiguration);
    return this;
  }

  /**
   * Override the player's starting trainer items
   * @param items - The items to have
   * @returns `this`
   */
  public startingTrainerItems(itemConfiguration: TrainerItemConfiguration): this {
    vi.spyOn(Overrides, "STARTING_TRAINER_ITEMS_OVERRIDE", "get").mockReturnValue(itemConfiguration);
    this.log("Player starting trainer items set to:", itemConfiguration);
    return this;
  }

  /**
   * Override the player's starting pokeballs
   * @param items - The items to hold
   * @returns `this`
   */
  public startingPokeballs(pokeballs: PokeballCounts): this {
    vi.spyOn(Overrides, "POKEBALL_OVERRIDE", "get").mockReturnValue({ active: true, pokeballs: pokeballs });
    this.log("Player Pokemon starting held items set to:", { active: true, pokeballs: pokeballs });
    return this;
  }

  /**
   * Override the player pokemon's {@linkcode SpeciesId | species}
   * @param species - The {@linkcode SpeciesId | species} to set
   * @returns `this`
   */
  public starterSpecies(species: SpeciesId | number): this {
    vi.spyOn(Overrides, "STARTER_SPECIES_OVERRIDE", "get").mockReturnValue(species);
    this.log(`Player Pokemon species set to ${SpeciesId[species]} (=${species})!`);
    return this;
  }

  /**
   * Override the player pokemon to be a random fusion
   * @returns `this`
   */
  public enableStarterFusion(): this {
    vi.spyOn(Overrides, "STARTER_FUSION_OVERRIDE", "get").mockReturnValue(true);
    this.log("Player Pokemon is a random fusion!");
    return this;
  }

  /**
   * Override the player pokemon's fusion species
   * @param species - The fusion species to set
   * @returns `this`
   */
  public starterFusionSpecies(species: SpeciesId | number): this {
    vi.spyOn(Overrides, "STARTER_FUSION_SPECIES_OVERRIDE", "get").mockReturnValue(species);
    this.log(`Player Pokemon fusion species set to ${SpeciesId[species]} (=${species})!`);
    return this;
  }

  /**
   * Override the player pokemon's forms
   * @param forms - The forms to set
   * @returns `this`
   */
  public starterForms(forms: Partial<Record<SpeciesId, number>>): this {
    vi.spyOn(Overrides, "STARTER_FORM_OVERRIDES", "get").mockReturnValue(forms);
    const formsStr = Object.entries(forms)
      .map(([speciesId, formIndex]) => `${SpeciesId[speciesId]}=${formIndex}`)
      .join(", ");
    this.log(`Player Pokemon form set to: ${formsStr}!`);
    return this;
  }

  /**
   * Override the player pokemon's {@linkcode AbilityId | ability}.
   * @param ability - The {@linkcode AbilityId | ability} to set
   * @returns `this`
   */
  public ability(ability: AbilityId): this {
    vi.spyOn(Overrides, "ABILITY_OVERRIDE", "get").mockReturnValue(ability);
    this.log(`Player Pokemon ability set to ${AbilityId[ability]} (=${ability})!`);
    return this;
  }

  /**
   * Override the player pokemon's **passive** {@linkcode AbilityId | ability}
   * @param passiveAbility - The **passive** {@linkcode AbilityId | ability} to set
   * @returns `this`
   */
  public passiveAbility(passiveAbility: AbilityId): this {
    vi.spyOn(Overrides, "PASSIVE_ABILITY_OVERRIDE", "get").mockReturnValue(passiveAbility);
    this.log(`Player Pokemon PASSIVE ability set to ${AbilityId[passiveAbility]} (=${passiveAbility})!`);
    return this;
  }

  /**
   * Forces the status of the player pokemon **passive** {@linkcode AbilityId | ability}
   * @param hasPassiveAbility - Forces the passive to be active if `true`, inactive if `false`
   * @returns `this`
   */
  public hasPassiveAbility(hasPassiveAbility: boolean | null): this {
    vi.spyOn(Overrides, "HAS_PASSIVE_ABILITY_OVERRIDE", "get").mockReturnValue(hasPassiveAbility);
    if (hasPassiveAbility === null) {
      this.log("Player Pokemon PASSIVE ability no longer force enabled or disabled!");
    } else {
      this.log(`Player Pokemon PASSIVE ability is force ${hasPassiveAbility ? "enabled" : "disabled"}!`);
    }
    return this;
  }
  /**
   * Override the player pokemon's {@linkcode MoveId | moves}set
   * @param moveset - The {@linkcode MoveId | moves}set to set
   * @returns `this`
   */
  public moveset(moveset: MoveId | MoveId[]): this {
    vi.spyOn(Overrides, "MOVESET_OVERRIDE", "get").mockReturnValue(moveset);
    moveset = coerceArray(moveset);
    const movesetStr = moveset.map(moveId => MoveId[moveId]).join(", ");
    this.log(`Player Pokemon moveset set to ${movesetStr} (=[${moveset.join(", ")}])!`);
    return this;
  }

  /**
   * Override the player pokemon's initial {@linkcode StatusEffect | status-effect},
   * @param statusEffect - The {@linkcode StatusEffect | status-effect} to set
   * @returns `this`
   */
  public statusEffect(statusEffect: StatusEffect): this {
    vi.spyOn(Overrides, "STATUS_OVERRIDE", "get").mockReturnValue(statusEffect);
    this.log(`Player Pokemon status-effect set to ${StatusEffect[statusEffect]} (=${statusEffect})!`);
    return this;
  }

  /**
   * Overrides the IVs of the player pokemon
   * @param ivs - If set to a number, all IVs are set to the same value. Must be between `0` and `31`!
   *
   * If set to an array, that array is applied to the pokemon's IV field as-is.
   * All values must be between `0` and `31`, and the array must be of exactly length `6`!
   *
   * If set to `null`, the override is disabled.
   * @returns `this`
   */
  public playerIVs(ivs: number | number[] | null): this {
    this.normalizeIVs = false;
    vi.spyOn(Overrides, "IVS_OVERRIDE", "get").mockReturnValue(ivs);
    if (ivs === null) {
      this.log("Player IVs override disabled!");
    } else {
      this.log(`Player IVs set to ${ivs}!`);
    }
    return this;
  }

  /**
   * Overrides the nature of the player's pokemon
   * @param nature - The nature to set, or `null` to disable the override.
   * @returns `this`
   */
  public nature(nature: Nature | null): this {
    this.normalizeNatures = false;
    vi.spyOn(Overrides, "NATURE_OVERRIDE", "get").mockReturnValue(nature);
    if (nature === null) {
      this.log("Player Nature override disabled!");
    } else {
      this.log(`Player Nature set to ${Nature[nature]} (=${nature})!`);
    }
    return this;
  }

  /**
   * Overrides the IVs of the enemy pokemon
   * @param ivs - If set to a number, all IVs are set to the same value. Must be between `0` and `31`!
   *
   * If set to an array, that array is applied to the pokemon's IV field as-is.
   * All values must be between `0` and `31`, and the array must be of exactly length `6`!
   *
   * If set to `null`, the override is disabled.
   * @returns `this`
   */
  public enemyIVs(ivs: number | number[] | null): this {
    this.normalizeIVs = false;
    vi.spyOn(Overrides, "ENEMY_IVS_OVERRIDE", "get").mockReturnValue(ivs);
    if (ivs === null) {
      this.log("Enemy IVs override disabled!");
    } else {
      this.log(`Enemy IVs set to ${ivs}!`);
    }
    return this;
  }

  /**
   * Overrides the nature of the enemy's pokemon
   * @param nature - The nature to set, or `null` to disable the override.
   * @returns `this`
   */
  public enemyNature(nature: Nature | null): this {
    this.normalizeNatures = false;
    vi.spyOn(Overrides, "ENEMY_NATURE_OVERRIDE", "get").mockReturnValue(nature);
    if (nature === null) {
      this.log("Enemy Nature override disabled!");
    } else {
      this.log(`Enemy Nature set to ${Nature[nature]} (=${nature})!`);
    }
    return this;
  }

  /**
   * Override each wave to not have standard trainer battles
   * @returns `this`
   */
  public disableTrainerWaves(): this {
    vi.spyOn(Overrides, "DISABLE_STANDARD_TRAINERS_OVERRIDE", "get").mockReturnValue(true);
    this.log("Standard trainer waves are disabled!");
    return this;
  }

  /**
   * Override the trainer chosen when a random trainer is selected.
   *
   * Does not force the battle to be a trainer battle.
   * @see {@linkcode setBattleType}
   * @returns `this`
   */
  public randomTrainer(trainer: RandomTrainerOverride | null): this {
    vi.spyOn(Overrides, "RANDOM_TRAINER_OVERRIDE", "get").mockReturnValue(trainer);
    this.log("Partner battle is forced!");
    return this;
  }

  /**
   * Force random critical hit rolls to always or never suceed.
   * @param crits - `true` to guarantee crits on eligible moves, `false` to force rolls to fail, `null` to disable override
   * @remarks This does not bypass effects that guarantee or block critical hits; it merely mocks the chance-based rolls.
   * @returns `this`
   */
  public criticalHits(crits: boolean | null): this {
    vi.spyOn(Overrides, "CRITICAL_HIT_OVERRIDE", "get").mockReturnValue(crits);
    const freq = crits === true ? "always" : crits === false ? "never" : "randomly";
    this.log(`Critical hit rolls set to ${freq} succeed!`);
    return this;
  }

  /**
   * Override the {@linkcode WeatherType | weather type}
   * @param type - The {@linkcode WeatherType | weather type} to set
   * @returns `this`
   */
  public weather(type: WeatherType): this {
    vi.spyOn(Overrides, "WEATHER_OVERRIDE", "get").mockReturnValue(type);
    this.log(`Weather set to ${WeatherType[type]} (=${type})!`);
    return this;
  }

  /**
   * Override the seed
   * @param seed - The seed to set
   * @returns `this`
   */
  public seed(seed: string): this {
    // Shift the seed here with a negative wave number, to compensate for `resetSeed()` shifting the seed itself.
    this.game.scene.setSeed(shiftCharCodes(seed, (this.game.scene.currentBattle?.waveIndex ?? 0) * -1));
    this.game.scene.resetSeed();
    this.log(`Seed set to "${seed}"!`);
    return this;
  }

  /**
   * Override the battle style (e.g., single or double).
   * @see {@linkcode Overrides.BATTLE_STYLE_OVERRIDE}
   * @param battleStyle - The battle style to set
   * @returns `this`
   */
  public battleStyle(battleStyle: BattleStyle | null): this {
    vi.spyOn(Overrides, "BATTLE_STYLE_OVERRIDE", "get").mockReturnValue(battleStyle);
    this.log(battleStyle === null ? "Battle type override disabled!" : `Battle type set to ${battleStyle}!`);
    return this;
  }

  /**
   * Override the battle type (e.g., WILD, or Trainer) for non-scripted battles.
   * @see {@linkcode Overrides.BATTLE_TYPE_OVERRIDE}
   * @param battleType - The battle type to set
   * @returns `this`
   */
  public battleType(battleType: Exclude<BattleType, BattleType.CLEAR>): this {
    vi.spyOn(Overrides, "BATTLE_TYPE_OVERRIDE", "get").mockReturnValue(battleType);
    this.log(
      battleType === null
        ? "Battle type override disabled!"
        : `Battle type set to ${battleType[battleType]} (=${battleType})!`,
    );
    return this;
  }

  /**
   * Override the {@linkcode SpeciesId | species} of enemy pokemon
   * @param species - The {@linkcode SpeciesId | species} to set
   * @returns `this`
   */
  public enemySpecies(species: SpeciesId | number): this {
    vi.spyOn(Overrides, "ENEMY_SPECIES_OVERRIDE", "get").mockReturnValue(species);
    this.log(`Enemy Pokemon species set to ${SpeciesId[species]} (=${species})!`);
    return this;
  }

  /**
   * Override the enemy pokemon to be a random fusion
   * @returns `this`
   */
  public enableEnemyFusion(): this {
    vi.spyOn(Overrides, "ENEMY_FUSION_OVERRIDE", "get").mockReturnValue(true);
    this.log("Enemy Pokemon is a random fusion!");
    return this;
  }

  /**
   * Override the enemy pokemon fusion species
   * @param species - The fusion species to set
   * @returns `this`
   */
  public enemyFusionSpecies(species: SpeciesId | number): this {
    vi.spyOn(Overrides, "ENEMY_FUSION_SPECIES_OVERRIDE", "get").mockReturnValue(species);
    this.log(`Enemy Pokemon fusion species set to ${SpeciesId[species]} (=${species})!`);
    return this;
  }

  /**
   * Override the {@linkcode AbilityId | ability} of enemy pokemon
   * @param ability - The {@linkcode AbilityId | ability} to set
   * @returns `this`
   */
  public enemyAbility(ability: AbilityId): this {
    vi.spyOn(Overrides, "ENEMY_ABILITY_OVERRIDE", "get").mockReturnValue(ability);
    this.log(`Enemy Pokemon ability set to ${AbilityId[ability]} (=${ability})!`);
    return this;
  }

  /**
   * Override the **passive** {@linkcode AbilityId | ability} of enemy pokemon
   * @param passiveAbility - The **passive** {@linkcode AbilityId | ability} to set
   * @returns `this`
   */
  public enemyPassiveAbility(passiveAbility: AbilityId): this {
    vi.spyOn(Overrides, "ENEMY_PASSIVE_ABILITY_OVERRIDE", "get").mockReturnValue(passiveAbility);
    this.log(`Enemy Pokemon PASSIVE ability set to ${AbilityId[passiveAbility]} (=${passiveAbility})!`);
    return this;
  }

  /**
   * Forces the status of the enemy pokemon **passive** {@linkcode AbilityId | ability}
   * @param hasPassiveAbility - Forces the passive to be active if `true`, inactive if `false`
   * @returns `this`
   */
  public enemyHasPassiveAbility(hasPassiveAbility: boolean | null): this {
    vi.spyOn(Overrides, "ENEMY_HAS_PASSIVE_ABILITY_OVERRIDE", "get").mockReturnValue(hasPassiveAbility);
    if (hasPassiveAbility === null) {
      this.log("Enemy Pokemon PASSIVE ability no longer force enabled or disabled!");
    } else {
      this.log(`Enemy Pokemon PASSIVE ability is force ${hasPassiveAbility ? "enabled" : "disabled"}!`);
    }
    return this;
  }

  /**
   * Override the {@linkcode MoveId | move}set of enemy pokemon
   * @param moveset - The {@linkcode MoveId | move}set to set
   * @returns `this`
   */
  public enemyMoveset(moveset: MoveId | MoveId[]): this {
    vi.spyOn(Overrides, "ENEMY_MOVESET_OVERRIDE", "get").mockReturnValue(moveset);
    moveset = coerceArray(moveset);
    const movesetStr = moveset.map(moveId => MoveId[moveId]).join(", ");
    this.log(`Enemy Pokemon moveset set to ${movesetStr} (=[${moveset.join(", ")}])!`);
    return this;
  }

  /**
   * Override the level of enemy pokemon
   * @param level - The level to set
   * @returns `this`
   */
  public enemyLevel(level: number): this {
    vi.spyOn(Overrides, "ENEMY_LEVEL_OVERRIDE", "get").mockReturnValue(level);
    this.log(`Enemy Pokemon level set to ${level}!`);
    return this;
  }

  /**
   * Override the enemy pokemon's initial {@linkcode StatusEffect | status-effect}.
   * @param statusEffect - The {@linkcode StatusEffect | status-effect} to set
   * @returns `this`
   */
  public enemyStatusEffect(statusEffect: StatusEffect): this {
    vi.spyOn(Overrides, "ENEMY_STATUS_OVERRIDE", "get").mockReturnValue(statusEffect);
    this.log(`Enemy Pokemon status-effect set to ${StatusEffect[statusEffect]} (=${statusEffect})!`);
    return this;
  }

  /**
   * Override the enemy (pokemon) held items
   * @param items the items to hold
   * @returns `this`
   */
  public enemyHeldItems(itemConfiguration: HeldItemConfiguration): this {
    vi.spyOn(Overrides, "ENEMY_HELD_ITEMS_OVERRIDE", "get").mockReturnValue(itemConfiguration);
    this.log("Enemy Pokemon held items set to:", itemConfiguration);
    return this;
  }

  /**
   * Override the enemy's trainer items
   * @param items - The items to have
   * @returns `this`
   */
  public enemyTrainerItems(itemConfiguration: TrainerItemConfiguration): this {
    vi.spyOn(Overrides, "ENEMY_TRAINER_ITEMS_OVERRIDE", "get").mockReturnValue(itemConfiguration);
    this.log("Enemy trainer items set to:", itemConfiguration);
    return this;
  }

  /**
   * Gives the player access to an Unlockable.
   * @param unlockable - The Unlockable(s) to enable.
   * @returns `this`
   */
  public enableUnlockable(unlockable: Unlockables[]): this {
    vi.spyOn(Overrides, "ITEM_UNLOCK_OVERRIDE", "get").mockReturnValue(unlockable);
    this.log("Temporarily unlocked the following content: ", unlockable);
    return this;
  }

  /**
   * Override the items rolled at the end of a battle
   * @param items - The items to be rolled
   * @returns `this`
   */
  public rewards(items: RewardSpecs[]): this {
    vi.spyOn(Overrides, "REWARD_OVERRIDE", "get").mockReturnValue(items);
    this.log("Item allRewards set to:", items);
    return this;
  }

  /**
   * Override player shininess
   * @param shininess - `true` or `false` to force the player's pokemon to be shiny or not shiny,
   *   `null` to disable the override and re-enable RNG shinies.
   * @returns `this`
   */
  public shiny(shininess: boolean | null): this {
    vi.spyOn(Overrides, "SHINY_OVERRIDE", "get").mockReturnValue(shininess);
    if (shininess === null) {
      this.log("Disabled player Pokemon shiny override!");
    } else {
      this.log(`Set player Pokemon to be ${shininess ? "" : "not "}shiny!`);
    }
    return this;
  }

  /**
   * Override player shiny variant
   * @param variant - The player's shiny variant.
   * @returns `this`
   */
  public shinyVariant(variant: Variant): this {
    vi.spyOn(Overrides, "VARIANT_OVERRIDE", "get").mockReturnValue(variant);
    this.log(`Set player Pokemon's shiny variant to ${variant}!`);
    return this;
  }

  /**
   * Override enemy shininess
   * @param shininess - `true` or `false` to force the enemy's pokemon to be shiny or not shiny,
   *   `null` to disable the override and re-enable RNG shinies.
   * @param variant - (Optional) The enemy's shiny {@linkcode Variant}.
   */
  enemyShiny(shininess: boolean | null, variant?: Variant): this {
    vi.spyOn(Overrides, "ENEMY_SHINY_OVERRIDE", "get").mockReturnValue(shininess);
    if (shininess === null) {
      this.log("Disabled enemy Pokemon shiny override!");
    } else {
      this.log(`Set enemy Pokemon to be ${shininess ? "" : "not "}shiny!`);
    }

    if (variant !== undefined) {
      vi.spyOn(Overrides, "ENEMY_VARIANT_OVERRIDE", "get").mockReturnValue(variant);
      this.log(`Set enemy shiny variant to be ${variant}!`);
    }
    return this;
  }

  /**
   * Override the enemy Pokemon to have the given amount of health segments
   * @param healthSegments - The number of segments to give
   * - `0` (default): the health segments will be handled like in the game based on wave, level and species
   * - `1`: the Pokemon will not be a boss
   * - `2`+: the Pokemon will be a boss with the given number of health segments
   * @returns `this`
   */
  public enemyHealthSegments(healthSegments: number): this {
    vi.spyOn(Overrides, "ENEMY_HEALTH_SEGMENTS_OVERRIDE", "get").mockReturnValue(healthSegments);
    this.log("Enemy Pokemon health segments set to:", healthSegments);
    return this;
  }

  /**
   * Override statuses (Paralysis and Freeze) to always or never activate
   * @param activate - `true` to force activation, `false` to force no activation, `null` to disable the override
   * @returns `this`
   */
  public statusActivation(activate: boolean | null): this {
    vi.spyOn(Overrides, "STATUS_ACTIVATION_OVERRIDE", "get").mockReturnValue(activate);
    if (activate !== null) {
      this.log(`Paralysis and Freeze forced to ${activate ? "always" : "never"} activate!`);
    } else {
      this.log("Status activation override disabled!");
    }
    return this;
  }

  /**
   * Override confusion to always or never activate
   * @param activate - `true` to force activation, `false` to force no activation, `null` to disable the override
   * @returns `this`
   */
  public confusionActivation(activate: boolean | null): this {
    vi.spyOn(Overrides, "CONFUSION_ACTIVATION_OVERRIDE", "get").mockReturnValue(activate);
    if (activate !== null) {
      this.log(`Confusion forced to ${activate ? "always" : "never"} activate!`);
    } else {
      this.log("Confusion activation override disabled!");
    }
    return this;
  }

  /**
   * Override the encounter chance for a mystery encounter.
   * @param percentage - The encounter chance in %
   * @returns `this`
   */
  public mysteryEncounterChance(percentage: number): this {
    const maxRate: number = 256; // 100%
    const rate = maxRate * (percentage / 100);
    vi.spyOn(Overrides, "MYSTERY_ENCOUNTER_RATE_OVERRIDE", "get").mockReturnValue(rate);
    this.log(`Mystery encounter chance set to ${percentage}% (=${rate})!`);
    return this;
  }

  /**
   * Override the encounter chance for a mystery encounter.
   * @param tier - The {@linkcode MysteryEncounterTier} to encounter
   * @returns `this`
   */
  public mysteryEncounterTier(tier: MysteryEncounterTier): this {
    vi.spyOn(Overrides, "MYSTERY_ENCOUNTER_TIER_OVERRIDE", "get").mockReturnValue(tier);
    this.log(`Mystery encounter tier set to ${tier}!`);
    return this;
  }

  /**
   * Override the encounter that spawns for the scene
   * @param encounterType - The {@linkcode MysteryEncounterType} of the encounter
   * @returns `this`
   */
  public mysteryEncounter(encounterType: MysteryEncounterType): this {
    vi.spyOn(Overrides, "MYSTERY_ENCOUNTER_OVERRIDE", "get").mockReturnValue(encounterType);
    this.log(`Mystery encounter override set to ${encounterType}!`);
    return this;
  }

  private log(...params: any[]) {
    console.log(chalk.hex(OVERRIDES_COLOR)(...params));
  }
}<|MERGE_RESOLUTION|>--- conflicted
+++ resolved
@@ -3,11 +3,8 @@
 
 /** biome-ignore-end lint/correctness/noUnusedImports: tsdoc imports */
 
-<<<<<<< HEAD
 import type { PokeballCounts } from "#app/battle-scene";
-=======
 import { OVERRIDES_COLOR } from "#app/constants/colors";
->>>>>>> d3462a14
 import type { BattleStyle, RandomTrainerOverride } from "#app/overrides";
 import Overrides from "#app/overrides";
 import { AbilityId } from "#enums/ability-id";
