/** biome-ignore-start lint/correctness/noUnusedImports: tsdoc imports */
import type { NewArenaEvent } from "#events/battle-scene";

/** biome-ignore-end lint/correctness/noUnusedImports: tsdoc imports */

import type { PokeballCounts } from "#app/battle-scene";
import { OVERRIDES_COLOR } from "#app/constants/colors";
import type { BattleStyle, RandomTrainerOverride } from "#app/overrides";
import Overrides from "#app/overrides";
import { AbilityId } from "#enums/ability-id";
import type { BattleType } from "#enums/battle-type";
import { BiomeId } from "#enums/biome-id";
import { MoveId } from "#enums/move-id";
import type { MysteryEncounterTier } from "#enums/mystery-encounter-tier";
import type { MysteryEncounterType } from "#enums/mystery-encounter-type";
import { Nature } from "#enums/nature";
import { SpeciesId } from "#enums/species-id";
import { StatusEffect } from "#enums/status-effect";
import type { Unlockables } from "#enums/unlockables";
import { WeatherType } from "#enums/weather-type";
import type { HeldItemConfiguration } from "#items/held-item-data-types";
import type { TrainerItemConfiguration } from "#items/trainer-item-data-types";
import type { Variant } from "#sprites/variant";
import { GameManagerHelper } from "#test/test-utils/helpers/game-manager-helper";
import type { RewardSpecs } from "#types/rewards";
<<<<<<< HEAD
import { coerceArray, shiftCharCodes } from "#utils/common";
=======
import { coerceArray } from "#utils/array";
import { shiftCharCodes } from "#utils/common";
>>>>>>> 53ae8900
import chalk from "chalk";
import { vi } from "vitest";

/**
 * Helper to handle overrides in tests
 */
export class OverridesHelper extends GameManagerHelper {
  /**
   * If `true`, removes the starting items from enemies at the start of each test.
   * @defaultValue `true`
   */
  public removeEnemyStartingItems = true;
  /**
   * If `true`, sets the shiny overrides to disable shinies at the start of each test.
   * @defaultValue `true`
   */
  public disableShinies = true;
  /**
   * If `true`, will set the IV overrides for player and enemy pokemon to `31` at the start of each test.
   * @defaultValue `true`
   */
  public normalizeIVs = true;
  /**
   * If `true`, will set the Nature overrides for player and enemy pokemon to a neutral nature at the start of each test.
   * @defaultValue `true`
   */
  public normalizeNatures = true;

  /**
   * Override the starting biome
   *
   * ⚠️ Any event listeners that are attached to {@linkcode NewArenaEvent} may need to be handled down the line
   * @param biome - The biome to set
   */
  public startingBiome(biome: BiomeId): this {
    this.game.scene.newArena(biome);
    this.log(`Starting biome set to ${BiomeId[biome]} (=${biome})!`);
    return this;
  }

  /**
   * Override the starting wave index
   * @param wave - The wave to set. Classic: `1`-`200`
   * @returns `this`
   */
  public startingWave(wave: number): this {
    vi.spyOn(Overrides, "STARTING_WAVE_OVERRIDE", "get").mockReturnValue(wave);
    this.log(`Starting wave set to ${wave}!`);
    return this;
  }

  /**
   * Override the player pokemon's starting level
   * @param level - The level to set
   * @returns `this`
   */
  public startingLevel(level: SpeciesId | number): this {
    vi.spyOn(Overrides, "STARTING_LEVEL_OVERRIDE", "get").mockReturnValue(level);
    this.log(`Player Pokemon starting level set to ${level}!`);
    return this;
  }

  /**
   * Override the XP Multiplier
   * @param value - The XP multiplier to set
   * @returns `this`
   */
  public xpMultiplier(value: number): this {
    vi.spyOn(Overrides, "XP_MULTIPLIER_OVERRIDE", "get").mockReturnValue(value);
    this.log(`XP Multiplier set to ${value}!`);
    return this;
  }

  /**
   * Override the wave level cap
   * @param cap - The level cap value to set; 0 uses normal level caps and negative values
   * disable it completely
   * @returns `this`
   */
  public levelCap(cap: number): this {
    vi.spyOn(Overrides, "LEVEL_CAP_OVERRIDE", "get").mockReturnValue(cap);
    let capStr: string;
    if (cap > 0) {
      capStr = `Level cap set to ${cap}!`;
    } else if (cap < 0) {
      capStr = "Level cap disabled!";
    } else {
      capStr = "Level cap reset to default value for wave.";
    }
    this.log(capStr);
    return this;
  }

  /**
   * Override the player pokemon's starting held items
   * @param items - The items to hold
   * @returns `this`
   */
  public startingHeldItems(itemConfiguration: HeldItemConfiguration): this {
    vi.spyOn(Overrides, "STARTING_HELD_ITEMS_OVERRIDE", "get").mockReturnValue(itemConfiguration);
    this.log("Player Pokemon starting held items set to:", itemConfiguration);
    return this;
  }

  /**
   * Override the player's starting trainer items
   * @param items - The items to have
   * @returns `this`
   */
  public startingTrainerItems(itemConfiguration: TrainerItemConfiguration): this {
    vi.spyOn(Overrides, "STARTING_TRAINER_ITEMS_OVERRIDE", "get").mockReturnValue(itemConfiguration);
    this.log("Player starting trainer items set to:", itemConfiguration);
    return this;
  }

  /**
   * Override the player's starting pokeballs
   * @param items - The items to hold
   * @returns `this`
   */
  public startingPokeballs(pokeballs: PokeballCounts): this {
    vi.spyOn(Overrides, "POKEBALL_OVERRIDE", "get").mockReturnValue({ active: true, pokeballs });
    this.log("Player Pokemon starting held items set to:", { active: true, pokeballs });
    return this;
  }

  /**
   * Override the player pokemon's {@linkcode SpeciesId | species}
   * @param species - The {@linkcode SpeciesId | species} to set
   * @returns `this`
   */
  public starterSpecies(species: SpeciesId | number): this {
    vi.spyOn(Overrides, "STARTER_SPECIES_OVERRIDE", "get").mockReturnValue(species);
    this.log(`Player Pokemon species set to ${SpeciesId[species]} (=${species})!`);
    return this;
  }

  /**
   * Override the player pokemon to be a random fusion
   * @returns `this`
   */
  public enableStarterFusion(): this {
    vi.spyOn(Overrides, "STARTER_FUSION_OVERRIDE", "get").mockReturnValue(true);
    this.log("Player Pokemon is a random fusion!");
    return this;
  }

  /**
   * Override the player pokemon's fusion species
   * @param species - The fusion species to set
   * @returns `this`
   */
  public starterFusionSpecies(species: SpeciesId | number): this {
    vi.spyOn(Overrides, "STARTER_FUSION_SPECIES_OVERRIDE", "get").mockReturnValue(species);
    this.log(`Player Pokemon fusion species set to ${SpeciesId[species]} (=${species})!`);
    return this;
  }

  /**
   * Override the player pokemon's forms
   * @param forms - The forms to set
   * @returns `this`
   */
  public starterForms(forms: Partial<Record<SpeciesId, number>>): this {
    vi.spyOn(Overrides, "STARTER_FORM_OVERRIDES", "get").mockReturnValue(forms);
    const formsStr = Object.entries(forms)
      .map(([speciesId, formIndex]) => `${SpeciesId[speciesId]}=${formIndex}`)
      .join(", ");
    this.log(`Player Pokemon form set to: ${formsStr}!`);
    return this;
  }

  /**
   * Override the player pokemon's {@linkcode AbilityId | ability}.
   * @param ability - The {@linkcode AbilityId | ability} to set
   * @returns `this`
   */
  public ability(ability: AbilityId): this {
    vi.spyOn(Overrides, "ABILITY_OVERRIDE", "get").mockReturnValue(ability);
    this.log(`Player Pokemon ability set to ${AbilityId[ability]} (=${ability})!`);
    return this;
  }

  /**
   * Override the player pokemon's **passive** {@linkcode AbilityId | ability}
   * @param passiveAbility - The **passive** {@linkcode AbilityId | ability} to set
   * @returns `this`
   */
  public passiveAbility(passiveAbility: AbilityId): this {
    vi.spyOn(Overrides, "PASSIVE_ABILITY_OVERRIDE", "get").mockReturnValue(passiveAbility);
    this.log(`Player Pokemon PASSIVE ability set to ${AbilityId[passiveAbility]} (=${passiveAbility})!`);
    return this;
  }

  /**
   * Forces the status of the player pokemon **passive** {@linkcode AbilityId | ability}
   * @param hasPassiveAbility - Forces the passive to be active if `true`, inactive if `false`
   * @returns `this`
   */
  public hasPassiveAbility(hasPassiveAbility: boolean | null): this {
    vi.spyOn(Overrides, "HAS_PASSIVE_ABILITY_OVERRIDE", "get").mockReturnValue(hasPassiveAbility);
    if (hasPassiveAbility === null) {
      this.log("Player Pokemon PASSIVE ability no longer force enabled or disabled!");
    } else {
      this.log(`Player Pokemon PASSIVE ability is force ${hasPassiveAbility ? "enabled" : "disabled"}!`);
    }
    return this;
  }
  /**
   * Override the player pokemon's {@linkcode MoveId | moves}set
   * @param moveset - The {@linkcode MoveId | moves}set to set
   * @returns `this`
   */
  public moveset(moveset: MoveId | MoveId[]): this {
    vi.spyOn(Overrides, "MOVESET_OVERRIDE", "get").mockReturnValue(moveset);
    moveset = coerceArray(moveset);
    const movesetStr = moveset.map(moveId => MoveId[moveId]).join(", ");
    this.log(`Player Pokemon moveset set to ${movesetStr} (=[${moveset.join(", ")}])!`);
    return this;
  }

  /**
   * Override the player pokemon's initial {@linkcode StatusEffect | status-effect},
   * @param statusEffect - The {@linkcode StatusEffect | status-effect} to set
   * @returns `this`
   */
  public statusEffect(statusEffect: StatusEffect): this {
    vi.spyOn(Overrides, "STATUS_OVERRIDE", "get").mockReturnValue(statusEffect);
    this.log(`Player Pokemon status-effect set to ${StatusEffect[statusEffect]} (=${statusEffect})!`);
    return this;
  }

  /**
   * Overrides the IVs of the player pokemon
   * @param ivs - If set to a number, all IVs are set to the same value. Must be between `0` and `31`!
   *
   * If set to an array, that array is applied to the pokemon's IV field as-is.
   * All values must be between `0` and `31`, and the array must be of exactly length `6`!
   *
   * If set to `null`, the override is disabled.
   * @returns `this`
   */
  public playerIVs(ivs: number | number[] | null): this {
    this.normalizeIVs = false;
    vi.spyOn(Overrides, "IVS_OVERRIDE", "get").mockReturnValue(ivs);
    if (ivs === null) {
      this.log("Player IVs override disabled!");
    } else {
      this.log(`Player IVs set to ${ivs}!`);
    }
    return this;
  }

  /**
   * Overrides the nature of the player's pokemon
   * @param nature - The nature to set, or `null` to disable the override.
   * @returns `this`
   */
  public nature(nature: Nature | null): this {
    this.normalizeNatures = false;
    vi.spyOn(Overrides, "NATURE_OVERRIDE", "get").mockReturnValue(nature);
    if (nature === null) {
      this.log("Player Nature override disabled!");
    } else {
      this.log(`Player Nature set to ${Nature[nature]} (=${nature})!`);
    }
    return this;
  }

  /**
   * Overrides the IVs of the enemy pokemon
   * @param ivs - If set to a number, all IVs are set to the same value. Must be between `0` and `31`!
   *
   * If set to an array, that array is applied to the pokemon's IV field as-is.
   * All values must be between `0` and `31`, and the array must be of exactly length `6`!
   *
   * If set to `null`, the override is disabled.
   * @returns `this`
   */
  public enemyIVs(ivs: number | number[] | null): this {
    this.normalizeIVs = false;
    vi.spyOn(Overrides, "ENEMY_IVS_OVERRIDE", "get").mockReturnValue(ivs);
    if (ivs === null) {
      this.log("Enemy IVs override disabled!");
    } else {
      this.log(`Enemy IVs set to ${ivs}!`);
    }
    return this;
  }

  /**
   * Overrides the nature of the enemy's pokemon
   * @param nature - The nature to set, or `null` to disable the override.
   * @returns `this`
   */
  public enemyNature(nature: Nature | null): this {
    this.normalizeNatures = false;
    vi.spyOn(Overrides, "ENEMY_NATURE_OVERRIDE", "get").mockReturnValue(nature);
    if (nature === null) {
      this.log("Enemy Nature override disabled!");
    } else {
      this.log(`Enemy Nature set to ${Nature[nature]} (=${nature})!`);
    }
    return this;
  }

  /**
   * Override each wave to not have standard trainer battles
   * @returns `this`
   */
  public disableTrainerWaves(): this {
    vi.spyOn(Overrides, "DISABLE_STANDARD_TRAINERS_OVERRIDE", "get").mockReturnValue(true);
    this.log("Standard trainer waves are disabled!");
    return this;
  }

  /**
   * Override the trainer chosen when a random trainer is selected.
   *
   * Does not force the battle to be a trainer battle.
   * @see {@linkcode setBattleType}
   * @returns `this`
   */
  public randomTrainer(trainer: RandomTrainerOverride | null): this {
    vi.spyOn(Overrides, "RANDOM_TRAINER_OVERRIDE", "get").mockReturnValue(trainer);
    this.log("Partner battle is forced!");
    return this;
  }

  /**
   * Force random critical hit rolls to always or never suceed.
   * @param crits - `true` to guarantee crits on eligible moves, `false` to force rolls to fail, `null` to disable override
   * @remarks
   * This does not change any effects that guarantee or block critical hits;
   * it merely mocks any chance-based rolls not already at 100%. \
   * For instance, a Pokemon at +3 crit stages will still critically hit with the override set to `false`,
   * whereas one at +2 crit stages (a 50% chance) will not.
   * @returns `this`
   */
  public criticalHits(crits: boolean | null): this {
    vi.spyOn(Overrides, "CRITICAL_HIT_OVERRIDE", "get").mockReturnValue(crits);
    const freq = crits === true ? "always" : crits === false ? "never" : "randomly";
    this.log(`Critical hit rolls set to ${freq} succeed!`);
    return this;
  }

  /**
   * Override the {@linkcode WeatherType | weather type}
   * @param type - The {@linkcode WeatherType | weather type} to set
   * @returns `this`
   */
  public weather(type: WeatherType): this {
    vi.spyOn(Overrides, "WEATHER_OVERRIDE", "get").mockReturnValue(type);
    this.log(`Weather set to ${WeatherType[type]} (=${type})!`);
    return this;
  }

  /**
   * Override the seed
   * @param seed - The seed to set
   * @returns `this`
   */
  public seed(seed: string): this {
    // Shift the seed here with a negative wave number, to compensate for `resetSeed()` shifting the seed itself.
    this.game.scene.setSeed(shiftCharCodes(seed, (this.game.scene.currentBattle?.waveIndex ?? 0) * -1));
    this.game.scene.resetSeed();
    this.log(`Seed set to "${seed}"!`);
    return this;
  }

  /**
   * Override the battle style (e.g., single or double).
   * @see {@linkcode Overrides.BATTLE_STYLE_OVERRIDE}
   * @param battleStyle - The battle style to set
   * @returns `this`
   */
  public battleStyle(battleStyle: BattleStyle | null): this {
    vi.spyOn(Overrides, "BATTLE_STYLE_OVERRIDE", "get").mockReturnValue(battleStyle);
    this.log(battleStyle === null ? "Battle type override disabled!" : `Battle type set to ${battleStyle}!`);
    return this;
  }

  /**
   * Override the battle type (e.g., WILD, or Trainer) for non-scripted battles.
   * @see {@linkcode Overrides.BATTLE_TYPE_OVERRIDE}
   * @param battleType - The battle type to set
   * @returns `this`
   */
  public battleType(battleType: Exclude<BattleType, BattleType.CLEAR>): this {
    vi.spyOn(Overrides, "BATTLE_TYPE_OVERRIDE", "get").mockReturnValue(battleType);
    this.log(
      battleType === null
        ? "Battle type override disabled!"
        : `Battle type set to ${battleType[battleType]} (=${battleType})!`,
    );
    return this;
  }

  /**
   * Override the {@linkcode SpeciesId | species} of enemy pokemon
   * @param species - The {@linkcode SpeciesId | species} to set
   * @returns `this`
   */
  public enemySpecies(species: SpeciesId | number): this {
    vi.spyOn(Overrides, "ENEMY_SPECIES_OVERRIDE", "get").mockReturnValue(species);
    this.log(`Enemy Pokemon species set to ${SpeciesId[species]} (=${species})!`);
    return this;
  }

  /**
   * Override the enemy pokemon to be a random fusion
   * @returns `this`
   */
  public enableEnemyFusion(): this {
    vi.spyOn(Overrides, "ENEMY_FUSION_OVERRIDE", "get").mockReturnValue(true);
    this.log("Enemy Pokemon is a random fusion!");
    return this;
  }

  /**
   * Override the enemy pokemon fusion species
   * @param species - The fusion species to set
   * @returns `this`
   */
  public enemyFusionSpecies(species: SpeciesId | number): this {
    vi.spyOn(Overrides, "ENEMY_FUSION_SPECIES_OVERRIDE", "get").mockReturnValue(species);
    this.log(`Enemy Pokemon fusion species set to ${SpeciesId[species]} (=${species})!`);
    return this;
  }

  /**
   * Override the {@linkcode AbilityId | ability} of enemy pokemon
   * @param ability - The {@linkcode AbilityId | ability} to set
   * @returns `this`
   */
  public enemyAbility(ability: AbilityId): this {
    vi.spyOn(Overrides, "ENEMY_ABILITY_OVERRIDE", "get").mockReturnValue(ability);
    this.log(`Enemy Pokemon ability set to ${AbilityId[ability]} (=${ability})!`);
    return this;
  }

  /**
   * Override the **passive** {@linkcode AbilityId | ability} of enemy pokemon
   * @param passiveAbility - The **passive** {@linkcode AbilityId | ability} to set
   * @returns `this`
   */
  public enemyPassiveAbility(passiveAbility: AbilityId): this {
    vi.spyOn(Overrides, "ENEMY_PASSIVE_ABILITY_OVERRIDE", "get").mockReturnValue(passiveAbility);
    this.log(`Enemy Pokemon PASSIVE ability set to ${AbilityId[passiveAbility]} (=${passiveAbility})!`);
    return this;
  }

  /**
   * Forces the status of the enemy pokemon **passive** {@linkcode AbilityId | ability}
   * @param hasPassiveAbility - Forces the passive to be active if `true`, inactive if `false`
   * @returns `this`
   */
  public enemyHasPassiveAbility(hasPassiveAbility: boolean | null): this {
    vi.spyOn(Overrides, "ENEMY_HAS_PASSIVE_ABILITY_OVERRIDE", "get").mockReturnValue(hasPassiveAbility);
    if (hasPassiveAbility === null) {
      this.log("Enemy Pokemon PASSIVE ability no longer force enabled or disabled!");
    } else {
      this.log(`Enemy Pokemon PASSIVE ability is force ${hasPassiveAbility ? "enabled" : "disabled"}!`);
    }
    return this;
  }

  /**
   * Override the {@linkcode MoveId | move}set of enemy pokemon
   * @param moveset - The {@linkcode MoveId | move}set to set
   * @returns `this`
   */
  public enemyMoveset(moveset: MoveId | MoveId[]): this {
    vi.spyOn(Overrides, "ENEMY_MOVESET_OVERRIDE", "get").mockReturnValue(moveset);
    moveset = coerceArray(moveset);
    const movesetStr = moveset.map(moveId => MoveId[moveId]).join(", ");
    this.log(`Enemy Pokemon moveset set to ${movesetStr} (=[${moveset.join(", ")}])!`);
    return this;
  }

  /**
   * Override the level of enemy pokemon
   * @param level - The level to set
   * @returns `this`
   */
  public enemyLevel(level: number): this {
    vi.spyOn(Overrides, "ENEMY_LEVEL_OVERRIDE", "get").mockReturnValue(level);
    this.log(`Enemy Pokemon level set to ${level}!`);
    return this;
  }

  /**
   * Override the enemy pokemon's initial {@linkcode StatusEffect | status-effect}.
   * @param statusEffect - The {@linkcode StatusEffect | status-effect} to set
   * @returns `this`
   */
  public enemyStatusEffect(statusEffect: StatusEffect): this {
    vi.spyOn(Overrides, "ENEMY_STATUS_OVERRIDE", "get").mockReturnValue(statusEffect);
    this.log(`Enemy Pokemon status-effect set to ${StatusEffect[statusEffect]} (=${statusEffect})!`);
    return this;
  }

  /**
   * Override the enemy (pokemon) held items
   * @param items the items to hold
   * @returns `this`
   */
  public enemyHeldItems(itemConfiguration: HeldItemConfiguration): this {
    vi.spyOn(Overrides, "ENEMY_HELD_ITEMS_OVERRIDE", "get").mockReturnValue(itemConfiguration);
    this.log("Enemy Pokemon held items set to:", itemConfiguration);
    return this;
  }

  /**
   * Override the enemy's trainer items
   * @param items - The items to have
   * @returns `this`
   */
  public enemyTrainerItems(itemConfiguration: TrainerItemConfiguration): this {
    vi.spyOn(Overrides, "ENEMY_TRAINER_ITEMS_OVERRIDE", "get").mockReturnValue(itemConfiguration);
    this.log("Enemy trainer items set to:", itemConfiguration);
    return this;
  }

  /**
   * Gives the player access to an Unlockable.
   * @param unlockable - The Unlockable(s) to enable.
   * @returns `this`
   */
  public enableUnlockable(unlockable: Unlockables[]): this {
    vi.spyOn(Overrides, "ITEM_UNLOCK_OVERRIDE", "get").mockReturnValue(unlockable);
    this.log("Temporarily unlocked the following content: ", unlockable);
    return this;
  }

  /**
   * Override the items rolled at the end of a battle
   * @param items - The items to be rolled
   * @returns `this`
   */
  public rewards(items: RewardSpecs[]): this {
    vi.spyOn(Overrides, "REWARD_OVERRIDE", "get").mockReturnValue(items);
    this.log("Item allRewards set to:", items);
    return this;
  }

  /**
   * Override player shininess
   * @param shininess - `true` or `false` to force the player's pokemon to be shiny or not shiny,
   *   `null` to disable the override and re-enable RNG shinies.
   * @returns `this`
   */
  public shiny(shininess: boolean | null): this {
    vi.spyOn(Overrides, "SHINY_OVERRIDE", "get").mockReturnValue(shininess);
    if (shininess === null) {
      this.log("Disabled player Pokemon shiny override!");
    } else {
      this.log(`Set player Pokemon to be ${shininess ? "" : "not "}shiny!`);
    }
    return this;
  }

  /**
   * Override player shiny variant
   * @param variant - The player's shiny variant.
   * @returns `this`
   */
  public shinyVariant(variant: Variant): this {
    vi.spyOn(Overrides, "VARIANT_OVERRIDE", "get").mockReturnValue(variant);
    this.log(`Set player Pokemon's shiny variant to ${variant}!`);
    return this;
  }

  /**
   * Override enemy shininess
   * @param shininess - `true` or `false` to force the enemy's pokemon to be shiny or not shiny,
   *   `null` to disable the override and re-enable RNG shinies.
   * @param variant - (Optional) The enemy's shiny {@linkcode Variant}.
   */
  enemyShiny(shininess: boolean | null, variant?: Variant): this {
    vi.spyOn(Overrides, "ENEMY_SHINY_OVERRIDE", "get").mockReturnValue(shininess);
    if (shininess === null) {
      this.log("Disabled enemy Pokemon shiny override!");
    } else {
      this.log(`Set enemy Pokemon to be ${shininess ? "" : "not "}shiny!`);
    }

    if (variant !== undefined) {
      vi.spyOn(Overrides, "ENEMY_VARIANT_OVERRIDE", "get").mockReturnValue(variant);
      this.log(`Set enemy shiny variant to be ${variant}!`);
    }
    return this;
  }

  /**
   * Override the enemy Pokemon to have the given amount of health segments
   * @param healthSegments - The number of segments to give
   * - `0` (default): the health segments will be handled like in the game based on wave, level and species
   * - `1`: the Pokemon will not be a boss
   * - `2`+: the Pokemon will be a boss with the given number of health segments
   * @returns `this`
   */
  public enemyHealthSegments(healthSegments: number): this {
    vi.spyOn(Overrides, "ENEMY_HEALTH_SEGMENTS_OVERRIDE", "get").mockReturnValue(healthSegments);
    this.log("Enemy Pokemon health segments set to:", healthSegments);
    return this;
  }

  /**
   * Override statuses (Paralysis and Freeze) to always or never activate
   * @param activate - `true` to force activation, `false` to force no activation, `null` to disable the override
   * @returns `this`
   */
  public statusActivation(activate: boolean | null): this {
    vi.spyOn(Overrides, "STATUS_ACTIVATION_OVERRIDE", "get").mockReturnValue(activate);
    if (activate !== null) {
      this.log(`Paralysis and Freeze forced to ${activate ? "always" : "never"} activate!`);
    } else {
      this.log("Status activation override disabled!");
    }
    return this;
  }

  /**
   * Override confusion to always or never activate
   * @param activate - `true` to force activation, `false` to force no activation, `null` to disable the override
   * @returns `this`
   */
  public confusionActivation(activate: boolean | null): this {
    vi.spyOn(Overrides, "CONFUSION_ACTIVATION_OVERRIDE", "get").mockReturnValue(activate);
    if (activate !== null) {
      this.log(`Confusion forced to ${activate ? "always" : "never"} activate!`);
    } else {
      this.log("Confusion activation override disabled!");
    }
    return this;
  }

  /**
   * Override the encounter chance for a mystery encounter.
   * @param percentage - The encounter chance in %
   * @returns `this`
   */
  public mysteryEncounterChance(percentage: number): this {
    const maxRate: number = 256; // 100%
    const rate = maxRate * (percentage / 100);
    vi.spyOn(Overrides, "MYSTERY_ENCOUNTER_RATE_OVERRIDE", "get").mockReturnValue(rate);
    this.log(`Mystery encounter chance set to ${percentage}% (=${rate})!`);
    return this;
  }

  /**
   * Override the encounter chance for a mystery encounter.
   * @param tier - The {@linkcode MysteryEncounterTier} to encounter
   * @returns `this`
   */
  public mysteryEncounterTier(tier: MysteryEncounterTier): this {
    vi.spyOn(Overrides, "MYSTERY_ENCOUNTER_TIER_OVERRIDE", "get").mockReturnValue(tier);
    this.log(`Mystery encounter tier set to ${tier}!`);
    return this;
  }

  /**
   * Override the encounter that spawns for the scene
   * @param encounterType - The {@linkcode MysteryEncounterType} of the encounter
   * @returns `this`
   */
  public mysteryEncounter(encounterType: MysteryEncounterType): this {
    vi.spyOn(Overrides, "MYSTERY_ENCOUNTER_OVERRIDE", "get").mockReturnValue(encounterType);
    this.log(`Mystery encounter override set to ${encounterType}!`);
    return this;
  }

  private log(...params: any[]) {
    console.log(chalk.hex(OVERRIDES_COLOR)(...params));
  }
}<|MERGE_RESOLUTION|>--- conflicted
+++ resolved
@@ -23,12 +23,8 @@
 import type { Variant } from "#sprites/variant";
 import { GameManagerHelper } from "#test/test-utils/helpers/game-manager-helper";
 import type { RewardSpecs } from "#types/rewards";
-<<<<<<< HEAD
-import { coerceArray, shiftCharCodes } from "#utils/common";
-=======
 import { coerceArray } from "#utils/array";
 import { shiftCharCodes } from "#utils/common";
->>>>>>> 53ae8900
 import chalk from "chalk";
 import { vi } from "vitest";
 
