/** biome-ignore-start lint/correctness/noUnusedImports: tsdoc imports */
import type { NewArenaEvent } from "#events/battle-scene";

/** biome-ignore-end lint/correctness/noUnusedImports: tsdoc imports */

import type { PokeballCounts } from "#app/battle-scene";
import { OVERRIDES_COLOR } from "#app/constants/colors";
import type { BattleStyle, RandomTrainerOverride } from "#app/overrides";
import Overrides from "#app/overrides";
import { AbilityId } from "#enums/ability-id";
import type { BattleType } from "#enums/battle-type";
import { BiomeId } from "#enums/biome-id";
import { MoveId } from "#enums/move-id";
import type { MysteryEncounterTier } from "#enums/mystery-encounter-tier";
import type { MysteryEncounterType } from "#enums/mystery-encounter-type";
import { Nature } from "#enums/nature";
import { SpeciesId } from "#enums/species-id";
import { StatusEffect } from "#enums/status-effect";
import type { Unlockables } from "#enums/unlockables";
import { WeatherType } from "#enums/weather-type";
import type { HeldItemConfiguration } from "#items/held-item-data-types";
import type { TrainerItemConfiguration } from "#items/trainer-item-data-types";
import type { Variant } from "#sprites/variant";
import { GameManagerHelper } from "#test/test-utils/helpers/game-manager-helper";
<<<<<<< HEAD
import type { RewardSpecs } from "#types/rewards";
import { coerceArray, shiftCharCodes } from "#utils/common";
=======
import { coerceArray } from "#utils/array";
import { shiftCharCodes } from "#utils/common";
>>>>>>> 73e8c6c1
import chalk from "chalk";
import { vi } from "vitest";

/**
 * Helper to handle overrides in tests
 */
export class OverridesHelper extends GameManagerHelper {
  /**
   * If `true`, removes the starting items from enemies at the start of each test.
   * @defaultValue `true`
   */
  public removeEnemyStartingItems = true;
  /**
   * If `true`, sets the shiny overrides to disable shinies at the start of each test.
   * @defaultValue `true`
   */
  public disableShinies = true;
  /**
   * If `true`, will set the IV overrides for player and enemy pokemon to `31` at the start of each test.
   * @defaultValue `true`
   */
  public normalizeIVs = true;
  /**
   * If `true`, will set the Nature overrides for player and enemy pokemon to a neutral nature at the start of each test.
   * @defaultValue `true`
   */
  public normalizeNatures = true;

  /**
   * Override the starting biome
   *
   * ⚠️ Any event listeners that are attached to {@linkcode NewArenaEvent} may need to be handled down the line
   * @param biome - The biome to set
   */
  public startingBiome(biome: BiomeId): this {
    this.game.scene.newArena(biome);
    this.log(`Starting biome set to ${BiomeId[biome]} (=${biome})!`);
    return this;
  }

  /**
   * Override the starting wave index
   * @param wave - The wave to set. Classic: `1`-`200`
   * @returns `this`
   */
  public startingWave(wave: number): this {
    vi.spyOn(Overrides, "STARTING_WAVE_OVERRIDE", "get").mockReturnValue(wave);
    this.log(`Starting wave set to ${wave}!`);
    return this;
  }

  /**
   * Override the player pokemon's starting level
   * @param level - The level to set
   * @returns `this`
   */
  public startingLevel(level: SpeciesId | number): this {
    vi.spyOn(Overrides, "STARTING_LEVEL_OVERRIDE", "get").mockReturnValue(level);
    this.log(`Player Pokemon starting level set to ${level}!`);
    return this;
  }

  /**
   * Override the XP Multiplier
   * @param value - The XP multiplier to set
   * @returns `this`
   */
  public xpMultiplier(value: number): this {
    vi.spyOn(Overrides, "XP_MULTIPLIER_OVERRIDE", "get").mockReturnValue(value);
    this.log(`XP Multiplier set to ${value}!`);
    return this;
  }

  /**
   * Override the wave level cap
   * @param cap - The level cap value to set; 0 uses normal level caps and negative values
   * disable it completely
   * @returns `this`
   */
  public levelCap(cap: number): this {
    vi.spyOn(Overrides, "LEVEL_CAP_OVERRIDE", "get").mockReturnValue(cap);
    let capStr: string;
    if (cap > 0) {
      capStr = `Level cap set to ${cap}!`;
    } else if (cap < 0) {
      capStr = "Level cap disabled!";
    } else {
      capStr = "Level cap reset to default value for wave.";
    }
    this.log(capStr);
    return this;
  }

  /**
   * Override the player pokemon's starting held items
   * @param items - The items to hold
   * @returns `this`
   */
  public startingHeldItems(itemConfiguration: HeldItemConfiguration): this {
    vi.spyOn(Overrides, "STARTING_HELD_ITEMS_OVERRIDE", "get").mockReturnValue(itemConfiguration);
    this.log("Player Pokemon starting held items set to:", itemConfiguration);
    return this;
  }

  /**
   * Override the player's starting trainer items
   * @param items - The items to have
   * @returns `this`
   */
  public startingTrainerItems(itemConfiguration: TrainerItemConfiguration): this {
    vi.spyOn(Overrides, "STARTING_TRAINER_ITEMS_OVERRIDE", "get").mockReturnValue(itemConfiguration);
    this.log("Player starting trainer items set to:", itemConfiguration);
    return this;
  }

  /**
   * Override the player's starting pokeballs
   * @param items - The items to hold
   * @returns `this`
   */
  public startingPokeballs(pokeballs: PokeballCounts): this {
    vi.spyOn(Overrides, "POKEBALL_OVERRIDE", "get").mockReturnValue({ active: true, pokeballs });
    this.log("Player Pokemon starting held items set to:", { active: true, pokeballs });
    return this;
  }

  /**
   * Override the player pokemon's {@linkcode SpeciesId | species}
   * @param species - The {@linkcode SpeciesId | species} to set
   * @returns `this`
   */
  public starterSpecies(species: SpeciesId | number): this {
    vi.spyOn(Overrides, "STARTER_SPECIES_OVERRIDE", "get").mockReturnValue(species);
    this.log(`Player Pokemon species set to ${SpeciesId[species]} (=${species})!`);
    return this;
  }

  /**
   * Override the player pokemon to be a random fusion
   * @returns `this`
   */
  public enableStarterFusion(): this {
    vi.spyOn(Overrides, "STARTER_FUSION_OVERRIDE", "get").mockReturnValue(true);
    this.log("Player Pokemon is a random fusion!");
    return this;
  }

  /**
   * Override the player pokemon's fusion species
   * @param species - The fusion species to set
   * @returns `this`
   */
  public starterFusionSpecies(species: SpeciesId | number): this {
    vi.spyOn(Overrides, "STARTER_FUSION_SPECIES_OVERRIDE", "get").mockReturnValue(species);
    this.log(`Player Pokemon fusion species set to ${SpeciesId[species]} (=${species})!`);
    return this;
  }

  /**
   * Override the player pokemon's forms
   * @param forms - The forms to set
   * @returns `this`
   */
  public starterForms(forms: Partial<Record<SpeciesId, number>>): this {
    vi.spyOn(Overrides, "STARTER_FORM_OVERRIDES", "get").mockReturnValue(forms);
    const formsStr = Object.entries(forms)
      .map(([speciesId, formIndex]) => `${SpeciesId[speciesId]}=${formIndex}`)
      .join(", ");
    this.log(`Player Pokemon form set to: ${formsStr}!`);
    return this;
  }

  /**
   * Override the player pokemon's {@linkcode AbilityId | ability}.
   * @param ability - The {@linkcode AbilityId | ability} to set
   * @returns `this`
   */
  public ability(ability: AbilityId): this {
    vi.spyOn(Overrides, "ABILITY_OVERRIDE", "get").mockReturnValue(ability);
    this.log(`Player Pokemon ability set to ${AbilityId[ability]} (=${ability})!`);
    return this;
  }

  /**
   * Override the player pokemon's **passive** {@linkcode AbilityId | ability}
   * @param passiveAbility - The **passive** {@linkcode AbilityId | ability} to set
   * @returns `this`
   */
  public passiveAbility(passiveAbility: AbilityId): this {
    vi.spyOn(Overrides, "PASSIVE_ABILITY_OVERRIDE", "get").mockReturnValue(passiveAbility);
    this.log(`Player Pokemon PASSIVE ability set to ${AbilityId[passiveAbility]} (=${passiveAbility})!`);
    return this;
  }

  /**
   * Forces the status of the player pokemon **passive** {@linkcode AbilityId | ability}
   * @param hasPassiveAbility - Forces the passive to be active if `true`, inactive if `false`
   * @returns `this`
   */
  public hasPassiveAbility(hasPassiveAbility: boolean | null): this {
    vi.spyOn(Overrides, "HAS_PASSIVE_ABILITY_OVERRIDE", "get").mockReturnValue(hasPassiveAbility);
    if (hasPassiveAbility === null) {
      this.log("Player Pokemon PASSIVE ability no longer force enabled or disabled!");
    } else {
      this.log(`Player Pokemon PASSIVE ability is force ${hasPassiveAbility ? "enabled" : "disabled"}!`);
    }
    return this;
  }
  /**
   * Override the player pokemon's {@linkcode MoveId | moves}set
   * @param moveset - The {@linkcode MoveId | moves}set to set
   * @returns `this`
   */
  public moveset(moveset: MoveId | MoveId[]): this {
    vi.spyOn(Overrides, "MOVESET_OVERRIDE", "get").mockReturnValue(moveset);
    moveset = coerceArray(moveset);
    const movesetStr = moveset.map(moveId => MoveId[moveId]).join(", ");
    this.log(`Player Pokemon moveset set to ${movesetStr} (=[${moveset.join(", ")}])!`);
    return this;
  }

  /**
   * Override the player pokemon's initial {@linkcode StatusEffect | status-effect},
   * @param statusEffect - The {@linkcode StatusEffect | status-effect} to set
   * @returns `this`
   */
  public statusEffect(statusEffect: StatusEffect): this {
    vi.spyOn(Overrides, "STATUS_OVERRIDE", "get").mockReturnValue(statusEffect);
    this.log(`Player Pokemon status-effect set to ${StatusEffect[statusEffect]} (=${statusEffect})!`);
    return this;
  }

  /**
   * Overrides the IVs of the player pokemon
   * @param ivs - If set to a number, all IVs are set to the same value. Must be between `0` and `31`!
   *
   * If set to an array, that array is applied to the pokemon's IV field as-is.
   * All values must be between `0` and `31`, and the array must be of exactly length `6`!
   *
   * If set to `null`, the override is disabled.
   * @returns `this`
   */
  public playerIVs(ivs: number | number[] | null): this {
    this.normalizeIVs = false;
    vi.spyOn(Overrides, "IVS_OVERRIDE", "get").mockReturnValue(ivs);
    if (ivs === null) {
      this.log("Player IVs override disabled!");
    } else {
      this.log(`Player IVs set to ${ivs}!`);
    }
    return this;
  }

  /**
   * Overrides the nature of the player's pokemon
   * @param nature - The nature to set, or `null` to disable the override.
   * @returns `this`
   */
  public nature(nature: Nature | null): this {
    this.normalizeNatures = false;
    vi.spyOn(Overrides, "NATURE_OVERRIDE", "get").mockReturnValue(nature);
    if (nature === null) {
      this.log("Player Nature override disabled!");
    } else {
      this.log(`Player Nature set to ${Nature[nature]} (=${nature})!`);
    }
    return this;
  }

  /**
   * Overrides the IVs of the enemy pokemon
   * @param ivs - If set to a number, all IVs are set to the same value. Must be between `0` and `31`!
   *
   * If set to an array, that array is applied to the pokemon's IV field as-is.
   * All values must be between `0` and `31`, and the array must be of exactly length `6`!
   *
   * If set to `null`, the override is disabled.
   * @returns `this`
   */
  public enemyIVs(ivs: number | number[] | null): this {
    this.normalizeIVs = false;
    vi.spyOn(Overrides, "ENEMY_IVS_OVERRIDE", "get").mockReturnValue(ivs);
    if (ivs === null) {
      this.log("Enemy IVs override disabled!");
    } else {
      this.log(`Enemy IVs set to ${ivs}!`);
    }
    return this;
  }

  /**
   * Overrides the nature of the enemy's pokemon
   * @param nature - The nature to set, or `null` to disable the override.
   * @returns `this`
   */
  public enemyNature(nature: Nature | null): this {
    this.normalizeNatures = false;
    vi.spyOn(Overrides, "ENEMY_NATURE_OVERRIDE", "get").mockReturnValue(nature);
    if (nature === null) {
      this.log("Enemy Nature override disabled!");
    } else {
      this.log(`Enemy Nature set to ${Nature[nature]} (=${nature})!`);
    }
    return this;
  }

  /**
   * Override each wave to not have standard trainer battles
   * @returns `this`
   */
  public disableTrainerWaves(): this {
    vi.spyOn(Overrides, "DISABLE_STANDARD_TRAINERS_OVERRIDE", "get").mockReturnValue(true);
    this.log("Standard trainer waves are disabled!");
    return this;
  }

  /**
   * Override the trainer chosen when a random trainer is selected.
   *
   * Does not force the battle to be a trainer battle.
   * @see {@linkcode setBattleType}
   * @returns `this`
   */
  public randomTrainer(trainer: RandomTrainerOverride | null): this {
    vi.spyOn(Overrides, "RANDOM_TRAINER_OVERRIDE", "get").mockReturnValue(trainer);
    this.log("Partner battle is forced!");
    return this;
  }

  /**
   * Force random critical hit rolls to always or never suceed.
   * @param crits - `true` to guarantee crits on eligible moves, `false` to force rolls to fail, `null` to disable override
   * @remarks
   * This does not change any effects that guarantee or block critical hits;
   * it merely mocks any chance-based rolls not already at 100%. \
   * For instance, a Pokemon at +3 crit stages will still critically hit with the override set to `false`,
   * whereas one at +2 crit stages (a 50% chance) will not.
   * @returns `this`
   */
  public criticalHits(crits: boolean | null): this {
    vi.spyOn(Overrides, "CRITICAL_HIT_OVERRIDE", "get").mockReturnValue(crits);
    const freq = crits === true ? "always" : crits === false ? "never" : "randomly";
    this.log(`Critical hit rolls set to ${freq} succeed!`);
    return this;
  }

  /**
   * Override the {@linkcode WeatherType | weather type}
   * @param type - The {@linkcode WeatherType | weather type} to set
   * @returns `this`
   */
  public weather(type: WeatherType): this {
    vi.spyOn(Overrides, "WEATHER_OVERRIDE", "get").mockReturnValue(type);
    this.log(`Weather set to ${WeatherType[type]} (=${type})!`);
    return this;
  }

  /**
   * Override the seed
   * @param seed - The seed to set
   * @returns `this`
   */
  public seed(seed: string): this {
    // Shift the seed here with a negative wave number, to compensate for `resetSeed()` shifting the seed itself.
    this.game.scene.setSeed(shiftCharCodes(seed, (this.game.scene.currentBattle?.waveIndex ?? 0) * -1));
    this.game.scene.resetSeed();
    this.log(`Seed set to "${seed}"!`);
    return this;
  }

  /**
   * Override the battle style (e.g., single or double).
   * @see {@linkcode Overrides.BATTLE_STYLE_OVERRIDE}
   * @param battleStyle - The battle style to set
   * @returns `this`
   */
  public battleStyle(battleStyle: BattleStyle | null): this {
    vi.spyOn(Overrides, "BATTLE_STYLE_OVERRIDE", "get").mockReturnValue(battleStyle);
    this.log(battleStyle === null ? "Battle type override disabled!" : `Battle type set to ${battleStyle}!`);
    return this;
  }

  /**
   * Override the battle type (e.g., WILD, or Trainer) for non-scripted battles.
   * @see {@linkcode Overrides.BATTLE_TYPE_OVERRIDE}
   * @param battleType - The battle type to set
   * @returns `this`
   */
  public battleType(battleType: Exclude<BattleType, BattleType.CLEAR>): this {
    vi.spyOn(Overrides, "BATTLE_TYPE_OVERRIDE", "get").mockReturnValue(battleType);
    this.log(
      battleType === null
        ? "Battle type override disabled!"
        : `Battle type set to ${battleType[battleType]} (=${battleType})!`,
    );
    return this;
  }

  /**
   * Override the {@linkcode SpeciesId | species} of enemy pokemon
   * @param species - The {@linkcode SpeciesId | species} to set
   * @returns `this`
   */
  public enemySpecies(species: SpeciesId | number): this {
    vi.spyOn(Overrides, "ENEMY_SPECIES_OVERRIDE", "get").mockReturnValue(species);
    this.log(`Enemy Pokemon species set to ${SpeciesId[species]} (=${species})!`);
    return this;
  }

  /**
   * Override the enemy pokemon to be a random fusion
   * @returns `this`
   */
  public enableEnemyFusion(): this {
    vi.spyOn(Overrides, "ENEMY_FUSION_OVERRIDE", "get").mockReturnValue(true);
    this.log("Enemy Pokemon is a random fusion!");
    return this;
  }

  /**
   * Override the enemy pokemon fusion species
   * @param species - The fusion species to set
   * @returns `this`
   */
  public enemyFusionSpecies(species: SpeciesId | number): this {
    vi.spyOn(Overrides, "ENEMY_FUSION_SPECIES_OVERRIDE", "get").mockReturnValue(species);
    this.log(`Enemy Pokemon fusion species set to ${SpeciesId[species]} (=${species})!`);
    return this;
  }

  /**
   * Override the {@linkcode AbilityId | ability} of enemy pokemon
   * @param ability - The {@linkcode AbilityId | ability} to set
   * @returns `this`
   */
  public enemyAbility(ability: AbilityId): this {
    vi.spyOn(Overrides, "ENEMY_ABILITY_OVERRIDE", "get").mockReturnValue(ability);
    this.log(`Enemy Pokemon ability set to ${AbilityId[ability]} (=${ability})!`);
    return this;
  }

  /**
   * Override the **passive** {@linkcode AbilityId | ability} of enemy pokemon
   * @param passiveAbility - The **passive** {@linkcode AbilityId | ability} to set
   * @returns `this`
   */
  public enemyPassiveAbility(passiveAbility: AbilityId): this {
    vi.spyOn(Overrides, "ENEMY_PASSIVE_ABILITY_OVERRIDE", "get").mockReturnValue(passiveAbility);
    this.log(`Enemy Pokemon PASSIVE ability set to ${AbilityId[passiveAbility]} (=${passiveAbility})!`);
    return this;
  }

  /**
   * Forces the status of the enemy pokemon **passive** {@linkcode AbilityId | ability}
   * @param hasPassiveAbility - Forces the passive to be active if `true`, inactive if `false`
   * @returns `this`
   */
  public enemyHasPassiveAbility(hasPassiveAbility: boolean | null): this {
    vi.spyOn(Overrides, "ENEMY_HAS_PASSIVE_ABILITY_OVERRIDE", "get").mockReturnValue(hasPassiveAbility);
    if (hasPassiveAbility === null) {
      this.log("Enemy Pokemon PASSIVE ability no longer force enabled or disabled!");
    } else {
      this.log(`Enemy Pokemon PASSIVE ability is force ${hasPassiveAbility ? "enabled" : "disabled"}!`);
    }
    return this;
  }

  /**
   * Override the {@linkcode MoveId | move}set of enemy pokemon
   * @param moveset - The {@linkcode MoveId | move}set to set
   * @returns `this`
   */
  public enemyMoveset(moveset: MoveId | MoveId[]): this {
    vi.spyOn(Overrides, "ENEMY_MOVESET_OVERRIDE", "get").mockReturnValue(moveset);
    moveset = coerceArray(moveset);
    const movesetStr = moveset.map(moveId => MoveId[moveId]).join(", ");
    this.log(`Enemy Pokemon moveset set to ${movesetStr} (=[${moveset.join(", ")}])!`);
    return this;
  }

  /**
   * Override the level of enemy pokemon
   * @param level - The level to set
   * @returns `this`
   */
  public enemyLevel(level: number): this {
    vi.spyOn(Overrides, "ENEMY_LEVEL_OVERRIDE", "get").mockReturnValue(level);
    this.log(`Enemy Pokemon level set to ${level}!`);
    return this;
  }

  /**
   * Override the enemy pokemon's initial {@linkcode StatusEffect | status-effect}.
   * @param statusEffect - The {@linkcode StatusEffect | status-effect} to set
   * @returns `this`
   */
  public enemyStatusEffect(statusEffect: StatusEffect): this {
    vi.spyOn(Overrides, "ENEMY_STATUS_OVERRIDE", "get").mockReturnValue(statusEffect);
    this.log(`Enemy Pokemon status-effect set to ${StatusEffect[statusEffect]} (=${statusEffect})!`);
    return this;
  }

  /**
   * Override the enemy (pokemon) held items
   * @param items the items to hold
   * @returns `this`
   */
  public enemyHeldItems(itemConfiguration: HeldItemConfiguration): this {
    vi.spyOn(Overrides, "ENEMY_HELD_ITEMS_OVERRIDE", "get").mockReturnValue(itemConfiguration);
    this.log("Enemy Pokemon held items set to:", itemConfiguration);
    return this;
  }

  /**
   * Override the enemy's trainer items
   * @param items - The items to have
   * @returns `this`
   */
  public enemyTrainerItems(itemConfiguration: TrainerItemConfiguration): this {
    vi.spyOn(Overrides, "ENEMY_TRAINER_ITEMS_OVERRIDE", "get").mockReturnValue(itemConfiguration);
    this.log("Enemy trainer items set to:", itemConfiguration);
    return this;
  }

  /**
   * Gives the player access to an Unlockable.
   * @param unlockable - The Unlockable(s) to enable.
   * @returns `this`
   */
  public enableUnlockable(unlockable: Unlockables[]): this {
    vi.spyOn(Overrides, "ITEM_UNLOCK_OVERRIDE", "get").mockReturnValue(unlockable);
    this.log("Temporarily unlocked the following content: ", unlockable);
    return this;
  }

  /**
   * Override the items rolled at the end of a battle
   * @param items - The items to be rolled
   * @returns `this`
   */
  public rewards(items: RewardSpecs[]): this {
    vi.spyOn(Overrides, "REWARD_OVERRIDE", "get").mockReturnValue(items);
    this.log("Item allRewards set to:", items);
    return this;
  }

  /**
   * Override player shininess
   * @param shininess - `true` or `false` to force the player's pokemon to be shiny or not shiny,
   *   `null` to disable the override and re-enable RNG shinies.
   * @returns `this`
   */
  public shiny(shininess: boolean | null): this {
    vi.spyOn(Overrides, "SHINY_OVERRIDE", "get").mockReturnValue(shininess);
    if (shininess === null) {
      this.log("Disabled player Pokemon shiny override!");
    } else {
      this.log(`Set player Pokemon to be ${shininess ? "" : "not "}shiny!`);
    }
    return this;
  }

  /**
   * Override player shiny variant
   * @param variant - The player's shiny variant.
   * @returns `this`
   */
  public shinyVariant(variant: Variant): this {
    vi.spyOn(Overrides, "VARIANT_OVERRIDE", "get").mockReturnValue(variant);
    this.log(`Set player Pokemon's shiny variant to ${variant}!`);
    return this;
  }

  /**
   * Override enemy shininess
   * @param shininess - `true` or `false` to force the enemy's pokemon to be shiny or not shiny,
   *   `null` to disable the override and re-enable RNG shinies.
   * @param variant - (Optional) The enemy's shiny {@linkcode Variant}.
   */
  enemyShiny(shininess: boolean | null, variant?: Variant): this {
    vi.spyOn(Overrides, "ENEMY_SHINY_OVERRIDE", "get").mockReturnValue(shininess);
    if (shininess === null) {
      this.log("Disabled enemy Pokemon shiny override!");
    } else {
      this.log(`Set enemy Pokemon to be ${shininess ? "" : "not "}shiny!`);
    }

    if (variant !== undefined) {
      vi.spyOn(Overrides, "ENEMY_VARIANT_OVERRIDE", "get").mockReturnValue(variant);
      this.log(`Set enemy shiny variant to be ${variant}!`);
    }
    return this;
  }

  /**
   * Override the enemy Pokemon to have the given amount of health segments
   * @param healthSegments - The number of segments to give
   * - `0` (default): the health segments will be handled like in the game based on wave, level and species
   * - `1`: the Pokemon will not be a boss
   * - `2`+: the Pokemon will be a boss with the given number of health segments
   * @returns `this`
   */
  public enemyHealthSegments(healthSegments: number): this {
    vi.spyOn(Overrides, "ENEMY_HEALTH_SEGMENTS_OVERRIDE", "get").mockReturnValue(healthSegments);
    this.log("Enemy Pokemon health segments set to:", healthSegments);
    return this;
  }

  /**
   * Override statuses (Paralysis and Freeze) to always or never activate
   * @param activate - `true` to force activation, `false` to force no activation, `null` to disable the override
   * @returns `this`
   */
  public statusActivation(activate: boolean | null): this {
    vi.spyOn(Overrides, "STATUS_ACTIVATION_OVERRIDE", "get").mockReturnValue(activate);
    if (activate !== null) {
      this.log(`Paralysis and Freeze forced to ${activate ? "always" : "never"} activate!`);
    } else {
      this.log("Status activation override disabled!");
    }
    return this;
  }

  /**
   * Override confusion to always or never activate
   * @param activate - `true` to force activation, `false` to force no activation, `null` to disable the override
   * @returns `this`
   */
  public confusionActivation(activate: boolean | null): this {
    vi.spyOn(Overrides, "CONFUSION_ACTIVATION_OVERRIDE", "get").mockReturnValue(activate);
    if (activate !== null) {
      this.log(`Confusion forced to ${activate ? "always" : "never"} activate!`);
    } else {
      this.log("Confusion activation override disabled!");
    }
    return this;
  }

  /**
   * Override the encounter chance for a mystery encounter.
   * @param percentage - The encounter chance in %
   * @returns `this`
   */
  public mysteryEncounterChance(percentage: number): this {
    const maxRate: number = 256; // 100%
    const rate = maxRate * (percentage / 100);
    vi.spyOn(Overrides, "MYSTERY_ENCOUNTER_RATE_OVERRIDE", "get").mockReturnValue(rate);
    this.log(`Mystery encounter chance set to ${percentage}% (=${rate})!`);
    return this;
  }

  /**
   * Override the encounter chance for a mystery encounter.
   * @param tier - The {@linkcode MysteryEncounterTier} to encounter
   * @returns `this`
   */
  public mysteryEncounterTier(tier: MysteryEncounterTier): this {
    vi.spyOn(Overrides, "MYSTERY_ENCOUNTER_TIER_OVERRIDE", "get").mockReturnValue(tier);
    this.log(`Mystery encounter tier set to ${tier}!`);
    return this;
  }

  /**
   * Override the encounter that spawns for the scene
   * @param encounterType - The {@linkcode MysteryEncounterType} of the encounter
   * @returns `this`
   */
  public mysteryEncounter(encounterType: MysteryEncounterType): this {
    vi.spyOn(Overrides, "MYSTERY_ENCOUNTER_OVERRIDE", "get").mockReturnValue(encounterType);
    this.log(`Mystery encounter override set to ${encounterType}!`);
    return this;
  }

  private log(...params: any[]) {
    console.log(chalk.hex(OVERRIDES_COLOR)(...params));
  }
}<|MERGE_RESOLUTION|>--- conflicted
+++ resolved
@@ -22,13 +22,9 @@
 import type { TrainerItemConfiguration } from "#items/trainer-item-data-types";
 import type { Variant } from "#sprites/variant";
 import { GameManagerHelper } from "#test/test-utils/helpers/game-manager-helper";
-<<<<<<< HEAD
 import type { RewardSpecs } from "#types/rewards";
-import { coerceArray, shiftCharCodes } from "#utils/common";
-=======
 import { coerceArray } from "#utils/array";
 import { shiftCharCodes } from "#utils/common";
->>>>>>> 73e8c6c1
 import chalk from "chalk";
 import { vi } from "vitest";
 
