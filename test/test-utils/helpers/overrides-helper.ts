--- conflicted
+++ resolved
@@ -1,12 +1,3 @@
-<<<<<<< HEAD
-/** biome-ignore-start lint/correctness/noUnusedImports: tsdoc imports */
-import type { NewArenaEvent } from "#events/battle-scene";
-
-/** biome-ignore-end lint/correctness/noUnusedImports: tsdoc imports */
-
-import type { PokeballCounts } from "#app/battle-scene";
-=======
->>>>>>> 0086773c
 import { OVERRIDES_COLOR } from "#app/constants/colors";
 import type { BattleStyle, RandomTrainerOverride } from "#app/overrides";
 import Overrides from "#app/overrides";
@@ -21,13 +12,9 @@
 import { StatusEffect } from "#enums/status-effect";
 import type { Unlockables } from "#enums/unlockables";
 import { WeatherType } from "#enums/weather-type";
-<<<<<<< HEAD
 import type { HeldItemConfiguration } from "#items/held-item-data-types";
 import type { TrainerItemConfiguration } from "#items/trainer-item-data-types";
-=======
 import type { NewArenaEvent } from "#events/battle-scene";
-import type { ModifierOverride } from "#modifiers/modifier-type";
->>>>>>> 0086773c
 import type { Variant } from "#sprites/variant";
 import { GameManagerHelper } from "#test/test-utils/helpers/game-manager-helper";
 import type { RewardSpecs } from "#types/rewards";
