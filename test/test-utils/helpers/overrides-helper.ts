/** biome-ignore-start lint/correctness/noUnusedImports: tsdoc imports */
import type { NewArenaEvent } from "#events/battle-scene";

/** biome-ignore-end lint/correctness/noUnusedImports: tsdoc imports */

import type { PokeballCounts } from "#app/battle-scene";
import type { BattleStyle, RandomTrainerOverride } from "#app/overrides";
import Overrides from "#app/overrides";
import { AbilityId } from "#enums/ability-id";
import type { BattleType } from "#enums/battle-type";
import { BiomeId } from "#enums/biome-id";
import { MoveId } from "#enums/move-id";
import type { MysteryEncounterTier } from "#enums/mystery-encounter-tier";
import type { MysteryEncounterType } from "#enums/mystery-encounter-type";
import { Nature } from "#enums/nature";
import { SpeciesId } from "#enums/species-id";
import { StatusEffect } from "#enums/status-effect";
import type { Unlockables } from "#enums/unlockables";
import { WeatherType } from "#enums/weather-type";
import type { HeldItemConfiguration } from "#items/held-item-data-types";
import type { TrainerItemConfiguration } from "#items/trainer-item-data-types";
import type { Variant } from "#sprites/variant";
import { GameManagerHelper } from "#test/test-utils/helpers/game-manager-helper";
import type { RewardSpecs } from "#types/rewards";
import { coerceArray, shiftCharCodes } from "#utils/common";
import { vi } from "vitest";

/**
 * Helper to handle overrides in tests
 */
export class OverridesHelper extends GameManagerHelper {
  /**
   * If `true`, removes the starting items from enemies at the start of each test.
   * @defaultValue `true`
   */
  public removeEnemyStartingItems = true;
  /**
   * If `true`, sets the shiny overrides to disable shinies at the start of each test.
   * @defaultValue `true`
   */
  public disableShinies = true;
  /**
   * If `true`, will set the IV overrides for player and enemy pokemon to `31` at the start of each test.
   * @defaultValue `true`
   */
  public normalizeIVs = true;
  /**
   * If `true`, will set the Nature overrides for player and enemy pokemon to a neutral nature at the start of each test.
   * @defaultValue `true`
   */
  public normalizeNatures = true;

  /**
   * Override the starting biome
   * @warning Any event listeners that are attached to {@linkcode NewArenaEvent} may need to be handled down the line
   * @param biome - The biome to set
   */
  public startingBiome(biome: BiomeId): this {
    this.game.scene.newArena(biome);
    this.log(`Starting biome set to ${BiomeId[biome]} (=${biome})!`);
    return this;
  }

  /**
   * Override the starting wave index
   * @param wave - The wave to set. Classic: `1`-`200`
   * @returns `this`
   */
  public startingWave(wave: number): this {
    vi.spyOn(Overrides, "STARTING_WAVE_OVERRIDE", "get").mockReturnValue(wave);
    this.log(`Starting wave set to ${wave}!`);
    return this;
  }

  /**
   * Override the player pokemon's starting level
   * @param level - The level to set
   * @returns `this`
   */
  public startingLevel(level: SpeciesId | number): this {
    vi.spyOn(Overrides, "STARTING_LEVEL_OVERRIDE", "get").mockReturnValue(level);
    this.log(`Player Pokemon starting level set to ${level}!`);
    return this;
  }

  /**
   * Override the XP Multiplier
   * @param value - The XP multiplier to set
   * @returns `this`
   */
  public xpMultiplier(value: number): this {
    vi.spyOn(Overrides, "XP_MULTIPLIER_OVERRIDE", "get").mockReturnValue(value);
    this.log(`XP Multiplier set to ${value}!`);
    return this;
  }

  /**
   * Override the wave level cap
   * @param cap - The level cap value to set; 0 uses normal level caps and negative values
   * disable it completely
   * @returns `this`
   */
  public levelCap(cap: number): this {
    vi.spyOn(Overrides, "LEVEL_CAP_OVERRIDE", "get").mockReturnValue(cap);
    let capStr: string;
    if (cap > 0) {
      capStr = `Level cap set to ${cap}!`;
    } else if (cap < 0) {
      capStr = "Level cap disabled!";
    } else {
      capStr = "Level cap reset to default value for wave.";
    }
    this.log(capStr);
    return this;
  }

  /**
   * Override the player pokemon's starting held items
   * @param items - The items to hold
   * @returns `this`
   */
  public startingHeldItems(itemConfiguration: HeldItemConfiguration): this {
    vi.spyOn(Overrides, "STARTING_HELD_ITEMS_OVERRIDE", "get").mockReturnValue(itemConfiguration);
    this.log("Player Pokemon starting held items set to:", itemConfiguration);
    return this;
  }

  /**
   * Override the player's starting trainer items
   * @param items - The items to have
   * @returns `this`
   */
  public startingTrainerItems(itemConfiguration: TrainerItemConfiguration): this {
    vi.spyOn(Overrides, "STARTING_TRAINER_ITEMS_OVERRIDE", "get").mockReturnValue(itemConfiguration);
    this.log("Player starting trainer items set to:", itemConfiguration);
    return this;
  }

  /**
   * Override the player's starting pokeballs
   * @param items - The items to hold
   * @returns `this`
   */
  public startingPokeballs(pokeballs: PokeballCounts): this {
    vi.spyOn(Overrides, "POKEBALL_OVERRIDE", "get").mockReturnValue({ active: true, pokeballs: pokeballs });
    this.log("Player Pokemon starting held items set to:", { active: true, pokeballs: pokeballs });
    return this;
  }

  /**
   * Override the player pokemon's {@linkcode SpeciesId | species}
   * @param species - The {@linkcode SpeciesId | species} to set
   * @returns `this`
   */
  public starterSpecies(species: SpeciesId | number): this {
    vi.spyOn(Overrides, "STARTER_SPECIES_OVERRIDE", "get").mockReturnValue(species);
    this.log(`Player Pokemon species set to ${SpeciesId[species]} (=${species})!`);
    return this;
  }

  /**
   * Override the player pokemon to be a random fusion
   * @returns `this`
   */
  public enableStarterFusion(): this {
    vi.spyOn(Overrides, "STARTER_FUSION_OVERRIDE", "get").mockReturnValue(true);
    this.log("Player Pokemon is a random fusion!");
    return this;
  }

  /**
   * Override the player pokemon's fusion species
   * @param species - The fusion species to set
   * @returns `this`
   */
  public starterFusionSpecies(species: SpeciesId | number): this {
    vi.spyOn(Overrides, "STARTER_FUSION_SPECIES_OVERRIDE", "get").mockReturnValue(species);
    this.log(`Player Pokemon fusion species set to ${SpeciesId[species]} (=${species})!`);
    return this;
  }

  /**
   * Override the player pokemon's forms
   * @param forms - The forms to set
   * @returns `this`
   */
  public starterForms(forms: Partial<Record<SpeciesId, number>>): this {
    vi.spyOn(Overrides, "STARTER_FORM_OVERRIDES", "get").mockReturnValue(forms);
    const formsStr = Object.entries(forms)
      .map(([speciesId, formIndex]) => `${SpeciesId[speciesId]}=${formIndex}`)
      .join(", ");
    this.log(`Player Pokemon form set to: ${formsStr}!`);
    return this;
  }

  /**
   * Override the player pokemon's {@linkcode AbilityId | ability}.
   * @param ability - The {@linkcode AbilityId | ability} to set
   * @returns `this`
   */
  public ability(ability: AbilityId): this {
    vi.spyOn(Overrides, "ABILITY_OVERRIDE", "get").mockReturnValue(ability);
    this.log(`Player Pokemon ability set to ${AbilityId[ability]} (=${ability})!`);
    return this;
  }

  /**
   * Override the player pokemon's **passive** {@linkcode AbilityId | ability}
   * @param passiveAbility - The **passive** {@linkcode AbilityId | ability} to set
   * @returns `this`
   */
  public passiveAbility(passiveAbility: AbilityId): this {
    vi.spyOn(Overrides, "PASSIVE_ABILITY_OVERRIDE", "get").mockReturnValue(passiveAbility);
    this.log(`Player Pokemon PASSIVE ability set to ${AbilityId[passiveAbility]} (=${passiveAbility})!`);
    return this;
  }

  /**
   * Forces the status of the player pokemon **passive** {@linkcode AbilityId | ability}
   * @param hasPassiveAbility - Forces the passive to be active if `true`, inactive if `false`
   * @returns `this`
   */
  public hasPassiveAbility(hasPassiveAbility: boolean | null): this {
    vi.spyOn(Overrides, "HAS_PASSIVE_ABILITY_OVERRIDE", "get").mockReturnValue(hasPassiveAbility);
    if (hasPassiveAbility === null) {
      this.log("Player Pokemon PASSIVE ability no longer force enabled or disabled!");
    } else {
      this.log(`Player Pokemon PASSIVE ability is force ${hasPassiveAbility ? "enabled" : "disabled"}!`);
    }
    return this;
  }
  /**
   * Override the player pokemon's {@linkcode MoveId | moves}set
   * @param moveset - The {@linkcode MoveId | moves}set to set
   * @returns `this`
   */
  public moveset(moveset: MoveId | MoveId[]): this {
    vi.spyOn(Overrides, "MOVESET_OVERRIDE", "get").mockReturnValue(moveset);
    moveset = coerceArray(moveset);
    const movesetStr = moveset.map(moveId => MoveId[moveId]).join(", ");
    this.log(`Player Pokemon moveset set to ${movesetStr} (=[${moveset.join(", ")}])!`);
    return this;
  }

  /**
   * Override the player pokemon's initial {@linkcode StatusEffect | status-effect},
   * @param statusEffect - The {@linkcode StatusEffect | status-effect} to set
   * @returns `this`
   */
  public statusEffect(statusEffect: StatusEffect): this {
    vi.spyOn(Overrides, "STATUS_OVERRIDE", "get").mockReturnValue(statusEffect);
    this.log(`Player Pokemon status-effect set to ${StatusEffect[statusEffect]} (=${statusEffect})!`);
    return this;
  }

  /**
   * Overrides the IVs of the player pokemon
   * @param ivs - If set to a number, all IVs are set to the same value. Must be between `0` and `31`!
   *
   * If set to an array, that array is applied to the pokemon's IV field as-is.
   * All values must be between `0` and `31`, and the array must be of exactly length `6`!
   *
   * If set to `null`, the override is disabled.
   * @returns `this`
   */
  public playerIVs(ivs: number | number[] | null): this {
    this.normalizeIVs = false;
    vi.spyOn(Overrides, "IVS_OVERRIDE", "get").mockReturnValue(ivs);
    if (ivs === null) {
      this.log("Player IVs override disabled!");
    } else {
      this.log(`Player IVs set to ${ivs}!`);
    }
    return this;
  }

  /**
   * Overrides the nature of the player's pokemon
   * @param nature - The nature to set, or `null` to disable the override.
   * @returns `this`
   */
  public nature(nature: Nature | null): this {
    this.normalizeNatures = false;
    vi.spyOn(Overrides, "NATURE_OVERRIDE", "get").mockReturnValue(nature);
    if (nature === null) {
      this.log("Player Nature override disabled!");
    } else {
      this.log(`Player Nature set to ${Nature[nature]} (=${nature})!`);
    }
    return this;
  }

  /**
   * Overrides the IVs of the enemy pokemon
   * @param ivs - If set to a number, all IVs are set to the same value. Must be between `0` and `31`!
   *
   * If set to an array, that array is applied to the pokemon's IV field as-is.
   * All values must be between `0` and `31`, and the array must be of exactly length `6`!
   *
   * If set to `null`, the override is disabled.
   * @returns `this`
   */
  public enemyIVs(ivs: number | number[] | null): this {
    this.normalizeIVs = false;
    vi.spyOn(Overrides, "ENEMY_IVS_OVERRIDE", "get").mockReturnValue(ivs);
    if (ivs === null) {
      this.log("Enemy IVs override disabled!");
    } else {
      this.log(`Enemy IVs set to ${ivs}!`);
    }
    return this;
  }

  /**
   * Overrides the nature of the enemy's pokemon
   * @param nature - The nature to set, or `null` to disable the override.
   * @returns `this`
   */
  public enemyNature(nature: Nature | null): this {
    this.normalizeNatures = false;
    vi.spyOn(Overrides, "ENEMY_NATURE_OVERRIDE", "get").mockReturnValue(nature);
    if (nature === null) {
      this.log("Enemy Nature override disabled!");
    } else {
      this.log(`Enemy Nature set to ${Nature[nature]} (=${nature})!`);
    }
    return this;
  }

  /**
   * Override each wave to not have standard trainer battles
   * @returns `this`
   */
  public disableTrainerWaves(): this {
    vi.spyOn(Overrides, "DISABLE_STANDARD_TRAINERS_OVERRIDE", "get").mockReturnValue(true);
    this.log("Standard trainer waves are disabled!");
    return this;
  }

  /**
   * Override the trainer chosen when a random trainer is selected.
   *
   * Does not force the battle to be a trainer battle.
   * @see {@linkcode setBattleType}
   * @returns `this`
   */
  public randomTrainer(trainer: RandomTrainerOverride | null): this {
    vi.spyOn(Overrides, "RANDOM_TRAINER_OVERRIDE", "get").mockReturnValue(trainer);
    this.log("Partner battle is forced!");
    return this;
  }

  /**
   * Force random critical hit rolls to always or never suceed.
   * @param crits - `true` to guarantee crits on eligible moves, `false` to force rolls to fail, `null` to disable override
   * @remarks This does not bypass effects that guarantee or block critical hits; it merely mocks the chance-based rolls.
   * @returns `this`
   */
  public criticalHits(crits: boolean | null): this {
    vi.spyOn(Overrides, "CRITICAL_HIT_OVERRIDE", "get").mockReturnValue(crits);
    const freq = crits === true ? "always" : crits === false ? "never" : "randomly";
    this.log(`Critical hit rolls set to ${freq} succeed!`);
    return this;
  }

  /**
   * Override the {@linkcode WeatherType | weather type}
   * @param type - The {@linkcode WeatherType | weather type} to set
   * @returns `this`
   */
  public weather(type: WeatherType): this {
    vi.spyOn(Overrides, "WEATHER_OVERRIDE", "get").mockReturnValue(type);
    this.log(`Weather set to ${WeatherType[type]} (=${type})!`);
    return this;
  }

  /**
   * Override the seed
   * @param seed - The seed to set
   * @returns `this`
   */
  public seed(seed: string): this {
    // Shift the seed here with a negative wave number, to compensate for `resetSeed()` shifting the seed itself.
    this.game.scene.setSeed(shiftCharCodes(seed, (this.game.scene.currentBattle?.waveIndex ?? 0) * -1));
    this.game.scene.resetSeed();
    this.log(`Seed set to "${seed}"!`);
    return this;
  }

  /**
   * Override the battle style (e.g., single or double).
   * @see {@linkcode Overrides.BATTLE_STYLE_OVERRIDE}
   * @param battleStyle - The battle style to set
   * @returns `this`
   */
  public battleStyle(battleStyle: BattleStyle | null): this {
    vi.spyOn(Overrides, "BATTLE_STYLE_OVERRIDE", "get").mockReturnValue(battleStyle);
    this.log(battleStyle === null ? "Battle type override disabled!" : `Battle type set to ${battleStyle}!`);
    return this;
  }

  /**
   * Override the battle type (e.g., WILD, or Trainer) for non-scripted battles.
   * @see {@linkcode Overrides.BATTLE_TYPE_OVERRIDE}
   * @param battleType - The battle type to set
   * @returns `this`
   */
  public battleType(battleType: Exclude<BattleType, BattleType.CLEAR>): this {
    vi.spyOn(Overrides, "BATTLE_TYPE_OVERRIDE", "get").mockReturnValue(battleType);
    this.log(
      battleType === null
        ? "Battle type override disabled!"
        : `Battle type set to ${battleType[battleType]} (=${battleType})!`,
    );
    return this;
  }

  /**
   * Override the {@linkcode SpeciesId | species} of enemy pokemon
   * @param species - The {@linkcode SpeciesId | species} to set
   * @returns `this`
   */
  public enemySpecies(species: SpeciesId | number): this {
    vi.spyOn(Overrides, "ENEMY_SPECIES_OVERRIDE", "get").mockReturnValue(species);
    this.log(`Enemy Pokemon species set to ${SpeciesId[species]} (=${species})!`);
    return this;
  }

  /**
   * Override the enemy pokemon to be a random fusion
   * @returns `this`
   */
  public enableEnemyFusion(): this {
    vi.spyOn(Overrides, "ENEMY_FUSION_OVERRIDE", "get").mockReturnValue(true);
    this.log("Enemy Pokemon is a random fusion!");
    return this;
  }

  /**
   * Override the enemy pokemon fusion species
   * @param species - The fusion species to set
   * @returns `this`
   */
  public enemyFusionSpecies(species: SpeciesId | number): this {
    vi.spyOn(Overrides, "ENEMY_FUSION_SPECIES_OVERRIDE", "get").mockReturnValue(species);
    this.log(`Enemy Pokemon fusion species set to ${SpeciesId[species]} (=${species})!`);
    return this;
  }

  /**
   * Override the {@linkcode AbilityId | ability} of enemy pokemon
   * @param ability - The {@linkcode AbilityId | ability} to set
   * @returns `this`
   */
  public enemyAbility(ability: AbilityId): this {
    vi.spyOn(Overrides, "ENEMY_ABILITY_OVERRIDE", "get").mockReturnValue(ability);
    this.log(`Enemy Pokemon ability set to ${AbilityId[ability]} (=${ability})!`);
    return this;
  }

  /**
   * Override the **passive** {@linkcode AbilityId | ability} of enemy pokemon
   * @param passiveAbility - The **passive** {@linkcode AbilityId | ability} to set
   * @returns `this`
   */
  public enemyPassiveAbility(passiveAbility: AbilityId): this {
    vi.spyOn(Overrides, "ENEMY_PASSIVE_ABILITY_OVERRIDE", "get").mockReturnValue(passiveAbility);
    this.log(`Enemy Pokemon PASSIVE ability set to ${AbilityId[passiveAbility]} (=${passiveAbility})!`);
    return this;
  }

  /**
   * Forces the status of the enemy pokemon **passive** {@linkcode AbilityId | ability}
   * @param hasPassiveAbility - Forces the passive to be active if `true`, inactive if `false`
   * @returns `this`
   */
  public enemyHasPassiveAbility(hasPassiveAbility: boolean | null): this {
    vi.spyOn(Overrides, "ENEMY_HAS_PASSIVE_ABILITY_OVERRIDE", "get").mockReturnValue(hasPassiveAbility);
    if (hasPassiveAbility === null) {
      this.log("Enemy Pokemon PASSIVE ability no longer force enabled or disabled!");
    } else {
      this.log(`Enemy Pokemon PASSIVE ability is force ${hasPassiveAbility ? "enabled" : "disabled"}!`);
    }
    return this;
  }

  /**
   * Override the {@linkcode MoveId | move}set of enemy pokemon
   * @param moveset - The {@linkcode MoveId | move}set to set
   * @returns `this`
   */
  public enemyMoveset(moveset: MoveId | MoveId[]): this {
    vi.spyOn(Overrides, "ENEMY_MOVESET_OVERRIDE", "get").mockReturnValue(moveset);
    moveset = coerceArray(moveset);
    const movesetStr = moveset.map(moveId => MoveId[moveId]).join(", ");
    this.log(`Enemy Pokemon moveset set to ${movesetStr} (=[${moveset.join(", ")}])!`);
    return this;
  }

  /**
   * Override the level of enemy pokemon
   * @param level - The level to set
   * @returns `this`
   */
  public enemyLevel(level: number): this {
    vi.spyOn(Overrides, "ENEMY_LEVEL_OVERRIDE", "get").mockReturnValue(level);
    this.log(`Enemy Pokemon level set to ${level}!`);
    return this;
  }

  /**
   * Override the enemy pokemon's initial {@linkcode StatusEffect | status-effect}.
   * @param statusEffect - The {@linkcode StatusEffect | status-effect} to set
   * @returns `this`
   */
  public enemyStatusEffect(statusEffect: StatusEffect): this {
    vi.spyOn(Overrides, "ENEMY_STATUS_OVERRIDE", "get").mockReturnValue(statusEffect);
    this.log(`Enemy Pokemon status-effect set to ${StatusEffect[statusEffect]} (=${statusEffect})!`);
    return this;
  }

  /**
   * Override the enemy (pokemon) held items
   * @param items the items to hold
   * @returns `this`
   */
<<<<<<< HEAD
  public enemyHeldItems(itemConfiguration: HeldItemConfiguration): this {
    vi.spyOn(Overrides, "OPP_HELD_ITEMS_OVERRIDE", "get").mockReturnValue(itemConfiguration);
    this.log("Enemy Pokemon held items set to:", itemConfiguration);
    return this;
  }

  /**
   * Override the enemy's trainer items
   * @param items - The items to have
   * @returns `this`
   */
  public enemyTrainerItems(itemConfiguration: TrainerItemConfiguration): this {
    vi.spyOn(Overrides, "OPP_TRAINER_ITEMS_OVERRIDE", "get").mockReturnValue(itemConfiguration);
    this.log("Enemy trainer items set to:", itemConfiguration);
=======
  public enemyHeldItems(items: ModifierOverride[]): this {
    vi.spyOn(Overrides, "ENEMY_HELD_ITEMS_OVERRIDE", "get").mockReturnValue(items);
    this.log("Enemy Pokemon held items set to:", items);
>>>>>>> da7903ab
    return this;
  }

  /**
   * Gives the player access to an Unlockable.
   * @param unlockable - The Unlockable(s) to enable.
   * @returns `this`
   */
  public enableUnlockable(unlockable: Unlockables[]): this {
    vi.spyOn(Overrides, "ITEM_UNLOCK_OVERRIDE", "get").mockReturnValue(unlockable);
    this.log("Temporarily unlocked the following content: ", unlockable);
    return this;
  }

  /**
   * Override the items rolled at the end of a battle
   * @param items - The items to be rolled
   * @returns `this`
   */
  public rewards(items: RewardSpecs[]): this {
    vi.spyOn(Overrides, "REWARD_OVERRIDE", "get").mockReturnValue(items);
    this.log("Item allRewards set to:", items);
    return this;
  }

  /**
   * Override player shininess
   * @param shininess - `true` or `false` to force the player's pokemon to be shiny or not shiny,
   *   `null` to disable the override and re-enable RNG shinies.
   * @returns `this`
   */
  public shiny(shininess: boolean | null): this {
    vi.spyOn(Overrides, "SHINY_OVERRIDE", "get").mockReturnValue(shininess);
    if (shininess === null) {
      this.log("Disabled player Pokemon shiny override!");
    } else {
      this.log(`Set player Pokemon to be ${shininess ? "" : "not "}shiny!`);
    }
    return this;
  }

  /**
   * Override player shiny variant
   * @param variant - The player's shiny variant.
   * @returns `this`
   */
  public shinyVariant(variant: Variant): this {
    vi.spyOn(Overrides, "VARIANT_OVERRIDE", "get").mockReturnValue(variant);
    this.log(`Set player Pokemon's shiny variant to ${variant}!`);
    return this;
  }

  /**
   * Override enemy shininess
   * @param shininess - `true` or `false` to force the enemy's pokemon to be shiny or not shiny,
   *   `null` to disable the override and re-enable RNG shinies.
   * @param variant - (Optional) The enemy's shiny {@linkcode Variant}.
   */
  enemyShiny(shininess: boolean | null, variant?: Variant): this {
    vi.spyOn(Overrides, "ENEMY_SHINY_OVERRIDE", "get").mockReturnValue(shininess);
    if (shininess === null) {
      this.log("Disabled enemy Pokemon shiny override!");
    } else {
      this.log(`Set enemy Pokemon to be ${shininess ? "" : "not "}shiny!`);
    }

    if (variant !== undefined) {
      vi.spyOn(Overrides, "ENEMY_VARIANT_OVERRIDE", "get").mockReturnValue(variant);
      this.log(`Set enemy shiny variant to be ${variant}!`);
    }
    return this;
  }

  /**
   * Override the enemy Pokemon to have the given amount of health segments
   * @param healthSegments - The number of segments to give
   * - `0` (default): the health segments will be handled like in the game based on wave, level and species
   * - `1`: the Pokemon will not be a boss
   * - `2`+: the Pokemon will be a boss with the given number of health segments
   * @returns `this`
   */
  public enemyHealthSegments(healthSegments: number): this {
    vi.spyOn(Overrides, "ENEMY_HEALTH_SEGMENTS_OVERRIDE", "get").mockReturnValue(healthSegments);
    this.log("Enemy Pokemon health segments set to:", healthSegments);
    return this;
  }

  /**
   * Override statuses (Paralysis and Freeze) to always or never activate
   * @param activate - `true` to force activation, `false` to force no activation, `null` to disable the override
   * @returns `this`
   */
  public statusActivation(activate: boolean | null): this {
    vi.spyOn(Overrides, "STATUS_ACTIVATION_OVERRIDE", "get").mockReturnValue(activate);
    if (activate !== null) {
      this.log(`Paralysis and Freeze forced to ${activate ? "always" : "never"} activate!`);
    } else {
      this.log("Status activation override disabled!");
    }
    return this;
  }

  /**
   * Override confusion to always or never activate
   * @param activate - `true` to force activation, `false` to force no activation, `null` to disable the override
   * @returns `this`
   */
  public confusionActivation(activate: boolean | null): this {
    vi.spyOn(Overrides, "CONFUSION_ACTIVATION_OVERRIDE", "get").mockReturnValue(activate);
    if (activate !== null) {
      this.log(`Confusion forced to ${activate ? "always" : "never"} activate!`);
    } else {
      this.log("Confusion activation override disabled!");
    }
    return this;
  }

  /**
   * Override the encounter chance for a mystery encounter.
   * @param percentage - The encounter chance in %
   * @returns `this`
   */
  public mysteryEncounterChance(percentage: number): this {
    const maxRate: number = 256; // 100%
    const rate = maxRate * (percentage / 100);
    vi.spyOn(Overrides, "MYSTERY_ENCOUNTER_RATE_OVERRIDE", "get").mockReturnValue(rate);
    this.log(`Mystery encounter chance set to ${percentage}% (=${rate})!`);
    return this;
  }

  /**
   * Override the encounter chance for a mystery encounter.
   * @param tier - The {@linkcode MysteryEncounterTier} to encounter
   * @returns `this`
   */
  public mysteryEncounterTier(tier: MysteryEncounterTier): this {
    vi.spyOn(Overrides, "MYSTERY_ENCOUNTER_TIER_OVERRIDE", "get").mockReturnValue(tier);
    this.log(`Mystery encounter tier set to ${tier}!`);
    return this;
  }

  /**
   * Override the encounter that spawns for the scene
   * @param encounterType - The {@linkcode MysteryEncounterType} of the encounter
   * @returns `this`
   */
  public mysteryEncounter(encounterType: MysteryEncounterType): this {
    vi.spyOn(Overrides, "MYSTERY_ENCOUNTER_OVERRIDE", "get").mockReturnValue(encounterType);
    this.log(`Mystery encounter override set to ${encounterType}!`);
    return this;
  }

  private log(...params: any[]) {
    console.log("Overrides:", ...params);
  }
}<|MERGE_RESOLUTION|>--- conflicted
+++ resolved
@@ -524,9 +524,8 @@
    * @param items the items to hold
    * @returns `this`
    */
-<<<<<<< HEAD
   public enemyHeldItems(itemConfiguration: HeldItemConfiguration): this {
-    vi.spyOn(Overrides, "OPP_HELD_ITEMS_OVERRIDE", "get").mockReturnValue(itemConfiguration);
+    vi.spyOn(Overrides, "ENEMY_HELD_ITEMS_OVERRIDE", "get").mockReturnValue(itemConfiguration);
     this.log("Enemy Pokemon held items set to:", itemConfiguration);
     return this;
   }
@@ -537,13 +536,8 @@
    * @returns `this`
    */
   public enemyTrainerItems(itemConfiguration: TrainerItemConfiguration): this {
-    vi.spyOn(Overrides, "OPP_TRAINER_ITEMS_OVERRIDE", "get").mockReturnValue(itemConfiguration);
+    vi.spyOn(Overrides, "ENEMY_TRAINER_ITEMS_OVERRIDE", "get").mockReturnValue(itemConfiguration);
     this.log("Enemy trainer items set to:", itemConfiguration);
-=======
-  public enemyHeldItems(items: ModifierOverride[]): this {
-    vi.spyOn(Overrides, "ENEMY_HELD_ITEMS_OVERRIDE", "get").mockReturnValue(items);
-    this.log("Enemy Pokemon held items set to:", items);
->>>>>>> da7903ab
     return this;
   }
 
