--- conflicted
+++ resolved
@@ -39,16 +39,8 @@
    * @param expectToBePreset Whether the Modifier should be in the Modifier Pool. Set to `false` to expect it to be absent instead.
    * @returns `this`
    */
-<<<<<<< HEAD
   testCheck(modifier: RewardKeys, expectToBePreset: boolean): this {
-    if (expectToBePreset) {
-      expect(itemPoolChecks.get(modifier)).toBeTruthy();
-    }
-    expect(itemPoolChecks.get(modifier)).toBeFalsy();
-=======
-  testCheck(modifier: ModifierTypeKeys, expectToBePreset: boolean): this {
     (expectToBePreset ? expect(itemPoolChecks) : expect(itemPoolChecks).not).toHaveKey(modifier);
->>>>>>> 62109bda
     return this;
   }
 
