--- conflicted
+++ resolved
@@ -40,14 +40,7 @@
    * @returns `this`
    */
   testCheck(modifier: RewardKeys, expectToBePreset: boolean): this {
-<<<<<<< HEAD
-    if (expectToBePreset) {
-      expect(itemPoolChecks.get(modifier)).toBeTruthy();
-    }
-    expect(itemPoolChecks.get(modifier)).toBeFalsy();
-=======
     (expectToBePreset ? expect(itemPoolChecks) : expect(itemPoolChecks).not).toHaveKey(modifier);
->>>>>>> 53ae8900
     return this;
   }
 
