--- conflicted
+++ resolved
@@ -63,11 +63,7 @@
       selectStarterPhase.initBattle(starters);
     });
 
-<<<<<<< HEAD
-    await this.game.phaseInterceptor.to(EncounterPhase);
-=======
     await this.game.phaseInterceptor.to("EncounterPhase");
->>>>>>> 4ac1a573
     if (overrides.ENEMY_HELD_ITEMS_OVERRIDE.length === 0 && this.game.override.removeEnemyStartingItems) {
       this.game.removeEnemyHeldItems();
     }
