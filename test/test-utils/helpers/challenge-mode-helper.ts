--- conflicted
+++ resolved
@@ -33,11 +33,11 @@
 
   /**
    * Runs the challenge game to the summon phase.
-   * @param species - An array of {@linkcode Species} to summon.
+   * @param speciesIds - An array of {@linkcode Species} to summon.
    * @returns A promise that resolves when the summon phase is reached.
    * @todo This duplicates all but 1 line of code from the classic mode variant...
    */
-  async runToSummon(species: SpeciesId[]): Promise<void>;
+  async runToSummon(speciesIds: SpeciesId[]): Promise<void>;
   /**
    * Runs the challenge game to the summon phase.
    * Selects 3 daily run starters with a fixed seed of "test"
@@ -46,13 +46,10 @@
    * @deprecated - Specifying the starters helps prevent inconsistencies from internal RNG changes.
    * @todo This duplicates all but 1 line of code from the classic mode variant...
    */
-<<<<<<< HEAD
+  // biome-ignore lint/style/useUnifiedTypeSignatures: Marks for deprecation
   async runToSummon(): Promise<void>;
-  async runToSummon(species?: SpeciesId[]): Promise<void>;
-  async runToSummon(species?: SpeciesId[]): Promise<void> {
-=======
-  async runToSummon(speciesIds?: SpeciesId[]) {
->>>>>>> 1c984361
+  async runToSummon(speciesIds?: SpeciesId[]): Promise<void>;
+  async runToSummon(speciesIds?: SpeciesId[]): Promise<void> {
     await this.game.runToTitle();
 
     if (this.game.override.disableShinies) {
@@ -88,6 +85,7 @@
    * @deprecated - Specifying the starters helps prevent inconsistencies from internal RNG changes.
    * @todo This duplicates all its code with the classic mode variant...
    */
+  // biome-ignore lint/style/useUnifiedTypeSignatures: Marks for deprecation
   async startBattle(): Promise<void>;
   async startBattle(species?: SpeciesId[]) {
     await this.runToSummon(species);
