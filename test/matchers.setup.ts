--- conflicted
+++ resolved
@@ -25,14 +25,11 @@
 
 expect.extend({
   toEqualArrayUnsorted,
-<<<<<<< HEAD
   toBeAtPhase,
-=======
   toHaveWeather,
   toHaveTerrain,
   toHaveArenaTag,
   toHavePositionalTag,
->>>>>>> cf537890
   toHaveTypes,
   toHaveUsedMove,
   toHaveEffectiveStat,
