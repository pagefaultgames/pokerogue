import { AttemptRunPhase } from "#app/phases/attempt-run-phase";
import type { CommandPhase } from "#app/phases/command-phase";
import { Command } from "#app/ui/command-ui-handler";
import { NumberHolder } from "#app/utils/common";
import { AbilityId } from "#enums/ability-id";
import { SpeciesId } from "#enums/species-id";
import GameManager from "#test/testUtils/gameManager";
import Phaser from "phaser";
import { afterEach, beforeAll, beforeEach, describe, expect, it, vi } from "vitest";

describe("Escape chance calculations", () => {
  let phaserGame: Phaser.Game;
  let game: GameManager;

  beforeAll(() => {
    phaserGame = new Phaser.Game({
      type: Phaser.HEADLESS,
    });
  });

  afterEach(() => {
    game.phaseInterceptor.restoreOg();
  });

  beforeEach(() => {
    game = new GameManager(phaserGame);
    game.override
      .battleStyle("single")
      .enemySpecies(SpeciesId.BULBASAUR)
      .enemyAbility(AbilityId.INSOMNIA)
      .ability(AbilityId.INSOMNIA);
  });

  it("single non-boss opponent", async () => {
    await game.classicMode.startBattle([SpeciesId.BULBASAUR]);

    const playerPokemon = game.scene.getPlayerField();
    const enemyField = game.scene.getEnemyField();
    const enemySpeed = 100;
    // set enemyPokemon's speed to 100
    vi.spyOn(enemyField[0], "stats", "get").mockReturnValue([20, 20, 20, 20, 20, enemySpeed]);

    const commandPhase = game.scene.getCurrentPhase() as CommandPhase;
    commandPhase.handleCommand(Command.RUN, 0);

    await game.phaseInterceptor.to(AttemptRunPhase, false);
    const phase = game.scene.getCurrentPhase() as AttemptRunPhase;
    const escapePercentage = new NumberHolder(0);

    // this sets up an object for multiple attempts. The pokemonSpeedRatio is your speed divided by the enemy speed, the escapeAttempts are the number of escape attempts and the expectedEscapeChance is the chance it should be escaping
    const escapeChances: {
      pokemonSpeedRatio: number;
      escapeAttempts: number;
      expectedEscapeChance: number;
    }[] = [
      { pokemonSpeedRatio: 0.01, escapeAttempts: 0, expectedEscapeChance: 5 },
      { pokemonSpeedRatio: 0.1, escapeAttempts: 0, expectedEscapeChance: 7 },
      { pokemonSpeedRatio: 0.25, escapeAttempts: 0, expectedEscapeChance: 11 },
      { pokemonSpeedRatio: 0.5, escapeAttempts: 0, expectedEscapeChance: 16 },
      { pokemonSpeedRatio: 0.8, escapeAttempts: 0, expectedEscapeChance: 23 },
      { pokemonSpeedRatio: 1, escapeAttempts: 0, expectedEscapeChance: 28 },
      { pokemonSpeedRatio: 1.2, escapeAttempts: 0, expectedEscapeChance: 32 },
      { pokemonSpeedRatio: 1.5, escapeAttempts: 0, expectedEscapeChance: 39 },
      { pokemonSpeedRatio: 3, escapeAttempts: 0, expectedEscapeChance: 73 },
      { pokemonSpeedRatio: 3.8, escapeAttempts: 0, expectedEscapeChance: 91 },
      { pokemonSpeedRatio: 4, escapeAttempts: 0, expectedEscapeChance: 95 },
      { pokemonSpeedRatio: 4.2, escapeAttempts: 0, expectedEscapeChance: 95 },
      { pokemonSpeedRatio: 10, escapeAttempts: 0, expectedEscapeChance: 95 },

      // retries section
      { pokemonSpeedRatio: 0.4, escapeAttempts: 1, expectedEscapeChance: 24 },
      { pokemonSpeedRatio: 1.6, escapeAttempts: 2, expectedEscapeChance: 61 },
      { pokemonSpeedRatio: 3.7, escapeAttempts: 5, expectedEscapeChance: 95 },
      { pokemonSpeedRatio: 0.2, escapeAttempts: 2, expectedEscapeChance: 30 },
      { pokemonSpeedRatio: 1, escapeAttempts: 3, expectedEscapeChance: 58 },
      { pokemonSpeedRatio: 2.9, escapeAttempts: 0, expectedEscapeChance: 70 },
      { pokemonSpeedRatio: 0.01, escapeAttempts: 7, expectedEscapeChance: 75 },
      { pokemonSpeedRatio: 16.2, escapeAttempts: 4, expectedEscapeChance: 95 },
      { pokemonSpeedRatio: 2, escapeAttempts: 3, expectedEscapeChance: 80 },
    ];

    for (let i = 0; i < escapeChances.length; i++) {
      // sets the number of escape attempts to the required amount
      game.scene.currentBattle.escapeAttempts = escapeChances[i].escapeAttempts;
      // set playerPokemon's speed to a multiple of the enemySpeed
      vi.spyOn(playerPokemon[0], "stats", "get").mockReturnValue([
        20,
        20,
        20,
        20,
        20,
        escapeChances[i].pokemonSpeedRatio * enemySpeed,
      ]);
      phase.attemptRunAway(playerPokemon, enemyField, escapePercentage);
      expect(escapePercentage.value).toBe(escapeChances[i].expectedEscapeChance);
    }
  }, 20000);

  it("double non-boss opponent", async () => {
    game.override.battleStyle("double");
    await game.classicMode.startBattle([SpeciesId.BULBASAUR, SpeciesId.ABOMASNOW]);

    const playerPokemon = game.scene.getPlayerField();
    const enemyField = game.scene.getEnemyField();
    const enemyASpeed = 70;
    const enemyBSpeed = 30;
    // gets the sum of the speed of the two pokemon
    const totalEnemySpeed = enemyASpeed + enemyBSpeed;
    // this is used to find the ratio of the player's first pokemon
    const playerASpeedPercentage = 0.4;
    // set enemyAPokemon's speed to 70
    vi.spyOn(enemyField[0], "stats", "get").mockReturnValue([20, 20, 20, 20, 20, enemyASpeed]);
    // set enemyBPokemon's speed to 30
    vi.spyOn(enemyField[1], "stats", "get").mockReturnValue([20, 20, 20, 20, 20, enemyBSpeed]);

    const commandPhase = game.scene.getCurrentPhase() as CommandPhase;
    commandPhase.handleCommand(Command.RUN, 0);

    await game.phaseInterceptor.to(AttemptRunPhase, false);
    const phase = game.scene.getCurrentPhase() as AttemptRunPhase;
    const escapePercentage = new NumberHolder(0);

    // this sets up an object for multiple attempts. The pokemonSpeedRatio is your speed divided by the enemy speed, the escapeAttempts are the number of escape attempts and the expectedEscapeChance is the chance it should be escaping
    const escapeChances: {
      pokemonSpeedRatio: number;
      escapeAttempts: number;
      expectedEscapeChance: number;
    }[] = [
      { pokemonSpeedRatio: 0.3, escapeAttempts: 0, expectedEscapeChance: 12 },
      { pokemonSpeedRatio: 0.7, escapeAttempts: 0, expectedEscapeChance: 21 },
      { pokemonSpeedRatio: 1.5, escapeAttempts: 0, expectedEscapeChance: 39 },
      { pokemonSpeedRatio: 3, escapeAttempts: 0, expectedEscapeChance: 73 },
      { pokemonSpeedRatio: 9, escapeAttempts: 0, expectedEscapeChance: 95 },
      { pokemonSpeedRatio: 0.01, escapeAttempts: 0, expectedEscapeChance: 5 },
      { pokemonSpeedRatio: 1, escapeAttempts: 0, expectedEscapeChance: 28 },
      { pokemonSpeedRatio: 4.3, escapeAttempts: 0, expectedEscapeChance: 95 },
      { pokemonSpeedRatio: 2.7, escapeAttempts: 0, expectedEscapeChance: 66 },
      { pokemonSpeedRatio: 2.1, escapeAttempts: 0, expectedEscapeChance: 52 },
      { pokemonSpeedRatio: 1.8, escapeAttempts: 0, expectedEscapeChance: 46 },
      { pokemonSpeedRatio: 6, escapeAttempts: 0, expectedEscapeChance: 95 },

      // retries section
      { pokemonSpeedRatio: 0.9, escapeAttempts: 1, expectedEscapeChance: 35 },
      { pokemonSpeedRatio: 3.6, escapeAttempts: 2, expectedEscapeChance: 95 },
      { pokemonSpeedRatio: 0.03, escapeAttempts: 7, expectedEscapeChance: 76 },
      { pokemonSpeedRatio: 0.02, escapeAttempts: 7, expectedEscapeChance: 75 },
      { pokemonSpeedRatio: 1, escapeAttempts: 5, expectedEscapeChance: 78 },
      { pokemonSpeedRatio: 0.7, escapeAttempts: 3, expectedEscapeChance: 51 },
      { pokemonSpeedRatio: 2.4, escapeAttempts: 9, expectedEscapeChance: 95 },
      { pokemonSpeedRatio: 1.8, escapeAttempts: 7, expectedEscapeChance: 95 },
      { pokemonSpeedRatio: 2, escapeAttempts: 10, expectedEscapeChance: 95 },
    ];

    for (let i = 0; i < escapeChances.length; i++) {
      // sets the number of escape attempts to the required amount
      game.scene.currentBattle.escapeAttempts = escapeChances[i].escapeAttempts;
      // set the first playerPokemon's speed to a multiple of the enemySpeed
      vi.spyOn(playerPokemon[0], "stats", "get").mockReturnValue([
        20,
        20,
        20,
        20,
        20,
        Math.floor(escapeChances[i].pokemonSpeedRatio * totalEnemySpeed * playerASpeedPercentage),
      ]);
      // set the second playerPokemon's speed to the remaining value of speed
      vi.spyOn(playerPokemon[1], "stats", "get").mockReturnValue([
        20,
        20,
        20,
        20,
        20,
        escapeChances[i].pokemonSpeedRatio * totalEnemySpeed - playerPokemon[0].stats[5],
      ]);
      phase.attemptRunAway(playerPokemon, enemyField, escapePercentage);
      // checks to make sure the escape values are the same
      expect(escapePercentage.value).toBe(escapeChances[i].expectedEscapeChance);
      // checks to make sure the sum of the player's speed for all pokemon is equal to the appropriate ratio of the total enemy speed
      expect(playerPokemon[0].stats[5] + playerPokemon[1].stats[5]).toBe(
        escapeChances[i].pokemonSpeedRatio * totalEnemySpeed,
      );
    }
  }, 20000);

  it("single boss opponent", async () => {
    game.override.startingWave(10);
    await game.classicMode.startBattle([SpeciesId.BULBASAUR]);

    const playerPokemon = game.scene.getPlayerField()!;
    const enemyField = game.scene.getEnemyField()!;
    const enemySpeed = 100;
    // set enemyPokemon's speed to 100
    vi.spyOn(enemyField[0], "stats", "get").mockReturnValue([20, 20, 20, 20, 20, enemySpeed]);

    const commandPhase = game.scene.getCurrentPhase() as CommandPhase;
    commandPhase.handleCommand(Command.RUN, 0);

    await game.phaseInterceptor.to(AttemptRunPhase, false);
    const phase = game.scene.getCurrentPhase() as AttemptRunPhase;
    const escapePercentage = new NumberHolder(0);

    // this sets up an object for multiple attempts. The pokemonSpeedRatio is your speed divided by the enemy speed, the escapeAttempts are the number of escape attempts and the expectedEscapeChance is the chance it should be escaping
    const escapeChances: {
      pokemonSpeedRatio: number;
      escapeAttempts: number;
      expectedEscapeChance: number;
    }[] = [
      { pokemonSpeedRatio: 0.01, escapeAttempts: 0, expectedEscapeChance: 5 },
      { pokemonSpeedRatio: 0.1, escapeAttempts: 0, expectedEscapeChance: 5 },
      { pokemonSpeedRatio: 0.25, escapeAttempts: 0, expectedEscapeChance: 6 },
      { pokemonSpeedRatio: 0.5, escapeAttempts: 0, expectedEscapeChance: 7 },
      { pokemonSpeedRatio: 0.8, escapeAttempts: 0, expectedEscapeChance: 8 },
      { pokemonSpeedRatio: 1, escapeAttempts: 0, expectedEscapeChance: 8 },
      { pokemonSpeedRatio: 1.2, escapeAttempts: 0, expectedEscapeChance: 9 },
      { pokemonSpeedRatio: 1.5, escapeAttempts: 0, expectedEscapeChance: 10 },
      { pokemonSpeedRatio: 3, escapeAttempts: 0, expectedEscapeChance: 15 },
      { pokemonSpeedRatio: 3.8, escapeAttempts: 0, expectedEscapeChance: 18 },
      { pokemonSpeedRatio: 4, escapeAttempts: 0, expectedEscapeChance: 18 },
      { pokemonSpeedRatio: 4.2, escapeAttempts: 0, expectedEscapeChance: 19 },
      { pokemonSpeedRatio: 4.7, escapeAttempts: 0, expectedEscapeChance: 21 },
      { pokemonSpeedRatio: 5, escapeAttempts: 0, expectedEscapeChance: 22 },
      { pokemonSpeedRatio: 5.9, escapeAttempts: 0, expectedEscapeChance: 25 },
      { pokemonSpeedRatio: 6, escapeAttempts: 0, expectedEscapeChance: 25 },
      { pokemonSpeedRatio: 6.7, escapeAttempts: 0, expectedEscapeChance: 25 },
      { pokemonSpeedRatio: 10, escapeAttempts: 0, expectedEscapeChance: 25 },

      // retries section
      { pokemonSpeedRatio: 0.4, escapeAttempts: 1, expectedEscapeChance: 8 },
      { pokemonSpeedRatio: 1.6, escapeAttempts: 2, expectedEscapeChance: 14 },
      { pokemonSpeedRatio: 3.7, escapeAttempts: 5, expectedEscapeChance: 25 },
      { pokemonSpeedRatio: 0.2, escapeAttempts: 2, expectedEscapeChance: 10 },
      { pokemonSpeedRatio: 1, escapeAttempts: 3, expectedEscapeChance: 14 },
      { pokemonSpeedRatio: 2.9, escapeAttempts: 0, expectedEscapeChance: 15 },
      { pokemonSpeedRatio: 0.01, escapeAttempts: 7, expectedEscapeChance: 19 },
      { pokemonSpeedRatio: 16.2, escapeAttempts: 4, expectedEscapeChance: 25 },
      { pokemonSpeedRatio: 2, escapeAttempts: 3, expectedEscapeChance: 18 },
      { pokemonSpeedRatio: 4.5, escapeAttempts: 1, expectedEscapeChance: 22 },
      { pokemonSpeedRatio: 6.8, escapeAttempts: 6, expectedEscapeChance: 25 },
      { pokemonSpeedRatio: 5.2, escapeAttempts: 8, expectedEscapeChance: 25 },
      { pokemonSpeedRatio: 4.7, escapeAttempts: 10, expectedEscapeChance: 25 },
      { pokemonSpeedRatio: 5.1, escapeAttempts: 1, expectedEscapeChance: 24 },
      { pokemonSpeedRatio: 6, escapeAttempts: 0, expectedEscapeChance: 25 },
      { pokemonSpeedRatio: 5.9, escapeAttempts: 2, expectedEscapeChance: 25 },
      { pokemonSpeedRatio: 6.1, escapeAttempts: 3, expectedEscapeChance: 25 },
    ];

    for (let i = 0; i < escapeChances.length; i++) {
      // sets the number of escape attempts to the required amount
      game.scene.currentBattle.escapeAttempts = escapeChances[i].escapeAttempts;
      // set playerPokemon's speed to a multiple of the enemySpeed
      vi.spyOn(playerPokemon[0], "stats", "get").mockReturnValue([
        20,
        20,
        20,
        20,
        20,
        escapeChances[i].pokemonSpeedRatio * enemySpeed,
      ]);
      phase.attemptRunAway(playerPokemon, enemyField, escapePercentage);
      expect(escapePercentage.value).toBe(escapeChances[i].expectedEscapeChance);
    }
  }, 20000);

  it("double boss opponent", async () => {
<<<<<<< HEAD
    game.override.battleStyle("double").startingWave(10);
    await game.classicMode.startBattle([Species.BULBASAUR, Species.ABOMASNOW]);
=======
    game.override.battleStyle("double");
    game.override.startingWave(10);
    await game.classicMode.startBattle([SpeciesId.BULBASAUR, SpeciesId.ABOMASNOW]);
>>>>>>> fb6d6f5b

    const playerPokemon = game.scene.getPlayerField();
    const enemyField = game.scene.getEnemyField();
    const enemyASpeed = 70;
    const enemyBSpeed = 30;
    // gets the sum of the speed of the two pokemon
    const totalEnemySpeed = enemyASpeed + enemyBSpeed;
    // this is used to find the ratio of the player's first pokemon
    const playerASpeedPercentage = 0.8;
    // set enemyAPokemon's speed to 70
    vi.spyOn(enemyField[0], "stats", "get").mockReturnValue([20, 20, 20, 20, 20, enemyASpeed]);
    // set enemyBPokemon's speed to 30
    vi.spyOn(enemyField[1], "stats", "get").mockReturnValue([20, 20, 20, 20, 20, enemyBSpeed]);

    const commandPhase = game.scene.getCurrentPhase() as CommandPhase;
    commandPhase.handleCommand(Command.RUN, 0);

    await game.phaseInterceptor.to(AttemptRunPhase, false);
    const phase = game.scene.getCurrentPhase() as AttemptRunPhase;
    const escapePercentage = new NumberHolder(0);

    // this sets up an object for multiple attempts. The pokemonSpeedRatio is your speed divided by the enemy speed, the escapeAttempts are the number of escape attempts and the expectedEscapeChance is the chance it should be escaping
    const escapeChances: {
      pokemonSpeedRatio: number;
      escapeAttempts: number;
      expectedEscapeChance: number;
    }[] = [
      { pokemonSpeedRatio: 0.3, escapeAttempts: 0, expectedEscapeChance: 6 },
      { pokemonSpeedRatio: 0.7, escapeAttempts: 0, expectedEscapeChance: 7 },
      { pokemonSpeedRatio: 1.5, escapeAttempts: 0, expectedEscapeChance: 10 },
      { pokemonSpeedRatio: 3, escapeAttempts: 0, expectedEscapeChance: 15 },
      { pokemonSpeedRatio: 9, escapeAttempts: 0, expectedEscapeChance: 25 },
      { pokemonSpeedRatio: 0.01, escapeAttempts: 0, expectedEscapeChance: 5 },
      { pokemonSpeedRatio: 1, escapeAttempts: 0, expectedEscapeChance: 8 },
      { pokemonSpeedRatio: 4.3, escapeAttempts: 0, expectedEscapeChance: 19 },
      { pokemonSpeedRatio: 2.7, escapeAttempts: 0, expectedEscapeChance: 14 },
      { pokemonSpeedRatio: 2.1, escapeAttempts: 0, expectedEscapeChance: 12 },
      { pokemonSpeedRatio: 1.8, escapeAttempts: 0, expectedEscapeChance: 11 },
      { pokemonSpeedRatio: 6, escapeAttempts: 0, expectedEscapeChance: 25 },
      { pokemonSpeedRatio: 4, escapeAttempts: 0, expectedEscapeChance: 18 },
      { pokemonSpeedRatio: 5.7, escapeAttempts: 0, expectedEscapeChance: 24 },
      { pokemonSpeedRatio: 5, escapeAttempts: 0, expectedEscapeChance: 22 },
      { pokemonSpeedRatio: 6.1, escapeAttempts: 0, expectedEscapeChance: 25 },
      { pokemonSpeedRatio: 6.8, escapeAttempts: 0, expectedEscapeChance: 25 },
      { pokemonSpeedRatio: 10, escapeAttempts: 0, expectedEscapeChance: 25 },

      // retries section
      { pokemonSpeedRatio: 0.9, escapeAttempts: 1, expectedEscapeChance: 10 },
      { pokemonSpeedRatio: 3.6, escapeAttempts: 2, expectedEscapeChance: 21 },
      { pokemonSpeedRatio: 0.03, escapeAttempts: 7, expectedEscapeChance: 19 },
      { pokemonSpeedRatio: 0.02, escapeAttempts: 7, expectedEscapeChance: 19 },
      { pokemonSpeedRatio: 1, escapeAttempts: 5, expectedEscapeChance: 18 },
      { pokemonSpeedRatio: 0.7, escapeAttempts: 3, expectedEscapeChance: 13 },
      { pokemonSpeedRatio: 2.4, escapeAttempts: 9, expectedEscapeChance: 25 },
      { pokemonSpeedRatio: 1.8, escapeAttempts: 7, expectedEscapeChance: 25 },
      { pokemonSpeedRatio: 2, escapeAttempts: 10, expectedEscapeChance: 25 },
      { pokemonSpeedRatio: 3, escapeAttempts: 1, expectedEscapeChance: 17 },
      { pokemonSpeedRatio: 4.5, escapeAttempts: 3, expectedEscapeChance: 25 },
      { pokemonSpeedRatio: 3.7, escapeAttempts: 1, expectedEscapeChance: 19 },
      { pokemonSpeedRatio: 6.5, escapeAttempts: 1, expectedEscapeChance: 25 },
      { pokemonSpeedRatio: 12, escapeAttempts: 4, expectedEscapeChance: 25 },
      { pokemonSpeedRatio: 5.2, escapeAttempts: 2, expectedEscapeChance: 25 },
    ];

    for (let i = 0; i < escapeChances.length; i++) {
      // sets the number of escape attempts to the required amount
      game.scene.currentBattle.escapeAttempts = escapeChances[i].escapeAttempts;
      // set the first playerPokemon's speed to a multiple of the enemySpeed
      vi.spyOn(playerPokemon[0], "stats", "get").mockReturnValue([
        20,
        20,
        20,
        20,
        20,
        Math.floor(escapeChances[i].pokemonSpeedRatio * totalEnemySpeed * playerASpeedPercentage),
      ]);
      // set the second playerPokemon's speed to the remaining value of speed
      vi.spyOn(playerPokemon[1], "stats", "get").mockReturnValue([
        20,
        20,
        20,
        20,
        20,
        escapeChances[i].pokemonSpeedRatio * totalEnemySpeed - playerPokemon[0].stats[5],
      ]);
      phase.attemptRunAway(playerPokemon, enemyField, escapePercentage);
      // checks to make sure the escape values are the same
      expect(escapePercentage.value).toBe(escapeChances[i].expectedEscapeChance);
      // checks to make sure the sum of the player's speed for all pokemon is equal to the appropriate ratio of the total enemy speed
      expect(playerPokemon[0].stats[5] + playerPokemon[1].stats[5]).toBe(
        escapeChances[i].pokemonSpeedRatio * totalEnemySpeed,
      );
    }
  }, 20000);
});<|MERGE_RESOLUTION|>--- conflicted
+++ resolved
@@ -262,14 +262,8 @@
   }, 20000);
 
   it("double boss opponent", async () => {
-<<<<<<< HEAD
     game.override.battleStyle("double").startingWave(10);
     await game.classicMode.startBattle([Species.BULBASAUR, Species.ABOMASNOW]);
-=======
-    game.override.battleStyle("double");
-    game.override.startingWave(10);
-    await game.classicMode.startBattle([SpeciesId.BULBASAUR, SpeciesId.ABOMASNOW]);
->>>>>>> fb6d6f5b
 
     const playerPokemon = game.scene.getPlayerField();
     const enemyField = game.scene.getEnemyField();
