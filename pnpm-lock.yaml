lockfileVersion: '9.0'

settings:
  autoInstallPeers: true
  excludeLinksFromLockfile: false

importers:

  .:
    dependencies:
      '@material/material-color-utilities':
        specifier: ^0.2.7
        version: 0.2.7
      compare-versions:
        specifier: ^6.1.1
        version: 6.1.1
      crypto-js:
        specifier: ^4.2.0
        version: 4.2.0
      i18next:
        specifier: ^24.2.3
        version: 24.2.3(typescript@5.8.3)
      i18next-browser-languagedetector:
        specifier: ^8.2.0
        version: 8.2.0
      i18next-http-backend:
        specifier: ^3.0.2
        version: 3.0.2
      i18next-korean-postposition-processor:
        specifier: ^1.0.0
        version: 1.0.0(i18next@24.2.3(typescript@5.8.3))
      json-stable-stringify:
        specifier: ^1.3.0
        version: 1.3.0
      jszip:
        specifier: ^3.10.1
        version: 3.10.1
      phaser:
        specifier: ^3.90.0
        version: 3.90.0
      phaser3-rex-plugins:
        specifier: ^1.80.16
        version: 1.80.16(graphology-types@0.24.8)
    devDependencies:
      '@biomejs/biome':
        specifier: 2.0.0
        version: 2.0.0
      '@ls-lint/ls-lint':
        specifier: 2.3.1
        version: 2.3.1
      '@types/crypto-js':
<<<<<<< HEAD
        specifier: ^4.2.2
=======
        specifier: ^4.2.0
>>>>>>> 46c78a05
        version: 4.2.2
      '@types/jsdom':
        specifier: ^21.1.7
        version: 21.1.7
      '@types/node':
        specifier: ^22.16.5
        version: 22.16.5
      '@vitest/coverage-istanbul':
        specifier: ^3.2.4
        version: 3.2.4(vitest@3.2.4(@types/node@22.16.5)(jsdom@26.1.0)(msw@2.10.4(@types/node@22.16.5)(typescript@5.8.3))(yaml@2.8.0))
      '@vitest/expect':
        specifier: ^3.2.4
        version: 3.2.4
      chalk:
        specifier: ^5.4.1
        version: 5.4.1
      dependency-cruiser:
        specifier: ^16.10.4
        version: 16.10.4
      inquirer:
        specifier: ^12.8.2
        version: 12.8.2(@types/node@22.16.5)
      jsdom:
        specifier: ^26.1.0
        version: 26.1.0
      lefthook:
        specifier: ^1.12.2
        version: 1.12.2
      msw:
        specifier: ^2.10.4
        version: 2.10.4(@types/node@22.16.5)(typescript@5.8.3)
      phaser3spectorjs:
        specifier: ^0.0.8
        version: 0.0.8
      typedoc:
        specifier: ^0.28.8
        version: 0.28.8(typescript@5.8.3)
      typescript:
        specifier: ^5.8.3
        version: 5.8.3
      vite:
        specifier: ^7.0.6
        version: 7.0.6(@types/node@22.16.5)(yaml@2.8.0)
      vite-tsconfig-paths:
        specifier: ^5.1.4
        version: 5.1.4(typescript@5.8.3)(vite@7.0.6(@types/node@22.16.5)(yaml@2.8.0))
      vitest:
        specifier: ^3.2.4
        version: 3.2.4(@types/node@22.16.5)(jsdom@26.1.0)(msw@2.10.4(@types/node@22.16.5)(typescript@5.8.3))(yaml@2.8.0)
      vitest-canvas-mock:
        specifier: ^0.3.3
        version: 0.3.3(vitest@3.2.4(@types/node@22.16.5)(jsdom@26.1.0)(msw@2.10.4(@types/node@22.16.5)(typescript@5.8.3))(yaml@2.8.0))

packages:

  '@ampproject/remapping@2.3.0':
    resolution: {integrity: sha512-30iZtAPgz+LTIYoeivqYo853f02jBYSd5uGnGpkFV0M3xOt9aN73erkgYAmZU43x4VfqcnLxW9Kpg3R5LC4YYw==}
    engines: {node: '>=6.0.0'}

  '@asamuzakjp/css-color@3.2.0':
    resolution: {integrity: sha512-K1A6z8tS3XsmCMM86xoWdn7Fkdn9m6RSVtocUrJYIwZnFVkng/PvkEoWtOWmP+Scc6saYWHWZYbndEEXxl24jw==}

  '@babel/code-frame@7.27.1':
    resolution: {integrity: sha512-cjQ7ZlQ0Mv3b47hABuTevyTuYN4i+loJKGeV9flcCgIK37cCXRh+L1bd3iBHlynerhQ7BhCkn2BPbQUL+rGqFg==}
    engines: {node: '>=6.9.0'}

  '@babel/compat-data@7.28.0':
    resolution: {integrity: sha512-60X7qkglvrap8mn1lh2ebxXdZYtUcpd7gsmy9kLaBJ4i/WdY8PqTSdxyA8qraikqKQK5C1KRBKXqznrVapyNaw==}
    engines: {node: '>=6.9.0'}

  '@babel/core@7.28.0':
    resolution: {integrity: sha512-UlLAnTPrFdNGoFtbSXwcGFQBtQZJCNjaN6hQNP3UPvuNXT1i82N26KL3dZeIpNalWywr9IuQuncaAfUaS1g6sQ==}
    engines: {node: '>=6.9.0'}

  '@babel/generator@7.28.0':
    resolution: {integrity: sha512-lJjzvrbEeWrhB4P3QBsH7tey117PjLZnDbLiQEKjQ/fNJTjuq4HSqgFA+UNSwZT8D7dxxbnuSBMsa1lrWzKlQg==}
    engines: {node: '>=6.9.0'}

  '@babel/helper-compilation-targets@7.27.2':
    resolution: {integrity: sha512-2+1thGUUWWjLTYTHZWK1n8Yga0ijBz1XAhUXcKy81rd5g6yh7hGqMp45v7cadSbEHc9G3OTv45SyneRN3ps4DQ==}
    engines: {node: '>=6.9.0'}

  '@babel/helper-globals@7.28.0':
    resolution: {integrity: sha512-+W6cISkXFa1jXsDEdYA8HeevQT/FULhxzR99pxphltZcVaugps53THCeiWA8SguxxpSp3gKPiuYfSWopkLQ4hw==}
    engines: {node: '>=6.9.0'}

  '@babel/helper-module-imports@7.27.1':
    resolution: {integrity: sha512-0gSFWUPNXNopqtIPQvlD5WgXYI5GY2kP2cCvoT8kczjbfcfuIljTbcWrulD1CIPIX2gt1wghbDy08yE1p+/r3w==}
    engines: {node: '>=6.9.0'}

  '@babel/helper-module-transforms@7.27.3':
    resolution: {integrity: sha512-dSOvYwvyLsWBeIRyOeHXp5vPj5l1I011r52FM1+r1jCERv+aFXYk4whgQccYEGYxK2H3ZAIA8nuPkQ0HaUo3qg==}
    engines: {node: '>=6.9.0'}
    peerDependencies:
      '@babel/core': ^7.0.0

  '@babel/helper-string-parser@7.27.1':
    resolution: {integrity: sha512-qMlSxKbpRlAridDExk92nSobyDdpPijUq2DW6oDnUqd0iOGxmQjyqhMIihI9+zv4LPyZdRje2cavWPbCbWm3eA==}
    engines: {node: '>=6.9.0'}

  '@babel/helper-validator-identifier@7.27.1':
    resolution: {integrity: sha512-D2hP9eA+Sqx1kBZgzxZh0y1trbuU+JoDkiEwqhQ36nodYqJwyEIhPSdMNd7lOm/4io72luTPWH20Yda0xOuUow==}
    engines: {node: '>=6.9.0'}

  '@babel/helper-validator-option@7.27.1':
    resolution: {integrity: sha512-YvjJow9FxbhFFKDSuFnVCe2WxXk1zWc22fFePVNEaWJEu8IrZVlda6N0uHwzZrUM1il7NC9Mlp4MaJYbYd9JSg==}
    engines: {node: '>=6.9.0'}

  '@babel/helpers@7.28.2':
    resolution: {integrity: sha512-/V9771t+EgXz62aCcyofnQhGM8DQACbRhvzKFsXKC9QM+5MadF8ZmIm0crDMaz3+o0h0zXfJnd4EhbYbxsrcFw==}
    engines: {node: '>=6.9.0'}

  '@babel/parser@7.28.0':
    resolution: {integrity: sha512-jVZGvOxOuNSsuQuLRTh13nU0AogFlw32w/MT+LV6D3sP5WdbW61E77RnkbaO2dUvmPAYrBDJXGn5gGS6tH4j8g==}
    engines: {node: '>=6.0.0'}
    hasBin: true

  '@babel/runtime@7.28.2':
    resolution: {integrity: sha512-KHp2IflsnGywDjBWDkR9iEqiWSpc8GIi0lgTT3mOElT0PP1tG26P4tmFI2YvAdzgq9RGyoHZQEIEdZy6Ec5xCA==}
    engines: {node: '>=6.9.0'}

  '@babel/template@7.27.2':
    resolution: {integrity: sha512-LPDZ85aEJyYSd18/DkjNh4/y1ntkE5KwUHWTiqgRxruuZL2F1yuHligVHLvcHY2vMHXttKFpJn6LwfI7cw7ODw==}
    engines: {node: '>=6.9.0'}

  '@babel/traverse@7.28.0':
    resolution: {integrity: sha512-mGe7UK5wWyh0bKRfupsUchrQGqvDbZDbKJw+kcRGSmdHVYrv+ltd0pnpDTVpiTqnaBru9iEvA8pz8W46v0Amwg==}
    engines: {node: '>=6.9.0'}

  '@babel/types@7.28.2':
    resolution: {integrity: sha512-ruv7Ae4J5dUYULmeXw1gmb7rYRz57OWCPM57pHojnLq/3Z1CK2lNSLTCVjxVk1F/TZHwOZZrOWi0ur95BbLxNQ==}
    engines: {node: '>=6.9.0'}

  '@biomejs/biome@2.0.0':
    resolution: {integrity: sha512-BlUoXEOI/UQTDEj/pVfnkMo8SrZw3oOWBDrXYFT43V7HTkIUDkBRY53IC5Jx1QkZbaB+0ai1wJIfYwp9+qaJTQ==}
    engines: {node: '>=14.21.3'}
    hasBin: true

  '@biomejs/cli-darwin-arm64@2.0.0':
    resolution: {integrity: sha512-QvqWYtFFhhxdf8jMAdJzXW+Frc7X8XsnHQLY+TBM1fnT1TfeV/v9vsFI5L2J7GH6qN1+QEEJ19jHibCY2Ypplw==}
    engines: {node: '>=14.21.3'}
    cpu: [arm64]
    os: [darwin]

  '@biomejs/cli-darwin-x64@2.0.0':
    resolution: {integrity: sha512-5JFhls1EfmuIH4QGFPlNpxJQFC6ic3X1ltcoLN+eSRRIPr6H/lUS1ttuD0Fj7rPgPhZqopK/jfH8UVj/1hIsQw==}
    engines: {node: '>=14.21.3'}
    cpu: [x64]
    os: [darwin]

  '@biomejs/cli-linux-arm64-musl@2.0.0':
    resolution: {integrity: sha512-Bxsz8ki8+b3PytMnS5SgrGV+mbAWwIxI3ydChb/d1rURlJTMdxTTq5LTebUnlsUWAX6OvJuFeiVq9Gjn1YbCyA==}
    engines: {node: '>=14.21.3'}
    cpu: [arm64]
    os: [linux]

  '@biomejs/cli-linux-arm64@2.0.0':
    resolution: {integrity: sha512-BAH4QVi06TzAbVchXdJPsL0Z/P87jOfes15rI+p3EX9/EGTfIjaQ9lBVlHunxcmoptaA5y1Hdb9UYojIhmnjIw==}
    engines: {node: '>=14.21.3'}
    cpu: [arm64]
    os: [linux]

  '@biomejs/cli-linux-x64-musl@2.0.0':
    resolution: {integrity: sha512-tiQ0ABxMJb9I6GlfNp0ulrTiQSFacJRJO8245FFwE3ty3bfsfxlU/miblzDIi+qNrgGsLq5wIZcVYGp4c+HXZA==}
    engines: {node: '>=14.21.3'}
    cpu: [x64]
    os: [linux]

  '@biomejs/cli-linux-x64@2.0.0':
    resolution: {integrity: sha512-09PcOGYTtkopWRm6mZ/B6Mr6UHdkniUgIG/jLBv+2J8Z61ezRE+xQmpi3yNgUrFIAU4lPA9atg7mhvE/5Bo7Wg==}
    engines: {node: '>=14.21.3'}
    cpu: [x64]
    os: [linux]

  '@biomejs/cli-win32-arm64@2.0.0':
    resolution: {integrity: sha512-vrTtuGu91xNTEQ5ZcMJBZuDlqr32DWU1r14UfePIGndF//s2WUAmer4FmgoPgruo76rprk37e8S2A2c0psXdxw==}
    engines: {node: '>=14.21.3'}
    cpu: [arm64]
    os: [win32]

  '@biomejs/cli-win32-x64@2.0.0':
    resolution: {integrity: sha512-2USVQ0hklNsph/KIR72ZdeptyXNnQ3JdzPn3NbjI4Sna34CnxeiYAaZcZzXPDl5PYNFBivV4xmvT3Z3rTmyDBg==}
    engines: {node: '>=14.21.3'}
    cpu: [x64]
    os: [win32]

  '@bundled-es-modules/cookie@2.0.1':
    resolution: {integrity: sha512-8o+5fRPLNbjbdGRRmJj3h6Hh1AQJf2dk3qQ/5ZFb+PXkRNiSoMGGUKlsgLfrxneb72axVJyIYji64E2+nNfYyw==}

  '@bundled-es-modules/statuses@1.0.1':
    resolution: {integrity: sha512-yn7BklA5acgcBr+7w064fGV+SGIFySjCKpqjcWgBAIfrAkY+4GQTJJHQMeT3V/sgz23VTEVV8TtOmkvJAhFVfg==}

  '@bundled-es-modules/tough-cookie@0.1.6':
    resolution: {integrity: sha512-dvMHbL464C0zI+Yqxbz6kZ5TOEp7GLW+pry/RWndAR8MJQAXZ2rPmIs8tziTZjeIyhSNZgZbCePtfSbdWqStJw==}

  '@csstools/color-helpers@5.0.2':
    resolution: {integrity: sha512-JqWH1vsgdGcw2RR6VliXXdA0/59LttzlU8UlRT/iUUsEeWfYq8I+K0yhihEUTTHLRm1EXvpsCx3083EU15ecsA==}
    engines: {node: '>=18'}

  '@csstools/css-calc@2.1.4':
    resolution: {integrity: sha512-3N8oaj+0juUw/1H3YwmDDJXCgTB1gKU6Hc/bB502u9zR0q2vd786XJH9QfrKIEgFlZmhZiq6epXl4rHqhzsIgQ==}
    engines: {node: '>=18'}
    peerDependencies:
      '@csstools/css-parser-algorithms': ^3.0.5
      '@csstools/css-tokenizer': ^3.0.4

  '@csstools/css-color-parser@3.0.10':
    resolution: {integrity: sha512-TiJ5Ajr6WRd1r8HSiwJvZBiJOqtH86aHpUjq5aEKWHiII2Qfjqd/HCWKPOW8EP4vcspXbHnXrwIDlu5savQipg==}
    engines: {node: '>=18'}
    peerDependencies:
      '@csstools/css-parser-algorithms': ^3.0.5
      '@csstools/css-tokenizer': ^3.0.4

  '@csstools/css-parser-algorithms@3.0.5':
    resolution: {integrity: sha512-DaDeUkXZKjdGhgYaHNJTV9pV7Y9B3b644jCLs9Upc3VeNGg6LWARAT6O+Q+/COo+2gg/bM5rhpMAtf70WqfBdQ==}
    engines: {node: '>=18'}
    peerDependencies:
      '@csstools/css-tokenizer': ^3.0.4

  '@csstools/css-tokenizer@3.0.4':
    resolution: {integrity: sha512-Vd/9EVDiu6PPJt9yAh6roZP6El1xHrdvIVGjyBsHR0RYwNHgL7FJPyIIW4fANJNG6FtyZfvlRPpFI4ZM/lubvw==}
    engines: {node: '>=18'}

  '@esbuild/aix-ppc64@0.25.8':
    resolution: {integrity: sha512-urAvrUedIqEiFR3FYSLTWQgLu5tb+m0qZw0NBEasUeo6wuqatkMDaRT+1uABiGXEu5vqgPd7FGE1BhsAIy9QVA==}
    engines: {node: '>=18'}
    cpu: [ppc64]
    os: [aix]

  '@esbuild/android-arm64@0.25.8':
    resolution: {integrity: sha512-OD3p7LYzWpLhZEyATcTSJ67qB5D+20vbtr6vHlHWSQYhKtzUYrETuWThmzFpZtFsBIxRvhO07+UgVA9m0i/O1w==}
    engines: {node: '>=18'}
    cpu: [arm64]
    os: [android]

  '@esbuild/android-arm@0.25.8':
    resolution: {integrity: sha512-RONsAvGCz5oWyePVnLdZY/HHwA++nxYWIX1atInlaW6SEkwq6XkP3+cb825EUcRs5Vss/lGh/2YxAb5xqc07Uw==}
    engines: {node: '>=18'}
    cpu: [arm]
    os: [android]

  '@esbuild/android-x64@0.25.8':
    resolution: {integrity: sha512-yJAVPklM5+4+9dTeKwHOaA+LQkmrKFX96BM0A/2zQrbS6ENCmxc4OVoBs5dPkCCak2roAD+jKCdnmOqKszPkjA==}
    engines: {node: '>=18'}
    cpu: [x64]
    os: [android]

  '@esbuild/darwin-arm64@0.25.8':
    resolution: {integrity: sha512-Jw0mxgIaYX6R8ODrdkLLPwBqHTtYHJSmzzd+QeytSugzQ0Vg4c5rDky5VgkoowbZQahCbsv1rT1KW72MPIkevw==}
    engines: {node: '>=18'}
    cpu: [arm64]
    os: [darwin]

  '@esbuild/darwin-x64@0.25.8':
    resolution: {integrity: sha512-Vh2gLxxHnuoQ+GjPNvDSDRpoBCUzY4Pu0kBqMBDlK4fuWbKgGtmDIeEC081xi26PPjn+1tct+Bh8FjyLlw1Zlg==}
    engines: {node: '>=18'}
    cpu: [x64]
    os: [darwin]

  '@esbuild/freebsd-arm64@0.25.8':
    resolution: {integrity: sha512-YPJ7hDQ9DnNe5vxOm6jaie9QsTwcKedPvizTVlqWG9GBSq+BuyWEDazlGaDTC5NGU4QJd666V0yqCBL2oWKPfA==}
    engines: {node: '>=18'}
    cpu: [arm64]
    os: [freebsd]

  '@esbuild/freebsd-x64@0.25.8':
    resolution: {integrity: sha512-MmaEXxQRdXNFsRN/KcIimLnSJrk2r5H8v+WVafRWz5xdSVmWLoITZQXcgehI2ZE6gioE6HirAEToM/RvFBeuhw==}
    engines: {node: '>=18'}
    cpu: [x64]
    os: [freebsd]

  '@esbuild/linux-arm64@0.25.8':
    resolution: {integrity: sha512-WIgg00ARWv/uYLU7lsuDK00d/hHSfES5BzdWAdAig1ioV5kaFNrtK8EqGcUBJhYqotlUByUKz5Qo6u8tt7iD/w==}
    engines: {node: '>=18'}
    cpu: [arm64]
    os: [linux]

  '@esbuild/linux-arm@0.25.8':
    resolution: {integrity: sha512-FuzEP9BixzZohl1kLf76KEVOsxtIBFwCaLupVuk4eFVnOZfU+Wsn+x5Ryam7nILV2pkq2TqQM9EZPsOBuMC+kg==}
    engines: {node: '>=18'}
    cpu: [arm]
    os: [linux]

  '@esbuild/linux-ia32@0.25.8':
    resolution: {integrity: sha512-A1D9YzRX1i+1AJZuFFUMP1E9fMaYY+GnSQil9Tlw05utlE86EKTUA7RjwHDkEitmLYiFsRd9HwKBPEftNdBfjg==}
    engines: {node: '>=18'}
    cpu: [ia32]
    os: [linux]

  '@esbuild/linux-loong64@0.25.8':
    resolution: {integrity: sha512-O7k1J/dwHkY1RMVvglFHl1HzutGEFFZ3kNiDMSOyUrB7WcoHGf96Sh+64nTRT26l3GMbCW01Ekh/ThKM5iI7hQ==}
    engines: {node: '>=18'}
    cpu: [loong64]
    os: [linux]

  '@esbuild/linux-mips64el@0.25.8':
    resolution: {integrity: sha512-uv+dqfRazte3BzfMp8PAQXmdGHQt2oC/y2ovwpTteqrMx2lwaksiFZ/bdkXJC19ttTvNXBuWH53zy/aTj1FgGw==}
    engines: {node: '>=18'}
    cpu: [mips64el]
    os: [linux]

  '@esbuild/linux-ppc64@0.25.8':
    resolution: {integrity: sha512-GyG0KcMi1GBavP5JgAkkstMGyMholMDybAf8wF5A70CALlDM2p/f7YFE7H92eDeH/VBtFJA5MT4nRPDGg4JuzQ==}
    engines: {node: '>=18'}
    cpu: [ppc64]
    os: [linux]

  '@esbuild/linux-riscv64@0.25.8':
    resolution: {integrity: sha512-rAqDYFv3yzMrq7GIcen3XP7TUEG/4LK86LUPMIz6RT8A6pRIDn0sDcvjudVZBiiTcZCY9y2SgYX2lgK3AF+1eg==}
    engines: {node: '>=18'}
    cpu: [riscv64]
    os: [linux]

  '@esbuild/linux-s390x@0.25.8':
    resolution: {integrity: sha512-Xutvh6VjlbcHpsIIbwY8GVRbwoviWT19tFhgdA7DlenLGC/mbc3lBoVb7jxj9Z+eyGqvcnSyIltYUrkKzWqSvg==}
    engines: {node: '>=18'}
    cpu: [s390x]
    os: [linux]

  '@esbuild/linux-x64@0.25.8':
    resolution: {integrity: sha512-ASFQhgY4ElXh3nDcOMTkQero4b1lgubskNlhIfJrsH5OKZXDpUAKBlNS0Kx81jwOBp+HCeZqmoJuihTv57/jvQ==}
    engines: {node: '>=18'}
    cpu: [x64]
    os: [linux]

  '@esbuild/netbsd-arm64@0.25.8':
    resolution: {integrity: sha512-d1KfruIeohqAi6SA+gENMuObDbEjn22olAR7egqnkCD9DGBG0wsEARotkLgXDu6c4ncgWTZJtN5vcgxzWRMzcw==}
    engines: {node: '>=18'}
    cpu: [arm64]
    os: [netbsd]

  '@esbuild/netbsd-x64@0.25.8':
    resolution: {integrity: sha512-nVDCkrvx2ua+XQNyfrujIG38+YGyuy2Ru9kKVNyh5jAys6n+l44tTtToqHjino2My8VAY6Lw9H7RI73XFi66Cg==}
    engines: {node: '>=18'}
    cpu: [x64]
    os: [netbsd]

  '@esbuild/openbsd-arm64@0.25.8':
    resolution: {integrity: sha512-j8HgrDuSJFAujkivSMSfPQSAa5Fxbvk4rgNAS5i3K+r8s1X0p1uOO2Hl2xNsGFppOeHOLAVgYwDVlmxhq5h+SQ==}
    engines: {node: '>=18'}
    cpu: [arm64]
    os: [openbsd]

  '@esbuild/openbsd-x64@0.25.8':
    resolution: {integrity: sha512-1h8MUAwa0VhNCDp6Af0HToI2TJFAn1uqT9Al6DJVzdIBAd21m/G0Yfc77KDM3uF3T/YaOgQq3qTJHPbTOInaIQ==}
    engines: {node: '>=18'}
    cpu: [x64]
    os: [openbsd]

  '@esbuild/openharmony-arm64@0.25.8':
    resolution: {integrity: sha512-r2nVa5SIK9tSWd0kJd9HCffnDHKchTGikb//9c7HX+r+wHYCpQrSgxhlY6KWV1nFo1l4KFbsMlHk+L6fekLsUg==}
    engines: {node: '>=18'}
    cpu: [arm64]
    os: [openharmony]

  '@esbuild/sunos-x64@0.25.8':
    resolution: {integrity: sha512-zUlaP2S12YhQ2UzUfcCuMDHQFJyKABkAjvO5YSndMiIkMimPmxA+BYSBikWgsRpvyxuRnow4nS5NPnf9fpv41w==}
    engines: {node: '>=18'}
    cpu: [x64]
    os: [sunos]

  '@esbuild/win32-arm64@0.25.8':
    resolution: {integrity: sha512-YEGFFWESlPva8hGL+zvj2z/SaK+pH0SwOM0Nc/d+rVnW7GSTFlLBGzZkuSU9kFIGIo8q9X3ucpZhu8PDN5A2sQ==}
    engines: {node: '>=18'}
    cpu: [arm64]
    os: [win32]

  '@esbuild/win32-ia32@0.25.8':
    resolution: {integrity: sha512-hiGgGC6KZ5LZz58OL/+qVVoZiuZlUYlYHNAmczOm7bs2oE1XriPFi5ZHHrS8ACpV5EjySrnoCKmcbQMN+ojnHg==}
    engines: {node: '>=18'}
    cpu: [ia32]
    os: [win32]

  '@esbuild/win32-x64@0.25.8':
    resolution: {integrity: sha512-cn3Yr7+OaaZq1c+2pe+8yxC8E144SReCQjN6/2ynubzYjvyqZjTXfQJpAcQpsdJq3My7XADANiYGHoFC69pLQw==}
    engines: {node: '>=18'}
    cpu: [x64]
    os: [win32]

  '@gerrit0/mini-shiki@3.8.1':
    resolution: {integrity: sha512-HVZW+8pxoOExr5ZMPK15U79jQAZTO/S6i5byQyyZGjtNj+qaYd82cizTncwFzTQgiLo8uUBym6vh+/1tfJklTw==}

  '@inquirer/checkbox@4.2.0':
    resolution: {integrity: sha512-fdSw07FLJEU5vbpOPzXo5c6xmMGDzbZE2+niuDHX5N6mc6V0Ebso/q3xiHra4D73+PMsC8MJmcaZKuAAoaQsSA==}
    engines: {node: '>=18'}
    peerDependencies:
      '@types/node': '>=18'
    peerDependenciesMeta:
      '@types/node':
        optional: true

  '@inquirer/confirm@5.1.14':
    resolution: {integrity: sha512-5yR4IBfe0kXe59r1YCTG8WXkUbl7Z35HK87Sw+WUyGD8wNUx7JvY7laahzeytyE1oLn74bQnL7hstctQxisQ8Q==}
    engines: {node: '>=18'}
    peerDependencies:
      '@types/node': '>=18'
    peerDependenciesMeta:
      '@types/node':
        optional: true

  '@inquirer/core@10.1.15':
    resolution: {integrity: sha512-8xrp836RZvKkpNbVvgWUlxjT4CraKk2q+I3Ksy+seI2zkcE+y6wNs1BVhgcv8VyImFecUhdQrYLdW32pAjwBdA==}
    engines: {node: '>=18'}
    peerDependencies:
      '@types/node': '>=18'
    peerDependenciesMeta:
      '@types/node':
        optional: true

  '@inquirer/editor@4.2.15':
    resolution: {integrity: sha512-wst31XT8DnGOSS4nNJDIklGKnf+8shuauVrWzgKegWUe28zfCftcWZ2vktGdzJgcylWSS2SrDnYUb6alZcwnCQ==}
    engines: {node: '>=18'}
    peerDependencies:
      '@types/node': '>=18'
    peerDependenciesMeta:
      '@types/node':
        optional: true

  '@inquirer/expand@4.0.17':
    resolution: {integrity: sha512-PSqy9VmJx/VbE3CT453yOfNa+PykpKg/0SYP7odez1/NWBGuDXgPhp4AeGYYKjhLn5lUUavVS/JbeYMPdH50Mw==}
    engines: {node: '>=18'}
    peerDependencies:
      '@types/node': '>=18'
    peerDependenciesMeta:
      '@types/node':
        optional: true

  '@inquirer/figures@1.0.13':
    resolution: {integrity: sha512-lGPVU3yO9ZNqA7vTYz26jny41lE7yoQansmqdMLBEfqaGsmdg7V3W9mK9Pvb5IL4EVZ9GnSDGMO/cJXud5dMaw==}
    engines: {node: '>=18'}

  '@inquirer/input@4.2.1':
    resolution: {integrity: sha512-tVC+O1rBl0lJpoUZv4xY+WGWY8V5b0zxU1XDsMsIHYregdh7bN5X5QnIONNBAl0K765FYlAfNHS2Bhn7SSOVow==}
    engines: {node: '>=18'}
    peerDependencies:
      '@types/node': '>=18'
    peerDependenciesMeta:
      '@types/node':
        optional: true

  '@inquirer/number@3.0.17':
    resolution: {integrity: sha512-GcvGHkyIgfZgVnnimURdOueMk0CztycfC8NZTiIY9arIAkeOgt6zG57G+7vC59Jns3UX27LMkPKnKWAOF5xEYg==}
    engines: {node: '>=18'}
    peerDependencies:
      '@types/node': '>=18'
    peerDependenciesMeta:
      '@types/node':
        optional: true

  '@inquirer/password@4.0.17':
    resolution: {integrity: sha512-DJolTnNeZ00E1+1TW+8614F7rOJJCM4y4BAGQ3Gq6kQIG+OJ4zr3GLjIjVVJCbKsk2jmkmv6v2kQuN/vriHdZA==}
    engines: {node: '>=18'}
    peerDependencies:
      '@types/node': '>=18'
    peerDependenciesMeta:
      '@types/node':
        optional: true

  '@inquirer/prompts@7.7.1':
    resolution: {integrity: sha512-XDxPrEWeWUBy8scAXzXuFY45r/q49R0g72bUzgQXZ1DY/xEFX+ESDMkTQolcb5jRBzaNJX2W8XQl6krMNDTjaA==}
    engines: {node: '>=18'}
    peerDependencies:
      '@types/node': '>=18'
    peerDependenciesMeta:
      '@types/node':
        optional: true

  '@inquirer/rawlist@4.1.5':
    resolution: {integrity: sha512-R5qMyGJqtDdi4Ht521iAkNqyB6p2UPuZUbMifakg1sWtu24gc2Z8CJuw8rP081OckNDMgtDCuLe42Q2Kr3BolA==}
    engines: {node: '>=18'}
    peerDependencies:
      '@types/node': '>=18'
    peerDependenciesMeta:
      '@types/node':
        optional: true

  '@inquirer/search@3.0.17':
    resolution: {integrity: sha512-CuBU4BAGFqRYors4TNCYzy9X3DpKtgIW4Boi0WNkm4Ei1hvY9acxKdBdyqzqBCEe4YxSdaQQsasJlFlUJNgojw==}
    engines: {node: '>=18'}
    peerDependencies:
      '@types/node': '>=18'
    peerDependenciesMeta:
      '@types/node':
        optional: true

  '@inquirer/select@4.3.1':
    resolution: {integrity: sha512-Gfl/5sqOF5vS/LIrSndFgOh7jgoe0UXEizDqahFRkq5aJBLegZ6WjuMh/hVEJwlFQjyLq1z9fRtvUMkb7jM1LA==}
    engines: {node: '>=18'}
    peerDependencies:
      '@types/node': '>=18'
    peerDependenciesMeta:
      '@types/node':
        optional: true

  '@inquirer/type@3.0.8':
    resolution: {integrity: sha512-lg9Whz8onIHRthWaN1Q9EGLa/0LFJjyM8mEUbL1eTi6yMGvBf8gvyDLtxSXztQsxMvhxxNpJYrwa1YHdq+w4Jw==}
    engines: {node: '>=18'}
    peerDependencies:
      '@types/node': '>=18'
    peerDependenciesMeta:
      '@types/node':
        optional: true

  '@isaacs/cliui@8.0.2':
    resolution: {integrity: sha512-O8jcjabXaleOG9DQ0+ARXWZBTfnP4WNAqzuiJK7ll44AmxGKv/J2M4TPjxjY3znBCfvBXFzucm1twdyFybFqEA==}
    engines: {node: '>=12'}

  '@istanbuljs/schema@0.1.3':
    resolution: {integrity: sha512-ZXRY4jNvVgSVQ8DL3LTcakaAtXwTVUxE81hslsyD2AtoXW/wVob10HkOJ1X/pAlcI7D+2YoZKg5do8G/w6RYgA==}
    engines: {node: '>=8'}

  '@jridgewell/gen-mapping@0.3.12':
    resolution: {integrity: sha512-OuLGC46TjB5BbN1dH8JULVVZY4WTdkF7tV9Ys6wLL1rubZnCMstOhNHueU5bLCrnRuDhKPDM4g6sw4Bel5Gzqg==}

  '@jridgewell/resolve-uri@3.1.2':
    resolution: {integrity: sha512-bRISgCIjP20/tbWSPWMEi54QVPRZExkuD9lJL+UIxUKtwVJA8wW1Trb1jMs1RFXo1CBTNZ/5hpC9QvmKWdopKw==}
    engines: {node: '>=6.0.0'}

  '@jridgewell/sourcemap-codec@1.5.4':
    resolution: {integrity: sha512-VT2+G1VQs/9oz078bLrYbecdZKs912zQlkelYpuf+SXF+QvZDYJlbx/LSx+meSAwdDFnF8FVXW92AVjjkVmgFw==}

  '@jridgewell/trace-mapping@0.3.29':
    resolution: {integrity: sha512-uw6guiW/gcAGPDhLmd77/6lW8QLeiV5RUTsAX46Db6oLhGaVj4lhnPwb184s1bkc8kdVg/+h988dro8GRDpmYQ==}

  '@ls-lint/ls-lint@2.3.1':
    resolution: {integrity: sha512-vPe6IDByQnQRTxcAYjTxrmga/tSIui50VBFTB5KIJWY3OOFmxE2VtymjeSEfQfiMbhZV/ZPAqYy2lt8pZFQ0Rw==}
    cpu: [x64, arm64, s390x, ppc64le]
    os: [darwin, linux, win32]
    hasBin: true

  '@material/material-color-utilities@0.2.7':
    resolution: {integrity: sha512-0FCeqG6WvK4/Cc06F/xXMd/pv4FeisI0c1tUpBbfhA2n9Y8eZEv4Karjbmf2ZqQCPUWMrGp8A571tCjizxoTiQ==}

  '@mswjs/interceptors@0.39.4':
    resolution: {integrity: sha512-B82DbrGVCIBrNEfRJbqUFB0eNz0wVzqbenEpmbE71XLVU4yKZbDnRBuxz+7udc/uM7LDWDD4sRJ5tISzHf2QkQ==}
    engines: {node: '>=18'}

  '@open-draft/deferred-promise@2.2.0':
    resolution: {integrity: sha512-CecwLWx3rhxVQF6V4bAgPS5t+So2sTbPgAzafKkVizyi7tlwpcFpdFqq+wqF2OwNBmqFuu6tOyouTuxgpMfzmA==}

  '@open-draft/logger@0.3.0':
    resolution: {integrity: sha512-X2g45fzhxH238HKO4xbSr7+wBS8Fvw6ixhTDuvLd5mqh6bJJCFAPwU9mPDxbcrRtfxv4u5IHCEH77BmxvXmmxQ==}

  '@open-draft/until@2.1.0':
    resolution: {integrity: sha512-U69T3ItWHvLwGg5eJ0n3I62nWuE6ilHlmz7zM0npLBRvPRd7e6NYmg54vvRtP5mZG7kZqZCFVdsTWo7BPtBujg==}

  '@pkgjs/parseargs@0.11.0':
    resolution: {integrity: sha512-+1VkjdD0QBLPodGrJUeqarH8VAIvQODIbwh9XpP5Syisf7YoQgsJKPNFoqqLQlu+VQ/tVSshMR6loPMn8U+dPg==}
    engines: {node: '>=14'}

  '@rollup/rollup-android-arm-eabi@4.46.1':
    resolution: {integrity: sha512-oENme6QxtLCqjChRUUo3S6X8hjCXnWmJWnedD7VbGML5GUtaOtAyx+fEEXnBXVf0CBZApMQU0Idwi0FmyxzQhw==}
    cpu: [arm]
    os: [android]

  '@rollup/rollup-android-arm64@4.46.1':
    resolution: {integrity: sha512-OikvNT3qYTl9+4qQ9Bpn6+XHM+ogtFadRLuT2EXiFQMiNkXFLQfNVppi5o28wvYdHL2s3fM0D/MZJ8UkNFZWsw==}
    cpu: [arm64]
    os: [android]

  '@rollup/rollup-darwin-arm64@4.46.1':
    resolution: {integrity: sha512-EFYNNGij2WllnzljQDQnlFTXzSJw87cpAs4TVBAWLdkvic5Uh5tISrIL6NRcxoh/b2EFBG/TK8hgRrGx94zD4A==}
    cpu: [arm64]
    os: [darwin]

  '@rollup/rollup-darwin-x64@4.46.1':
    resolution: {integrity: sha512-ZaNH06O1KeTug9WI2+GRBE5Ujt9kZw4a1+OIwnBHal92I8PxSsl5KpsrPvthRynkhMck4XPdvY0z26Cym/b7oA==}
    cpu: [x64]
    os: [darwin]

  '@rollup/rollup-freebsd-arm64@4.46.1':
    resolution: {integrity: sha512-n4SLVebZP8uUlJ2r04+g2U/xFeiQlw09Me5UFqny8HGbARl503LNH5CqFTb5U5jNxTouhRjai6qPT0CR5c/Iig==}
    cpu: [arm64]
    os: [freebsd]

  '@rollup/rollup-freebsd-x64@4.46.1':
    resolution: {integrity: sha512-8vu9c02F16heTqpvo3yeiu7Vi1REDEC/yES/dIfq3tSXe6mLndiwvYr3AAvd1tMNUqE9yeGYa5w7PRbI5QUV+w==}
    cpu: [x64]
    os: [freebsd]

  '@rollup/rollup-linux-arm-gnueabihf@4.46.1':
    resolution: {integrity: sha512-K4ncpWl7sQuyp6rWiGUvb6Q18ba8mzM0rjWJ5JgYKlIXAau1db7hZnR0ldJvqKWWJDxqzSLwGUhA4jp+KqgDtQ==}
    cpu: [arm]
    os: [linux]

  '@rollup/rollup-linux-arm-musleabihf@4.46.1':
    resolution: {integrity: sha512-YykPnXsjUjmXE6j6k2QBBGAn1YsJUix7pYaPLK3RVE0bQL2jfdbfykPxfF8AgBlqtYbfEnYHmLXNa6QETjdOjQ==}
    cpu: [arm]
    os: [linux]

  '@rollup/rollup-linux-arm64-gnu@4.46.1':
    resolution: {integrity: sha512-kKvqBGbZ8i9pCGW3a1FH3HNIVg49dXXTsChGFsHGXQaVJPLA4f/O+XmTxfklhccxdF5FefUn2hvkoGJH0ScWOA==}
    cpu: [arm64]
    os: [linux]

  '@rollup/rollup-linux-arm64-musl@4.46.1':
    resolution: {integrity: sha512-zzX5nTw1N1plmqC9RGC9vZHFuiM7ZP7oSWQGqpbmfjK7p947D518cVK1/MQudsBdcD84t6k70WNczJOct6+hdg==}
    cpu: [arm64]
    os: [linux]

  '@rollup/rollup-linux-loongarch64-gnu@4.46.1':
    resolution: {integrity: sha512-O8CwgSBo6ewPpktFfSDgB6SJN9XDcPSvuwxfejiddbIC/hn9Tg6Ai0f0eYDf3XvB/+PIWzOQL+7+TZoB8p9Yuw==}
    cpu: [loong64]
    os: [linux]

  '@rollup/rollup-linux-ppc64-gnu@4.46.1':
    resolution: {integrity: sha512-JnCfFVEKeq6G3h3z8e60kAp8Rd7QVnWCtPm7cxx+5OtP80g/3nmPtfdCXbVl063e3KsRnGSKDHUQMydmzc/wBA==}
    cpu: [ppc64]
    os: [linux]

  '@rollup/rollup-linux-riscv64-gnu@4.46.1':
    resolution: {integrity: sha512-dVxuDqS237eQXkbYzQQfdf/njgeNw6LZuVyEdUaWwRpKHhsLI+y4H/NJV8xJGU19vnOJCVwaBFgr936FHOnJsQ==}
    cpu: [riscv64]
    os: [linux]

  '@rollup/rollup-linux-riscv64-musl@4.46.1':
    resolution: {integrity: sha512-CvvgNl2hrZrTR9jXK1ye0Go0HQRT6ohQdDfWR47/KFKiLd5oN5T14jRdUVGF4tnsN8y9oSfMOqH6RuHh+ck8+w==}
    cpu: [riscv64]
    os: [linux]

  '@rollup/rollup-linux-s390x-gnu@4.46.1':
    resolution: {integrity: sha512-x7ANt2VOg2565oGHJ6rIuuAon+A8sfe1IeUx25IKqi49OjSr/K3awoNqr9gCwGEJo9OuXlOn+H2p1VJKx1psxA==}
    cpu: [s390x]
    os: [linux]

  '@rollup/rollup-linux-x64-gnu@4.46.1':
    resolution: {integrity: sha512-9OADZYryz/7E8/qt0vnaHQgmia2Y0wrjSSn1V/uL+zw/i7NUhxbX4cHXdEQ7dnJgzYDS81d8+tf6nbIdRFZQoQ==}
    cpu: [x64]
    os: [linux]

  '@rollup/rollup-linux-x64-musl@4.46.1':
    resolution: {integrity: sha512-NuvSCbXEKY+NGWHyivzbjSVJi68Xfq1VnIvGmsuXs6TCtveeoDRKutI5vf2ntmNnVq64Q4zInet0UDQ+yMB6tA==}
    cpu: [x64]
    os: [linux]

  '@rollup/rollup-win32-arm64-msvc@4.46.1':
    resolution: {integrity: sha512-mWz+6FSRb82xuUMMV1X3NGiaPFqbLN9aIueHleTZCc46cJvwTlvIh7reQLk4p97dv0nddyewBhwzryBHH7wtPw==}
    cpu: [arm64]
    os: [win32]

  '@rollup/rollup-win32-ia32-msvc@4.46.1':
    resolution: {integrity: sha512-7Thzy9TMXDw9AU4f4vsLNBxh7/VOKuXi73VH3d/kHGr0tZ3x/ewgL9uC7ojUKmH1/zvmZe2tLapYcZllk3SO8Q==}
    cpu: [ia32]
    os: [win32]

  '@rollup/rollup-win32-x64-msvc@4.46.1':
    resolution: {integrity: sha512-7GVB4luhFmGUNXXJhH2jJwZCFB3pIOixv2E3s17GQHBFUOQaISlt7aGcQgqvCaDSxTZJUzlK/QJ1FN8S94MrzQ==}
    cpu: [x64]
    os: [win32]

  '@shikijs/engine-oniguruma@3.8.1':
    resolution: {integrity: sha512-KGQJZHlNY7c656qPFEQpIoqOuC4LrxjyNndRdzk5WKB/Ie87+NJCF1xo9KkOUxwxylk7rT6nhlZyTGTC4fCe1g==}

  '@shikijs/langs@3.8.1':
    resolution: {integrity: sha512-TjOFg2Wp1w07oKnXjs0AUMb4kJvujML+fJ1C5cmEj45lhjbUXtziT1x2bPQb9Db6kmPhkG5NI2tgYW1/DzhUuQ==}

  '@shikijs/themes@3.8.1':
    resolution: {integrity: sha512-Vu3t3BBLifc0GB0UPg2Pox1naTemrrvyZv2lkiSw3QayVV60me1ujFQwPZGgUTmwXl1yhCPW8Lieesm0CYruLQ==}

  '@shikijs/types@3.8.1':
    resolution: {integrity: sha512-5C39Q8/8r1I26suLh+5TPk1DTrbY/kn3IdWA5HdizR0FhlhD05zx5nKCqhzSfDHH3p4S0ZefxWd77DLV+8FhGg==}

  '@shikijs/vscode-textmate@10.0.2':
    resolution: {integrity: sha512-83yeghZ2xxin3Nj8z1NMd/NCuca+gsYXswywDy5bHvwlWL8tpTQmzGeUuHd9FC3E/SBEMvzJRwWEOz5gGes9Qg==}

  '@types/chai@5.2.2':
    resolution: {integrity: sha512-8kB30R7Hwqf40JPiKhVzodJs2Qc1ZJ5zuT3uzw5Hq/dhNCl3G3l83jfpdI1e20BP348+fV7VIL/+FxaXkqBmWg==}

  '@types/cookie@0.6.0':
    resolution: {integrity: sha512-4Kh9a6B2bQciAhf7FSuMRRkUWecJgJu9nPnx3yzpsfXX/c50REIqpHY4C82bXP90qrLtXtkDxTZosYO3UpOwlA==}

  '@types/crypto-js@4.2.2':
    resolution: {integrity: sha512-sDOLlVbHhXpAUAL0YHDUUwDZf3iN4Bwi4W6a0W0b+QcAezUbRtH4FVb+9J4h+XFPW7l/gQ9F8qC7P+Ec4k8QVQ==}

  '@types/deep-eql@4.0.2':
    resolution: {integrity: sha512-c9h9dVVMigMPc4bwTvC5dxqtqJZwQPePsWjPlpSOnojbor6pGqdk541lfA7AqFQr5pB1BRdq0juY9db81BwyFw==}

  '@types/estree@1.0.8':
    resolution: {integrity: sha512-dWHzHa2WqEXI/O1E9OjrocMTKJl2mSrEolh1Iomrv6U+JuNwaHXsXx9bLu5gG7BUWFIN0skIQJQ/L1rIex4X6w==}

  '@types/hast@3.0.4':
    resolution: {integrity: sha512-WPs+bbQw5aCj+x6laNGWLH3wviHtoCv/P3+otBhbOhJgG8qtpdAMlTCxLtsTWA7LH1Oh/bFCHsBn0TPS5m30EQ==}

  '@types/jsdom@21.1.7':
    resolution: {integrity: sha512-yOriVnggzrnQ3a9OKOCxaVuSug3w3/SbOj5i7VwXWZEyUNl3bLF9V3MfxGbZKuwqJOQyRfqXyROBB1CoZLFWzA==}

  '@types/node@22.16.5':
    resolution: {integrity: sha512-bJFoMATwIGaxxx8VJPeM8TonI8t579oRvgAuT8zFugJsJZgzqv0Fu8Mhp68iecjzG7cnN3mO2dJQ5uUM2EFrgQ==}

  '@types/statuses@2.0.6':
    resolution: {integrity: sha512-xMAgYwceFhRA2zY+XbEA7mxYbA093wdiW8Vu6gZPGWy9cmOyU9XesH1tNcEWsKFd5Vzrqx5T3D38PWx1FIIXkA==}

  '@types/tough-cookie@4.0.5':
    resolution: {integrity: sha512-/Ad8+nIOV7Rl++6f1BdKxFSMgmoqEoYbHRpPcx3JEfv8VRsQe9Z4mCXeJBzxs7mbHY/XOZZuXlRNfhpVPbs6ZA==}

  '@types/unist@3.0.3':
    resolution: {integrity: sha512-ko/gIFJRv177XgZsZcBwnqJN5x/Gien8qNOn0D5bQU/zAzVf9Zt3BlcUiLqhV9y4ARk0GbT3tnUiPNgnTXzc/Q==}

  '@vitest/coverage-istanbul@3.2.4':
    resolution: {integrity: sha512-IDlpuFJiWU9rhcKLkpzj8mFu/lpe64gVgnV15ZOrYx1iFzxxrxCzbExiUEKtwwXRvEiEMUS6iZeYgnMxgbqbxQ==}
    peerDependencies:
      vitest: 3.2.4

  '@vitest/expect@3.2.4':
    resolution: {integrity: sha512-Io0yyORnB6sikFlt8QW5K7slY4OjqNX9jmJQ02QDda8lyM6B5oNgVWoSoKPac8/kgnCUzuHQKrSLtu/uOqqrig==}

  '@vitest/mocker@3.2.4':
    resolution: {integrity: sha512-46ryTE9RZO/rfDd7pEqFl7etuyzekzEhUbTW3BvmeO/BcCMEgq59BKhek3dXDWgAj4oMK6OZi+vRr1wPW6qjEQ==}
    peerDependencies:
      msw: ^2.4.9
      vite: ^5.0.0 || ^6.0.0 || ^7.0.0-0
    peerDependenciesMeta:
      msw:
        optional: true
      vite:
        optional: true

  '@vitest/pretty-format@3.2.4':
    resolution: {integrity: sha512-IVNZik8IVRJRTr9fxlitMKeJeXFFFN0JaB9PHPGQ8NKQbGpfjlTx9zO4RefN8gp7eqjNy8nyK3NZmBzOPeIxtA==}

  '@vitest/runner@3.2.4':
    resolution: {integrity: sha512-oukfKT9Mk41LreEW09vt45f8wx7DordoWUZMYdY/cyAk7w5TWkTRCNZYF7sX7n2wB7jyGAl74OxgwhPgKaqDMQ==}

  '@vitest/snapshot@3.2.4':
    resolution: {integrity: sha512-dEYtS7qQP2CjU27QBC5oUOxLE/v5eLkGqPE0ZKEIDGMs4vKWe7IjgLOeauHsR0D5YuuycGRO5oSRXnwnmA78fQ==}

  '@vitest/spy@3.2.4':
    resolution: {integrity: sha512-vAfasCOe6AIK70iP5UD11Ac4siNUNJ9i/9PZ3NKx07sG6sUxeag1LWdNrMWeKKYBLlzuK+Gn65Yd5nyL6ds+nw==}

  '@vitest/utils@3.2.4':
    resolution: {integrity: sha512-fB2V0JFrQSMsCo9HiSq3Ezpdv4iYaXRG1Sx8edX3MwxfyNn83mKiGzOcH+Fkxt4MHxr3y42fQi1oeAInqgX2QA==}

  acorn-jsx-walk@2.0.0:
    resolution: {integrity: sha512-uuo6iJj4D4ygkdzd6jPtcxs8vZgDX9YFIkqczGImoypX2fQ4dVImmu3UzA4ynixCIMTrEOWW+95M2HuBaCEOVA==}

  acorn-jsx@5.3.2:
    resolution: {integrity: sha512-rq9s+JNhf0IChjtDXxllJ7g41oZk5SlXtp0LHwyA5cejwn7vKmKp4pPri6YEePv2PU65sAsegbXtIinmDFDXgQ==}
    peerDependencies:
      acorn: ^6.0.0 || ^7.0.0 || ^8.0.0

  acorn-loose@8.5.2:
    resolution: {integrity: sha512-PPvV6g8UGMGgjrMu+n/f9E/tCSkNQ2Y97eFvuVdJfG11+xdIeDcLyNdC8SHcrHbRqkfwLASdplyR6B6sKM1U4A==}
    engines: {node: '>=0.4.0'}

  acorn-walk@8.3.4:
    resolution: {integrity: sha512-ueEepnujpqee2o5aIYnvHU6C0A42MNdsIDeqy5BydrkuC5R1ZuUFnm27EeFJGoEHJQgn3uleRvmTXaJgfXbt4g==}
    engines: {node: '>=0.4.0'}

  acorn@8.15.0:
    resolution: {integrity: sha512-NZyJarBfL7nWwIq+FDL6Zp/yHEhePMNnnJ0y3qfieCrmNvYct8uvtiV41UvlSe6apAfk0fY1FbWx+NwfmpvtTg==}
    engines: {node: '>=0.4.0'}
    hasBin: true

  agent-base@7.1.4:
    resolution: {integrity: sha512-MnA+YT8fwfJPgBx3m60MNqakm30XOkyIoH1y6huTQvC0PwZG7ki8NacLBcrPbNoo8vEZy7Jpuk7+jMO+CUovTQ==}
    engines: {node: '>= 14'}

  ajv@8.17.1:
    resolution: {integrity: sha512-B/gBuNg5SiMTrPkC+A2+cW0RszwxYmn6VYxB/inlBStS5nx6xHIt/ehKRhIMhqusl7a8LjQoZnjCs5vhwxOQ1g==}

  ansi-escapes@4.3.2:
    resolution: {integrity: sha512-gKXj5ALrKWQLsYG9jlTRmR/xKluxHV+Z9QEwNIgCfM1/uwPMCuzVVnh5mwTd+OuBZcwSIMbqssNWRm1lE51QaQ==}
    engines: {node: '>=8'}

  ansi-regex@5.0.1:
    resolution: {integrity: sha512-quJQXlTSUGL2LH9SUXo8VwsY4soanhgo6LNSm84E1LBcE8s3O0wpdiRzyR9z/ZZJMlMWv37qOOb9pdJlMUEKFQ==}
    engines: {node: '>=8'}

  ansi-regex@6.1.0:
    resolution: {integrity: sha512-7HSX4QQb4CspciLpVFwyRe79O3xsIZDDLER21kERQ71oaPodF8jL725AgJMFAYbooIqolJoRLuM81SpeUkpkvA==}
    engines: {node: '>=12'}

  ansi-styles@4.3.0:
    resolution: {integrity: sha512-zbB9rCJAT1rbjiVDb2hqKFHNYLxgtk8NURxZ3IZwD3F6NtxbXZQCnnSi1Lkx+IDohdPlFp222wVALIheZJQSEg==}
    engines: {node: '>=8'}

  ansi-styles@6.2.1:
    resolution: {integrity: sha512-bN798gFfQX+viw3R7yrGWRqnrN2oRkEkUjjl4JNn4E8GxxbjtG3FbrEIIY3l8/hrwUwIeCZvi4QuOTP4MErVug==}
    engines: {node: '>=12'}

  argparse@2.0.1:
    resolution: {integrity: sha512-8+9WqebbFzpX9OR+Wa6O29asIogeRMzcGtAINdpMHHyAg10f05aSFVBbcEqGf/PXw1EjAZ+q2/bEBg3DvurK3Q==}

  assertion-error@2.0.1:
    resolution: {integrity: sha512-Izi8RQcffqCeNVgFigKli1ssklIbpHnCYc6AknXGYoB6grJqyeby7jv12JUQgmTAnIDnbck1uxksT4dzN3PWBA==}
    engines: {node: '>=12'}

  balanced-match@1.0.2:
    resolution: {integrity: sha512-3oSeUO0TMV67hN1AmbXsK4yaqU7tjiHlbxRDZOpH0KW9+CeX4bRAaX0Anxt0tx2MrpRpWwQaPwIlISEJhYU5Pw==}

  brace-expansion@2.0.2:
    resolution: {integrity: sha512-Jt0vHyM+jmUBqojB7E1NIYadt0vI0Qxjxd2TErW94wDz+E2LAm5vKMXXwg6ZZBTHPuUlDgQHKXvjGBdfcF1ZDQ==}

  browserslist@4.25.1:
    resolution: {integrity: sha512-KGj0KoOMXLpSNkkEI6Z6mShmQy0bc1I+T7K9N81k4WWMrfz+6fQ6es80B/YLAeRoKvjYE1YSHHOW1qe9xIVzHw==}
    engines: {node: ^6 || ^7 || ^8 || ^9 || ^10 || ^11 || ^12 || >=13.7}
    hasBin: true

  cac@6.7.14:
    resolution: {integrity: sha512-b6Ilus+c3RrdDk+JhLKUAQfzzgLEPy6wcXqS7f/xe1EETvsDP6GORG7SFuOs6cID5YkqchW/LXZbX5bc8j7ZcQ==}
    engines: {node: '>=8'}

  call-bind-apply-helpers@1.0.2:
    resolution: {integrity: sha512-Sp1ablJ0ivDkSzjcaJdxEunN5/XvksFJ2sMBFfq6x0ryhQV/2b/KwFe21cMpmHtPOSij8K99/wSfoEuTObmuMQ==}
    engines: {node: '>= 0.4'}

  call-bind@1.0.8:
    resolution: {integrity: sha512-oKlSFMcMwpUg2ednkhQ454wfWiU/ul3CkJe/PEHcTKuiX6RpbehUiFMXu13HalGZxfUwCQzZG747YXBn1im9ww==}
    engines: {node: '>= 0.4'}

  call-bound@1.0.4:
    resolution: {integrity: sha512-+ys997U96po4Kx/ABpBCqhA9EuxJaQWDQg7295H4hBphv3IZg0boBKuwYpt4YXp6MZ5AmZQnU/tyMTlRpaSejg==}
    engines: {node: '>= 0.4'}

  caniuse-lite@1.0.30001727:
    resolution: {integrity: sha512-pB68nIHmbN6L/4C6MH1DokyR3bYqFwjaSs/sWDHGj4CTcFtQUQMuJftVwWkXq7mNWOybD3KhUv3oWHoGxgP14Q==}

  chai@5.2.1:
    resolution: {integrity: sha512-5nFxhUrX0PqtyogoYOA8IPswy5sZFTOsBFl/9bNsmDLgsxYTzSZQJDPppDnZPTQbzSEm0hqGjWPzRemQCYbD6A==}
    engines: {node: '>=18'}

  chalk@4.1.2:
    resolution: {integrity: sha512-oKnbhFyRIXpUuez8iBMmyEa4nbj4IOQyuhc/wy9kY7/WVPcwIO9VA668Pu8RkO7+0G76SLROeyw9CpQ061i4mA==}
    engines: {node: '>=10'}

  chalk@5.4.1:
    resolution: {integrity: sha512-zgVZuo2WcZgfUEmsn6eO3kINexW8RAE4maiQ8QNs8CtpPCSyMiYsULR3HQYkm3w8FIA3SberyMJMSldGsW+U3w==}
    engines: {node: ^12.17.0 || ^14.13 || >=16.0.0}

  chardet@0.7.0:
    resolution: {integrity: sha512-mT8iDcrh03qDGRRmoA2hmBJnxpllMR+0/0qlzjqZES6NdiWDcZkCNAk4rPFZ9Q85r27unkiNNg8ZOiwZXBHwcA==}

  check-error@2.1.1:
    resolution: {integrity: sha512-OAlb+T7V4Op9OwdkjmguYRqncdlx5JiofwOAUkmTF+jNdHwzTaTs4sRAGpzLF3oOz5xAyDGrPgeIDFQmDOTiJw==}
    engines: {node: '>= 16'}

  cli-width@4.1.0:
    resolution: {integrity: sha512-ouuZd4/dm2Sw5Gmqy6bGyNNNe1qt9RpmxveLSO7KcgsTnU7RXfsw+/bukWGo1abgBiMAic068rclZsO4IWmmxQ==}
    engines: {node: '>= 12'}

  cliui@8.0.1:
    resolution: {integrity: sha512-BSeNnyus75C4//NQ9gQt1/csTXyo/8Sb+afLAkzAptFuMsod9HFokGNudZpi/oQV73hnVK+sR+5PVRMd+Dr7YQ==}
    engines: {node: '>=12'}

  color-convert@2.0.1:
    resolution: {integrity: sha512-RRECPsj7iu/xb5oKYcsFHSppFNnsj/52OVTRKb4zP5onXwVF3zVmmToNcOfGC+CRDpfK/U584fMg38ZHCaElKQ==}
    engines: {node: '>=7.0.0'}

  color-name@1.1.4:
    resolution: {integrity: sha512-dOy+3AuW3a2wNbZHIuMZpTcgjGuLU/uBL/ubcZF9OXbDo8ff4O8yVp5Bf0efS8uEoYo5q4Fx7dY9OgQGXgAsQA==}

  commander@13.1.0:
    resolution: {integrity: sha512-/rFeCpNJQbhSZjGVwO9RFV3xPqbnERS8MmIQzCtD/zl6gpJuV/bMLuN92oG3F7d8oDEHHRrujSXNUr8fpjntKw==}
    engines: {node: '>=18'}

  compare-versions@6.1.1:
    resolution: {integrity: sha512-4hm4VPpIecmlg59CHXnRDnqGplJFrbLG4aFEl5vl6cK1u76ws3LLvX7ikFnTDl5vo39sjWD6AaDPYodJp/NNHg==}

  convert-source-map@2.0.0:
    resolution: {integrity: sha512-Kvp459HrV2FEJ1CAsi1Ku+MY3kasH19TFykTz2xWmMeq6bk2NU3XXvfJ+Q61m0xktWwt+1HSYf3JZsTms3aRJg==}

  cookie@0.7.2:
    resolution: {integrity: sha512-yki5XnKuf750l50uGTllt6kKILY4nQ1eNIQatoXEByZ5dWgnKqbnqmTrBE5B4N7lrMJKQ2ytWMiTO2o0v6Ew/w==}
    engines: {node: '>= 0.6'}

  core-util-is@1.0.3:
    resolution: {integrity: sha512-ZQBvi1DcpJ4GDqanjucZ2Hj3wEO5pZDS89BWbkcrvdxksJorwUDDZamX9ldFkp9aw2lmBDLgkObEA4DWNJ9FYQ==}

  cross-fetch@4.0.0:
    resolution: {integrity: sha512-e4a5N8lVvuLgAWgnCrLr2PP0YyDOTHa9H/Rj54dirp61qXnNq46m82bRhNqIA5VccJtWBvPTFRV3TtvHUKPB1g==}

  cross-spawn@7.0.6:
    resolution: {integrity: sha512-uV2QOWP2nWzsy2aMp8aRibhi9dlzF5Hgh5SHaB9OiTGEyDTiJJyx0uy51QXdyWbtAHNua4XJzUKca3OzKUd3vA==}
    engines: {node: '>= 8'}

  crypto-js@4.2.0:
    resolution: {integrity: sha512-KALDyEYgpY+Rlob/iriUtjV6d5Eq+Y191A5g4UqLAi8CyGP9N1+FdVbkc1SxKc2r4YAYqG8JzO2KGL+AizD70Q==}

  cssfontparser@1.2.1:
    resolution: {integrity: sha512-6tun4LoZnj7VN6YeegOVb67KBX/7JJsqvj+pv3ZA7F878/eN33AbGa5b/S/wXxS/tcp8nc40xRUrsPlxIyNUPg==}

  cssstyle@4.6.0:
    resolution: {integrity: sha512-2z+rWdzbbSZv6/rhtvzvqeZQHrBaqgogqt85sqFNbabZOuFbCVFb8kPeEtZjiKkbrm395irpNKiYeFeLiQnFPg==}
    engines: {node: '>=18'}

  dagre@0.8.5:
    resolution: {integrity: sha512-/aTqmnRta7x7MCCpExk7HQL2O4owCT2h8NT//9I1OQ9vt29Pa0BzSAkR5lwFUcQ7491yVi/3CXU9jQ5o0Mn2Sw==}

  data-urls@5.0.0:
    resolution: {integrity: sha512-ZYP5VBHshaDAiVZxjbRVcFJpc+4xGgT0bK3vzy1HLN8jTO975HEbuYzZJcHoQEY5K1a0z8YayJkyVETa08eNTg==}
    engines: {node: '>=18'}

  debug@4.4.1:
    resolution: {integrity: sha512-KcKCqiftBJcZr++7ykoDIEwSa3XWowTfNPo92BYxjXiyYEVrUQh2aLyhxBCwww+heortUFxEJYcRzosstTEBYQ==}
    engines: {node: '>=6.0'}
    peerDependencies:
      supports-color: '*'
    peerDependenciesMeta:
      supports-color:
        optional: true

  decimal.js@10.6.0:
    resolution: {integrity: sha512-YpgQiITW3JXGntzdUmyUR1V812Hn8T1YVXhCu+wO3OpS4eU9l4YdD3qjyiKdV6mvV29zapkMeD390UVEf2lkUg==}

  deep-eql@5.0.2:
    resolution: {integrity: sha512-h5k/5U50IJJFpzfL6nO9jaaumfjO/f2NjK/oYB2Djzm4p9L+3T9qWpZqZ2hAbLPuuYq9wrU08WQyBTL5GbPk5Q==}
    engines: {node: '>=6'}

  define-data-property@1.1.4:
    resolution: {integrity: sha512-rBMvIzlpA8v6E+SJZoo++HAYqsLrkg7MSfIinMPFhmkorw7X+dOXVJQs+QT69zGkzMyfDnIMN2Wid1+NbL3T+A==}
    engines: {node: '>= 0.4'}

  dependency-cruiser@16.10.4:
    resolution: {integrity: sha512-hrxVOjIm8idZ9ZVDGSyyG3SHiNcEUPhL6RTEmO/3wfQWLepH5pA3nuDMMrcJ1DkZztFA7xg3tk8OVO+MmwwH9w==}
    engines: {node: ^18.17||>=20}
    hasBin: true

  dunder-proto@1.0.1:
    resolution: {integrity: sha512-KIN/nDJBQRcXw0MLVhZE9iQHmG68qAVIBg9CqmUYjmQIhgij9U5MFvrqkUL5FbtyyzZuOeOt0zdeRe4UY7ct+A==}
    engines: {node: '>= 0.4'}

  eastasianwidth@0.2.0:
    resolution: {integrity: sha512-I88TYZWc9XiYHRQ4/3c5rjjfgkjhLyW2luGIheGERbNQ6OY7yTybanSpDXZa8y7VUP9YmDcYa+eyq4ca7iLqWA==}

  electron-to-chromium@1.5.191:
    resolution: {integrity: sha512-xcwe9ELcuxYLUFqZZxL19Z6HVKcvNkIwhbHUz7L3us6u12yR+7uY89dSl570f/IqNthx8dAw3tojG7i4Ni4tDA==}

  emoji-regex@8.0.0:
    resolution: {integrity: sha512-MSjYzcWNOA0ewAHpz0MxpYFvwg6yjy1NG3xteoqz644VCo/RPgnr1/GGt+ic3iJTzQ8Eu3TdM14SawnVUmGE6A==}

  emoji-regex@9.2.2:
    resolution: {integrity: sha512-L18DaJsXSUk2+42pv8mLs5jJT2hqFkFE4j21wOmgbUqsZ2hL72NsUU785g9RXgo3s0ZNgVl42TiHp3ZtOv/Vyg==}

  enhanced-resolve@5.18.2:
    resolution: {integrity: sha512-6Jw4sE1maoRJo3q8MsSIn2onJFbLTOjY9hlx4DZXmOKvLRd1Ok2kXmAGXaafL2+ijsJZ1ClYbl/pmqr9+k4iUQ==}
    engines: {node: '>=10.13.0'}

  entities@4.5.0:
    resolution: {integrity: sha512-V0hjH4dGPh9Ao5p0MoRY6BVqtwCjhz6vI5LT8AJ55H+4g9/4vbHx1I54fS0XuclLhDHArPQCiMjDxjaL8fPxhw==}
    engines: {node: '>=0.12'}

  entities@6.0.1:
    resolution: {integrity: sha512-aN97NXWF6AWBTahfVOIrB/NShkzi5H7F9r1s9mD3cDj4Ko5f2qhhVoYMibXF7GlLveb/D2ioWay8lxI97Ven3g==}
    engines: {node: '>=0.12'}

  es-define-property@1.0.1:
    resolution: {integrity: sha512-e3nRfgfUZ4rNGL232gUgX06QNyyez04KdjFrF+LTRoOXmrOgFKDg4BCdsjW8EnT69eqdYGmRpJwiPVYNrCaW3g==}
    engines: {node: '>= 0.4'}

  es-errors@1.3.0:
    resolution: {integrity: sha512-Zf5H2Kxt2xjTvbJvP2ZWLEICxA6j+hAmMzIlypy4xcBg1vKVnx89Wy0GbS+kf5cwCVFFzdCFh2XSCFNULS6csw==}
    engines: {node: '>= 0.4'}

  es-module-lexer@1.7.0:
    resolution: {integrity: sha512-jEQoCwk8hyb2AZziIOLhDqpm5+2ww5uIE6lkO/6jcOCusfk6LhMHpXXfBLXTZ7Ydyt0j4VoUQv6uGNYbdW+kBA==}

  es-object-atoms@1.1.1:
    resolution: {integrity: sha512-FGgH2h8zKNim9ljj7dankFPcICIK9Cp5bm+c2gQSYePhpaG5+esrLODihIorn+Pe6FGJzWhXQotPv73jTaldXA==}
    engines: {node: '>= 0.4'}

  esbuild@0.25.8:
    resolution: {integrity: sha512-vVC0USHGtMi8+R4Kz8rt6JhEWLxsv9Rnu/lGYbPR8u47B+DCBksq9JarW0zOO7bs37hyOK1l2/oqtbciutL5+Q==}
    engines: {node: '>=18'}
    hasBin: true

  escalade@3.2.0:
    resolution: {integrity: sha512-WUj2qlxaQtO4g6Pq5c29GTcWGDyd8itL8zTlipgECz3JesAiiOKotd8JU6otB3PACgG6xkJUyVhboMS+bje/jA==}
    engines: {node: '>=6'}

  estree-walker@3.0.3:
    resolution: {integrity: sha512-7RUKfXgSMMkzt6ZuXmqapOurLGPPfgj6l9uRZ7lRGolvk0y2yocc35LdcxKC5PQZdn2DMqioAQ2NoWcrTKmm6g==}

  eventemitter3@3.1.2:
    resolution: {integrity: sha512-tvtQIeLVHjDkJYnzf2dgVMxfuSGJeM/7UCG17TT4EumTfNtF+0nebF/4zWOIkCreAbtNqhGEboB6BWrwqNaw4Q==}

  eventemitter3@5.0.1:
    resolution: {integrity: sha512-GWkBvjiSZK87ELrYOSESUYeVIc9mvLLf/nXalMOS5dYrgZq9o5OVkbZAVM06CVxYsCwH9BDZFPlQTlPA1j4ahA==}

  events@3.3.0:
    resolution: {integrity: sha512-mQw+2fkQbALzQ7V0MY0IqdnXNOeTtP4r0lN9z7AAawCXgqea7bDii20AYrIBrFd/Hx0M2Ocz6S111CaFkUcb0Q==}
    engines: {node: '>=0.8.x'}

  expect-type@1.2.2:
    resolution: {integrity: sha512-JhFGDVJ7tmDJItKhYgJCGLOWjuK9vPxiXoUFLwLDc99NlmklilbiQJwoctZtt13+xMw91MCk/REan6MWHqDjyA==}
    engines: {node: '>=12.0.0'}

  external-editor@3.1.0:
    resolution: {integrity: sha512-hMQ4CX1p1izmuLYyZqLMO/qGNw10wSv9QDCPfzXfyFrOaCSSoRfqE1Kf1s5an66J5JZC62NewG+mK49jOCtQew==}
    engines: {node: '>=4'}

  fast-deep-equal@3.1.3:
    resolution: {integrity: sha512-f3qQ9oQy9j2AhBe/H9VC91wLmKBCCU/gDOnKNAYG5hswO7BLKj09Hc5HYNz9cGI++xlpDCIgDaitVs03ATR84Q==}

  fast-uri@3.0.6:
    resolution: {integrity: sha512-Atfo14OibSv5wAp4VWNsFYE1AchQRTv9cBGWET4pZWHzYshFSS9NQI6I57rdKn9croWVMbYFbLhJ+yJvmZIIHw==}

  fdir@6.4.6:
    resolution: {integrity: sha512-hiFoqpyZcfNm1yc4u8oWCf9A2c4D3QjCrks3zmoVKVxpQRzmPNar1hUJcBG2RQHvEVGDN+Jm81ZheVLAQMK6+w==}
    peerDependencies:
      picomatch: ^3 || ^4
    peerDependenciesMeta:
      picomatch:
        optional: true

  foreground-child@3.3.1:
    resolution: {integrity: sha512-gIXjKqtFuWEgzFRJA9WCQeSJLZDjgJUOMCMzxtvFq/37KojM1BFGufqsCy0r4qSQmYLsZYMeyRqzIWOMup03sw==}
    engines: {node: '>=14'}

  fsevents@2.3.3:
    resolution: {integrity: sha512-5xoDfX+fL7faATnagmWPpbFtwh/R77WmMMqqHGS65C3vvB0YHrgF+B1YmZ3441tMj5n63k0212XNoJwzlhffQw==}
    engines: {node: ^8.16.0 || ^10.6.0 || >=11.0.0}
    os: [darwin]

  function-bind@1.1.2:
    resolution: {integrity: sha512-7XHNxH7qX9xG5mIwxkhumTox/MIRNcOgDrxWsMt2pAr23WHp6MrRlN7FBSFpCpr+oVO0F744iUgR82nJMfG2SA==}

  gensync@1.0.0-beta.2:
    resolution: {integrity: sha512-3hN7NaskYvMDLQY55gnW3NQ+mesEAepTqlg+VEbj7zzqEMBVNhzcGYYeqFo/TlYz6eQiFcp1HcsCZO+nGgS8zg==}
    engines: {node: '>=6.9.0'}

  get-caller-file@2.0.5:
    resolution: {integrity: sha512-DyFP3BM/3YHTQOCUL/w0OZHR0lpKeGrxotcHWcqNEdnltqFwXVfhEBQ94eIo34AfQpo0rGki4cyIiftY06h2Fg==}
    engines: {node: 6.* || 8.* || >= 10.*}

  get-intrinsic@1.3.0:
    resolution: {integrity: sha512-9fSjSaos/fRIVIp+xSJlE6lfwhES7LNtKaCBIamHsjr2na1BiABJPo0mOjjz8GJDURarmCPGqaiVg5mfjb98CQ==}
    engines: {node: '>= 0.4'}

  get-proto@1.0.1:
    resolution: {integrity: sha512-sTSfBjoXBp89JvIKIefqw7U2CCebsc74kiY6awiGogKtoSGbgjYE/G/+l9sF3MWFPNc9IcoOC4ODfKHfxFmp0g==}
    engines: {node: '>= 0.4'}

  glob@10.4.5:
    resolution: {integrity: sha512-7Bv8RF0k6xjo7d4A/PxYLbUCfb6c+Vpd2/mB2yRDlew7Jb5hEXiCD9ibfO7wpk8i4sevK6DFny9h7EYbM3/sHg==}
    hasBin: true

  global-directory@4.0.1:
    resolution: {integrity: sha512-wHTUcDUoZ1H5/0iVqEudYW4/kAlN5cZ3j/bXn0Dpbizl9iaUVeWSHqiOjsgk6OW2bkLclbBjzewBz6weQ1zA2Q==}
    engines: {node: '>=18'}

  globrex@0.1.2:
    resolution: {integrity: sha512-uHJgbwAMwNFf5mLst7IWLNg14x1CkeqglJb/K3doi4dw6q2IvAAmM/Y81kevy83wP+Sst+nutFTYOGg3d1lsxg==}

  gopd@1.2.0:
    resolution: {integrity: sha512-ZUKRh6/kUFoAiTAtTYPZJ3hw9wNxx+BIBOijnlG9PnrJsCcSjs1wyyD6vJpaYtgnzDrKYRSqf3OO6Rfa93xsRg==}
    engines: {node: '>= 0.4'}

  graceful-fs@4.2.11:
    resolution: {integrity: sha512-RbJ5/jmFcNNCcDV5o9eTnBLJ/HszWV0P73bc+Ff4nS/rJj+YaS6IGyiOL0VoBYX+l1Wrl3k63h/KrH+nhJ0XvQ==}

  graphlib@2.1.8:
    resolution: {integrity: sha512-jcLLfkpoVGmH7/InMC/1hIvOPSUh38oJtGhvrOFGzioE1DZ+0YW16RgmOJhHiuWTvGiJQ9Z1Ik43JvkRPRvE+A==}

  graphology-types@0.24.8:
    resolution: {integrity: sha512-hDRKYXa8TsoZHjgEaysSRyPdT6uB78Ci8WnjgbStlQysz7xR52PInxNsmnB7IBOM1BhikxkNyCVEFgmPKnpx3Q==}

  graphology@0.25.4:
    resolution: {integrity: sha512-33g0Ol9nkWdD6ulw687viS8YJQBxqG5LWII6FI6nul0pq6iM2t5EKquOTFDbyTblRB3O9I+7KX4xI8u5ffekAQ==}
    peerDependencies:
      graphology-types: '>=0.24.0'

  graphql@16.11.0:
    resolution: {integrity: sha512-mS1lbMsxgQj6hge1XZ6p7GPhbrtFwUFYi3wRzXAC/FmYnyXMTvvI3td3rjmQ2u8ewXueaSvRPWaEcgVVOT9Jnw==}
    engines: {node: ^12.22.0 || ^14.16.0 || ^16.0.0 || >=17.0.0}

  has-flag@4.0.0:
    resolution: {integrity: sha512-EykJT/Q1KjTWctppgIAgfSO0tKVuZUjhgMr17kqTumMl6Afv3EISleU7qZUzoXDFTAHTDC4NOoG/ZxU3EvlMPQ==}
    engines: {node: '>=8'}

  has-property-descriptors@1.0.2:
    resolution: {integrity: sha512-55JNKuIW+vq4Ke1BjOTjM2YctQIvCT7GFzHwmfZPGo5wnrgkid0YQtnAleFSqumZm4az3n2BS+erby5ipJdgrg==}

  has-symbols@1.1.0:
    resolution: {integrity: sha512-1cDNdwJ2Jaohmb3sg4OmKaMBwuC48sYni5HUw2DvsC8LjGTLK9h+eb1X6RyuOHe4hT0ULCW68iomhjUoKUqlPQ==}
    engines: {node: '>= 0.4'}

  hasown@2.0.2:
    resolution: {integrity: sha512-0hJU9SCPvmMzIBdZFqNPXWa6dqh7WdH0cII9y+CyS8rG3nL48Bclra9HmKhVVUHyPWNH5Y7xDwAB7bfgSjkUMQ==}
    engines: {node: '>= 0.4'}

  headers-polyfill@4.0.3:
    resolution: {integrity: sha512-IScLbePpkvO846sIwOtOTDjutRMWdXdJmXdMvk6gCBHxFO8d+QKOQedyZSxFTTFYRSmlgSTDtXqqq4pcenBXLQ==}

  html-encoding-sniffer@4.0.0:
    resolution: {integrity: sha512-Y22oTqIU4uuPgEemfz7NDJz6OeKf12Lsu+QC+s3BVpda64lTiMYCyGwg5ki4vFxkMwQdeZDl2adZoqUgdFuTgQ==}
    engines: {node: '>=18'}

  html-escaper@2.0.2:
    resolution: {integrity: sha512-H2iMtd0I4Mt5eYiapRdIDjp+XzelXQ0tFE4JS7YFwFevXXMmOp9myNrUvCg0D6ws8iqkRPBfKHgbwig1SmlLfg==}

  http-proxy-agent@7.0.2:
    resolution: {integrity: sha512-T1gkAiYYDWYx3V5Bmyu7HcfcvL7mUrTWiM6yOfa3PIphViJ/gFPbvidQ+veqSOHci/PxBcDabeUNCzpOODJZig==}
    engines: {node: '>= 14'}

  https-proxy-agent@7.0.6:
    resolution: {integrity: sha512-vK9P5/iUfdl95AI+JVyUuIcVtd4ofvtrOr3HNtM2yxC9bnMbEdp3x01OhQNnjb8IJYi38VlTE3mBXwcfvywuSw==}
    engines: {node: '>= 14'}

  i18next-browser-languagedetector@8.2.0:
    resolution: {integrity: sha512-P+3zEKLnOF0qmiesW383vsLdtQVyKtCNA9cjSoKCppTKPQVfKd2W8hbVo5ZhNJKDqeM7BOcvNoKJOjpHh4Js9g==}

  i18next-http-backend@2.7.3:
    resolution: {integrity: sha512-FgZxrXdRA5u44xfYsJlEBL4/KH3f2IluBpgV/7riW0YW2VEyM8FzVt2XHAOi6id0Ppj7vZvCZVpp5LrGXnc8Ig==}

  i18next-http-backend@3.0.2:
    resolution: {integrity: sha512-PdlvPnvIp4E1sYi46Ik4tBYh/v/NbYfFFgTjkwFl0is8A18s7/bx9aXqsrOax9WUbeNS6mD2oix7Z0yGGf6m5g==}

  i18next-korean-postposition-processor@1.0.0:
    resolution: {integrity: sha512-ruNXjI9awsFK6Ie+F9gYaMW8ciLMuCkeRjH9QkSv2Wb8xI0mnm773v3M9eua8dtvAXudIUk4p6Ho7hNkEASXDg==}
    peerDependencies:
      i18next: '>=8.4.0'

  i18next@22.5.1:
    resolution: {integrity: sha512-8TGPgM3pAD+VRsMtUMNknRz3kzqwp/gPALrWMsDnmC1mKqJwpWyooQRLMcbTwq8z8YwSmuj+ZYvc+xCuEpkssA==}

  i18next@24.2.3:
    resolution: {integrity: sha512-lfbf80OzkocvX7nmZtu7nSTNbrTYR52sLWxPtlXX1zAhVw8WEnFk4puUkCR4B1dNQwbSpEHHHemcZu//7EcB7A==}
    peerDependencies:
      typescript: ^5
    peerDependenciesMeta:
      typescript:
        optional: true

  iconv-lite@0.4.24:
    resolution: {integrity: sha512-v3MXnZAcvnywkTUEZomIActle7RXXeedOR31wwl7VlyoXO4Qi9arvSenNQWne1TcRwhCL1HwLI21bEqdpj8/rA==}
    engines: {node: '>=0.10.0'}

  iconv-lite@0.6.3:
    resolution: {integrity: sha512-4fCk79wshMdzMp2rH06qWrJE4iolqLhCUH+OiuIgU++RB0+94NlDL81atO7GX55uUKueo0txHNtvEyI6D7WdMw==}
    engines: {node: '>=0.10.0'}

  ignore@7.0.5:
    resolution: {integrity: sha512-Hs59xBNfUIunMFgWAbGX5cq6893IbWg4KnrjbYwX3tx0ztorVgTDA6B2sxf8ejHJ4wz8BqGUMYlnzNBer5NvGg==}
    engines: {node: '>= 4'}

  immediate@3.0.6:
    resolution: {integrity: sha512-XXOFtyqDjNDAQxVfYxuF7g9Il/IbWmmlQg2MYKOH8ExIT1qg6xc4zyS3HaEEATgs1btfzxq15ciUiY7gjSXRGQ==}

  inherits@2.0.4:
    resolution: {integrity: sha512-k/vGaX4/Yla3WzyMCvTQOXYeIHvqOKtnqBduzTHpzpQZzAskKMhZ2K+EnBiSM9zGSoIFeMpXKxa4dYeZIQqewQ==}

  ini@4.1.1:
    resolution: {integrity: sha512-QQnnxNyfvmHFIsj7gkPcYymR8Jdw/o7mp5ZFihxn6h8Ci6fh3Dx4E1gPjpQEpIuPo9XVNY/ZUwh4BPMjGyL01g==}
    engines: {node: ^14.17.0 || ^16.13.0 || >=18.0.0}

  inquirer@12.8.2:
    resolution: {integrity: sha512-oBDL9f4+cDambZVJdfJu2M5JQfvaug9lbo6fKDlFV40i8t3FGA1Db67ov5Hp5DInG4zmXhHWTSnlXBntnJ7GMA==}
    engines: {node: '>=18'}
    peerDependencies:
      '@types/node': '>=18'
    peerDependenciesMeta:
      '@types/node':
        optional: true

  interpret@3.1.1:
    resolution: {integrity: sha512-6xwYfHbajpoF0xLW+iwLkhwgvLoZDfjYfoFNu8ftMoXINzwuymNLd9u/KmwtdT2GbR+/Cz66otEGEVVUHX9QLQ==}
    engines: {node: '>=10.13.0'}

  is-core-module@2.16.1:
    resolution: {integrity: sha512-UfoeMA6fIJ8wTYFEUjelnaGI67v6+N7qXJEvQuIGa99l4xsCruSYOVSQ0uPANn4dAzm8lkYPaKLrrijLq7x23w==}
    engines: {node: '>= 0.4'}

  is-fullwidth-code-point@3.0.0:
    resolution: {integrity: sha512-zymm5+u+sCsSWyD9qNaejV3DFvhCKclKdizYaJUuHA83RLjb7nSuGnddCHGv0hk+KY7BMAlsWeK4Ueg6EV6XQg==}
    engines: {node: '>=8'}

  is-installed-globally@1.0.0:
    resolution: {integrity: sha512-K55T22lfpQ63N4KEN57jZUAaAYqYHEe8veb/TycJRk9DdSCLLcovXz/mL6mOnhQaZsQGwPhuFopdQIlqGSEjiQ==}
    engines: {node: '>=18'}

  is-node-process@1.2.0:
    resolution: {integrity: sha512-Vg4o6/fqPxIjtxgUH5QLJhwZ7gW5diGCVlXpuUfELC62CuxM1iHcRe51f2W1FDy04Ai4KJkagKjx3XaqyfRKXw==}

  is-path-inside@4.0.0:
    resolution: {integrity: sha512-lJJV/5dYS+RcL8uQdBDW9c9uWFLLBNRyFhnAKXw5tVqLlKZ4RMGZKv+YQ/IA3OhD+RpbJa1LLFM1FQPGyIXvOA==}
    engines: {node: '>=12'}

  is-potential-custom-element-name@1.0.1:
    resolution: {integrity: sha512-bCYeRA2rVibKZd+s2625gGnGF/t7DSqDs4dP7CrLA1m7jKWz6pps0LpYLJN8Q64HtmPKJ1hrN3nzPNKFEKOUiQ==}

  isarray@1.0.0:
    resolution: {integrity: sha512-VLghIWNM6ELQzo7zwmcg0NmTVyWKYjvIeM83yjp0wRDTmUnrM678fQbcKBo6n2CJEF0szoG//ytg+TKla89ALQ==}

  isarray@2.0.5:
    resolution: {integrity: sha512-xHjhDr3cNBK0BzdUJSPXZntQUx/mwMS5Rw4A7lPJ90XGAO6ISP/ePDNuo0vhqOZU+UD5JoodwCAAoZQd3FeAKw==}

  isexe@2.0.0:
    resolution: {integrity: sha512-RHxMLp9lnKHGHRng9QFhRCMbYAcVpn69smSGcq3f36xjgVVWThj4qqLbTLlq7Ssj8B+fIQ1EuCEGI2lKsyQeIw==}

  istanbul-lib-coverage@3.2.2:
    resolution: {integrity: sha512-O8dpsF+r0WV/8MNRKfnmrtCWhuKjxrq2w+jpzBL5UZKTi2LeVWnWOmWRxFlesJONmc+wLAGvKQZEOanko0LFTg==}
    engines: {node: '>=8'}

  istanbul-lib-instrument@6.0.3:
    resolution: {integrity: sha512-Vtgk7L/R2JHyyGW07spoFlB8/lpjiOLTjMdms6AFMraYt3BaJauod/NGrfnVG/y4Ix1JEuMRPDPEj2ua+zz1/Q==}
    engines: {node: '>=10'}

  istanbul-lib-report@3.0.1:
    resolution: {integrity: sha512-GCfE1mtsHGOELCU8e/Z7YWzpmybrx/+dSTfLrvY8qRmaY6zXTKWn6WQIjaAFw069icm6GVMNkgu0NzI4iPZUNw==}
    engines: {node: '>=10'}

  istanbul-lib-source-maps@5.0.6:
    resolution: {integrity: sha512-yg2d+Em4KizZC5niWhQaIomgf5WlL4vOOjZ5xGCmF8SnPE/mDWWXgvRExdcpCgh9lLRRa1/fSYp2ymmbJ1pI+A==}
    engines: {node: '>=10'}

  istanbul-reports@3.1.7:
    resolution: {integrity: sha512-BewmUXImeuRk2YY0PVbxgKAysvhRPUQE0h5QRM++nVWyubKGV0l8qQ5op8+B2DOmwSe63Jivj0BjkPQVf8fP5g==}
    engines: {node: '>=8'}

  jackspeak@3.4.3:
    resolution: {integrity: sha512-OGlZQpz2yfahA/Rd1Y8Cd9SIEsqvXkLVoSw/cgwhnhFMDbsQFeZYoJJ7bIZBS9BcamUW96asq/npPWugM+RQBw==}

  jest-canvas-mock@2.5.2:
    resolution: {integrity: sha512-vgnpPupjOL6+L5oJXzxTxFrlGEIbHdZqFU+LFNdtLxZ3lRDCl17FlTMM7IatoRQkrcyOTMlDinjUguqmQ6bR2A==}

  js-tokens@4.0.0:
    resolution: {integrity: sha512-RdJUflcE3cUzKiMqQgsCu06FPu9UdIJO0beYbPhHN4k6apgJtifcoCtT9bcxOpYBtpD2kCM6Sbzg4CausW/PKQ==}

  js-tokens@9.0.1:
    resolution: {integrity: sha512-mxa9E9ITFOt0ban3j6L5MpjwegGz6lBQmM1IJkWeBZGcMxto50+eWdjC/52xDbS2vy0k7vIMK0Fe2wfL9OQSpQ==}

  js-yaml@4.1.0:
    resolution: {integrity: sha512-wpxZs9NoxZaJESJGIZTyDEaYpl0FKSA+FB9aJiyemKhMwkxQg63h4T1KJgUGHpTqPDNRcmmYLugrRjJlBtWvRA==}
    hasBin: true

  jsdom@26.1.0:
    resolution: {integrity: sha512-Cvc9WUhxSMEo4McES3P7oK3QaXldCfNWp7pl2NNeiIFlCoLr3kfq9kb1fxftiwk1FLV7CvpvDfonxtzUDeSOPg==}
    engines: {node: '>=18'}
    peerDependencies:
      canvas: ^3.0.0
    peerDependenciesMeta:
      canvas:
        optional: true

  jsesc@3.1.0:
    resolution: {integrity: sha512-/sM3dO2FOzXjKQhJuo0Q173wf2KOo8t4I8vHy6lF9poUp7bKT0/NHE8fPX23PwfhnykfqnC2xRxOnVw5XuGIaA==}
    engines: {node: '>=6'}
    hasBin: true

  json-schema-traverse@1.0.0:
    resolution: {integrity: sha512-NM8/P9n3XjXhIZn1lLhkFaACTOURQXjWhV4BA/RnOv8xvgqtqpAX9IO4mRQxSx1Rlo4tqzeqb0sOlruaOy3dug==}

  json-stable-stringify@1.3.0:
    resolution: {integrity: sha512-qtYiSSFlwot9XHtF9bD9c7rwKjr+RecWT//ZnPvSmEjpV5mmPOCN4j8UjY5hbjNkOwZ/jQv3J6R1/pL7RwgMsg==}
    engines: {node: '>= 0.4'}

  json5@2.2.3:
    resolution: {integrity: sha512-XmOWe7eyHYH14cLdVPoyg+GOH3rYX++KpzrylJwSW98t3Nk+U8XOl8FWKOgwtzdb8lXGf6zYwDUzeHMWfxasyg==}
    engines: {node: '>=6'}
    hasBin: true

  jsonify@0.0.1:
    resolution: {integrity: sha512-2/Ki0GcmuqSrgFyelQq9M05y7PS0mEwuIzrf3f1fPqkVDVRvZrPZtVSMHxdgo8Aq0sxAOb/cr2aqqA3LeWHVPg==}

  jszip@3.10.1:
    resolution: {integrity: sha512-xXDvecyTpGLrqFrvkrUSoxxfJI5AH7U8zxxtVclpsUtMCq4JQ290LY8AW5c7Ggnr/Y/oK+bQMbqK2qmtk3pN4g==}

  kleur@3.0.3:
    resolution: {integrity: sha512-eTIzlVOSUR+JxdDFepEYcBMtZ9Qqdef+rnzWdRZuMbOywu5tO2w2N7rqjoANZ5k9vywhL6Br1VRjUIgTQx4E8w==}
    engines: {node: '>=6'}

  lefthook-darwin-arm64@1.12.2:
    resolution: {integrity: sha512-fTxeI9tEskrHjc3QyEO+AG7impBXY2Ed8V5aiRc3fw9POfYtVh9b5jRx90fjk2+ld5hf+Z1DsyyLq/vOHDFskQ==}
    cpu: [arm64]
    os: [darwin]

  lefthook-darwin-x64@1.12.2:
    resolution: {integrity: sha512-T1dCDKAAfdHgYZ8qtrS02SJSHoR52RFcrGArFNll9Mu4ZSV19Sp8BO+kTwDUOcLYdcPGNaqOp9PkRBQGZWQC7g==}
    cpu: [x64]
    os: [darwin]

  lefthook-freebsd-arm64@1.12.2:
    resolution: {integrity: sha512-2n9z7Q4BKeMBoB9cuEdv0UBQH82Z4GgBQpCrfjCtyzpDnYQwrH8Tkrlnlko4qPh9MM6nLLGIYMKsA5nltzo8Cg==}
    cpu: [arm64]
    os: [freebsd]

  lefthook-freebsd-x64@1.12.2:
    resolution: {integrity: sha512-1hNY/irY+/3kjRzKoJYxG+m3BYI8QxopJUK1PQnknGo1Wy5u302SdX+tR7pnpz6JM5chrNw4ozSbKKOvdZ5VEw==}
    cpu: [x64]
    os: [freebsd]

  lefthook-linux-arm64@1.12.2:
    resolution: {integrity: sha512-1W4swYIVRkxq/LFTuuK4oVpd6NtTKY4E3VY2Uq2JDkIOJV46+8qGBF+C/QA9K3O9chLffgN7c+i+NhIuGiZ/Vw==}
    cpu: [arm64]
    os: [linux]

  lefthook-linux-x64@1.12.2:
    resolution: {integrity: sha512-J6VGuMfhq5iCsg1Pv7xULbuXC63gP5LaikT0PhkyBNMi3HQneZFDJ8k/sp0Ue9HkQv6QfWIo3/FgB9gz38MCFw==}
    cpu: [x64]
    os: [linux]

  lefthook-openbsd-arm64@1.12.2:
    resolution: {integrity: sha512-wncDRW3ml24DaOyH22KINumjvCohswbQqbxyH2GORRCykSnE859cTjOrRIchTKBIARF7PSeGPUtS7EK0+oDbaw==}
    cpu: [arm64]
    os: [openbsd]

  lefthook-openbsd-x64@1.12.2:
    resolution: {integrity: sha512-2jDOkCHNnc/oK/vR62hAf3vZb1EQ6Md2GjIlgZ/V7A3ztOsM8QZ5IxwYN3D1UOIR5ZnwMBy7PtmTJC/HJrig5w==}
    cpu: [x64]
    os: [openbsd]

  lefthook-windows-arm64@1.12.2:
    resolution: {integrity: sha512-ZMH/q6UNSidhHEG/1QoqIl1n4yPTBWuVmKx5bONtKHicoz4QCQ+QEiNjKsG5OO4C62nfyHGThmweCzZVUQECJw==}
    cpu: [arm64]
    os: [win32]

  lefthook-windows-x64@1.12.2:
    resolution: {integrity: sha512-TqT2jIPcTQ9uwaw+v+DTmvnUHM/p7bbsSrPoPX+fRXSGLzFjyiY+12C9dObSwfCQq6rT70xqQJ9AmftJQsa5/Q==}
    cpu: [x64]
    os: [win32]

  lefthook@1.12.2:
    resolution: {integrity: sha512-2CeTu5NcmoT9YnqsHTq/TF36MlqlzHzhivGx3DrXHwcff4TdvrkIwUTA56huM3Nlo5ODAF/0hlPzaKLmNHCBnQ==}
    hasBin: true

  lie@3.3.0:
    resolution: {integrity: sha512-UaiMJzeWRlEujzAuw5LokY1L5ecNQYZKfmyZ9L7wDHb/p5etKaxXhohBcrw0EYby+G/NA52vRSN4N39dxHAIwQ==}

  linkify-it@5.0.0:
    resolution: {integrity: sha512-5aHCbzQRADcdP+ATqnDuhhJ/MRIqDkZX5pyjFHRRysS8vZ5AbqGEoFIb6pYHPZ+L/OC2Lc+xT8uHVVR5CAK/wQ==}

  lodash@4.17.21:
    resolution: {integrity: sha512-v2kDEe57lecTulaDIuNTPy3Ry4gLGJ6Z1O3vE1krgXZNrsQ+LFTGHVxVjcXPs17LhbZVGedAJv8XZ1tvj5FvSg==}

  loupe@3.2.0:
    resolution: {integrity: sha512-2NCfZcT5VGVNX9mSZIxLRkEAegDGBpuQZBy13desuHeVORmBDyAET4TkJr4SjqQy3A8JDofMN6LpkK8Xcm/dlw==}

  lru-cache@10.4.3:
    resolution: {integrity: sha512-JNAzZcXrCt42VGLuYz0zfAzDfAvJWW6AfYlDBQyDV5DClI2m5sAmK+OIO7s59XfsRsWHp02jAJrRadPRGTt6SQ==}

  lru-cache@5.1.1:
    resolution: {integrity: sha512-KpNARQA3Iwv+jTA0utUVVbrh+Jlrr1Fv0e56GGzAFOXN7dk/FviaDW8LHmK52DlcH4WP2n6gI8vN1aesBFgo9w==}

  lunr@2.3.9:
    resolution: {integrity: sha512-zTU3DaZaF3Rt9rhN3uBMGQD3dD2/vFQqnvZCDv4dl5iOzq2IZQqTxu90r4E5J+nP70J3ilqVCrbho2eWaeW8Ow==}

  magic-string@0.30.17:
    resolution: {integrity: sha512-sNPKHvyjVf7gyjwS4xGTaW/mCnF8wnjtifKBEhxfZ7E/S8tQ0rssrwGNn6q8JH/ohItJfSQp9mBtQYuTlH5QnA==}

  magicast@0.3.5:
    resolution: {integrity: sha512-L0WhttDl+2BOsybvEOLK7fW3UA0OQ0IQ2d6Zl2x/a6vVRs3bAY0ECOSHHeL5jD+SbOpOCUEi0y1DgHEn9Qn1AQ==}

  make-dir@4.0.0:
    resolution: {integrity: sha512-hXdUTZYIVOt1Ex//jAQi+wTZZpUpwBj/0QsOzqegb3rGMMeJiSEu5xLHnYfBrRV4RH2+OCSOO95Is/7x1WJ4bw==}
    engines: {node: '>=10'}

  markdown-it@14.1.0:
    resolution: {integrity: sha512-a54IwgWPaeBCAAsv13YgmALOF1elABB08FxO9i+r4VFk5Vl4pKokRPeX8u5TCgSsPi6ec1otfLjdOpVcgbpshg==}
    hasBin: true

  math-intrinsics@1.1.0:
    resolution: {integrity: sha512-/IXtbwEk5HTPyEwyKX6hGkYXxM9nbj64B+ilVJnC/R6B0pH5G4V3b0pVbL7DBj4tkhBAppbQUlf6F6Xl9LHu1g==}
    engines: {node: '>= 0.4'}

  mdurl@2.0.0:
    resolution: {integrity: sha512-Lf+9+2r+Tdp5wXDXC4PcIBjTDtq4UKjCPMQhKIuzpJNW0b96kVqSwW0bT7FhRSfmAiFYgP+SCRvdrDozfh0U5w==}

  memoize@10.1.0:
    resolution: {integrity: sha512-MMbFhJzh4Jlg/poq1si90XRlTZRDHVqdlz2mPyGJ6kqMpyHUyVpDd5gpFAvVehW64+RA1eKE9Yt8aSLY7w2Kgg==}
    engines: {node: '>=18'}

  mimic-function@5.0.1:
    resolution: {integrity: sha512-VP79XUPxV2CigYP3jWwAUFSku2aKqBH7uTAapFWCBqutsbmDo96KY5o8uh6U+/YSIn5OxJnXp73beVkpqMIGhA==}
    engines: {node: '>=18'}

  minimatch@9.0.5:
    resolution: {integrity: sha512-G6T0ZX48xgozx7587koeX9Ys2NYy6Gmv//P89sEte9V9whIapMNF4idKxnW2QtCcLiTWlb/wfCabAtAFWhhBow==}
    engines: {node: '>=16 || 14 >=14.17'}

  minimist@1.2.8:
    resolution: {integrity: sha512-2yyAR8qBkN3YuheJanUpWC5U3bb5osDywNB8RzDVlDwDHbocAJveqqj1u8+SVD7jkWT4yvsHCpWqqWqAxb0zCA==}

  minipass@7.1.2:
    resolution: {integrity: sha512-qOOzS1cBTWYF4BH8fVePDBOO9iptMnGUEZwNc/cMWnTV2nVLZ7VoNWEPHkYczZA0pdoA7dl6e7FL659nX9S2aw==}
    engines: {node: '>=16 || 14 >=14.17'}

  moo-color@1.0.3:
    resolution: {integrity: sha512-i/+ZKXMDf6aqYtBhuOcej71YSlbjT3wCO/4H1j8rPvxDJEifdwgg5MaFyu6iYAT8GBZJg2z0dkgK4YMzvURALQ==}

  ms@2.1.3:
    resolution: {integrity: sha512-6FlzubTLZG3J2a/NVCAleEhjzq5oxgHyaCU9yYXvcLsvoVaHJq/s5xXI6/XXP6tz7R9xAOtHnSO/tXtF3WRTlA==}

  msw@2.10.4:
    resolution: {integrity: sha512-6R1or/qyele7q3RyPwNuvc0IxO8L8/Aim6Sz5ncXEgcWUNxSKE+udriTOWHtpMwmfkLYlacA2y7TIx4cL5lgHA==}
    engines: {node: '>=18'}
    hasBin: true
    peerDependencies:
      typescript: '>= 4.8.x'
    peerDependenciesMeta:
      typescript:
        optional: true

  mustache@4.2.0:
    resolution: {integrity: sha512-71ippSywq5Yb7/tVYyGbkBggbU8H3u5Rz56fH60jGFgr8uHwxs+aSKeqmluIVzM0m0kB7xQjKS6qPfd0b2ZoqQ==}
    hasBin: true

  mute-stream@2.0.0:
    resolution: {integrity: sha512-WWdIxpyjEn+FhQJQQv9aQAYlHoNVdzIzUySNV1gHUPDSdZJ3yZn7pAAbQcV7B56Mvu881q9FZV+0Vx2xC44VWA==}
    engines: {node: ^18.17.0 || >=20.5.0}

  nanoid@3.3.11:
    resolution: {integrity: sha512-N8SpfPUnUp1bK+PMYW8qSWdl9U+wwNWI4QKxOYDy9JAro3WMX7p2OeVRF9v+347pnakNevPmiHhNmZ2HbFA76w==}
    engines: {node: ^10 || ^12 || ^13.7 || ^14 || >=15.0.1}
    hasBin: true

  node-fetch@2.7.0:
    resolution: {integrity: sha512-c4FRfUm/dbcWZ7U+1Wq0AwCyFL+3nt2bEw05wfxSz+DWpWsitgmSgYmy2dQdWyKC1694ELPqMs/YzUSNozLt8A==}
    engines: {node: 4.x || >=6.0.0}
    peerDependencies:
      encoding: ^0.1.0
    peerDependenciesMeta:
      encoding:
        optional: true

  node-releases@2.0.19:
    resolution: {integrity: sha512-xxOWJsBKtzAq7DY0J+DTzuz58K8e7sJbdgwkbMWQe8UYB6ekmsQ45q0M/tJDsGaZmbC+l7n57UV8Hl5tHxO9uw==}

  nwsapi@2.2.21:
    resolution: {integrity: sha512-o6nIY3qwiSXl7/LuOU0Dmuctd34Yay0yeuZRLFmDPrrdHpXKFndPj3hM+YEPVHYC5fx2otBx4Ilc/gyYSAUaIA==}

  object-keys@1.1.1:
    resolution: {integrity: sha512-NuAESUOUMrlIXOfHKzD6bpPu3tYt3xvjNdRIQ+FeT0lNb4K8WR70CaDxhuNguS2XG+GjkyMwOzsN5ZktImfhLA==}
    engines: {node: '>= 0.4'}

  obliterator@2.0.5:
    resolution: {integrity: sha512-42CPE9AhahZRsMNslczq0ctAEtqk8Eka26QofnqC346BZdHDySk3LWka23LI7ULIw11NmltpiLagIq8gBozxTw==}

  os-tmpdir@1.0.2:
    resolution: {integrity: sha512-D2FR03Vir7FIu45XBY20mTb+/ZSWB00sjU9jdQXt83gDrI4Ztz5Fs7/yy74g2N5SVQY4xY1qDr4rNddwYRVX0g==}
    engines: {node: '>=0.10.0'}

  outvariant@1.4.3:
    resolution: {integrity: sha512-+Sl2UErvtsoajRDKCE5/dBz4DIvHXQQnAxtQTF04OJxY0+DyZXSo5P5Bb7XYWOh81syohlYL24hbDwxedPUJCA==}

  package-json-from-dist@1.0.1:
    resolution: {integrity: sha512-UEZIS3/by4OC8vL3P2dTXRETpebLI2NiI5vIrjaD/5UtrkFX/tNbwjTSRAGC/+7CAo2pIcBaRgWmcBBHcsaCIw==}

  pako@1.0.11:
    resolution: {integrity: sha512-4hLB8Py4zZce5s4yd9XzopqwVv/yGNhV1Bl8NTmCq1763HeK2+EwVTv+leGeL13Dnh2wfbqowVPXCIO0z4taYw==}

  papaparse@5.5.3:
    resolution: {integrity: sha512-5QvjGxYVjxO59MGU2lHVYpRWBBtKHnlIAcSe1uNFCkkptUh63NFRj0FJQm7nR67puEruUci/ZkjmEFrjCAyP4A==}

  parse5@7.3.0:
    resolution: {integrity: sha512-IInvU7fabl34qmi9gY8XOVxhYyMyuH2xUNpb2q8/Y+7552KlejkRvqvD19nMoUW/uQGGbqNpA6Tufu5FL5BZgw==}

  path-key@3.1.1:
    resolution: {integrity: sha512-ojmeN0qd+y0jszEtoY48r0Peq5dwMEkIlCOu6Q5f41lfkswXuKtYrhgoTpLnyIcHm24Uhqx+5Tqm2InSwLhE6Q==}
    engines: {node: '>=8'}

  path-parse@1.0.7:
    resolution: {integrity: sha512-LDJzPVEEEPR+y48z93A0Ed0yXb8pAByGWo/k5YYdYgpY2/2EsOsksJrq7lOHxryrVOn1ejG6oAp8ahvOIQD8sw==}

  path-scurry@1.11.1:
    resolution: {integrity: sha512-Xa4Nw17FS9ApQFJ9umLiJS4orGjm7ZzwUrwamcGQuHSzDyth9boKDaycYdDcZDuqYATXw4HFXgaqWTctW/v1HA==}
    engines: {node: '>=16 || 14 >=14.18'}

  path-to-regexp@6.3.0:
    resolution: {integrity: sha512-Yhpw4T9C6hPpgPeA28us07OJeqZ5EzQTkbfwuhsUg0c237RomFoETJgmp2sa3F/41gfLE6G5cqcYwznmeEeOlQ==}

  pathe@2.0.3:
    resolution: {integrity: sha512-WUjGcAqP1gQacoQe+OBJsFA7Ld4DyXuUIjZ5cc75cLHvJ7dtNsTugphxIADwspS+AraAUePCKrSVtPLFj/F88w==}

  pathval@2.0.1:
    resolution: {integrity: sha512-//nshmD55c46FuFw26xV/xFAaB5HF9Xdap7HJBBnrKdAd6/GxDBaNA1870O79+9ueg61cZLSVc+OaFlfmObYVQ==}
    engines: {node: '>= 14.16'}

  phaser3-rex-plugins@1.80.16:
    resolution: {integrity: sha512-c34SfEjdK7rz8EbM7bDmJwB/xCb/YR77IaAaowzqkCLb7pLeI3E8PfLivm882iirN11XOHjYT2uYlvtdbNAtMA==}

  phaser3spectorjs@0.0.8:
    resolution: {integrity: sha512-0dSO7/aMjEUPrp5EcjRvRRsEf+jXDbmzalPeJ6VtTB2Pn1PeaKc+qlL/DmO3l1Dvc5lkzc+Sil1Ta+Hkyi5cbA==}

  phaser@3.90.0:
    resolution: {integrity: sha512-/cziz/5ZIn02uDkC9RzN8VF9x3Gs3XdFFf9nkiMEQT3p7hQlWuyjy4QWosU802qqno2YSLn2BfqwOKLv/sSVfQ==}

  picocolors@1.1.1:
    resolution: {integrity: sha512-xceH2snhtb5M9liqDsmEw56le376mTZkEX/jEb/RxNFyegNul7eNslCXP9FDj/Lcu0X8KEyMceP2ntpaHrDEVA==}

  picomatch@4.0.3:
    resolution: {integrity: sha512-5gTmgEY/sqK6gFXLIsQNH19lWb4ebPDLA4SdLP7dsWkIXHWlG66oPuVvXSGFPppYZz8ZDZq0dYYrbHfBCVUb1Q==}
    engines: {node: '>=12'}

  postcss@8.5.6:
    resolution: {integrity: sha512-3Ybi1tAuwAP9s0r1UQ2J4n5Y0G05bJkpUIO0/bI9MhwmD70S5aTWbXGBwxHrelT+XM1k6dM0pk+SwNkpTRN7Pg==}
    engines: {node: ^10 || ^12 || >=14}

  process-nextick-args@2.0.1:
    resolution: {integrity: sha512-3ouUOpQhtgrbOa17J7+uxOTpITYWaGP7/AhoR3+A+/1e9skrzelGi/dXzEYyvbxubEF6Wn2ypscTKiKJFFn1ag==}

  prompts@2.4.2:
    resolution: {integrity: sha512-NxNv/kLguCA7p3jE8oL2aEBsrJWgAakBpgmgK6lpPWV+WuOmY6r2/zbAVnP+T8bQlA0nzHXSJSJW0Hq7ylaD2Q==}
    engines: {node: '>= 6'}

  psl@1.15.0:
    resolution: {integrity: sha512-JZd3gMVBAVQkSs6HdNZo9Sdo0LNcQeMNP3CozBJb3JYC/QUYZTnKxP+f8oWRX4rHP5EurWxqAHTSwUCjlNKa1w==}

  punycode.js@2.3.1:
    resolution: {integrity: sha512-uxFIHU0YlHYhDQtV4R9J6a52SLx28BCjT+4ieh7IGbgwVJWO+km431c4yRlREUAsAmt/uMjQUyQHNEPf0M39CA==}
    engines: {node: '>=6'}

  punycode@2.3.1:
    resolution: {integrity: sha512-vYt7UD1U9Wg6138shLtLOvdAu+8DsC/ilFtEVHcH+wydcSpNE20AfSOduf6MkRFahL5FY7X1oU7nKVZFtfq8Fg==}
    engines: {node: '>=6'}

  querystringify@2.2.0:
    resolution: {integrity: sha512-FIqgj2EUvTa7R50u0rGsyTftzjYmv/a3hO345bZNrqabNqjtgiDMgmo4mkUjd+nzU5oF3dClKqFIPUKybUyqoQ==}

  readable-stream@2.3.8:
    resolution: {integrity: sha512-8p0AUk4XODgIewSi0l8Epjs+EVnWiK7NoDIEGU0HhE7+ZyY8D1IMY7odu5lRrFXGg71L15KG8QrPmum45RTtdA==}

  rechoir@0.8.0:
    resolution: {integrity: sha512-/vxpCXddiX8NGfGO/mTafwjq4aFa/71pvamip0++IQk3zG8cbCj0fifNPrjjF1XMXUne91jL9OoxmdykoEtifQ==}
    engines: {node: '>= 10.13.0'}

  regexp-tree@0.1.27:
    resolution: {integrity: sha512-iETxpjK6YoRWJG5o6hXLwvjYAoW+FEZn9os0PD/b6AP6xQwsa/Y7lCVgIixBbUPMfhu+i2LtdeAqVTgGlQarfA==}
    hasBin: true

  require-directory@2.1.1:
    resolution: {integrity: sha512-fGxEI7+wsG9xrvdjsrlmL22OMTTiHRwAMroiEeMgq8gzoLC/PQr7RsRDSTLUg/bZAZtF+TVIkHc6/4RIKrui+Q==}
    engines: {node: '>=0.10.0'}

  require-from-string@2.0.2:
    resolution: {integrity: sha512-Xf0nWe6RseziFMu+Ap9biiUbmplq6S9/p+7w7YXP/JBHhrUDDUhwa+vANyubuqfZWTveU//DYVGsDG7RKL/vEw==}
    engines: {node: '>=0.10.0'}

  requires-port@1.0.0:
    resolution: {integrity: sha512-KigOCHcocU3XODJxsu8i/j8T9tzT4adHiecwORRQ0ZZFcp7ahwXuRU1m+yuO90C5ZUyGeGfocHDI14M3L3yDAQ==}

  resolve@1.22.10:
    resolution: {integrity: sha512-NPRy+/ncIMeDlTAsuqwKIiferiawhefFJtkNSW0qZJEqMEb+qBt/77B/jGeeek+F0uOeN05CDa6HXbbIgtVX4w==}
    engines: {node: '>= 0.4'}
    hasBin: true

  rollup@4.46.1:
    resolution: {integrity: sha512-33xGNBsDJAkzt0PvninskHlWnTIPgDtTwhg0U38CUoNP/7H6wI2Cz6dUeoNPbjdTdsYTGuiFFASuUOWovH0SyQ==}
    engines: {node: '>=18.0.0', npm: '>=8.0.0'}
    hasBin: true

  rrweb-cssom@0.8.0:
    resolution: {integrity: sha512-guoltQEx+9aMf2gDZ0s62EcV8lsXR+0w8915TC3ITdn2YueuNjdAYh/levpU9nFaoChh9RUS5ZdQMrKfVEN9tw==}

  run-async@4.0.5:
    resolution: {integrity: sha512-oN9GTgxUNDBumHTTDmQ8dep6VIJbgj9S3dPP+9XylVLIK4xB9XTXtKWROd5pnhdXR9k0EgO1JRcNh0T+Ny2FsA==}
    engines: {node: '>=0.12.0'}

  rxjs@7.8.2:
    resolution: {integrity: sha512-dhKf903U/PQZY6boNNtAGdWbG85WAbjT/1xYoZIC7FAY0yWapOBQVsVrDl58W86//e1VpMNBtRV4MaXfdMySFA==}

  safe-buffer@5.1.2:
    resolution: {integrity: sha512-Gd2UZBJDkXlY7GbJxfsE8/nvKkUEU1G38c1siN6QP6a9PT9MmHB8GnpscSmMJSoF8LOIrt8ud/wPtojys4G6+g==}

  safe-regex@2.1.1:
    resolution: {integrity: sha512-rx+x8AMzKb5Q5lQ95Zoi6ZbJqwCLkqi3XuJXp5P3rT8OEc6sZCJG5AE5dU3lsgRr/F4Bs31jSlVN+j5KrsGu9A==}

  safer-buffer@2.1.2:
    resolution: {integrity: sha512-YZo3K82SD7Riyi0E1EQPojLz7kpepnSQI9IyPbHHg1XXXevb5dJI7tpyN2ADxGcQbHG7vcyRHk0cbwqcQriUtg==}

  saxes@6.0.0:
    resolution: {integrity: sha512-xAg7SOnEhrm5zI3puOOKyy1OMcMlIJZYNJY7xLBwSze0UjhPLnWfj2GF2EpT0jmzaJKIWKHLsaSSajf35bcYnA==}
    engines: {node: '>=v12.22.7'}

  semver@6.3.1:
    resolution: {integrity: sha512-BR7VvDCVHO+q2xBEWskxS6DJE1qRnb7DxzUrogb71CWoSficBxYsiAGd+Kl0mmq/MprG9yArRkyrQxTO6XjMzA==}
    hasBin: true

  semver@7.7.2:
    resolution: {integrity: sha512-RF0Fw+rO5AMf9MAyaRXI4AV0Ulj5lMHqVxxdSgiVbixSCXoEmmX/jk0CuJw4+3SqroYO9VoUh+HcuJivvtJemA==}
    engines: {node: '>=10'}
    hasBin: true

  set-function-length@1.2.2:
    resolution: {integrity: sha512-pgRc4hJ4/sNjWCSS9AmnS40x3bNMDTknHgL5UaMBTMyJnU90EgWh1Rz+MC9eFu4BuN/UwZjKQuY/1v3rM7HMfg==}
    engines: {node: '>= 0.4'}

  setimmediate@1.0.5:
    resolution: {integrity: sha512-MATJdZp8sLqDl/68LfQmbP8zKPLQNV6BIZoIgrscFDQ+RsvK/BxeDQOgyxKKoh0y/8h3BqVFnCqQ/gd+reiIXA==}

  shebang-command@2.0.0:
    resolution: {integrity: sha512-kHxr2zZpYtdmrN1qDjrrX/Z1rR1kG8Dx+gkpK1G4eXmvXswmcE1hTWBWYUzlraYw1/yZp6YuDY77YtvbN0dmDA==}
    engines: {node: '>=8'}

  shebang-regex@3.0.0:
    resolution: {integrity: sha512-7++dFhtcx3353uBaq8DDR4NuxBetBzC7ZQOhmTQInHEd6bSrXdiEyzCvG07Z44UYdLShWUyXt5M/yhz8ekcb1A==}
    engines: {node: '>=8'}

  siginfo@2.0.0:
    resolution: {integrity: sha512-ybx0WO1/8bSBLEWXZvEd7gMW3Sn3JFlW3TvX1nREbDLRNQNaeNN8WK0meBwPdAaOI7TtRRRJn/Es1zhrrCHu7g==}

  signal-exit@4.1.0:
    resolution: {integrity: sha512-bzyZ1e88w9O1iNJbKnOlvYTrWPDl46O1bG0D3XInv+9tkPrxrN8jUUTiFlDkkmKWgn1M6CfIA13SuGqOa9Korw==}
    engines: {node: '>=14'}

  sisteransi@1.0.5:
    resolution: {integrity: sha512-bLGGlR1QxBcynn2d5YmDX4MGjlZvy2MRBDRNHLJ8VI6l6+9FUiyTFNJ0IveOSP0bcXgVDPRcfGqA0pjaqUpfVg==}

  source-map-js@1.2.1:
    resolution: {integrity: sha512-UXWMKhLOwVKb728IUtQPXxfYU+usdybtUrK/8uGE8CQMvrhOpwvzDBwj0QhSL7MQc7vIsISBG8VQ8+IDQxpfQA==}
    engines: {node: '>=0.10.0'}

  stackback@0.0.2:
    resolution: {integrity: sha512-1XMJE5fQo1jGH6Y/7ebnwPOBEkIEnT4QF32d5R1+VXdXveM0IBMJt8zfaxX1P3QhVwrYe+576+jkANtSS2mBbw==}

  statuses@2.0.2:
    resolution: {integrity: sha512-DvEy55V3DB7uknRo+4iOGT5fP1slR8wQohVdknigZPMpMstaKJQWhwiYBACJE3Ul2pTnATihhBYnRhZQHGBiRw==}
    engines: {node: '>= 0.8'}

  std-env@3.9.0:
    resolution: {integrity: sha512-UGvjygr6F6tpH7o2qyqR6QYpwraIjKSdtzyBdyytFOHmPZY917kwdwLG0RbOjWOnKmnm3PeHjaoLLMie7kPLQw==}

  strict-event-emitter@0.5.1:
    resolution: {integrity: sha512-vMgjE/GGEPEFnhFub6pa4FmJBRBVOLpIII2hvCZ8Kzb7K0hlHo7mQv6xYrBvCL2LtAIBwFUK8wvuJgTVSQ5MFQ==}

  string-width@4.2.3:
    resolution: {integrity: sha512-wKyQRQpjJ0sIp62ErSZdGsjMJWsap5oRNihHhu6G7JVO/9jIB6UyevL+tXuOqrng8j/cxKTWyWUwvSTriiZz/g==}
    engines: {node: '>=8'}

  string-width@5.1.2:
    resolution: {integrity: sha512-HnLOCR3vjcY8beoNLtcjZ5/nxn2afmME6lhrDrebokqMap+XbeW8n9TXpPDOqdGK5qcI3oT0GKTW6wC7EMiVqA==}
    engines: {node: '>=12'}

  string_decoder@1.1.1:
    resolution: {integrity: sha512-n/ShnvDi6FHbbVfviro+WojiFzv+s8MPMHBczVePfUpDJLwoLT0ht1l4YwBCbi8pJAveEEdnkHyPyTP/mzRfwg==}

  strip-ansi@6.0.1:
    resolution: {integrity: sha512-Y38VPSHcqkFrCpFnQ9vuSXmquuv5oXOKpGeT6aGrr3o3Gc9AlVa6JBfUSOCnbxGGZF+/0ooI7KrPuUSztUdU5A==}
    engines: {node: '>=8'}

  strip-ansi@7.1.0:
    resolution: {integrity: sha512-iq6eVVI64nQQTRYq2KtEg2d2uU7LElhTJwsH4YzIHZshxlgZms/wIc4VoDQTlG/IvVIrBKG06CrZnp0qv7hkcQ==}
    engines: {node: '>=12'}

  strip-bom@3.0.0:
    resolution: {integrity: sha512-vavAMRXOgBVNF6nyEEmL3DBK19iRpDcoIwW+swQ+CbGiu7lju6t+JklA1MHweoWtadgt4ISVUsXLyDq34ddcwA==}
    engines: {node: '>=4'}

  strip-literal@3.0.0:
    resolution: {integrity: sha512-TcccoMhJOM3OebGhSBEmp3UZ2SfDMZUEBdRA/9ynfLi8yYajyWX3JiXArcJt4Umh4vISpspkQIY8ZZoCqjbviA==}

  supports-color@7.2.0:
    resolution: {integrity: sha512-qpCAvRl9stuOHveKsn7HncJRvv501qIacKzQlO/+Lwxc9+0q2wLyv4Dfvt80/DPn2pqOBsJdDiogXGR9+OvwRw==}
    engines: {node: '>=8'}

  supports-preserve-symlinks-flag@1.0.0:
    resolution: {integrity: sha512-ot0WnXS9fgdkgIcePe6RHNk1WA8+muPa6cSjeR3V8K27q9BB1rTE3R1p7Hv0z1ZyAc8s6Vvv8DIyWf681MAt0w==}
    engines: {node: '>= 0.4'}

  symbol-tree@3.2.4:
    resolution: {integrity: sha512-9QNk5KwDF+Bvz+PyObkmSYjI5ksVUYtjW7AU22r2NKcfLJcXp96hkDWU3+XndOsUb+AQ9QhfzfCT2O+CNWT5Tw==}

  tapable@2.2.2:
    resolution: {integrity: sha512-Re10+NauLTMCudc7T5WLFLAwDhQ0JWdrMK+9B2M8zR5hRExKmsRDCBA7/aV/pNJFltmBFO5BAMlQFi/vq3nKOg==}
    engines: {node: '>=6'}

  teamcity-service-messages@0.1.14:
    resolution: {integrity: sha512-29aQwaHqm8RMX74u2o/h1KbMLP89FjNiMxD9wbF2BbWOnbM+q+d1sCEC+MqCc4QW3NJykn77OMpTFw/xTHIc0w==}

  test-exclude@7.0.1:
    resolution: {integrity: sha512-pFYqmTw68LXVjeWJMST4+borgQP2AyMNbg1BpZh9LbyhUeNkeaPF9gzfPGUAnSMV3qPYdWUwDIjjCLiSDOl7vg==}
    engines: {node: '>=18'}

  tinybench@2.9.0:
    resolution: {integrity: sha512-0+DUvqWMValLmha6lr4kD8iAMK1HzV0/aKnCtWb9v9641TnP/MFb7Pc2bxoxQjTXAErryXVgUOfv2YqNllqGeg==}

  tinyexec@0.3.2:
    resolution: {integrity: sha512-KQQR9yN7R5+OSwaK0XQoj22pwHoTlgYqmUscPYoknOoWCWfj/5/ABTMRi69FrKU5ffPVh5QcFikpWJI/P1ocHA==}

  tinyglobby@0.2.14:
    resolution: {integrity: sha512-tX5e7OM1HnYr2+a2C/4V0htOcSQcoSTH9KgJnVvNm5zm/cyEWKJ7j7YutsH9CxMdtOkkLFy2AHrMci9IM8IPZQ==}
    engines: {node: '>=12.0.0'}

  tinypool@1.1.1:
    resolution: {integrity: sha512-Zba82s87IFq9A9XmjiX5uZA/ARWDrB03OHlq+Vw1fSdt0I+4/Kutwy8BP4Y/y/aORMo61FQ0vIb5j44vSo5Pkg==}
    engines: {node: ^18.0.0 || >=20.0.0}

  tinyrainbow@2.0.0:
    resolution: {integrity: sha512-op4nsTR47R6p0vMUUoYl/a+ljLFVtlfaXkLQmqfLR1qHma1h/ysYk4hEXZ880bf2CYgTskvTa/e196Vd5dDQXw==}
    engines: {node: '>=14.0.0'}

  tinyspy@4.0.3:
    resolution: {integrity: sha512-t2T/WLB2WRgZ9EpE4jgPJ9w+i66UZfDc8wHh0xrwiRNN+UwH98GIJkTeZqX9rg0i0ptwzqW+uYeIF0T4F8LR7A==}
    engines: {node: '>=14.0.0'}

  tldts-core@6.1.86:
    resolution: {integrity: sha512-Je6p7pkk+KMzMv2XXKmAE3McmolOQFdxkKw0R8EYNr7sELW46JqnNeTX8ybPiQgvg1ymCoF8LXs5fzFaZvJPTA==}

  tldts@6.1.86:
    resolution: {integrity: sha512-WMi/OQ2axVTf/ykqCQgXiIct+mSQDFdH2fkwhPwgEwvJ1kSzZRiinb0zF2Xb8u4+OqPChmyI6MEu4EezNJz+FQ==}
    hasBin: true

  tmp@0.0.33:
    resolution: {integrity: sha512-jRCJlojKnZ3addtTOjdIqoRuPEKBvNXcGYqzO6zWZX8KfKEpnGY5jfggJQ3EjKuu8D4bJRr0y+cYJFmYbImXGw==}
    engines: {node: '>=0.6.0'}

  tough-cookie@4.1.4:
    resolution: {integrity: sha512-Loo5UUvLD9ScZ6jh8beX1T6sO1w2/MpCRpEP7V280GKMVUQ0Jzar2U3UJPsrdbziLEMMhu3Ujnq//rhiFuIeag==}
    engines: {node: '>=6'}

  tough-cookie@5.1.2:
    resolution: {integrity: sha512-FVDYdxtnj0G6Qm/DhNPSb8Ju59ULcup3tuJxkFb5K8Bv2pUXILbf0xZWU8PX8Ov19OXljbUyveOFwRMwkXzO+A==}
    engines: {node: '>=16'}

  tr46@0.0.3:
    resolution: {integrity: sha512-N3WMsuqV66lT30CrXNbEjx4GEwlow3v6rr4mCcv6prnfwhS01rkgyFdjPNBYd9br7LpXV1+Emh01fHnq2Gdgrw==}

  tr46@5.1.1:
    resolution: {integrity: sha512-hdF5ZgjTqgAntKkklYw0R03MG2x/bSzTtkxmIRw/sTNV8YXsCJ1tfLAX23lhxhHJlEf3CRCOCGGWw3vI3GaSPw==}
    engines: {node: '>=18'}

  tsconfck@3.1.6:
    resolution: {integrity: sha512-ks6Vjr/jEw0P1gmOVwutM3B7fWxoWBL2KRDb1JfqGVawBmO5UsvmWOQFGHBPl5yxYz4eERr19E6L7NMv+Fej4w==}
    engines: {node: ^18 || >=20}
    hasBin: true
    peerDependencies:
      typescript: ^5.0.0
    peerDependenciesMeta:
      typescript:
        optional: true

  tsconfig-paths-webpack-plugin@4.2.0:
    resolution: {integrity: sha512-zbem3rfRS8BgeNK50Zz5SIQgXzLafiHjOwUAvk/38/o1jHn/V5QAgVUcz884or7WYcPaH3N2CIfUc2u0ul7UcA==}
    engines: {node: '>=10.13.0'}

  tsconfig-paths@4.2.0:
    resolution: {integrity: sha512-NoZ4roiN7LnbKn9QqE1amc9DJfzvZXxF4xDavcOWt1BPkdx+m+0gJuPM+S0vCe7zTJMYUP0R8pO2XMr+Y8oLIg==}
    engines: {node: '>=6'}

  tslib@2.8.1:
    resolution: {integrity: sha512-oJFu94HQb+KVduSUQL7wnpmqnfmLsOA/nAh6b6EH0wCEoK0/mPeXU6c3wKDV83MkOuHPRHtSXKKU99IBazS/2w==}

  type-fest@0.21.3:
    resolution: {integrity: sha512-t0rzBq87m3fVcduHDUFhKmyyX+9eo6WQjZvf51Ea/M0Q7+T374Jp1aUiyUl0GKxp8M/OETVHSDvmkyPgvX+X2w==}
    engines: {node: '>=10'}

  type-fest@4.41.0:
    resolution: {integrity: sha512-TeTSQ6H5YHvpqVwBRcnLDCBnDOHWYu7IvGbHT6N8AOymcr9PJGjc1GTtiWZTYg0NCgYwvnYWEkVChQAr9bjfwA==}
    engines: {node: '>=16'}

  typedoc@0.28.8:
    resolution: {integrity: sha512-16GfLopc8icHfdvqZDqdGBoS2AieIRP2rpf9mU+MgN+gGLyEQvAO0QgOa6NJ5QNmQi0LFrDY9in4F2fUNKgJKA==}
    engines: {node: '>= 18', pnpm: '>= 10'}
    hasBin: true
    peerDependencies:
      typescript: 5.0.x || 5.1.x || 5.2.x || 5.3.x || 5.4.x || 5.5.x || 5.6.x || 5.7.x || 5.8.x

  typescript@5.8.3:
    resolution: {integrity: sha512-p1diW6TqL9L07nNxvRMM7hMMw4c5XOo/1ibL4aAIGmSAt9slTE1Xgw5KWuof2uTOvCg9BY7ZRi+GaF+7sfgPeQ==}
    engines: {node: '>=14.17'}
    hasBin: true

  uc.micro@2.1.0:
    resolution: {integrity: sha512-ARDJmphmdvUk6Glw7y9DQ2bFkKBHwQHLi2lsaH6PPmz/Ka9sFOBsBluozhDltWmnv9u/cF6Rt87znRTPV+yp/A==}

  undici-types@6.21.0:
    resolution: {integrity: sha512-iwDZqg0QAGrg9Rav5H4n0M64c3mkR59cJ6wQp+7C4nI0gsmExaedaYLNO44eT4AtBBwjbTiGPMlt2Md0T9H9JQ==}

  universalify@0.2.0:
    resolution: {integrity: sha512-CJ1QgKmNg3CwvAv/kOFmtnEN05f0D/cn9QntgNOQlQF9dgvVTHj3t+8JPdjqawCHk7V/KA+fbUqzZ9XWhcqPUg==}
    engines: {node: '>= 4.0.0'}

  update-browserslist-db@1.1.3:
    resolution: {integrity: sha512-UxhIZQ+QInVdunkDAaiazvvT/+fXL5Osr0JZlJulepYu6Jd7qJtDZjlur0emRlT71EN3ScPoE7gvsuIKKNavKw==}
    hasBin: true
    peerDependencies:
      browserslist: '>= 4.21.0'

  url-parse@1.5.10:
    resolution: {integrity: sha512-WypcfiRhfeUP9vvF0j6rw0J3hrWrw6iZv3+22h6iRMJ/8z1Tj6XfLP4DsUix5MhMPnXpiHDoKyoZ/bdCkwBCiQ==}

  util-deprecate@1.0.2:
    resolution: {integrity: sha512-EPD5q1uXyFxJpCrLnCc1nHnq3gOa6DZBocAIiI2TaSCA7VCJ1UJDMagCzIkXNsUYfD1daK//LTEQ8xiIbrHtcw==}

  vite-node@3.2.4:
    resolution: {integrity: sha512-EbKSKh+bh1E1IFxeO0pg1n4dvoOTt0UDiXMd/qn++r98+jPO1xtJilvXldeuQ8giIB5IkpjCgMleHMNEsGH6pg==}
    engines: {node: ^18.0.0 || ^20.0.0 || >=22.0.0}
    hasBin: true

  vite-tsconfig-paths@5.1.4:
    resolution: {integrity: sha512-cYj0LRuLV2c2sMqhqhGpaO3LretdtMn/BVX4cPLanIZuwwrkVl+lK84E/miEXkCHWXuq65rhNN4rXsBcOB3S4w==}
    peerDependencies:
      vite: '*'
    peerDependenciesMeta:
      vite:
        optional: true

  vite@7.0.6:
    resolution: {integrity: sha512-MHFiOENNBd+Bd9uvc8GEsIzdkn1JxMmEeYX35tI3fv0sJBUTfW5tQsoaOwuY4KhBI09A3dUJ/DXf2yxPVPUceg==}
    engines: {node: ^20.19.0 || >=22.12.0}
    hasBin: true
    peerDependencies:
      '@types/node': ^20.19.0 || >=22.12.0
      jiti: '>=1.21.0'
      less: ^4.0.0
      lightningcss: ^1.21.0
      sass: ^1.70.0
      sass-embedded: ^1.70.0
      stylus: '>=0.54.8'
      sugarss: ^5.0.0
      terser: ^5.16.0
      tsx: ^4.8.1
      yaml: ^2.4.2
    peerDependenciesMeta:
      '@types/node':
        optional: true
      jiti:
        optional: true
      less:
        optional: true
      lightningcss:
        optional: true
      sass:
        optional: true
      sass-embedded:
        optional: true
      stylus:
        optional: true
      sugarss:
        optional: true
      terser:
        optional: true
      tsx:
        optional: true
      yaml:
        optional: true

  vitest-canvas-mock@0.3.3:
    resolution: {integrity: sha512-3P968tYBpqYyzzOaVtqnmYjqbe13576/fkjbDEJSfQAkHtC5/UjuRHOhFEN/ZV5HVZIkaROBUWgazDKJ+Ibw+Q==}
    peerDependencies:
      vitest: '*'

  vitest@3.2.4:
    resolution: {integrity: sha512-LUCP5ev3GURDysTWiP47wRRUpLKMOfPh+yKTx3kVIEiu5KOMeqzpnYNsKyOoVrULivR8tLcks4+lga33Whn90A==}
    engines: {node: ^18.0.0 || ^20.0.0 || >=22.0.0}
    hasBin: true
    peerDependencies:
      '@edge-runtime/vm': '*'
      '@types/debug': ^4.1.12
      '@types/node': ^18.0.0 || ^20.0.0 || >=22.0.0
      '@vitest/browser': 3.2.4
      '@vitest/ui': 3.2.4
      happy-dom: '*'
      jsdom: '*'
    peerDependenciesMeta:
      '@edge-runtime/vm':
        optional: true
      '@types/debug':
        optional: true
      '@types/node':
        optional: true
      '@vitest/browser':
        optional: true
      '@vitest/ui':
        optional: true
      happy-dom:
        optional: true
      jsdom:
        optional: true

  w3c-xmlserializer@5.0.0:
    resolution: {integrity: sha512-o8qghlI8NZHU1lLPrpi2+Uq7abh4GGPpYANlalzWxyWteJOCsr/P+oPBA49TOLu5FTZO4d3F9MnWJfiMo4BkmA==}
    engines: {node: '>=18'}

  watskeburt@4.2.3:
    resolution: {integrity: sha512-uG9qtQYoHqAsnT711nG5iZc/8M5inSmkGCOp7pFaytKG2aTfIca7p//CjiVzAE4P7hzaYuCozMjNNaLgmhbK5g==}
    engines: {node: ^18||>=20}
    hasBin: true

  webfontloader@1.6.28:
    resolution: {integrity: sha512-Egb0oFEga6f+nSgasH3E0M405Pzn6y3/9tOVanv/DLfa1YBIgcv90L18YyWnvXkRbIM17v5Kv6IT2N6g1x5tvQ==}

  webidl-conversions@3.0.1:
    resolution: {integrity: sha512-2JAn3z8AR6rjK8Sm8orRC0h/bcl/DqL7tRPdGZ4I1CjdF+EaMLmYxBHyXuKL849eucPFhvBoxMsflfOb8kxaeQ==}

  webidl-conversions@7.0.0:
    resolution: {integrity: sha512-VwddBukDzu71offAQR975unBIGqfKZpM+8ZX6ySk8nYhVoo5CYaZyzt3YBvYtRtO+aoGlqxPg/B87NGVZ/fu6g==}
    engines: {node: '>=12'}

  whatwg-encoding@3.1.1:
    resolution: {integrity: sha512-6qN4hJdMwfYBtE3YBTTHhoeuUrDBPZmbQaxWAqSALV/MeEnR5z1xd8UKud2RAkFoPkmB+hli1TZSnyi84xz1vQ==}
    engines: {node: '>=18'}

  whatwg-mimetype@4.0.0:
    resolution: {integrity: sha512-QaKxh0eNIi2mE9p2vEdzfagOKHCcj1pJ56EEHGQOVxp8r9/iszLUUV7v89x9O1p/T+NlTM5W7jW6+cz4Fq1YVg==}
    engines: {node: '>=18'}

  whatwg-url@14.2.0:
    resolution: {integrity: sha512-De72GdQZzNTUBBChsXueQUnPKDkg/5A5zp7pFDuQAj5UFoENpiACU0wlCvzpAGnTkj++ihpKwKyYewn/XNUbKw==}
    engines: {node: '>=18'}

  whatwg-url@5.0.0:
    resolution: {integrity: sha512-saE57nupxk6v3HY35+jzBwYa0rKSy0XR8JSxZPwgLr7ys0IBzhGviA1/TUGJLmSVqs8pb9AnvICXEuOHLprYTw==}

  which@2.0.2:
    resolution: {integrity: sha512-BLI3Tl1TW3Pvl70l3yq3Y64i+awpwXqsGBYWkkqMtnbXgrMD+yj7rhW0kuEDxzJaYXGjEW5ogapKNMEKNMjibA==}
    engines: {node: '>= 8'}
    hasBin: true

  why-is-node-running@2.3.0:
    resolution: {integrity: sha512-hUrmaWBdVDcxvYqnyh09zunKzROWjbZTiNy8dBEjkS7ehEDQibXJ7XvlmtbwuTclUiIyN+CyXQD4Vmko8fNm8w==}
    engines: {node: '>=8'}
    hasBin: true

  wrap-ansi@6.2.0:
    resolution: {integrity: sha512-r6lPcBGxZXlIcymEu7InxDMhdW0KDxpLgoFLcguasxCaJ/SOIZwINatK9KY/tf+ZrlywOKU0UDj3ATXUBfxJXA==}
    engines: {node: '>=8'}

  wrap-ansi@7.0.0:
    resolution: {integrity: sha512-YVGIj2kamLSTxw6NsZjoBxfSwsn0ycdesmc4p+Q21c5zPuZ1pl+NfxVdxPtdHvmNVOQ6XSYG4AUtyt/Fi7D16Q==}
    engines: {node: '>=10'}

  wrap-ansi@8.1.0:
    resolution: {integrity: sha512-si7QWI6zUMq56bESFvagtmzMdGOtoxfR+Sez11Mobfc7tm+VkUckk9bW2UeffTGVUbOksxmSw0AA2gs8g71NCQ==}
    engines: {node: '>=12'}

  ws@8.18.3:
    resolution: {integrity: sha512-PEIGCY5tSlUt50cqyMXfCzX+oOPqN0vuGqWzbcJ2xvnkzkq46oOpz7dQaTDBdfICb4N14+GARUDw2XV2N4tvzg==}
    engines: {node: '>=10.0.0'}
    peerDependencies:
      bufferutil: ^4.0.1
      utf-8-validate: '>=5.0.2'
    peerDependenciesMeta:
      bufferutil:
        optional: true
      utf-8-validate:
        optional: true

  xml-name-validator@5.0.0:
    resolution: {integrity: sha512-EvGK8EJ3DhaHfbRlETOWAS5pO9MZITeauHKJyb8wyajUfQUenkIg2MvLDTZ4T/TgIcm3HU0TFBgWWboAZ30UHg==}
    engines: {node: '>=18'}

  xmlchars@2.2.0:
    resolution: {integrity: sha512-JZnDKK8B0RCDw84FNdDAIpZK+JuJw+s7Lz8nksI7SIuU3UXJJslUthsi+uWBUYOwPFwW7W7PRLRfUKpxjtjFCw==}

  y18n@5.0.8:
    resolution: {integrity: sha512-0pfFzegeDWJHJIAmTLRP2DwHjdF5s7jo9tuztdQxAhINCdvS+3nGINqPd00AphqJR/0LhANUS6/+7SCb98YOfA==}
    engines: {node: '>=10'}

  yallist@3.1.1:
    resolution: {integrity: sha512-a4UGQaWPH59mOXUYnAG2ewncQS4i4F43Tv3JoAM+s2VDAmS9NsK8GpDMLrCHPksFT7h3K6TOoUNn2pb7RoXx4g==}

  yaml@2.8.0:
    resolution: {integrity: sha512-4lLa/EcQCB0cJkyts+FpIRx5G/llPxfP6VQU5KByHEhLxY3IJCH0f0Hy1MHI8sClTvsIb8qwRJ6R/ZdlDJ/leQ==}
    engines: {node: '>= 14.6'}
    hasBin: true

  yargs-parser@21.1.1:
    resolution: {integrity: sha512-tVpsJW7DdjecAiFpbIB1e3qxIQsE6NoPc5/eTdrbbIC4h0LVsWhnoa3g+m2HclBIujHzsxZ4VJVA+GUuc2/LBw==}
    engines: {node: '>=12'}

  yargs@17.7.2:
    resolution: {integrity: sha512-7dSzzRQ++CKnNI/krKnYRV7JKKPUXMEh61soaHKg9mrWEhzFWhFnxPxGl+69cD1Ou63C13NUPCnmIcrvqCuM6w==}
    engines: {node: '>=12'}

  yoctocolors-cjs@2.1.2:
    resolution: {integrity: sha512-cYVsTjKl8b+FrnidjibDWskAv7UKOfcwaVZdp/it9n1s9fU3IkgDbhdIRKCW4JDsAlECJY0ytoVPT3sK6kideA==}
    engines: {node: '>=18'}

snapshots:

  '@ampproject/remapping@2.3.0':
    dependencies:
      '@jridgewell/gen-mapping': 0.3.12
      '@jridgewell/trace-mapping': 0.3.29

  '@asamuzakjp/css-color@3.2.0':
    dependencies:
      '@csstools/css-calc': 2.1.4(@csstools/css-parser-algorithms@3.0.5(@csstools/css-tokenizer@3.0.4))(@csstools/css-tokenizer@3.0.4)
      '@csstools/css-color-parser': 3.0.10(@csstools/css-parser-algorithms@3.0.5(@csstools/css-tokenizer@3.0.4))(@csstools/css-tokenizer@3.0.4)
      '@csstools/css-parser-algorithms': 3.0.5(@csstools/css-tokenizer@3.0.4)
      '@csstools/css-tokenizer': 3.0.4
      lru-cache: 10.4.3

  '@babel/code-frame@7.27.1':
    dependencies:
      '@babel/helper-validator-identifier': 7.27.1
      js-tokens: 4.0.0
      picocolors: 1.1.1

  '@babel/compat-data@7.28.0': {}

  '@babel/core@7.28.0':
    dependencies:
      '@ampproject/remapping': 2.3.0
      '@babel/code-frame': 7.27.1
      '@babel/generator': 7.28.0
      '@babel/helper-compilation-targets': 7.27.2
      '@babel/helper-module-transforms': 7.27.3(@babel/core@7.28.0)
      '@babel/helpers': 7.28.2
      '@babel/parser': 7.28.0
      '@babel/template': 7.27.2
      '@babel/traverse': 7.28.0
      '@babel/types': 7.28.2
      convert-source-map: 2.0.0
      debug: 4.4.1
      gensync: 1.0.0-beta.2
      json5: 2.2.3
      semver: 6.3.1
    transitivePeerDependencies:
      - supports-color

  '@babel/generator@7.28.0':
    dependencies:
      '@babel/parser': 7.28.0
      '@babel/types': 7.28.2
      '@jridgewell/gen-mapping': 0.3.12
      '@jridgewell/trace-mapping': 0.3.29
      jsesc: 3.1.0

  '@babel/helper-compilation-targets@7.27.2':
    dependencies:
      '@babel/compat-data': 7.28.0
      '@babel/helper-validator-option': 7.27.1
      browserslist: 4.25.1
      lru-cache: 5.1.1
      semver: 6.3.1

  '@babel/helper-globals@7.28.0': {}

  '@babel/helper-module-imports@7.27.1':
    dependencies:
      '@babel/traverse': 7.28.0
      '@babel/types': 7.28.2
    transitivePeerDependencies:
      - supports-color

  '@babel/helper-module-transforms@7.27.3(@babel/core@7.28.0)':
    dependencies:
      '@babel/core': 7.28.0
      '@babel/helper-module-imports': 7.27.1
      '@babel/helper-validator-identifier': 7.27.1
      '@babel/traverse': 7.28.0
    transitivePeerDependencies:
      - supports-color

  '@babel/helper-string-parser@7.27.1': {}

  '@babel/helper-validator-identifier@7.27.1': {}

  '@babel/helper-validator-option@7.27.1': {}

  '@babel/helpers@7.28.2':
    dependencies:
      '@babel/template': 7.27.2
      '@babel/types': 7.28.2

  '@babel/parser@7.28.0':
    dependencies:
      '@babel/types': 7.28.2

  '@babel/runtime@7.28.2': {}

  '@babel/template@7.27.2':
    dependencies:
      '@babel/code-frame': 7.27.1
      '@babel/parser': 7.28.0
      '@babel/types': 7.28.2

  '@babel/traverse@7.28.0':
    dependencies:
      '@babel/code-frame': 7.27.1
      '@babel/generator': 7.28.0
      '@babel/helper-globals': 7.28.0
      '@babel/parser': 7.28.0
      '@babel/template': 7.27.2
      '@babel/types': 7.28.2
      debug: 4.4.1
    transitivePeerDependencies:
      - supports-color

  '@babel/types@7.28.2':
    dependencies:
      '@babel/helper-string-parser': 7.27.1
      '@babel/helper-validator-identifier': 7.27.1

  '@biomejs/biome@2.0.0':
    optionalDependencies:
      '@biomejs/cli-darwin-arm64': 2.0.0
      '@biomejs/cli-darwin-x64': 2.0.0
      '@biomejs/cli-linux-arm64': 2.0.0
      '@biomejs/cli-linux-arm64-musl': 2.0.0
      '@biomejs/cli-linux-x64': 2.0.0
      '@biomejs/cli-linux-x64-musl': 2.0.0
      '@biomejs/cli-win32-arm64': 2.0.0
      '@biomejs/cli-win32-x64': 2.0.0

  '@biomejs/cli-darwin-arm64@2.0.0':
    optional: true

  '@biomejs/cli-darwin-x64@2.0.0':
    optional: true

  '@biomejs/cli-linux-arm64-musl@2.0.0':
    optional: true

  '@biomejs/cli-linux-arm64@2.0.0':
    optional: true

  '@biomejs/cli-linux-x64-musl@2.0.0':
    optional: true

  '@biomejs/cli-linux-x64@2.0.0':
    optional: true

  '@biomejs/cli-win32-arm64@2.0.0':
    optional: true

  '@biomejs/cli-win32-x64@2.0.0':
    optional: true

  '@bundled-es-modules/cookie@2.0.1':
    dependencies:
      cookie: 0.7.2

  '@bundled-es-modules/statuses@1.0.1':
    dependencies:
      statuses: 2.0.2

  '@bundled-es-modules/tough-cookie@0.1.6':
    dependencies:
      '@types/tough-cookie': 4.0.5
      tough-cookie: 4.1.4

  '@csstools/color-helpers@5.0.2': {}

  '@csstools/css-calc@2.1.4(@csstools/css-parser-algorithms@3.0.5(@csstools/css-tokenizer@3.0.4))(@csstools/css-tokenizer@3.0.4)':
    dependencies:
      '@csstools/css-parser-algorithms': 3.0.5(@csstools/css-tokenizer@3.0.4)
      '@csstools/css-tokenizer': 3.0.4

  '@csstools/css-color-parser@3.0.10(@csstools/css-parser-algorithms@3.0.5(@csstools/css-tokenizer@3.0.4))(@csstools/css-tokenizer@3.0.4)':
    dependencies:
      '@csstools/color-helpers': 5.0.2
      '@csstools/css-calc': 2.1.4(@csstools/css-parser-algorithms@3.0.5(@csstools/css-tokenizer@3.0.4))(@csstools/css-tokenizer@3.0.4)
      '@csstools/css-parser-algorithms': 3.0.5(@csstools/css-tokenizer@3.0.4)
      '@csstools/css-tokenizer': 3.0.4

  '@csstools/css-parser-algorithms@3.0.5(@csstools/css-tokenizer@3.0.4)':
    dependencies:
      '@csstools/css-tokenizer': 3.0.4

  '@csstools/css-tokenizer@3.0.4': {}

  '@esbuild/aix-ppc64@0.25.8':
    optional: true

  '@esbuild/android-arm64@0.25.8':
    optional: true

  '@esbuild/android-arm@0.25.8':
    optional: true

  '@esbuild/android-x64@0.25.8':
    optional: true

  '@esbuild/darwin-arm64@0.25.8':
    optional: true

  '@esbuild/darwin-x64@0.25.8':
    optional: true

  '@esbuild/freebsd-arm64@0.25.8':
    optional: true

  '@esbuild/freebsd-x64@0.25.8':
    optional: true

  '@esbuild/linux-arm64@0.25.8':
    optional: true

  '@esbuild/linux-arm@0.25.8':
    optional: true

  '@esbuild/linux-ia32@0.25.8':
    optional: true

  '@esbuild/linux-loong64@0.25.8':
    optional: true

  '@esbuild/linux-mips64el@0.25.8':
    optional: true

  '@esbuild/linux-ppc64@0.25.8':
    optional: true

  '@esbuild/linux-riscv64@0.25.8':
    optional: true

  '@esbuild/linux-s390x@0.25.8':
    optional: true

  '@esbuild/linux-x64@0.25.8':
    optional: true

  '@esbuild/netbsd-arm64@0.25.8':
    optional: true

  '@esbuild/netbsd-x64@0.25.8':
    optional: true

  '@esbuild/openbsd-arm64@0.25.8':
    optional: true

  '@esbuild/openbsd-x64@0.25.8':
    optional: true

  '@esbuild/openharmony-arm64@0.25.8':
    optional: true

  '@esbuild/sunos-x64@0.25.8':
    optional: true

  '@esbuild/win32-arm64@0.25.8':
    optional: true

  '@esbuild/win32-ia32@0.25.8':
    optional: true

  '@esbuild/win32-x64@0.25.8':
    optional: true

  '@gerrit0/mini-shiki@3.8.1':
    dependencies:
      '@shikijs/engine-oniguruma': 3.8.1
      '@shikijs/langs': 3.8.1
      '@shikijs/themes': 3.8.1
      '@shikijs/types': 3.8.1
      '@shikijs/vscode-textmate': 10.0.2

  '@inquirer/checkbox@4.2.0(@types/node@22.16.5)':
    dependencies:
      '@inquirer/core': 10.1.15(@types/node@22.16.5)
      '@inquirer/figures': 1.0.13
      '@inquirer/type': 3.0.8(@types/node@22.16.5)
      ansi-escapes: 4.3.2
      yoctocolors-cjs: 2.1.2
    optionalDependencies:
      '@types/node': 22.16.5

  '@inquirer/confirm@5.1.14(@types/node@22.16.5)':
    dependencies:
      '@inquirer/core': 10.1.15(@types/node@22.16.5)
      '@inquirer/type': 3.0.8(@types/node@22.16.5)
    optionalDependencies:
      '@types/node': 22.16.5

  '@inquirer/core@10.1.15(@types/node@22.16.5)':
    dependencies:
      '@inquirer/figures': 1.0.13
      '@inquirer/type': 3.0.8(@types/node@22.16.5)
      ansi-escapes: 4.3.2
      cli-width: 4.1.0
      mute-stream: 2.0.0
      signal-exit: 4.1.0
      wrap-ansi: 6.2.0
      yoctocolors-cjs: 2.1.2
    optionalDependencies:
      '@types/node': 22.16.5

  '@inquirer/editor@4.2.15(@types/node@22.16.5)':
    dependencies:
      '@inquirer/core': 10.1.15(@types/node@22.16.5)
      '@inquirer/type': 3.0.8(@types/node@22.16.5)
      external-editor: 3.1.0
    optionalDependencies:
      '@types/node': 22.16.5

  '@inquirer/expand@4.0.17(@types/node@22.16.5)':
    dependencies:
      '@inquirer/core': 10.1.15(@types/node@22.16.5)
      '@inquirer/type': 3.0.8(@types/node@22.16.5)
      yoctocolors-cjs: 2.1.2
    optionalDependencies:
      '@types/node': 22.16.5

  '@inquirer/figures@1.0.13': {}

  '@inquirer/input@4.2.1(@types/node@22.16.5)':
    dependencies:
      '@inquirer/core': 10.1.15(@types/node@22.16.5)
      '@inquirer/type': 3.0.8(@types/node@22.16.5)
    optionalDependencies:
      '@types/node': 22.16.5

  '@inquirer/number@3.0.17(@types/node@22.16.5)':
    dependencies:
      '@inquirer/core': 10.1.15(@types/node@22.16.5)
      '@inquirer/type': 3.0.8(@types/node@22.16.5)
    optionalDependencies:
      '@types/node': 22.16.5

  '@inquirer/password@4.0.17(@types/node@22.16.5)':
    dependencies:
      '@inquirer/core': 10.1.15(@types/node@22.16.5)
      '@inquirer/type': 3.0.8(@types/node@22.16.5)
      ansi-escapes: 4.3.2
    optionalDependencies:
      '@types/node': 22.16.5

  '@inquirer/prompts@7.7.1(@types/node@22.16.5)':
    dependencies:
      '@inquirer/checkbox': 4.2.0(@types/node@22.16.5)
      '@inquirer/confirm': 5.1.14(@types/node@22.16.5)
      '@inquirer/editor': 4.2.15(@types/node@22.16.5)
      '@inquirer/expand': 4.0.17(@types/node@22.16.5)
      '@inquirer/input': 4.2.1(@types/node@22.16.5)
      '@inquirer/number': 3.0.17(@types/node@22.16.5)
      '@inquirer/password': 4.0.17(@types/node@22.16.5)
      '@inquirer/rawlist': 4.1.5(@types/node@22.16.5)
      '@inquirer/search': 3.0.17(@types/node@22.16.5)
      '@inquirer/select': 4.3.1(@types/node@22.16.5)
    optionalDependencies:
      '@types/node': 22.16.5

  '@inquirer/rawlist@4.1.5(@types/node@22.16.5)':
    dependencies:
      '@inquirer/core': 10.1.15(@types/node@22.16.5)
      '@inquirer/type': 3.0.8(@types/node@22.16.5)
      yoctocolors-cjs: 2.1.2
    optionalDependencies:
      '@types/node': 22.16.5

  '@inquirer/search@3.0.17(@types/node@22.16.5)':
    dependencies:
      '@inquirer/core': 10.1.15(@types/node@22.16.5)
      '@inquirer/figures': 1.0.13
      '@inquirer/type': 3.0.8(@types/node@22.16.5)
      yoctocolors-cjs: 2.1.2
    optionalDependencies:
      '@types/node': 22.16.5

  '@inquirer/select@4.3.1(@types/node@22.16.5)':
    dependencies:
      '@inquirer/core': 10.1.15(@types/node@22.16.5)
      '@inquirer/figures': 1.0.13
      '@inquirer/type': 3.0.8(@types/node@22.16.5)
      ansi-escapes: 4.3.2
      yoctocolors-cjs: 2.1.2
    optionalDependencies:
      '@types/node': 22.16.5

  '@inquirer/type@3.0.8(@types/node@22.16.5)':
    optionalDependencies:
      '@types/node': 22.16.5

  '@isaacs/cliui@8.0.2':
    dependencies:
      string-width: 5.1.2
      string-width-cjs: string-width@4.2.3
      strip-ansi: 7.1.0
      strip-ansi-cjs: strip-ansi@6.0.1
      wrap-ansi: 8.1.0
      wrap-ansi-cjs: wrap-ansi@7.0.0

  '@istanbuljs/schema@0.1.3': {}

  '@jridgewell/gen-mapping@0.3.12':
    dependencies:
      '@jridgewell/sourcemap-codec': 1.5.4
      '@jridgewell/trace-mapping': 0.3.29

  '@jridgewell/resolve-uri@3.1.2': {}

  '@jridgewell/sourcemap-codec@1.5.4': {}

  '@jridgewell/trace-mapping@0.3.29':
    dependencies:
      '@jridgewell/resolve-uri': 3.1.2
      '@jridgewell/sourcemap-codec': 1.5.4

  '@ls-lint/ls-lint@2.3.1': {}

  '@material/material-color-utilities@0.2.7': {}

  '@mswjs/interceptors@0.39.4':
    dependencies:
      '@open-draft/deferred-promise': 2.2.0
      '@open-draft/logger': 0.3.0
      '@open-draft/until': 2.1.0
      is-node-process: 1.2.0
      outvariant: 1.4.3
      strict-event-emitter: 0.5.1

  '@open-draft/deferred-promise@2.2.0': {}

  '@open-draft/logger@0.3.0':
    dependencies:
      is-node-process: 1.2.0
      outvariant: 1.4.3

  '@open-draft/until@2.1.0': {}

  '@pkgjs/parseargs@0.11.0':
    optional: true

  '@rollup/rollup-android-arm-eabi@4.46.1':
    optional: true

  '@rollup/rollup-android-arm64@4.46.1':
    optional: true

  '@rollup/rollup-darwin-arm64@4.46.1':
    optional: true

  '@rollup/rollup-darwin-x64@4.46.1':
    optional: true

  '@rollup/rollup-freebsd-arm64@4.46.1':
    optional: true

  '@rollup/rollup-freebsd-x64@4.46.1':
    optional: true

  '@rollup/rollup-linux-arm-gnueabihf@4.46.1':
    optional: true

  '@rollup/rollup-linux-arm-musleabihf@4.46.1':
    optional: true

  '@rollup/rollup-linux-arm64-gnu@4.46.1':
    optional: true

  '@rollup/rollup-linux-arm64-musl@4.46.1':
    optional: true

  '@rollup/rollup-linux-loongarch64-gnu@4.46.1':
    optional: true

  '@rollup/rollup-linux-ppc64-gnu@4.46.1':
    optional: true

  '@rollup/rollup-linux-riscv64-gnu@4.46.1':
    optional: true

  '@rollup/rollup-linux-riscv64-musl@4.46.1':
    optional: true

  '@rollup/rollup-linux-s390x-gnu@4.46.1':
    optional: true

  '@rollup/rollup-linux-x64-gnu@4.46.1':
    optional: true

  '@rollup/rollup-linux-x64-musl@4.46.1':
    optional: true

  '@rollup/rollup-win32-arm64-msvc@4.46.1':
    optional: true

  '@rollup/rollup-win32-ia32-msvc@4.46.1':
    optional: true

  '@rollup/rollup-win32-x64-msvc@4.46.1':
    optional: true

  '@shikijs/engine-oniguruma@3.8.1':
    dependencies:
      '@shikijs/types': 3.8.1
      '@shikijs/vscode-textmate': 10.0.2

  '@shikijs/langs@3.8.1':
    dependencies:
      '@shikijs/types': 3.8.1

  '@shikijs/themes@3.8.1':
    dependencies:
      '@shikijs/types': 3.8.1

  '@shikijs/types@3.8.1':
    dependencies:
      '@shikijs/vscode-textmate': 10.0.2
      '@types/hast': 3.0.4

  '@shikijs/vscode-textmate@10.0.2': {}

  '@types/chai@5.2.2':
    dependencies:
      '@types/deep-eql': 4.0.2

  '@types/cookie@0.6.0': {}

  '@types/crypto-js@4.2.2': {}

  '@types/deep-eql@4.0.2': {}

  '@types/estree@1.0.8': {}

  '@types/hast@3.0.4':
    dependencies:
      '@types/unist': 3.0.3

  '@types/jsdom@21.1.7':
    dependencies:
      '@types/node': 22.16.5
      '@types/tough-cookie': 4.0.5
      parse5: 7.3.0

  '@types/node@22.16.5':
    dependencies:
      undici-types: 6.21.0

  '@types/statuses@2.0.6': {}

  '@types/tough-cookie@4.0.5': {}

  '@types/unist@3.0.3': {}

  '@vitest/coverage-istanbul@3.2.4(vitest@3.2.4(@types/node@22.16.5)(jsdom@26.1.0)(msw@2.10.4(@types/node@22.16.5)(typescript@5.8.3))(yaml@2.8.0))':
    dependencies:
      '@istanbuljs/schema': 0.1.3
      debug: 4.4.1
      istanbul-lib-coverage: 3.2.2
      istanbul-lib-instrument: 6.0.3
      istanbul-lib-report: 3.0.1
      istanbul-lib-source-maps: 5.0.6
      istanbul-reports: 3.1.7
      magicast: 0.3.5
      test-exclude: 7.0.1
      tinyrainbow: 2.0.0
      vitest: 3.2.4(@types/node@22.16.5)(jsdom@26.1.0)(msw@2.10.4(@types/node@22.16.5)(typescript@5.8.3))(yaml@2.8.0)
    transitivePeerDependencies:
      - supports-color

  '@vitest/expect@3.2.4':
    dependencies:
      '@types/chai': 5.2.2
      '@vitest/spy': 3.2.4
      '@vitest/utils': 3.2.4
      chai: 5.2.1
      tinyrainbow: 2.0.0

  '@vitest/mocker@3.2.4(msw@2.10.4(@types/node@22.16.5)(typescript@5.8.3))(vite@7.0.6(@types/node@22.16.5)(yaml@2.8.0))':
    dependencies:
      '@vitest/spy': 3.2.4
      estree-walker: 3.0.3
      magic-string: 0.30.17
    optionalDependencies:
      msw: 2.10.4(@types/node@22.16.5)(typescript@5.8.3)
      vite: 7.0.6(@types/node@22.16.5)(yaml@2.8.0)

  '@vitest/pretty-format@3.2.4':
    dependencies:
      tinyrainbow: 2.0.0

  '@vitest/runner@3.2.4':
    dependencies:
      '@vitest/utils': 3.2.4
      pathe: 2.0.3
      strip-literal: 3.0.0

  '@vitest/snapshot@3.2.4':
    dependencies:
      '@vitest/pretty-format': 3.2.4
      magic-string: 0.30.17
      pathe: 2.0.3

  '@vitest/spy@3.2.4':
    dependencies:
      tinyspy: 4.0.3

  '@vitest/utils@3.2.4':
    dependencies:
      '@vitest/pretty-format': 3.2.4
      loupe: 3.2.0
      tinyrainbow: 2.0.0

  acorn-jsx-walk@2.0.0: {}

  acorn-jsx@5.3.2(acorn@8.15.0):
    dependencies:
      acorn: 8.15.0

  acorn-loose@8.5.2:
    dependencies:
      acorn: 8.15.0

  acorn-walk@8.3.4:
    dependencies:
      acorn: 8.15.0

  acorn@8.15.0: {}

  agent-base@7.1.4: {}

  ajv@8.17.1:
    dependencies:
      fast-deep-equal: 3.1.3
      fast-uri: 3.0.6
      json-schema-traverse: 1.0.0
      require-from-string: 2.0.2

  ansi-escapes@4.3.2:
    dependencies:
      type-fest: 0.21.3

  ansi-regex@5.0.1: {}

  ansi-regex@6.1.0: {}

  ansi-styles@4.3.0:
    dependencies:
      color-convert: 2.0.1

  ansi-styles@6.2.1: {}

  argparse@2.0.1: {}

  assertion-error@2.0.1: {}

  balanced-match@1.0.2: {}

  brace-expansion@2.0.2:
    dependencies:
      balanced-match: 1.0.2

  browserslist@4.25.1:
    dependencies:
      caniuse-lite: 1.0.30001727
      electron-to-chromium: 1.5.191
      node-releases: 2.0.19
      update-browserslist-db: 1.1.3(browserslist@4.25.1)

  cac@6.7.14: {}

  call-bind-apply-helpers@1.0.2:
    dependencies:
      es-errors: 1.3.0
      function-bind: 1.1.2

  call-bind@1.0.8:
    dependencies:
      call-bind-apply-helpers: 1.0.2
      es-define-property: 1.0.1
      get-intrinsic: 1.3.0
      set-function-length: 1.2.2

  call-bound@1.0.4:
    dependencies:
      call-bind-apply-helpers: 1.0.2
      get-intrinsic: 1.3.0

  caniuse-lite@1.0.30001727: {}

  chai@5.2.1:
    dependencies:
      assertion-error: 2.0.1
      check-error: 2.1.1
      deep-eql: 5.0.2
      loupe: 3.2.0
      pathval: 2.0.1

  chalk@4.1.2:
    dependencies:
      ansi-styles: 4.3.0
      supports-color: 7.2.0

  chalk@5.4.1: {}

  chardet@0.7.0: {}

  check-error@2.1.1: {}

  cli-width@4.1.0: {}

  cliui@8.0.1:
    dependencies:
      string-width: 4.2.3
      strip-ansi: 6.0.1
      wrap-ansi: 7.0.0

  color-convert@2.0.1:
    dependencies:
      color-name: 1.1.4

  color-name@1.1.4: {}

  commander@13.1.0: {}

  compare-versions@6.1.1: {}

  convert-source-map@2.0.0: {}

  cookie@0.7.2: {}

  core-util-is@1.0.3: {}

  cross-fetch@4.0.0:
    dependencies:
      node-fetch: 2.7.0
    transitivePeerDependencies:
      - encoding

  cross-spawn@7.0.6:
    dependencies:
      path-key: 3.1.1
      shebang-command: 2.0.0
      which: 2.0.2

  crypto-js@4.2.0: {}

  cssfontparser@1.2.1: {}

  cssstyle@4.6.0:
    dependencies:
      '@asamuzakjp/css-color': 3.2.0
      rrweb-cssom: 0.8.0

  dagre@0.8.5:
    dependencies:
      graphlib: 2.1.8
      lodash: 4.17.21

  data-urls@5.0.0:
    dependencies:
      whatwg-mimetype: 4.0.0
      whatwg-url: 14.2.0

  debug@4.4.1:
    dependencies:
      ms: 2.1.3

  decimal.js@10.6.0: {}

  deep-eql@5.0.2: {}

  define-data-property@1.1.4:
    dependencies:
      es-define-property: 1.0.1
      es-errors: 1.3.0
      gopd: 1.2.0

  dependency-cruiser@16.10.4:
    dependencies:
      acorn: 8.15.0
      acorn-jsx: 5.3.2(acorn@8.15.0)
      acorn-jsx-walk: 2.0.0
      acorn-loose: 8.5.2
      acorn-walk: 8.3.4
      ajv: 8.17.1
      commander: 13.1.0
      enhanced-resolve: 5.18.2
      ignore: 7.0.5
      interpret: 3.1.1
      is-installed-globally: 1.0.0
      json5: 2.2.3
      memoize: 10.1.0
      picocolors: 1.1.1
      picomatch: 4.0.3
      prompts: 2.4.2
      rechoir: 0.8.0
      safe-regex: 2.1.1
      semver: 7.7.2
      teamcity-service-messages: 0.1.14
      tsconfig-paths-webpack-plugin: 4.2.0
      watskeburt: 4.2.3

  dunder-proto@1.0.1:
    dependencies:
      call-bind-apply-helpers: 1.0.2
      es-errors: 1.3.0
      gopd: 1.2.0

  eastasianwidth@0.2.0: {}

  electron-to-chromium@1.5.191: {}

  emoji-regex@8.0.0: {}

  emoji-regex@9.2.2: {}

  enhanced-resolve@5.18.2:
    dependencies:
      graceful-fs: 4.2.11
      tapable: 2.2.2

  entities@4.5.0: {}

  entities@6.0.1: {}

  es-define-property@1.0.1: {}

  es-errors@1.3.0: {}

  es-module-lexer@1.7.0: {}

  es-object-atoms@1.1.1:
    dependencies:
      es-errors: 1.3.0

  esbuild@0.25.8:
    optionalDependencies:
      '@esbuild/aix-ppc64': 0.25.8
      '@esbuild/android-arm': 0.25.8
      '@esbuild/android-arm64': 0.25.8
      '@esbuild/android-x64': 0.25.8
      '@esbuild/darwin-arm64': 0.25.8
      '@esbuild/darwin-x64': 0.25.8
      '@esbuild/freebsd-arm64': 0.25.8
      '@esbuild/freebsd-x64': 0.25.8
      '@esbuild/linux-arm': 0.25.8
      '@esbuild/linux-arm64': 0.25.8
      '@esbuild/linux-ia32': 0.25.8
      '@esbuild/linux-loong64': 0.25.8
      '@esbuild/linux-mips64el': 0.25.8
      '@esbuild/linux-ppc64': 0.25.8
      '@esbuild/linux-riscv64': 0.25.8
      '@esbuild/linux-s390x': 0.25.8
      '@esbuild/linux-x64': 0.25.8
      '@esbuild/netbsd-arm64': 0.25.8
      '@esbuild/netbsd-x64': 0.25.8
      '@esbuild/openbsd-arm64': 0.25.8
      '@esbuild/openbsd-x64': 0.25.8
      '@esbuild/openharmony-arm64': 0.25.8
      '@esbuild/sunos-x64': 0.25.8
      '@esbuild/win32-arm64': 0.25.8
      '@esbuild/win32-ia32': 0.25.8
      '@esbuild/win32-x64': 0.25.8

  escalade@3.2.0: {}

  estree-walker@3.0.3:
    dependencies:
      '@types/estree': 1.0.8

  eventemitter3@3.1.2: {}

  eventemitter3@5.0.1: {}

  events@3.3.0: {}

  expect-type@1.2.2: {}

  external-editor@3.1.0:
    dependencies:
      chardet: 0.7.0
      iconv-lite: 0.4.24
      tmp: 0.0.33

  fast-deep-equal@3.1.3: {}

  fast-uri@3.0.6: {}

  fdir@6.4.6(picomatch@4.0.3):
    optionalDependencies:
      picomatch: 4.0.3

  foreground-child@3.3.1:
    dependencies:
      cross-spawn: 7.0.6
      signal-exit: 4.1.0

  fsevents@2.3.3:
    optional: true

  function-bind@1.1.2: {}

  gensync@1.0.0-beta.2: {}

  get-caller-file@2.0.5: {}

  get-intrinsic@1.3.0:
    dependencies:
      call-bind-apply-helpers: 1.0.2
      es-define-property: 1.0.1
      es-errors: 1.3.0
      es-object-atoms: 1.1.1
      function-bind: 1.1.2
      get-proto: 1.0.1
      gopd: 1.2.0
      has-symbols: 1.1.0
      hasown: 2.0.2
      math-intrinsics: 1.1.0

  get-proto@1.0.1:
    dependencies:
      dunder-proto: 1.0.1
      es-object-atoms: 1.1.1

  glob@10.4.5:
    dependencies:
      foreground-child: 3.3.1
      jackspeak: 3.4.3
      minimatch: 9.0.5
      minipass: 7.1.2
      package-json-from-dist: 1.0.1
      path-scurry: 1.11.1

  global-directory@4.0.1:
    dependencies:
      ini: 4.1.1

  globrex@0.1.2: {}

  gopd@1.2.0: {}

  graceful-fs@4.2.11: {}

  graphlib@2.1.8:
    dependencies:
      lodash: 4.17.21

  graphology-types@0.24.8: {}

  graphology@0.25.4(graphology-types@0.24.8):
    dependencies:
      events: 3.3.0
      graphology-types: 0.24.8
      obliterator: 2.0.5

  graphql@16.11.0: {}

  has-flag@4.0.0: {}

  has-property-descriptors@1.0.2:
    dependencies:
      es-define-property: 1.0.1

  has-symbols@1.1.0: {}

  hasown@2.0.2:
    dependencies:
      function-bind: 1.1.2

  headers-polyfill@4.0.3: {}

  html-encoding-sniffer@4.0.0:
    dependencies:
      whatwg-encoding: 3.1.1

  html-escaper@2.0.2: {}

  http-proxy-agent@7.0.2:
    dependencies:
      agent-base: 7.1.4
      debug: 4.4.1
    transitivePeerDependencies:
      - supports-color

  https-proxy-agent@7.0.6:
    dependencies:
      agent-base: 7.1.4
      debug: 4.4.1
    transitivePeerDependencies:
      - supports-color

  i18next-browser-languagedetector@8.2.0:
    dependencies:
      '@babel/runtime': 7.28.2

  i18next-http-backend@2.7.3:
    dependencies:
      cross-fetch: 4.0.0
    transitivePeerDependencies:
      - encoding

  i18next-http-backend@3.0.2:
    dependencies:
      cross-fetch: 4.0.0
    transitivePeerDependencies:
      - encoding

  i18next-korean-postposition-processor@1.0.0(i18next@24.2.3(typescript@5.8.3)):
    dependencies:
      i18next: 24.2.3(typescript@5.8.3)

  i18next@22.5.1:
    dependencies:
      '@babel/runtime': 7.28.2

  i18next@24.2.3(typescript@5.8.3):
    dependencies:
      '@babel/runtime': 7.28.2
    optionalDependencies:
      typescript: 5.8.3

  iconv-lite@0.4.24:
    dependencies:
      safer-buffer: 2.1.2

  iconv-lite@0.6.3:
    dependencies:
      safer-buffer: 2.1.2

  ignore@7.0.5: {}

  immediate@3.0.6: {}

  inherits@2.0.4: {}

  ini@4.1.1: {}

  inquirer@12.8.2(@types/node@22.16.5):
    dependencies:
      '@inquirer/core': 10.1.15(@types/node@22.16.5)
      '@inquirer/prompts': 7.7.1(@types/node@22.16.5)
      '@inquirer/type': 3.0.8(@types/node@22.16.5)
      ansi-escapes: 4.3.2
      mute-stream: 2.0.0
      run-async: 4.0.5
      rxjs: 7.8.2
    optionalDependencies:
      '@types/node': 22.16.5

  interpret@3.1.1: {}

  is-core-module@2.16.1:
    dependencies:
      hasown: 2.0.2

  is-fullwidth-code-point@3.0.0: {}

  is-installed-globally@1.0.0:
    dependencies:
      global-directory: 4.0.1
      is-path-inside: 4.0.0

  is-node-process@1.2.0: {}

  is-path-inside@4.0.0: {}

  is-potential-custom-element-name@1.0.1: {}

  isarray@1.0.0: {}

  isarray@2.0.5: {}

  isexe@2.0.0: {}

  istanbul-lib-coverage@3.2.2: {}

  istanbul-lib-instrument@6.0.3:
    dependencies:
      '@babel/core': 7.28.0
      '@babel/parser': 7.28.0
      '@istanbuljs/schema': 0.1.3
      istanbul-lib-coverage: 3.2.2
      semver: 7.7.2
    transitivePeerDependencies:
      - supports-color

  istanbul-lib-report@3.0.1:
    dependencies:
      istanbul-lib-coverage: 3.2.2
      make-dir: 4.0.0
      supports-color: 7.2.0

  istanbul-lib-source-maps@5.0.6:
    dependencies:
      '@jridgewell/trace-mapping': 0.3.29
      debug: 4.4.1
      istanbul-lib-coverage: 3.2.2
    transitivePeerDependencies:
      - supports-color

  istanbul-reports@3.1.7:
    dependencies:
      html-escaper: 2.0.2
      istanbul-lib-report: 3.0.1

  jackspeak@3.4.3:
    dependencies:
      '@isaacs/cliui': 8.0.2
    optionalDependencies:
      '@pkgjs/parseargs': 0.11.0

  jest-canvas-mock@2.5.2:
    dependencies:
      cssfontparser: 1.2.1
      moo-color: 1.0.3

  js-tokens@4.0.0: {}

  js-tokens@9.0.1: {}

  js-yaml@4.1.0:
    dependencies:
      argparse: 2.0.1

  jsdom@26.1.0:
    dependencies:
      cssstyle: 4.6.0
      data-urls: 5.0.0
      decimal.js: 10.6.0
      html-encoding-sniffer: 4.0.0
      http-proxy-agent: 7.0.2
      https-proxy-agent: 7.0.6
      is-potential-custom-element-name: 1.0.1
      nwsapi: 2.2.21
      parse5: 7.3.0
      rrweb-cssom: 0.8.0
      saxes: 6.0.0
      symbol-tree: 3.2.4
      tough-cookie: 5.1.2
      w3c-xmlserializer: 5.0.0
      webidl-conversions: 7.0.0
      whatwg-encoding: 3.1.1
      whatwg-mimetype: 4.0.0
      whatwg-url: 14.2.0
      ws: 8.18.3
      xml-name-validator: 5.0.0
    transitivePeerDependencies:
      - bufferutil
      - supports-color
      - utf-8-validate

  jsesc@3.1.0: {}

  json-schema-traverse@1.0.0: {}

  json-stable-stringify@1.3.0:
    dependencies:
      call-bind: 1.0.8
      call-bound: 1.0.4
      isarray: 2.0.5
      jsonify: 0.0.1
      object-keys: 1.1.1

  json5@2.2.3: {}

  jsonify@0.0.1: {}

  jszip@3.10.1:
    dependencies:
      lie: 3.3.0
      pako: 1.0.11
      readable-stream: 2.3.8
      setimmediate: 1.0.5

  kleur@3.0.3: {}

  lefthook-darwin-arm64@1.12.2:
    optional: true

  lefthook-darwin-x64@1.12.2:
    optional: true

  lefthook-freebsd-arm64@1.12.2:
    optional: true

  lefthook-freebsd-x64@1.12.2:
    optional: true

  lefthook-linux-arm64@1.12.2:
    optional: true

  lefthook-linux-x64@1.12.2:
    optional: true

  lefthook-openbsd-arm64@1.12.2:
    optional: true

  lefthook-openbsd-x64@1.12.2:
    optional: true

  lefthook-windows-arm64@1.12.2:
    optional: true

  lefthook-windows-x64@1.12.2:
    optional: true

  lefthook@1.12.2:
    optionalDependencies:
      lefthook-darwin-arm64: 1.12.2
      lefthook-darwin-x64: 1.12.2
      lefthook-freebsd-arm64: 1.12.2
      lefthook-freebsd-x64: 1.12.2
      lefthook-linux-arm64: 1.12.2
      lefthook-linux-x64: 1.12.2
      lefthook-openbsd-arm64: 1.12.2
      lefthook-openbsd-x64: 1.12.2
      lefthook-windows-arm64: 1.12.2
      lefthook-windows-x64: 1.12.2

  lie@3.3.0:
    dependencies:
      immediate: 3.0.6

  linkify-it@5.0.0:
    dependencies:
      uc.micro: 2.1.0

  lodash@4.17.21: {}

  loupe@3.2.0: {}

  lru-cache@10.4.3: {}

  lru-cache@5.1.1:
    dependencies:
      yallist: 3.1.1

  lunr@2.3.9: {}

  magic-string@0.30.17:
    dependencies:
      '@jridgewell/sourcemap-codec': 1.5.4

  magicast@0.3.5:
    dependencies:
      '@babel/parser': 7.28.0
      '@babel/types': 7.28.2
      source-map-js: 1.2.1

  make-dir@4.0.0:
    dependencies:
      semver: 7.7.2

  markdown-it@14.1.0:
    dependencies:
      argparse: 2.0.1
      entities: 4.5.0
      linkify-it: 5.0.0
      mdurl: 2.0.0
      punycode.js: 2.3.1
      uc.micro: 2.1.0

  math-intrinsics@1.1.0: {}

  mdurl@2.0.0: {}

  memoize@10.1.0:
    dependencies:
      mimic-function: 5.0.1

  mimic-function@5.0.1: {}

  minimatch@9.0.5:
    dependencies:
      brace-expansion: 2.0.2

  minimist@1.2.8: {}

  minipass@7.1.2: {}

  moo-color@1.0.3:
    dependencies:
      color-name: 1.1.4

  ms@2.1.3: {}

  msw@2.10.4(@types/node@22.16.5)(typescript@5.8.3):
    dependencies:
      '@bundled-es-modules/cookie': 2.0.1
      '@bundled-es-modules/statuses': 1.0.1
      '@bundled-es-modules/tough-cookie': 0.1.6
      '@inquirer/confirm': 5.1.14(@types/node@22.16.5)
      '@mswjs/interceptors': 0.39.4
      '@open-draft/deferred-promise': 2.2.0
      '@open-draft/until': 2.1.0
      '@types/cookie': 0.6.0
      '@types/statuses': 2.0.6
      graphql: 16.11.0
      headers-polyfill: 4.0.3
      is-node-process: 1.2.0
      outvariant: 1.4.3
      path-to-regexp: 6.3.0
      picocolors: 1.1.1
      strict-event-emitter: 0.5.1
      type-fest: 4.41.0
      yargs: 17.7.2
    optionalDependencies:
      typescript: 5.8.3
    transitivePeerDependencies:
      - '@types/node'

  mustache@4.2.0: {}

  mute-stream@2.0.0: {}

  nanoid@3.3.11: {}

  node-fetch@2.7.0:
    dependencies:
      whatwg-url: 5.0.0

  node-releases@2.0.19: {}

  nwsapi@2.2.21: {}

  object-keys@1.1.1: {}

  obliterator@2.0.5: {}

  os-tmpdir@1.0.2: {}

  outvariant@1.4.3: {}

  package-json-from-dist@1.0.1: {}

  pako@1.0.11: {}

  papaparse@5.5.3: {}

  parse5@7.3.0:
    dependencies:
      entities: 6.0.1

  path-key@3.1.1: {}

  path-parse@1.0.7: {}

  path-scurry@1.11.1:
    dependencies:
      lru-cache: 10.4.3
      minipass: 7.1.2

  path-to-regexp@6.3.0: {}

  pathe@2.0.3: {}

  pathval@2.0.1: {}

  phaser3-rex-plugins@1.80.16(graphology-types@0.24.8):
    dependencies:
      dagre: 0.8.5
      eventemitter3: 3.1.2
      graphology: 0.25.4(graphology-types@0.24.8)
      i18next: 22.5.1
      i18next-http-backend: 2.7.3
      js-yaml: 4.1.0
      mustache: 4.2.0
      papaparse: 5.5.3
      webfontloader: 1.6.28
    transitivePeerDependencies:
      - encoding
      - graphology-types

  phaser3spectorjs@0.0.8: {}

  phaser@3.90.0:
    dependencies:
      eventemitter3: 5.0.1

  picocolors@1.1.1: {}

  picomatch@4.0.3: {}

  postcss@8.5.6:
    dependencies:
      nanoid: 3.3.11
      picocolors: 1.1.1
      source-map-js: 1.2.1

  process-nextick-args@2.0.1: {}

  prompts@2.4.2:
    dependencies:
      kleur: 3.0.3
      sisteransi: 1.0.5

  psl@1.15.0:
    dependencies:
      punycode: 2.3.1

  punycode.js@2.3.1: {}

  punycode@2.3.1: {}

  querystringify@2.2.0: {}

  readable-stream@2.3.8:
    dependencies:
      core-util-is: 1.0.3
      inherits: 2.0.4
      isarray: 1.0.0
      process-nextick-args: 2.0.1
      safe-buffer: 5.1.2
      string_decoder: 1.1.1
      util-deprecate: 1.0.2

  rechoir@0.8.0:
    dependencies:
      resolve: 1.22.10

  regexp-tree@0.1.27: {}

  require-directory@2.1.1: {}

  require-from-string@2.0.2: {}

  requires-port@1.0.0: {}

  resolve@1.22.10:
    dependencies:
      is-core-module: 2.16.1
      path-parse: 1.0.7
      supports-preserve-symlinks-flag: 1.0.0

  rollup@4.46.1:
    dependencies:
      '@types/estree': 1.0.8
    optionalDependencies:
      '@rollup/rollup-android-arm-eabi': 4.46.1
      '@rollup/rollup-android-arm64': 4.46.1
      '@rollup/rollup-darwin-arm64': 4.46.1
      '@rollup/rollup-darwin-x64': 4.46.1
      '@rollup/rollup-freebsd-arm64': 4.46.1
      '@rollup/rollup-freebsd-x64': 4.46.1
      '@rollup/rollup-linux-arm-gnueabihf': 4.46.1
      '@rollup/rollup-linux-arm-musleabihf': 4.46.1
      '@rollup/rollup-linux-arm64-gnu': 4.46.1
      '@rollup/rollup-linux-arm64-musl': 4.46.1
      '@rollup/rollup-linux-loongarch64-gnu': 4.46.1
      '@rollup/rollup-linux-ppc64-gnu': 4.46.1
      '@rollup/rollup-linux-riscv64-gnu': 4.46.1
      '@rollup/rollup-linux-riscv64-musl': 4.46.1
      '@rollup/rollup-linux-s390x-gnu': 4.46.1
      '@rollup/rollup-linux-x64-gnu': 4.46.1
      '@rollup/rollup-linux-x64-musl': 4.46.1
      '@rollup/rollup-win32-arm64-msvc': 4.46.1
      '@rollup/rollup-win32-ia32-msvc': 4.46.1
      '@rollup/rollup-win32-x64-msvc': 4.46.1
      fsevents: 2.3.3

  rrweb-cssom@0.8.0: {}

  run-async@4.0.5: {}

  rxjs@7.8.2:
    dependencies:
      tslib: 2.8.1

  safe-buffer@5.1.2: {}

  safe-regex@2.1.1:
    dependencies:
      regexp-tree: 0.1.27

  safer-buffer@2.1.2: {}

  saxes@6.0.0:
    dependencies:
      xmlchars: 2.2.0

  semver@6.3.1: {}

  semver@7.7.2: {}

  set-function-length@1.2.2:
    dependencies:
      define-data-property: 1.1.4
      es-errors: 1.3.0
      function-bind: 1.1.2
      get-intrinsic: 1.3.0
      gopd: 1.2.0
      has-property-descriptors: 1.0.2

  setimmediate@1.0.5: {}

  shebang-command@2.0.0:
    dependencies:
      shebang-regex: 3.0.0

  shebang-regex@3.0.0: {}

  siginfo@2.0.0: {}

  signal-exit@4.1.0: {}

  sisteransi@1.0.5: {}

  source-map-js@1.2.1: {}

  stackback@0.0.2: {}

  statuses@2.0.2: {}

  std-env@3.9.0: {}

  strict-event-emitter@0.5.1: {}

  string-width@4.2.3:
    dependencies:
      emoji-regex: 8.0.0
      is-fullwidth-code-point: 3.0.0
      strip-ansi: 6.0.1

  string-width@5.1.2:
    dependencies:
      eastasianwidth: 0.2.0
      emoji-regex: 9.2.2
      strip-ansi: 7.1.0

  string_decoder@1.1.1:
    dependencies:
      safe-buffer: 5.1.2

  strip-ansi@6.0.1:
    dependencies:
      ansi-regex: 5.0.1

  strip-ansi@7.1.0:
    dependencies:
      ansi-regex: 6.1.0

  strip-bom@3.0.0: {}

  strip-literal@3.0.0:
    dependencies:
      js-tokens: 9.0.1

  supports-color@7.2.0:
    dependencies:
      has-flag: 4.0.0

  supports-preserve-symlinks-flag@1.0.0: {}

  symbol-tree@3.2.4: {}

  tapable@2.2.2: {}

  teamcity-service-messages@0.1.14: {}

  test-exclude@7.0.1:
    dependencies:
      '@istanbuljs/schema': 0.1.3
      glob: 10.4.5
      minimatch: 9.0.5

  tinybench@2.9.0: {}

  tinyexec@0.3.2: {}

  tinyglobby@0.2.14:
    dependencies:
      fdir: 6.4.6(picomatch@4.0.3)
      picomatch: 4.0.3

  tinypool@1.1.1: {}

  tinyrainbow@2.0.0: {}

  tinyspy@4.0.3: {}

  tldts-core@6.1.86: {}

  tldts@6.1.86:
    dependencies:
      tldts-core: 6.1.86

  tmp@0.0.33:
    dependencies:
      os-tmpdir: 1.0.2

  tough-cookie@4.1.4:
    dependencies:
      psl: 1.15.0
      punycode: 2.3.1
      universalify: 0.2.0
      url-parse: 1.5.10

  tough-cookie@5.1.2:
    dependencies:
      tldts: 6.1.86

  tr46@0.0.3: {}

  tr46@5.1.1:
    dependencies:
      punycode: 2.3.1

  tsconfck@3.1.6(typescript@5.8.3):
    optionalDependencies:
      typescript: 5.8.3

  tsconfig-paths-webpack-plugin@4.2.0:
    dependencies:
      chalk: 4.1.2
      enhanced-resolve: 5.18.2
      tapable: 2.2.2
      tsconfig-paths: 4.2.0

  tsconfig-paths@4.2.0:
    dependencies:
      json5: 2.2.3
      minimist: 1.2.8
      strip-bom: 3.0.0

  tslib@2.8.1: {}

  type-fest@0.21.3: {}

  type-fest@4.41.0: {}

  typedoc@0.28.8(typescript@5.8.3):
    dependencies:
      '@gerrit0/mini-shiki': 3.8.1
      lunr: 2.3.9
      markdown-it: 14.1.0
      minimatch: 9.0.5
      typescript: 5.8.3
      yaml: 2.8.0

  typescript@5.8.3: {}

  uc.micro@2.1.0: {}

  undici-types@6.21.0: {}

  universalify@0.2.0: {}

  update-browserslist-db@1.1.3(browserslist@4.25.1):
    dependencies:
      browserslist: 4.25.1
      escalade: 3.2.0
      picocolors: 1.1.1

  url-parse@1.5.10:
    dependencies:
      querystringify: 2.2.0
      requires-port: 1.0.0

  util-deprecate@1.0.2: {}

  vite-node@3.2.4(@types/node@22.16.5)(yaml@2.8.0):
    dependencies:
      cac: 6.7.14
      debug: 4.4.1
      es-module-lexer: 1.7.0
      pathe: 2.0.3
      vite: 7.0.6(@types/node@22.16.5)(yaml@2.8.0)
    transitivePeerDependencies:
      - '@types/node'
      - jiti
      - less
      - lightningcss
      - sass
      - sass-embedded
      - stylus
      - sugarss
      - supports-color
      - terser
      - tsx
      - yaml

  vite-tsconfig-paths@5.1.4(typescript@5.8.3)(vite@7.0.6(@types/node@22.16.5)(yaml@2.8.0)):
    dependencies:
      debug: 4.4.1
      globrex: 0.1.2
      tsconfck: 3.1.6(typescript@5.8.3)
    optionalDependencies:
      vite: 7.0.6(@types/node@22.16.5)(yaml@2.8.0)
    transitivePeerDependencies:
      - supports-color
      - typescript

  vite@7.0.6(@types/node@22.16.5)(yaml@2.8.0):
    dependencies:
      esbuild: 0.25.8
      fdir: 6.4.6(picomatch@4.0.3)
      picomatch: 4.0.3
      postcss: 8.5.6
      rollup: 4.46.1
      tinyglobby: 0.2.14
    optionalDependencies:
      '@types/node': 22.16.5
      fsevents: 2.3.3
      yaml: 2.8.0

  vitest-canvas-mock@0.3.3(vitest@3.2.4(@types/node@22.16.5)(jsdom@26.1.0)(msw@2.10.4(@types/node@22.16.5)(typescript@5.8.3))(yaml@2.8.0)):
    dependencies:
      jest-canvas-mock: 2.5.2
      vitest: 3.2.4(@types/node@22.16.5)(jsdom@26.1.0)(msw@2.10.4(@types/node@22.16.5)(typescript@5.8.3))(yaml@2.8.0)

  vitest@3.2.4(@types/node@22.16.5)(jsdom@26.1.0)(msw@2.10.4(@types/node@22.16.5)(typescript@5.8.3))(yaml@2.8.0):
    dependencies:
      '@types/chai': 5.2.2
      '@vitest/expect': 3.2.4
      '@vitest/mocker': 3.2.4(msw@2.10.4(@types/node@22.16.5)(typescript@5.8.3))(vite@7.0.6(@types/node@22.16.5)(yaml@2.8.0))
      '@vitest/pretty-format': 3.2.4
      '@vitest/runner': 3.2.4
      '@vitest/snapshot': 3.2.4
      '@vitest/spy': 3.2.4
      '@vitest/utils': 3.2.4
      chai: 5.2.1
      debug: 4.4.1
      expect-type: 1.2.2
      magic-string: 0.30.17
      pathe: 2.0.3
      picomatch: 4.0.3
      std-env: 3.9.0
      tinybench: 2.9.0
      tinyexec: 0.3.2
      tinyglobby: 0.2.14
      tinypool: 1.1.1
      tinyrainbow: 2.0.0
      vite: 7.0.6(@types/node@22.16.5)(yaml@2.8.0)
      vite-node: 3.2.4(@types/node@22.16.5)(yaml@2.8.0)
      why-is-node-running: 2.3.0
    optionalDependencies:
      '@types/node': 22.16.5
      jsdom: 26.1.0
    transitivePeerDependencies:
      - jiti
      - less
      - lightningcss
      - msw
      - sass
      - sass-embedded
      - stylus
      - sugarss
      - supports-color
      - terser
      - tsx
      - yaml

  w3c-xmlserializer@5.0.0:
    dependencies:
      xml-name-validator: 5.0.0

  watskeburt@4.2.3: {}

  webfontloader@1.6.28: {}

  webidl-conversions@3.0.1: {}

  webidl-conversions@7.0.0: {}

  whatwg-encoding@3.1.1:
    dependencies:
      iconv-lite: 0.6.3

  whatwg-mimetype@4.0.0: {}

  whatwg-url@14.2.0:
    dependencies:
      tr46: 5.1.1
      webidl-conversions: 7.0.0

  whatwg-url@5.0.0:
    dependencies:
      tr46: 0.0.3
      webidl-conversions: 3.0.1

  which@2.0.2:
    dependencies:
      isexe: 2.0.0

  why-is-node-running@2.3.0:
    dependencies:
      siginfo: 2.0.0
      stackback: 0.0.2

  wrap-ansi@6.2.0:
    dependencies:
      ansi-styles: 4.3.0
      string-width: 4.2.3
      strip-ansi: 6.0.1

  wrap-ansi@7.0.0:
    dependencies:
      ansi-styles: 4.3.0
      string-width: 4.2.3
      strip-ansi: 6.0.1

  wrap-ansi@8.1.0:
    dependencies:
      ansi-styles: 6.2.1
      string-width: 5.1.2
      strip-ansi: 7.1.0

  ws@8.18.3: {}

  xml-name-validator@5.0.0: {}

  xmlchars@2.2.0: {}

  y18n@5.0.8: {}

  yallist@3.1.1: {}

  yaml@2.8.0: {}

  yargs-parser@21.1.1: {}

  yargs@17.7.2:
    dependencies:
      cliui: 8.0.1
      escalade: 3.2.0
      get-caller-file: 2.0.5
      require-directory: 2.1.1
      string-width: 4.2.3
      y18n: 5.0.8
      yargs-parser: 21.1.1

  yoctocolors-cjs@2.1.2: {}<|MERGE_RESOLUTION|>--- conflicted
+++ resolved
@@ -49,11 +49,7 @@
         specifier: 2.3.1
         version: 2.3.1
       '@types/crypto-js':
-<<<<<<< HEAD
-        specifier: ^4.2.2
-=======
         specifier: ^4.2.0
->>>>>>> 46c78a05
         version: 4.2.2
       '@types/jsdom':
         specifier: ^21.1.7
