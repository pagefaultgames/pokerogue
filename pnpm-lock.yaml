--- conflicted
+++ resolved
@@ -3527,11 +3527,8 @@
   symbol-tree@3.2.4: {}
 
   tagged-tag@1.0.0: {}
-<<<<<<< HEAD
 
   tapable@2.3.0: {}
-=======
->>>>>>> 03cc0b1a
 
   tapable@2.3.0: {}
 
@@ -3585,15 +3582,11 @@
     dependencies:
       tagged-tag: 1.0.0
 
-<<<<<<< HEAD
   type-fest@5.2.0:
     dependencies:
       tagged-tag: 1.0.0
 
-  typedoc-github-theme@0.3.1(typedoc@0.28.13(typescript@5.9.3)):
-=======
   typedoc-github-theme@0.3.1(typedoc@0.28.14(typescript@5.9.3)):
->>>>>>> 03cc0b1a
     dependencies:
       typedoc: 0.28.14(typescript@5.9.3)
 
